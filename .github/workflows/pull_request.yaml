--- conflicted
+++ resolved
@@ -69,8 +69,7 @@
       - name: CTest with single thread
         if: failure() && steps.ignore_docs.outputs.num_source_files != 0
         timeout-minutes: 30
-<<<<<<< HEAD
-        run: cd build && ASAN_OPTIONS=fast_unwind_on_malloc=0 ctest --timeout 300 --output-on-failure --rerun-failed
+        run: cd build && ASAN_SYMBOLIZER_PATH=/usr/bin/llvm-symbolizer ASAN_OPTIONS=fast_unwind_on_malloc=0 ctest --timeout 300 --output-on-failure --rerun-failed
       - name: Coverage Report
         if: success() && matrix.compiler == 'gcc' && matrix.tag == 'centos7'
         run: cd build && lcov --gcov-tool $GCOV --capture --directory . --output-file coverage.info
@@ -82,9 +81,6 @@
           path-to-lcov: build/coverage.info
         env:
           NODE_OPTIONS: --max-old-space-size=20480
-=======
-        run: cd build && ASAN_SYMBOLIZER_PATH=/usr/bin/llvm-symbolizer ASAN_OPTIONS=fast_unwind_on_malloc=0 ctest --timeout 300 --output-on-failure --rerun-failed
->>>>>>> cd3b7d58
       - name: Cleanup
         if: always()
         run: rm -rf build