name: pull_request

on:
  pull_request:
    types: [opened, synchronize, reopened, labeled]
    branches:
      - master

jobs:
  build:
    name: build
    if: contains(join(toJson(github.event.pull_request.labels.*.name)), 'ready-for-testing')
    runs-on: self-hosted
    strategy:
      matrix:
        tag:
          - centos7
          - ubuntu1804
        compiler:
          - gcc
          - clang
        exclude:
          - tag: centos7
            compiler: clang
    container:
      image: vesoft/nebula-dev:${{ matrix.tag }}
      env:
        CCACHE_DIR: /tmp/ccache/${{ matrix.tag }}-${{ matrix.compiler }}
      options: --mount type=tmpfs,destination=/tmp/ccache,tmpfs-size=1073741824 -v /tmp/ccache/${{ matrix.tag }}-${{ matrix.compiler }}:/tmp/ccache/${{ matrix.tag }}-${{ matrix.compiler }}
    steps:
      - uses: actions/checkout@v1
        with:
          fetch-depth: 1
      - name: Ignore only documents changes
        id: ignore_docs
        run: |
          log=$(git log --oneline -n 1)
          num_source_files=$(git --no-pager diff --name-only $(echo $log | cut -d' ' -f1) $(echo $log | cut -d' ' -f5) | grep '^src\|^CMakeLists.txt\|^cmake\|^.github/workflows' | wc -l)
          echo "::set-output name=num_source_files::${num_source_files}"
      - name: Prepare environment
        run: |
          [ -f "$CCACHE_DIR/ccache.conf" ] || cp ci/ccache.conf "$CCACHE_DIR"
          [ -d build/ ] && rm -rf build/* || mkdir -p build
      - name: CMake with gcc
        if: matrix.compiler == 'gcc' && steps.ignore_docs.outputs.num_source_files != 0
        run: cd build && cmake ..
      - name: CMake with clang
        if: matrix.compiler == 'clang' && steps.ignore_docs.outputs.num_source_files != 0
        run: cd build && cmake -DCMAKE_CXX_COMPILER=clang++-8 -DCMAKE_C_COMPILER=clang-8 -DENABLE_ASAN=on -DNEBULA_CLANG_USE_GCC_TOOLCHAIN=/opt/vesoft/toolset/gcc/7.5.0 ..
      - name: Make
        if: steps.ignore_docs.outputs.num_source_files != 0
        run: cd build && make -j $(nproc)
      - name: CTest with multiple threads
        if: steps.ignore_docs.outputs.num_source_files != 0
        timeout-minutes: 15
        run: cd build && ctest -j 6 --timeout 500 --output-on-failure --rerun-failed
      - name: CTest with single thread
        if: failure() && steps.ignore_docs.outputs.num_source_files != 0
        timeout-minutes: 30
<<<<<<< HEAD
        run: cd build && ctest --timeout 300 --output-on-failure --rerun-failed
      - name: Coverage Report
        if: success() && matrix.compiler == 'gcc' && matrix.tag == 'centos7'
        run: cd build && lcov --gcov-tool $GCOV --capture --directory . --output-file coverage.info
      - name: Coveralls
        if: success() && matrix.compiler == 'gcc' && matrix.tag == 'centos7'
        uses: coverallsapp/github-action@master
        with:
          github-token: ${{ secrets.GITHUB_TOKEN }}
          path-to-lcov: build/coverage.info
=======
        run: cd build && ASAN_OPTIONS=fast_unwind_on_malloc=0 ctest --timeout 300 --output-on-failure --rerun-failed
>>>>>>> ee8db8f8
      - name: Cleanup
        if: always()
        run: rm -rf build<|MERGE_RESOLUTION|>--- conflicted
+++ resolved
@@ -57,8 +57,7 @@
       - name: CTest with single thread
         if: failure() && steps.ignore_docs.outputs.num_source_files != 0
         timeout-minutes: 30
-<<<<<<< HEAD
-        run: cd build && ctest --timeout 300 --output-on-failure --rerun-failed
+        run: cd build && ASAN_OPTIONS=fast_unwind_on_malloc=0 ctest --timeout 300 --output-on-failure --rerun-failed
       - name: Coverage Report
         if: success() && matrix.compiler == 'gcc' && matrix.tag == 'centos7'
         run: cd build && lcov --gcov-tool $GCOV --capture --directory . --output-file coverage.info
@@ -68,9 +67,6 @@
         with:
           github-token: ${{ secrets.GITHUB_TOKEN }}
           path-to-lcov: build/coverage.info
-=======
-        run: cd build && ASAN_OPTIONS=fast_unwind_on_malloc=0 ctest --timeout 300 --output-on-failure --rerun-failed
->>>>>>> ee8db8f8
       - name: Cleanup
         if: always()
         run: rm -rf build