--- conflicted
+++ resolved
@@ -47,8 +47,7 @@
         run: cd build && make -j $(nproc)
       - name: CTest with single thread
         timeout-minutes: 40
-<<<<<<< HEAD
-        run: cd build && ctest --timeout 500 --output-on-failure
+        run: cd build && ASAN_OPTIONS=fast_unwind_on_malloc=0 ctest --timeout 300 --output-on-failure
       - name: Coverage Report
         if: success() && matrix.compiler == 'gcc' && matrix.tag == 'centos7'
         run: cd build && ASAN_OPTIONS=fast_unwind_on_malloc=0 ctest --timeout 600 --output-on-failure
@@ -57,7 +56,4 @@
         uses: coverallsapp/github-action@master
         with:
           github-token: ${{ secrets.GITHUB_TOKEN }}
-          path-to-lcov: build/coverage.info
-=======
-        run: cd build && ASAN_OPTIONS=fast_unwind_on_malloc=0 ctest --timeout 300 --output-on-failure
->>>>>>> 42319d46
+          path-to-lcov: build/coverage.info