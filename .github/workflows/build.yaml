name: build

on:
  push:
    branches:
      - master
    paths-ignore:
      - 'docs/**'
      - '**.md'

jobs:
  build:
    name: build
    runs-on: ubuntu-latest
    strategy:
      matrix:
        tag:
          - centos6
          - centos7
          - ubuntu1604
          - ubuntu1804
        compiler:
          - gcc
          - clang
        exclude:
          - tag: centos6
            compiler: clang
          - tag: centos7
            compiler: clang
          - tag: ubuntu1604
            compiler: clang
    container:
      image: vesoft/nebula-dev:${{ matrix.tag }}
    steps:
      - uses: actions/checkout@v1
        with:
          fetch-depth: 1
      - name: Prepare environment
        run: mkdir -p build
      - name: CMake with gcc
        if: matrix.compiler == 'gcc'
<<<<<<< HEAD
        run: cd build && cmake -DCMAKE_BUILD_TYPE=Release -DENABLE_COVERAGE=ON ..
=======
        run: cd build && cmake ..
>>>>>>> cd3b7d58
      - name: CMake with clang
        if: matrix.compiler == 'clang'
        run: cd build && cmake -DCMAKE_CXX_COMPILER=clang++-8 -DCMAKE_C_COMPILER=clang-8 -DENABLE_ASAN=on -DNEBULA_CLANG_USE_GCC_TOOLCHAIN=/opt/vesoft/toolset/gcc/7.5.0 ..
      - name: Make
        run: cd build && make -j $(nproc)
      - name: CTest with single thread
<<<<<<< HEAD
        if: failure()
        timeout-minutes: 30
        run: cd build && ctest --timeout 300 --output-on-failure --rerun-failed
      - name: Testing Coverage Report
        if: success() && matrix.compiler == 'gcc' && matrix.tag == 'centos7'
        run: |
          cd build
          bash <(curl -s https://codecov.io/bash) -Z > /dev/null 2>&1
        shell: bash
        env:
          CODECOV_TOKEN: ${{ secrets.CODECOV_TOKEN }}
      - name: Cleanup
        if: always()
        run: rm -rf build
=======
        timeout-minutes: 40
        run: cd build && ASAN_SYMBOLIZER_PATH=/usr/bin/llvm-symbolizer ASAN_OPTIONS=fast_unwind_on_malloc=0 ctest --timeout 300 --output-on-failure
>>>>>>> cd3b7d58
<|MERGE_RESOLUTION|>--- conflicted
+++ resolved
@@ -39,21 +39,16 @@
         run: mkdir -p build
       - name: CMake with gcc
         if: matrix.compiler == 'gcc'
-<<<<<<< HEAD
-        run: cd build && cmake -DCMAKE_BUILD_TYPE=Release -DENABLE_COVERAGE=ON ..
-=======
-        run: cd build && cmake ..
->>>>>>> cd3b7d58
+        run: cd build && cmake -DENABLE_COVERAGE=ON ..
       - name: CMake with clang
         if: matrix.compiler == 'clang'
         run: cd build && cmake -DCMAKE_CXX_COMPILER=clang++-8 -DCMAKE_C_COMPILER=clang-8 -DENABLE_ASAN=on -DNEBULA_CLANG_USE_GCC_TOOLCHAIN=/opt/vesoft/toolset/gcc/7.5.0 ..
       - name: Make
         run: cd build && make -j $(nproc)
       - name: CTest with single thread
-<<<<<<< HEAD
         if: failure()
-        timeout-minutes: 30
-        run: cd build && ctest --timeout 300 --output-on-failure --rerun-failed
+        timeout-minutes: 40
+        run: cd build && ASAN_SYMBOLIZER_PATH=/usr/bin/llvm-symbolizer ASAN_OPTIONS=fast_unwind_on_malloc=0 ctest --timeout 300 --output-on-failure
       - name: Testing Coverage Report
         if: success() && matrix.compiler == 'gcc' && matrix.tag == 'centos7'
         run: |
@@ -64,8 +59,4 @@
           CODECOV_TOKEN: ${{ secrets.CODECOV_TOKEN }}
       - name: Cleanup
         if: always()
-        run: rm -rf build
-=======
-        timeout-minutes: 40
-        run: cd build && ASAN_SYMBOLIZER_PATH=/usr/bin/llvm-symbolizer ASAN_OPTIONS=fast_unwind_on_malloc=0 ctest --timeout 300 --output-on-failure
->>>>>>> cd3b7d58
+        run: rm -rf build