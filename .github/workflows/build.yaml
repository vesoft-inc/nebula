name: build

on:
  push:
    branches:
      - master
    paths-ignore:
      - 'docs/**'
      - '**.md'

jobs:
  build:
    name: build
    runs-on: ubuntu-latest
    strategy:
      matrix:
        tag:
          - centos6
          - centos7
          - ubuntu1604
          - ubuntu1804
        compiler:
          - gcc
          - clang
        exclude:
          - tag: centos6
            compiler: clang
          - tag: centos7
            compiler: clang
          - tag: ubuntu1604
            compiler: clang
    container:
      image: vesoft/nebula-dev:${{ matrix.tag }}
    steps:
      - uses: actions/checkout@v1
        with:
          fetch-depth: 1
      - name: Prepare environment
        run: mkdir -p build
      - name: CMake with gcc
        if: matrix.compiler == 'gcc'
        run: cd build && cmake -DENABLE_COVERAGE=ON ..
      - name: CMake with clang
        if: matrix.compiler == 'clang'
        run: cd build && cmake -DCMAKE_CXX_COMPILER=clang++-8 -DCMAKE_C_COMPILER=clang-8 -DENABLE_ASAN=on -DNEBULA_CLANG_USE_GCC_TOOLCHAIN=/opt/vesoft/toolset/gcc/7.5.0 ..
      - name: Make
        run: cd build && make -j $(nproc)
      - name: CTest with single thread
        timeout-minutes: 40
<<<<<<< HEAD
        run: cd build && ctest --timeout 500 --output-on-failure
      - name: Coverage Report
        if: success() && matrix.compiler == 'gcc' && matrix.tag == 'centos7'
        run: cd build && lcov --gcov-tool $GCOV --capture --directory . --output-file coverage.info
      - name: Coveralls
        if: success() && matrix.compiler == 'gcc' && matrix.tag == 'centos7'
        uses: coverallsapp/github-action@master
        with:
          github-token: ${{ secrets.GITHUB_TOKEN }}
          path-to-lcov: build/coverage.info
=======
        run: cd build && ASAN_OPTIONS=fast_unwind_on_malloc=0 ctest --timeout 600 --output-on-failure
>>>>>>> ee8db8f8
<|MERGE_RESOLUTION|>--- conflicted
+++ resolved
@@ -47,17 +47,13 @@
         run: cd build && make -j $(nproc)
       - name: CTest with single thread
         timeout-minutes: 40
-<<<<<<< HEAD
         run: cd build && ctest --timeout 500 --output-on-failure
       - name: Coverage Report
         if: success() && matrix.compiler == 'gcc' && matrix.tag == 'centos7'
-        run: cd build && lcov --gcov-tool $GCOV --capture --directory . --output-file coverage.info
+        run: cd build && ASAN_OPTIONS=fast_unwind_on_malloc=0 ctest --timeout 600 --output-on-failure
       - name: Coveralls
         if: success() && matrix.compiler == 'gcc' && matrix.tag == 'centos7'
         uses: coverallsapp/github-action@master
         with:
           github-token: ${{ secrets.GITHUB_TOKEN }}
-          path-to-lcov: build/coverage.info
-=======
-        run: cd build && ASAN_OPTIONS=fast_unwind_on_malloc=0 ctest --timeout 600 --output-on-failure
->>>>>>> ee8db8f8
+          path-to-lcov: build/coverage.info