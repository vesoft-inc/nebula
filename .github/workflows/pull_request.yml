name: pull_request

on:
  pull_request:
    types: [synchronize, reopened, labeled]
    branches:
      - master
      - 'v[0-9]+.*'
    paths-ignore:
      - 'docs/**'
      - 'LICENSES/**'
      - 'LICENSE'
      - '**.md'

defaults:
  run:
    shell: bash

jobs:
  lint:
    name: lint
    if: ${{ contains(github.event.pull_request.labels.*.name, 'ready-for-testing') && github.event.pull_request.merged != true }}
    runs-on: ubuntu-latest
    steps:
      - uses: actions/checkout@v2
        with:
          fetch-depth: 2
      - name: Cpplint
        run: |
          ln -snf $PWD/.linters/cpp/hooks/pre-commit.sh $PWD/.linters/cpp/pre-commit.sh
          .linters/cpp/pre-commit.sh $(git --no-pager diff --diff-filter=d --name-only HEAD^ HEAD)
      - name: Format check
        run: |
          res=$(git diff -U0 --no-color HEAD^ | /usr/share/clang/clang-format-10/clang-format-diff.py -p1)
          [[ ! -z "$res" ]] && exit 1 || true
      - uses: actions/setup-python@v2
        with:
          python-version: 3.7
      - name: Prepare Gherkin exec environ
        run: make init-all -C tests
      - name: Check Gherkin feature format
        run: make check -C tests

  build:
    name: build
    needs: lint
    runs-on: self-hosted
    strategy:
      fail-fast: false
      matrix:
        os:
          - centos7
          - ubuntu2004
        compiler:
          - gcc-9.2
          - clang-9
        exclude:
          - os: centos7
            compiler: clang-9
    container:
      image: vesoft/nebula-dev:${{ matrix.os }}
      env:
        CCACHE_DIR: /tmp/ccache/nebula/${{ matrix.os }}-${{ matrix.compiler }}
        CCACHE_MAXSIZE: 8G
      volumes:
        - /tmp/ccache/nebula/${{ matrix.os }}-${{ matrix.compiler }}:/tmp/ccache/nebula/${{ matrix.os }}-${{ matrix.compiler }}
      options: --cap-add=SYS_PTRACE
    steps:
      - name: Cleanup
        if: ${{ always() }}
        run: rm -rf *
      - uses: actions/checkout@v2
      - name: Prepare environment
        id: prepare
        run: |
          [ -d build/ ] && rm -rf build/* || mkdir -p build
          make init -C tests
      - name: CMake
        id: cmake
        run: |
          case ${{ matrix.compiler }} in
          gcc-*)
            case ${{ matrix.os }} in
            centos7)
              # build with Release type
              cmake \
                  -DCMAKE_CXX_COMPILER=$TOOLSET_CLANG_DIR/bin/g++ \
                  -DCMAKE_C_COMPILER=$TOOLSET_CLANG_DIR/bin/gcc \
                  -DCMAKE_BUILD_TYPE=Release \
                  -DENABLE_TESTING=on \
                  -B build
              echo "::set-output name=j::10"
              ;;
            ubuntu2004)
              # build with Debug type
              cmake \
                  -DCMAKE_CXX_COMPILER=$TOOLSET_CLANG_DIR/bin/g++ \
                  -DCMAKE_C_COMPILER=$TOOLSET_CLANG_DIR/bin/gcc \
                  -DCMAKE_BUILD_TYPE=Debug \
                  -DENABLE_TESTING=on \
                  -B build
              echo "::set-output name=j::10"
              ;;
            esac
            ;;
          clang-*)
            # build with Sanitizer
            cmake \
                -DCMAKE_CXX_COMPILER=$TOOLSET_CLANG_DIR/bin/clang++ \
                -DCMAKE_C_COMPILER=$TOOLSET_CLANG_DIR/bin/clang \
                -DCMAKE_BUILD_TYPE=RelWithDebInfo \
                -DENABLE_ASAN=on \
                -DENABLE_TESTING=on \
                -B build
            echo "::set-output name=j::6"
            ;;
          esac
      - name: Make
        run: |
          ccache -z
          cmake --build build/ -j $(nproc)
          ccache -s
      - name: CTest
        env:
          ASAN_OPTIONS: fast_unwind_on_malloc=1
        run: ctest -j $(($(nproc)/2+1)) --timeout 400 --output-on-failure
        working-directory: build/
        timeout-minutes: 20
      - name: Setup cluster
        run: |
<<<<<<< HEAD
          case ${{ matrix.compiler }} in
          gcc-*)
            case ${{ matrix.os }} in
            centos7)
              # normal cluster
              make up
              ;;
            ubuntu2004)
              # ssl cluster
              make ENABLE_SSL=true up
              ;;
            esac
            ;;
          clang-*)
            # graph ssl only cluster
            make ENABLE_SSL=false ENABLE_GRAPH_SSL=true up
            ;;
          esac
=======
          make up
        working-directory: tests/
        timeout-minutes: 2
      - name: Pytest
        run: |
>>>>>>> 31cdf3d7
          make RM_DIR=false DEBUG=false J=${{ steps.cmake.outputs.j }} test
        working-directory: tests/
        timeout-minutes: 15
      - name: TCK
        run: |
          make RM_DIR=false DEBUG=false J=${{ steps.cmake.outputs.j }} tck
        working-directory: tests/
        timeout-minutes: 30
      - name: Down cluster
        run: |
          make down
        working-directory: tests/
        timeout-minutes: 2
      - name: Sanitizer
        if: ${{ always() }}
        run: |
          exit $(grep -P "SUMMARY: AddressSanitizer: \d+ byte\(s\) leaked in \d+ allocation\(s\)\." build/server_*/logs/*stderr.log | wc -l)
      - name: Upload logs
        uses: actions/upload-artifact@v1
        if: ${{ failure() }}
        with:
          name: ${{ matrix.os }}-${{ matrix.compiler }}-nebula-test-logs
          path:  build/server_*/logs/<|MERGE_RESOLUTION|>--- conflicted
+++ resolved
@@ -128,7 +128,6 @@
         timeout-minutes: 20
       - name: Setup cluster
         run: |
-<<<<<<< HEAD
           case ${{ matrix.compiler }} in
           gcc-*)
             case ${{ matrix.os }} in
@@ -147,13 +146,10 @@
             make ENABLE_SSL=false ENABLE_GRAPH_SSL=true up
             ;;
           esac
-=======
-          make up
         working-directory: tests/
         timeout-minutes: 2
       - name: Pytest
         run: |
->>>>>>> 31cdf3d7
           make RM_DIR=false DEBUG=false J=${{ steps.cmake.outputs.j }} test
         working-directory: tests/
         timeout-minutes: 15
