#!/usr/bin/env bash
#
#  Package nebula as deb/rpm package
#
# introduce the args
#   -v: The version of package, the version should be match tag name, default value is null
#   -n: Package to one or multi-packages, `ON` means one package, `OFF` means multi packages, default value is `ON`
#   -s: Whether to strip the package, default value is `FALSE`
#   -d: Whether to enable sanitizer, default OFF
#   -t: Build type, default Release
#   -j: Number of threads, default $(nproc)
<<<<<<< HEAD
#   -r: Whether enable compressed debug info, default ON
#   -p: Whether dump the symbols from binary by dump_syms
#   -k: Whether to enable breakpad, default OFF
=======
#   -r: Whether to enable compressed debug info, default ON
#   -p: Whether to dump the symbols from binary by dump_syms
#   -c: Whether to enable console building, default ON
>>>>>>> 138e5876
#
# usage: ./package.sh -v <version> -n <ON/OFF> -s <TRUE/FALSE> -c <ON/OFF>
#

set -e

version=""
package_one=ON
strip_enable="FALSE"
usage="Usage: ${0} -v <version> -n <ON/OFF> -s <TRUE/FALSE> -g <ON/OFF> -j <jobs> -t <BUILD TYPE>"
project_dir="$(cd "$(dirname "$0")" && pwd)/.."
build_dir=${project_dir}/pkg-build
enablesanitizer="OFF"
static_sanitizer="OFF"
build_type="Release"
build_console="ON"
branch=$(git rev-parse --abbrev-ref HEAD)
jobs=$(nproc)
enable_compressed_debug_info=ON
dump_symbols="OFF"
dump_syms_tool_dir=
system_name=
install_prefix=/usr/local/nebula
enable_breakpad="OFF"

<<<<<<< HEAD
while getopts v:n:s:b:d:t:r:p:j:k: opt;
=======
while getopts v:n:s:b:d:t:r:p:j:c: opt;
>>>>>>> 138e5876
do
    case $opt in
        v)
            version=$OPTARG
            ;;
        n)
            package_one=$OPTARG
            ;;
        s)
            strip_enable=$OPTARG
            ;;
        d)
            enablesanitizer="ON"
            if [ "$OPTARG" == "static" ]; then
                static_sanitizer="ON"
            fi
            build_type="RelWithDebInfo"
            ;;
        t)
            build_type=$OPTARG
            ;;
        c)
            build_console=$OPTARG
            ;;
        j)
            jobs=$OPTARG
            ;;
        r)
            enable_compressed_debug_info=$OPTARG
            ;;
        p)
            dump_symbols=$OPTARG
            ;;
        k)
            enable_breakpad=$OPTARG
            ;;
        ?)
            echo "Invalid option, use default arguments"
            ;;
    esac
done

# version is null, get from tag name
[[ -z $version ]] && version=$(git describe --exact-match --abbrev=0 --tags | sed 's/^v//')
# version is null, use UTC date as version
[[ -z $version ]] && version=$(date -u +%Y.%m.%d)-nightly

if [[ -z $version ]]; then
    echo "version is null, exit"
    echo ${usage}
    exit 1
fi


if [[ $strip_enable != TRUE ]] && [[ $strip_enable != FALSE ]]; then
    echo "strip enable is wrong, exit"
    echo ${usage}
    exit 1
fi

cat << EOF
Configuration for this shell:
version: $version
strip_enable: $strip_enable
enablesanitizer: $enablesanitizer
static_sanitizer: $static_sanitizer
build_type: $build_type
build_console: $build_console
branch: $branch
enable_compressed_debug_info: $enable_compressed_debug_info
dump_symbols: $dump_symbols

EOF

function _build_graph {
    pushd ${build_dir}
    if [ "x"$enable_breakpad == "xON" ]; then
        if [ "x"$build_type != "xDebug" ] && [ "x"$build_type != "xRelWithDebInfo" ]; then
            echo 'Breakpad need debug info.'
            exit 1
        fi
    fi
    cmake -DCMAKE_BUILD_TYPE=${build_type} \
          -DNEBULA_BUILD_VERSION=${version} \
          -DENABLE_ASAN=${san} \
          -DENABLE_UBSAN=${san} \
          -DENABLE_STATIC_ASAN=${ssan} \
          -DENABLE_STATIC_UBSAN=${ssan} \
          -DCMAKE_INSTALL_PREFIX=${install_prefix} \
          -DENABLE_TESTING=OFF \
          -DENABLE_CONSOLE_COMPILATION=${build_console} \
          -DENABLE_PACK_ONE=${package_one} \
          -DENABLE_COMPRESSED_DEBUG_INFO=${enable_compressed_debug_info} \
          -DENABLE_PACKAGE_TAR=${package_tar} \
          -DENABLE_BREAKPAD=${enable_breakpad} \
          ${project_dir}

    if ! ( make -j ${jobs} ); then
        echo ">>> build nebula graph failed <<<"
        exit 1
    fi
    popd
    echo ">>> build nebula graph successfully <<<"
}

# args: <version>
function build {
    version=$1
    san=$2
    ssan=$3
    build_type=$4
    package_tar=$5
    install_prefix=$6

    mkdir -p ${build_dir}

    _build_graph
}

# args: <strip_enable>
function package {
    pushd ${build_dir}
    strip_enable=$1

    args=""
    [[ $strip_enable == TRUE ]] && args="-D CPACK_STRIP_FILES=TRUE -D CPACK_RPM_SPEC_MORE_DEFINE="

    if ! ( cpack --verbose $args ); then
        echo ">>> package nebula failed <<<"
        exit 1
    else
        # rename package file
        outputDir=$build_dir/cpack_output
        mkdir -p ${outputDir}
        for pkg_name in $(ls ./*nebula*-${version}*); do
            mv ${pkg_name} ${outputDir}/
            echo "####### target package file is ${outputDir}/${pkg_name}"
        done
    fi

    popd
}

function _find_dump_syms_tool {
    if [[ -x ${build_dir}/third-party/install/bin/dump_syms ]]; then
        dump_syms_tool_dir=${build_dir}/third-party/install/bin
    elif [[ -x /opt/vesoft/third-party/2.0/bin/dump_syms ]]; then
        dump_syms_tool_dir=/opt/vesoft/third-party/2.0/bin
    else
        echo ">>> Failed to find the dump_syms tool <<<"
        exit 1
    fi
}

# This is only for releasing the disk resources.
function _strip_unnecessary_binaries {
    for bin in $(ls -1 -F ${build_dir}/bin/ | grep -v [/$] | sed -e '/nebula-metad/d;/nebula-graphd/d;/nebula-storaged/d'); do
        if ! (strip ${build_dir}/bin/${bin}); then
            echo ">>> strip ${bin} failed: $?. <<<"
            exit 1
        fi
    done
}

function dump_syms {
    _strip_unnecessary_binaries
    _find_dump_syms_tool
    dump_syms=${dump_syms_tool_dir}/dump_syms

    syms_dir=${build_dir}/symbols/
    rm -rf ${syms_dir} && mkdir -p ${syms_dir}

    pack=`ls ${build_dir}/cpack_output/`
    tmp=${pack#nebula-graph}
    ver=${tmp%.*}

    for bin in nebula-graphd nebula-storaged nebula-metad; do
        if ! (${dump_syms} ${build_dir}/bin/${bin} > ${syms_dir}/${bin}${ver}.sym); then
            echo ">>> dump ${bin} symbols failed: $?. <<<"
            exit 1
        fi
    done
}

# The main
build $version $enablesanitizer $static_sanitizer $build_type "OFF" "/usr/local/nebula"
package $strip_enable
if [[ "$dump_symbols" == "ON" ]]; then
    echo ">>> start dump symbols <<<"
    dump_syms
fi

# tar package
build $version $enablesanitizer $static_sanitizer $build_type "ON" "/"
package $strip_enable<|MERGE_RESOLUTION|>--- conflicted
+++ resolved
@@ -9,15 +9,10 @@
 #   -d: Whether to enable sanitizer, default OFF
 #   -t: Build type, default Release
 #   -j: Number of threads, default $(nproc)
-<<<<<<< HEAD
-#   -r: Whether enable compressed debug info, default ON
-#   -p: Whether dump the symbols from binary by dump_syms
-#   -k: Whether to enable breakpad, default OFF
-=======
 #   -r: Whether to enable compressed debug info, default ON
 #   -p: Whether to dump the symbols from binary by dump_syms
 #   -c: Whether to enable console building, default ON
->>>>>>> 138e5876
+#   -k: Whether to enable breakpad, default OFF
 #
 # usage: ./package.sh -v <version> -n <ON/OFF> -s <TRUE/FALSE> -c <ON/OFF>
 #
@@ -43,11 +38,7 @@
 install_prefix=/usr/local/nebula
 enable_breakpad="OFF"
 
-<<<<<<< HEAD
-while getopts v:n:s:b:d:t:r:p:j:k: opt;
-=======
-while getopts v:n:s:b:d:t:r:p:j:c: opt;
->>>>>>> 138e5876
+while getopts v:n:s:b:d:t:r:p:j:c:k: opt;
 do
     case $opt in
         v)
