*.swp
*.so
*.DS_Store

# build
build
_build
_build.log
_install
install_manifest.txt

# ccls
.ccls
compile_commands.json

src/common/base/Base.h.gch
gen-*

# cmake
CPackConfig.cmake
CPackSourceConfig.cmake
CMakeCache.txt
Makefile
cmake_install.cmake
CTestTestfile.cmake
CMakeFiles/
Testing/
target/
cluster.id
pids/
<<<<<<< HEAD

# IDE
.project
.classpath
.settings/
.idea/
.vscode/
cmake-build-debug/
=======
.idea/
.project
.settings/
.classpath
cmake-build-debug/
.vscode/
>>>>>>> e4b8af73
<|MERGE_RESOLUTION|>--- conflicted
+++ resolved
@@ -28,20 +28,11 @@
 target/
 cluster.id
 pids/
-<<<<<<< HEAD
 
 # IDE
-.project
-.classpath
-.settings/
-.idea/
-.vscode/
-cmake-build-debug/
-=======
 .idea/
 .project
 .settings/
 .classpath
 cmake-build-debug/
-.vscode/
->>>>>>> e4b8af73
+.vscode/