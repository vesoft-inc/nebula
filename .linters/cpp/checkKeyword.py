# signout--coding:utf-8--

# Copyright (c) 2019 vesoft inc. All rights reserved.
#
# This source code is licensed under Apache 2.0 License.

import os
import re
import sys

PARSER_FILE_PATH = 'src/parser/parser.yy'
SCANNER_FILE_PATH = 'src/parser/scanner.lex'

reserved_key_words = [
    'KW_GO',
    'KW_AS',
    'KW_TO',
    'KW_OR',
    'KW_AND',
    'KW_XOR',
    'KW_USE',
    'KW_SET',
    'KW_LIST',
    'KW_MAP',
    'KW_FROM',
    'KW_WHERE',
    'KW_MATCH',
    'KW_INSERT',
    'KW_YIELD',
    'KW_RETURN',
    'KW_DESCRIBE',
    'KW_DESC',
    'KW_VERTEX',
    'KW_VERTICES',
    'KW_EDGE',
    'KW_EDGES',
    'KW_UPDATE',
    'KW_UPSERT',
    'KW_WHEN',
    'KW_DELETE',
    'KW_FIND',
    'KW_PATH',
    'KW_LOOKUP',
    'KW_ALTER',
    'KW_STEPS',
    'KW_OVER',
    'KW_UPTO',
    'KW_REVERSELY',
    'KW_INDEX',
    'KW_INDEXES',
    'KW_REBUILD',
    'KW_BOOL',
    'KW_INT8',
    'KW_INT16',
    'KW_INT32',
    'KW_INT64',
    'KW_INT',
    'KW_FLOAT',
    'KW_DOUBLE',
    'KW_STRING',
    'KW_FIXED_STRING',
    'KW_TIMESTAMP',
    'KW_DATE',
    'KW_TIME',
    'KW_DATETIME',
    'KW_VID_SIZE',
    'KW_TAG',
    'KW_TAGS',
    'KW_UNION',
    'KW_INTERSECT',
    'KW_MINUS',
    'KW_NO',
    'KW_OVERWRITE',
    'KW_SHOW',
    'KW_ADD',
    'KW_CREATE',
    'KW_DROP',
    'KW_REMOVE',
    'KW_IF',
    'KW_NOT',
    'KW_EXISTS',
    'KW_WITH',
    'KW_CHANGE',
    'KW_GRANT',
    'KW_REVOKE',
    'KW_ON',
    'KW_BY',
    'KW_IN',
    'KW_NOT_IN',
    'KW_DOWNLOAD',
    'KW_GET',
    'KW_OF',
    'KW_ORDER',
    'KW_INGEST',
    'KW_COMPACT',
    'KW_FLUSH',
    'KW_SUBMIT',
    'KW_ASC',
    'KW_ASCENDING',
    'KW_DESCENDING',
    'KW_DISTINCT',
    'KW_FETCH',
    'KW_PROP',
    'KW_BALANCE',
    'KW_STOP',
    'KW_GROUP',
    'KW_IS',
    'KW_NULL',
    'KW_FORCE',
    'KW_RECOVER',
    'KW_EXPLAIN',
    'KW_UNWIND',
    'KW_CASE',
    'KW_HOSTS',
    'KW_ZONE',
    'KW_ZONES',
    'KW_RENAME',
<<<<<<< HEAD
    'KW_DURATION',
    'KW_IGNORE_EXISTED_INDEX',
=======
    'KW_IGNORE_EXISTED_INDEX',
    'KW_GEOGRAPHY',
    'KW_DURATION',
    'KW_ACROSS',
>>>>>>> ce15bca9
]


def get_unreserved_keyword(file_path):
    parser_file = open(file_path)
    flag = 0
    unreserved_key_words = []
    for line in parser_file.readlines():
        if line.strip() == 'unreserved_keyword':
            flag = 1
            continue
        if flag == 1:
            if line.strip() == ';':
                break
            unreserved_key_words.append(re.sub('\\s+[:|]\\s+(\\w+)\\s+.*', '\\1', line).strip())
            continue

    parser_file.close()
    return unreserved_key_words


if __name__ == '__main__':
    cmd = 'git diff --diff-filter=ACMRTUXB HEAD -p ' + SCANNER_FILE_PATH + '|grep "^+"|grep -v "^+++"|grep "KW_"'
    content = os.popen(cmd)
    keywords=[]
    for line in  content.readlines():
        keyword = re.sub('.*(KW_\\w+)\s*;.*','\\1',line.strip())
        keywords.append(keyword)

    if len(keywords) == 0:
        exit(0)
    unreserved_key_words = get_unreserved_keyword(PARSER_FILE_PATH)
    new_key_words = [word for word in keywords if word not in reserved_key_words]
    if len(new_key_words) == 0:
        exit(0)
    result = [word for word in new_key_words if word not in unreserved_key_words]
    if len(result) == 0:
        exit(0)
    print('Keywords \"{}\" in src/parser/scanner.lex are not in the unreserved keyword list.'.format(result))
    print('Please add them to the unreserved keyword in the src/parser/parser.yy.')
    exit(1)<|MERGE_RESOLUTION|>--- conflicted
+++ resolved
@@ -115,15 +115,10 @@
     'KW_ZONE',
     'KW_ZONES',
     'KW_RENAME',
-<<<<<<< HEAD
-    'KW_DURATION',
-    'KW_IGNORE_EXISTED_INDEX',
-=======
     'KW_IGNORE_EXISTED_INDEX',
     'KW_GEOGRAPHY',
     'KW_DURATION',
     'KW_ACROSS',
->>>>>>> ce15bca9
 ]
 
 
