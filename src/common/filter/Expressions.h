--- conflicted
+++ resolved
@@ -279,7 +279,6 @@
     Kind                                        kind_{kUnknown};
 };
 
-<<<<<<< HEAD
 /*
 class ValueExpression final : public Expression {
 public:
@@ -304,12 +303,8 @@
 };
 */
 
-// $-.any_prop_name or $-
-class InputPropertyExpression final : public Expression {
-=======
 // Alias.any_prop_name, i.e. EdgeName.any_prop_name
 class AliasPropertyExpression: public Expression {
->>>>>>> d18e879b
 public:
     AliasPropertyExpression() {
         kind_ = kAliasProp;
