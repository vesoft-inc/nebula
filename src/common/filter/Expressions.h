/* Copyright (c) 2018 vesoft inc. All rights reserved.
 *
 * This source code is licensed under Apache 2.0 License,
 * attached with Common Clause Condition 1.0, found in the LICENSES directory.
 */
#ifndef COMMON_FILTER_EXPRESSIONS_H_
#define COMMON_FILTER_EXPRESSIONS_H_

#include "base/Base.h"
#include "base/StatusOr.h"
#include "base/Status.h"
#include <boost/variant.hpp>
#include  <boost/unordered_set.hpp>

namespace nebula {

class Cord;
using OptVariantType = StatusOr<VariantType>;

enum ColumnType {
    INT, STRING, DOUBLE, BIGINT, BOOL, TIMESTAMP,
};

std::string columnTypeToString(ColumnType type);

class ExpressionContext final {
public:
    using EdgeInfo = boost::variant<std::string, EdgeType>;
    void addSrcTagProp(const std::string &tag, const std::string &prop) {
        srcTagProps_.emplace(tag, prop);
    }

    void addDstTagProp(const std::string &tag, const std::string &prop) {
        dstTagProps_.emplace(tag, prop);
    }

    void addVariableProp(const std::string &var, const std::string &prop) {
        variableProps_.emplace(var, prop);
        variables_.emplace(var);
    }

    void addInputProp(const std::string &prop) {
        inputProps_.emplace(prop);
    }

    void addAliasProp(const std::string &alias, const std::string &prop) {
        aliasProps_.emplace(alias, prop);
    }

    bool addEdge(const std::string &alias, EdgeType edgeType) {
        auto it = edgeMaps_.find(alias);
        if (it != edgeMaps_.end()) {
            return false;
        }
        edgeMaps_.emplace(alias, edgeType);
        return true;
    }

    bool getEdgeType(const std::string &alias, EdgeType &edgeType) {
        auto it = edgeMaps_.find(alias);
        if (it == edgeMaps_.end()) {
            return false;
        }

        edgeType = it->second;
        return true;
    }

    using PropPair = std::pair<std::string, std::string>;

    std::vector<PropPair> srcTagProps() const {
        return std::vector<PropPair>(srcTagProps_.begin(), srcTagProps_.end());
    }

    std::vector<PropPair> dstTagProps() const {
        return std::vector<PropPair>(dstTagProps_.begin(), dstTagProps_.end());
    }

    std::vector<PropPair> aliasProps() const {
        return std::vector<PropPair>(aliasProps_.begin(), aliasProps_.end());
    }

    using VariableProp = std::pair<std::string, std::string>;

    std::vector<VariableProp> variableProps() const {
        return std::vector<VariableProp>(variableProps_.begin(), variableProps_.end());
    }

    const std::unordered_set<std::string>& variables() const {
        return variables_;
    }

    bool hasSrcTagProp() const {
        return !srcTagProps_.empty();
    }

    bool hasDstTagProp() const {
        return !dstTagProps_.empty();
    }

    bool hasEdgeProp() const {
        return !aliasProps_.empty();
    }

    bool hasVariableProp() const {
        return !variableProps_.empty();
    }

    bool hasInputProp() const {
        return !inputProps_.empty();
    }

    struct Getters {
        std::function<OptVariantType()> getEdgeRank;
        std::function<OptVariantType(const std::string&)> getInputProp;
        std::function<OptVariantType(const std::string&)> getVariableProp;
        std::function<OptVariantType(const std::string&, const std::string&)> getSrcTagProp;
        std::function<OptVariantType(const std::string&, const std::string&)> getDstTagProp;
        std::function<OptVariantType(const std::string&, const std::string&)> getAliasProp;
    };

    Getters& getters() {
        return getters_;
    }

    void print() const;

    bool isOverAllEdge() const { return overAll_; }

    void setOverAllEdge() { overAll_ = true; }

private:
    Getters                                   getters_;
    std::unordered_set<PropPair>              srcTagProps_;
    std::unordered_set<PropPair>              dstTagProps_;
    std::unordered_set<PropPair>              aliasProps_;
    std::unordered_set<VariableProp>          variableProps_;
    std::unordered_set<std::string>           variables_;
    std::unordered_set<std::string>           inputProps_;
    // alias => edgeType
    std::unordered_map<std::string, EdgeType> edgeMaps_;
    bool                                      overAll_{false};
};


class Expression {
public:
    virtual ~Expression() {}

    virtual std::string toString() const = 0;

    virtual void setContext(ExpressionContext *context) {
        context_ = context;
    }

    virtual Status MUST_USE_RESULT prepare() = 0;

    virtual OptVariantType eval() const = 0;

    virtual bool isInputExpression() const {
        return kind_ == kInputProp;
    }

    virtual bool isVariableExpression() const {
        return kind_ == kVariableProp;
    }

<<<<<<< HEAD
    virtual bool isEdgeExpression() const {
        return (kind_ == kEdgeRank) || (kind_ == kEdgeType) || (kind_ == kEdgeProp) ||
               (kind_ == kEdgeDstId) || (kind_ == kEdgeSrcId);
=======
    virtual bool isAliasExpression() const {
        return kind_ == kAliasProp;
    }

    virtual bool isTypeCastingExpression() const {
        return kind_ == kTypeCasting;
>>>>>>> 503fd70b
    }

    /**
     * To encode an expression into a byte buffer.
     *
     * We assume the same byte order on both sides of the buffer
     */
    static std::string encode(Expression *expr) noexcept;

    /**
     * To decode an expression from a byte buffer.
     */
    static StatusOr<std::unique_ptr<Expression>> decode(folly::StringPiece buffer) noexcept;

    // Procedures used to do type conversions only between compatible ones.
    static int64_t asInt(const VariantType &value) {
        return boost::get<int64_t>(value);
    }

    static double asDouble(const VariantType &value) {
        if (value.which() == 0) {
            return static_cast<double>(boost::get<int64_t>(value));
        }
        return boost::get<double>(value);
    }

    static bool asBool(const VariantType &value) {
        switch (value.which()) {
            case 0:
                return asInt(value) != 0;
            case 1:
                return asDouble(value) != 0.0;
            case 2:
                return boost::get<bool>(value);
            case 3:
                return asString(value).empty();
            default:
                DCHECK(false);
        }
        return false;
    }

    static const std::string& asString(const VariantType &value) {
        return boost::get<std::string>(value);
    }

    static bool isInt(const VariantType &value) {
        return value.which() == 0;
    }

    static bool isDouble(const VariantType &value) {
        return value.which() == 1;
    }

    static bool isBool(const VariantType &value) {
        return value.which() == 2;
    }

    static bool isString(const VariantType &value) {
        return value.which() == 3;
    }

    static bool isArithmetic(const VariantType &value) {
        return isInt(value) || isDouble(value);
    }

    static bool almostEqual(double left, double right) {
        constexpr auto EPSILON = 1e-8;
        return std::abs(left - right) < EPSILON;
    }

    // Procedures used to do type casting
    static std::string toString(const VariantType &value) {
        char buf[1024];
        switch (value.which()) {
            case 0:
                return folly::to<std::string>(boost::get<int64_t>(value));
            case 1:
                return folly::to<std::string>(boost::get<double>(value));
            case 2:
                snprintf(buf, sizeof(buf), "%s", boost::get<bool>(value) ? "true" : "false");
                return buf;
            case 3:
                return boost::get<std::string>(value);
        }
        LOG(FATAL) << "unknown type: " << value.which();
    }

    static bool toBool(const VariantType &value) {
        return asBool(value);
    }

    static double toDouble(const VariantType &value) {
        switch (value.which()) {
            case 0:
                return static_cast<double>(boost::get<int64_t>(value));
            case 1:
                return boost::get<double>(value);
            case 2:
                return boost::get<bool>(value) ? 1.0 : 0.0;
            case 3:
                // TODO(dutor) error handling
                return folly::to<double>(boost::get<std::string>(value));
        }
        LOG(FATAL) << "unknown type: " << value.which();
    }

    static int64_t toInt(const VariantType &value) {
        switch (value.which()) {
            case 0:
                return boost::get<int64_t>(value);
            case 1:
                return static_cast<int64_t>(boost::get<double>(value));
            case 2:
                return boost::get<bool>(value) ? 1.0 : 0.0;
            case 3:
                // TODO(dutor) error handling
                return folly::to<int64_t>(boost::get<std::string>(value));
        }
        LOG(FATAL) << "unknown type: " << value.which();
    }

    static void print(const VariantType &value);

    enum Kind : uint8_t {
        kUnknown = 0,

        kPrimary,
        kFunctionCall,
        kUnary,
        kTypeCasting,
        kArithmetic,
        kRelational,
        kLogical,
        kSourceProp,
        kEdgeRank,
        kEdgeDstId,
        kEdgeSrcId,
        kEdgeType,
        kAliasProp,
        kEdgeProp,
        kVariableProp,
        kDestProp,
        kInputProp,

        kMax,
    };

    static_assert(sizeof(Kind) == sizeof(uint8_t), "");

    Kind kind() const {
        return kind_;
    }

protected:
    static uint8_t kindToInt(Kind kind) {
        return static_cast<uint8_t>(kind);
    }

    static Kind intToKind(uint8_t kind) {
        return static_cast<Kind>(kind);
    }

    static std::unique_ptr<Expression> makeExpr(uint8_t kind);

private:
    // Make friend to derived classes,
    // to allow them to call private encode/decode on each other.
    friend class PrimaryExpression;
    friend class UnaryExpression;
    friend class FunctionCallExpression;
    friend class TypeCastingExpression;
    friend class ArithmeticExpression;
    friend class RelationalExpression;
    friend class LogicalExpression;
    friend class SourcePropertyExpression;
    friend class EdgeRankExpression;
    friend class EdgeDstIdExpression;
    friend class EdgeSrcIdExpression;
    friend class EdgeTypeExpression;
    friend class EdgePropertyExpression;
    friend class VariablePropertyExpression;
    friend class InputPropertyExpression;

    virtual void encode(Cord &cord) const = 0;
    /*
     * Decode an expression from within a buffer [pos, end).
     * Return a pointer to where the decoding consumed up.
     * Throw a Status if any error happened.
     */
    virtual const char* decode(const char *pos, const char *end) = 0;


protected:
    ExpressionContext                          *context_{nullptr};
    Kind                                        kind_{kUnknown};
};

// Alias.any_prop_name, i.e. EdgeName.any_prop_name
class AliasPropertyExpression: public Expression {
public:
    AliasPropertyExpression() {
        kind_ = kAliasProp;
    }

    AliasPropertyExpression(std::string *ref,
                            std::string *alias,
                            std::string *prop) {
        kind_ = kAliasProp;
        ref_.reset(ref);
        alias_.reset(alias);
        prop_.reset(prop);
    }

    std::string toString() const override;

    OptVariantType eval() const override;

    Status MUST_USE_RESULT prepare() override;

    std::string* alias() const {
        return alias_.get();
    }

    std::string* prop() const {
        return prop_.get();
    }

private:
    void encode(Cord &cord) const override;
    const char* decode(const char *pos, const char *end) override;

protected:
    std::unique_ptr<std::string>    ref_;
    std::unique_ptr<std::string>    alias_;
    std::unique_ptr<std::string>    prop_;
};

// $-.any_prop_name or $-
class InputPropertyExpression final : public AliasPropertyExpression {
public:
    InputPropertyExpression() {
        kind_ = kInputProp;
    }

    explicit InputPropertyExpression(std::string *prop) {
        kind_ = kInputProp;
        ref_.reset(new std::string("$-."));
        alias_.reset(new std::string(""));
        prop_.reset(prop);
    }

    OptVariantType eval() const override;

    Status MUST_USE_RESULT prepare() override;

private:
    void encode(Cord &cord) const override;

    const char* decode(const char *pos, const char *end) override;
};


// $$[TagName].any_prop_name
class DestPropertyExpression final : public AliasPropertyExpression {
public:
    DestPropertyExpression() {
        kind_ = kDestProp;
    }

    DestPropertyExpression(std::string *tag, std::string *prop) {
        kind_ = kDestProp;
        ref_.reset(new std::string("$$."));
        alias_.reset(tag);
        prop_.reset(prop);
    }

    OptVariantType eval() const override;

    Status MUST_USE_RESULT prepare() override;

private:
    void encode(Cord &cord) const override;

    const char* decode(const char *pos, const char *end) override;
};


// $VarName.any_prop_name
class VariablePropertyExpression final : public AliasPropertyExpression {
public:
    VariablePropertyExpression() {
        kind_ = kVariableProp;
    }

    VariablePropertyExpression(std::string *var, std::string *prop) {
        kind_ = kVariableProp;
        ref_.reset(new std::string("$"));
        alias_.reset(var);
        prop_.reset(prop);
    }

    OptVariantType eval() const override;

    Status MUST_USE_RESULT prepare() override;

private:
    void encode(Cord &cord) const override;

    const char* decode(const char *pos, const char *end) override;
};


// Alias._type, i.e. EdgeName._type
class EdgeTypeExpression final : public AliasPropertyExpression {
public:
    EdgeTypeExpression() {
        kind_ = kEdgeType;
    }

    explicit EdgeTypeExpression(std::string *alias) {
        kind_ = kEdgeType;
        ref_.reset(new std::string(""));
        alias_.reset(alias);
        prop_.reset(new std::string("_type"));
    }

    OptVariantType eval() const override;

    Status MUST_USE_RESULT prepare() override;

private:
    void encode(Cord &cord) const override;

    const char* decode(const char *pos, const char *end) override;
};


// Alias._src, i.e. EdgeName._src
class EdgeSrcIdExpression final : public AliasPropertyExpression {
public:
    EdgeSrcIdExpression() {
        kind_ = kEdgeSrcId;
    }

    explicit EdgeSrcIdExpression(std::string *alias) {
        kind_ = kEdgeSrcId;
        ref_.reset(new std::string(""));
        alias_.reset(alias);
        prop_.reset(new std::string("_src"));
    }

    OptVariantType eval() const override;

    Status MUST_USE_RESULT prepare() override;

private:
    void encode(Cord &cord) const override;

    const char* decode(const char *pos, const char *end) override;
};


// Alias._dst, i.e. EdgeName._dst
class EdgeDstIdExpression final : public AliasPropertyExpression {
public:
    EdgeDstIdExpression() {
        kind_ = kEdgeDstId;
    }

    explicit EdgeDstIdExpression(std::string *alias) {
        kind_ = kEdgeDstId;
        ref_.reset(new std::string(""));
        alias_.reset(alias);
        prop_.reset(new std::string("_dst"));
    }

    OptVariantType eval() const override;

    Status MUST_USE_RESULT prepare() override;

private:
    void encode(Cord &cord) const override;

    const char* decode(const char *pos, const char *end) override;
};


// Alias._rank, i.e. EdgeName._rank
class EdgeRankExpression final : public AliasPropertyExpression {
public:
    EdgeRankExpression() {
        kind_ = kEdgeRank;
    }

    explicit EdgeRankExpression(std::string *alias) {
        kind_ = kEdgeRank;
        ref_.reset(new std::string(""));
        alias_.reset(alias);
        prop_.reset(new std::string("_rank"));
    }

    OptVariantType eval() const override;

    Status MUST_USE_RESULT prepare() override;

private:
    void encode(Cord &cord) const override;

    const char* decode(const char *pos, const char *end) override;
};


// $^[TagName].any_prop_name
class SourcePropertyExpression final : public AliasPropertyExpression {
public:
    SourcePropertyExpression() {
        kind_ = kSourceProp;
    }

    SourcePropertyExpression(std::string *tag, std::string *prop) {
        kind_ = kSourceProp;
        ref_.reset(new std::string("$^"));
        alias_.reset(tag);
        prop_.reset(prop);
    }

    OptVariantType eval() const override;

    Status MUST_USE_RESULT prepare() override;

private:
    void encode(Cord &cord) const override;

    const char* decode(const char *pos, const char *end) override;
};


// literal constants: bool, integer, double, string
class PrimaryExpression final : public Expression {
public:
    PrimaryExpression() {
        kind_ = kPrimary;
    }

    explicit PrimaryExpression(bool val) {
        kind_ = kPrimary;
        operand_ = val;
    }

    explicit PrimaryExpression(int64_t val) {
        kind_ = kPrimary;
        operand_ = val;
    }

    explicit PrimaryExpression(double val) {
        kind_ = kPrimary;
        operand_ = val;
    }

    explicit PrimaryExpression(std::string val) {
        kind_ = kPrimary;
        operand_ = std::move(val);
    }

    std::string toString() const override;

    OptVariantType eval() const override;

    Status MUST_USE_RESULT prepare() override;

private:
    void encode(Cord &cord) const override;

    const char* decode(const char *pos, const char *end) override;

private:
    VariantType                                 operand_;
};


class ArgumentList final {
public:
    void addArgument(Expression *arg) {
        args_.emplace_back(arg);
    }

    auto args() {
        return std::move(args_);
    }

private:
    std::vector<std::unique_ptr<Expression>>    args_;
};


class FunctionCallExpression final : public Expression {
public:
    FunctionCallExpression() {
        kind_ = kFunctionCall;
    }

    FunctionCallExpression(std::string *name, ArgumentList *args) {
        kind_ = kFunctionCall;
        name_.reset(name);
        if (args != nullptr) {
            args_ = args->args();
            delete args;
        }
    }

    std::string toString() const override;

    OptVariantType eval() const override;

    Status MUST_USE_RESULT prepare() override;

    void setContext(ExpressionContext *ctx) override {
        context_ = ctx;
        for (auto &arg : args_) {
            arg->setContext(ctx);
        }
    }

private:
    void encode(Cord &cord) const override;

    const char* decode(const char *pos, const char *end) override;

private:
    std::unique_ptr<std::string>                name_;
    std::vector<std::unique_ptr<Expression>>    args_;
    std::function<VariantType(const std::vector<VariantType>&)> function_;
};


// +expr, -expr, !expr
class UnaryExpression final : public Expression {
public:
    enum Operator : uint8_t {
        PLUS, NEGATE, NOT
    };
    static_assert(sizeof(Operator) == sizeof(uint8_t), "");

    UnaryExpression() {
        kind_ = kUnary;
    }

    UnaryExpression(Operator op, Expression *operand) {
        kind_ = kUnary;
        op_ = op;
        operand_.reset(operand);
    }

    std::string toString() const override;

    OptVariantType eval() const override;

    Status MUST_USE_RESULT prepare() override;

    void setContext(ExpressionContext *context) override {
        Expression::setContext(context);
        operand_->setContext(context);
    }

    const Expression* operand() const {
        return operand_.get();
    }

private:
    void encode(Cord &cord) const override;

    const char* decode(const char *pos, const char *end) override;

private:
    Operator                                    op_;
    std::unique_ptr<Expression>                 operand_;
};


// (type)expr
class TypeCastingExpression final : public Expression {
public:
    TypeCastingExpression() {
        kind_ = kTypeCasting;
    }

    TypeCastingExpression(ColumnType type, Expression *operand) {
        kind_ = kTypeCasting;
        type_ = type;
        operand_.reset(operand);
    }

    std::string toString() const override;

    OptVariantType eval() const override;

    Status MUST_USE_RESULT prepare() override;

    void setContext(ExpressionContext *context) override {
        Expression::setContext(context);
        operand_->setContext(context);
    }

    const Expression* operand() const {
        return operand_.get();
    }

    const ColumnType getType() const {
        return type_;
    }

private:
    void encode(Cord &cord) const override;

    const char* decode(const char *buf, const char *end) override {
        UNUSED(buf);
        UNUSED(end);
        throw Status::Error("Not supported yet");
    }

private:
    ColumnType                                  type_;
    std::unique_ptr<Expression>                 operand_;
};


// +, -, *, /, %
class ArithmeticExpression final : public Expression {
public:
    enum Operator : uint8_t {
        ADD, SUB, MUL, DIV, MOD
    };
    static_assert(sizeof(Operator) == sizeof(uint8_t), "");

    ArithmeticExpression() {
        kind_ = kArithmetic;
    }

    ArithmeticExpression(Expression *left, Operator op, Expression *right) {
        kind_ = kArithmetic;
        op_ = op;
        left_.reset(left);
        right_.reset(right);
    }

    std::string toString() const override;

    OptVariantType eval() const override;

    Status MUST_USE_RESULT prepare() override;

    void setContext(ExpressionContext *context) override {
        Expression::setContext(context);
        left_->setContext(context);
        right_->setContext(context);
    }

    const Expression* left() const {
        return left_.get();
    }

    const Expression* right() const {
        return right_.get();
    }

private:
    void encode(Cord &cord) const override;

    const char* decode(const char *pos, const char *end) override;

private:
    Operator                                    op_;
    std::unique_ptr<Expression>                 left_;
    std::unique_ptr<Expression>                 right_;
};


// <, <=, >, >=, ==, !=
class RelationalExpression final : public Expression {
public:
    enum Operator : uint8_t {
        LT, LE, GT, GE, EQ, NE
    };
    static_assert(sizeof(Operator) == sizeof(uint8_t), "");

    RelationalExpression() {
        kind_ = kRelational;
    }

    RelationalExpression(Expression *left, Operator op, Expression *right) {
        kind_ = kRelational;
        op_ = op;
        left_.reset(left);
        right_.reset(right);
    }

    std::string toString() const override;

    OptVariantType eval() const override;

    Status MUST_USE_RESULT prepare() override;

    void setContext(ExpressionContext *context) override {
        Expression::setContext(context);
        left_->setContext(context);
        right_->setContext(context);
    }

    const Expression* left() const {
        return left_.get();
    }

    const Expression* right() const {
        return right_.get();
    }

private:
    void encode(Cord &cord) const override;

    const char* decode(const char *pos, const char *end) override;


private:
    Operator                                    op_;
    std::unique_ptr<Expression>                 left_;
    std::unique_ptr<Expression>                 right_;
};


// &&, ||
class LogicalExpression final : public Expression {
public:
    enum Operator : uint8_t {
        AND, OR
    };
    static_assert(sizeof(Operator) == sizeof(uint8_t), "");

    LogicalExpression() {
        kind_ = kLogical;
    }

    LogicalExpression(Expression *left, Operator op, Expression *right) {
        kind_ = kLogical;
        op_ = op;
        left_.reset(left);
        right_.reset(right);
    }

    std::string toString() const override;

    OptVariantType eval() const override;

    Status MUST_USE_RESULT prepare() override;

    void setContext(ExpressionContext *context) override {
        Expression::setContext(context);
        left_->setContext(context);
        right_->setContext(context);
    }

    const Expression* left() const {
        return left_.get();
    }

    const Expression* right() const {
        return right_.get();
    }

private:
    void encode(Cord &cord) const override;

    const char* decode(const char *pos, const char *end) override;

private:
    Operator                                    op_;
    std::unique_ptr<Expression>                 left_;
    std::unique_ptr<Expression>                 right_;
};

}   // namespace nebula

#endif  // COMMON_FILTER_EXPRESSIONS_H_<|MERGE_RESOLUTION|>--- conflicted
+++ resolved
@@ -165,18 +165,12 @@
         return kind_ == kVariableProp;
     }
 
-<<<<<<< HEAD
-    virtual bool isEdgeExpression() const {
-        return (kind_ == kEdgeRank) || (kind_ == kEdgeType) || (kind_ == kEdgeProp) ||
-               (kind_ == kEdgeDstId) || (kind_ == kEdgeSrcId);
-=======
     virtual bool isAliasExpression() const {
         return kind_ == kAliasProp;
     }
 
     virtual bool isTypeCastingExpression() const {
         return kind_ == kTypeCasting;
->>>>>>> 503fd70b
     }
 
     /**
