--- conflicted
+++ resolved
@@ -124,20 +124,12 @@
     }
 
     struct Getters {
-<<<<<<< HEAD
         std::function<OptVariantType()> getEdgeRank;
         std::function<OptVariantType(const std::string&)> getEdgeProp;
         std::function<OptVariantType(const std::string&)> getInputProp;
+        std::function<OptVariantType(const std::string&)> getVariableProp;
         std::function<OptVariantType(const std::string&, const std::string&)> getSrcTagProp;
         std::function<OptVariantType(const std::string&, const std::string&)> getDstTagProp;
-=======
-        std::function<VariantType()> getEdgeRank;
-        std::function<VariantType(const std::string&)> getEdgeProp;
-        std::function<VariantType(const std::string&)> getInputProp;
-        std::function<VariantType(const std::string&)> getVariableProp;
-        std::function<VariantType(const std::string&, const std::string&)> getSrcTagProp;
-        std::function<VariantType(const std::string&, const std::string&)> getDstTagProp;
->>>>>>> a13ad505
     };
 
     Getters& getters() {
