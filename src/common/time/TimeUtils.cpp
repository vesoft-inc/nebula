/* Copyright (c) 2020 vesoft inc. All rights reserved.
 *
 * This source code is licensed under Apache 2.0 License.
 */

#include "common/time/TimeUtils.h"

#include <limits>

#include "common/fs/FileUtils.h"
#include "common/time/TimezoneInfo.h"
#include "common/time/parser/DatetimeReader.h"

namespace nebula {
namespace time {

// The mainstream Linux kernel's implementation constrains this
constexpr int64_t kMaxTimestamp = std::numeric_limits<int64_t>::max() / 1000000000;

/*static*/ StatusOr<DateTime> TimeUtils::dateTimeFromMap(const Map &m) {
  // TODO(shylock) support timezone parameter
  DateTime dt;
  for (const auto &kv : m.kvs) {
    if (!kv.second.isInt()) {
      return Status::Error("Invalid value type.");
    }
    if (kv.first == "year") {
      if (kv.second.getInt() < std::numeric_limits<int16_t>::min() ||
          kv.second.getInt() > std::numeric_limits<int16_t>::max()) {
        return Status::Error("Out of range year `%ld'.", kv.second.getInt());
      }
      dt.year = kv.second.getInt();
    } else if (kv.first == "month") {
      if (kv.second.getInt() <= 0 || kv.second.getInt() > 12) {
        return Status::Error("Invalid month number `%ld'.", kv.second.getInt());
      }
      dt.month = kv.second.getInt();
    } else if (kv.first == "day") {
      if (kv.second.getInt() <= 0 || kv.second.getInt() > 31) {
        return Status::Error("Invalid day number `%ld'.", kv.second.getInt());
      }
      dt.day = kv.second.getInt();
    } else if (kv.first == "hour") {
      if (kv.second.getInt() < 0 || kv.second.getInt() > 23) {
        return Status::Error("Invalid hour number `%ld'.", kv.second.getInt());
      }
      dt.hour = kv.second.getInt();
    } else if (kv.first == "minute") {
      if (kv.second.getInt() < 0 || kv.second.getInt() > 59) {
        return Status::Error("Invalid minute number `%ld'.", kv.second.getInt());
      }
      dt.minute = kv.second.getInt();
    } else if (kv.first == "second") {
      if (kv.second.getInt() < 0 || kv.second.getInt() > 59) {
        return Status::Error("Invalid second number `%ld'.", kv.second.getInt());
      }
      dt.sec = kv.second.getInt();
    } else if (kv.first == "millisecond") {
      if (kv.second.getInt() < 0 || kv.second.getInt() > 999) {
        return Status::Error("Invalid millisecond number `%ld'.", kv.second.getInt());
      }
      dt.microsec += kv.second.getInt() * 1000;
    } else if (kv.first == "microsecond") {
      if (kv.second.getInt() < 0 || kv.second.getInt() > 999) {
        return Status::Error("Invalid microsecond number `%ld'.", kv.second.getInt());
      }
      dt.microsec += kv.second.getInt();
    } else {
      return Status::Error("Invalid parameter `%s'.", kv.first.c_str());
    }
  }
  auto result = validateDate(dt);
  if (!result.ok()) {
    return result;
  }
  return dt;
}

/*static*/ StatusOr<Date> TimeUtils::dateFromMap(const Map &m) {
  Date d;
  for (const auto &kv : m.kvs) {
    if (!kv.second.isInt()) {
      return Status::Error("Invalid value type.");
    }
    if (kv.first == "year") {
      if (kv.second.getInt() < std::numeric_limits<int16_t>::min() ||
          kv.second.getInt() > std::numeric_limits<int16_t>::max()) {
        return Status::Error("Out of range year `%ld'.", kv.second.getInt());
      }
      d.year = kv.second.getInt();
    } else if (kv.first == "month") {
      if (kv.second.getInt() <= 0 || kv.second.getInt() > 12) {
        return Status::Error("Invalid month number `%ld'.", kv.second.getInt());
      }
      d.month = kv.second.getInt();
    } else if (kv.first == "day") {
      if (kv.second.getInt() <= 0 || kv.second.getInt() > 31) {
        return Status::Error("Invalid day number `%ld'.", kv.second.getInt());
      }
      d.day = kv.second.getInt();
    } else {
      return Status::Error("Invalid parameter `%s'.", kv.first.c_str());
    }
  }
  auto result = validateDate(d);
  if (!result.ok()) {
    return result;
  }
  return d;
}

/*static*/ StatusOr<Time> TimeUtils::timeFromMap(const Map &m) {
  Time t;
  for (const auto &kv : m.kvs) {
    if (!kv.second.isInt()) {
      return Status::Error("Invalid value type.");
    }
    if (kv.first == "hour") {
      if (kv.second.getInt() < 0 || kv.second.getInt() > 23) {
        return Status::Error("Invalid hour number `%ld'.", kv.second.getInt());
      }
      t.hour = kv.second.getInt();
    } else if (kv.first == "minute") {
      if (kv.second.getInt() < 0 || kv.second.getInt() > 59) {
        return Status::Error("Invalid minute number `%ld'.", kv.second.getInt());
      }
      t.minute = kv.second.getInt();
    } else if (kv.first == "second") {
      if (kv.second.getInt() < 0 || kv.second.getInt() > 59) {
        return Status::Error("Invalid second number `%ld'.", kv.second.getInt());
      }
      t.sec = kv.second.getInt();
    } else if (kv.first == "millisecond") {
      if (kv.second.getInt() < 0 || kv.second.getInt() > 999) {
        return Status::Error("Invalid millisecond number `%ld'.", kv.second.getInt());
      }
      t.microsec += kv.second.getInt() * 1000;
    } else if (kv.first == "microsecond") {
      if (kv.second.getInt() < 0 || kv.second.getInt() > 999) {
        return Status::Error("Invalid microsecond number `%ld'.", kv.second.getInt());
      }
      t.microsec += kv.second.getInt();
    } else {
      return Status::Error("Invalid parameter `%s'.", kv.first.c_str());
    }
  }
  return t;
}

StatusOr<Value> TimeUtils::toTimestamp(const Value &val) {
  Timestamp timestamp;
  if (val.isStr()) {
    auto status = parseDateTime(val.getStr());
    if (!status.ok()) {
      return status.status();
    }
    auto dateTime = std::move(status).value();
    if (dateTime.microsec != 0) {
      return Status::Error("The timestamp  only supports seconds unit.");
    }
    timestamp = time::TimeConversion::dateTimeToUnixSeconds(dateTime);
  } else if (val.isInt()) {
    timestamp = val.getInt();
  } else {
    return Status::Error("Incorrect timestamp type: `%s'", val.toString().c_str());
  }

  if (timestamp < 0 || (timestamp > kMaxTimestamp)) {
    return Status::Error("Incorrect timestamp value: `%s'", val.toString().c_str());
  }
  return timestamp;
}

<<<<<<< HEAD
/*static*/ StatusOr<Duration> TimeUtils::durationFromMap(const Map &m) {
  Duration d;
  for (const auto &kv : m.kvs) {
    if (!kv.second.isInt()) {
      return Status::Error("Invalid value type.");
    }
    if (kv.first == "years") {
      d.addYears(kv.second.getInt());
    } else if (kv.first == "quarters") {
      d.addQuarters(kv.second.getInt());
    } else if (kv.first == "months") {
      d.addMonths(kv.second.getInt());
    } else if (kv.first == "weeks") {
      d.addWeeks(kv.second.getInt());
    } else if (kv.first == "days") {
      d.addDays(kv.second.getInt());
    } else if (kv.first == "hours") {
      d.addHours(kv.second.getInt());
    } else if (kv.first == "minutes") {
      d.addMinutes(kv.second.getInt());
    } else if (kv.first == "seconds") {
      d.addSeconds(kv.second.getInt());
    } else if (kv.first == "milliseconds") {
      d.addMilliseconds(kv.second.getInt());
    } else if (kv.first == "microseconds") {
      d.addMicroseconds(kv.second.getInt());
    } else {
      return Status::Error("Unkown field %s.", kv.first.c_str());
    }
  }
  return d;
=======
/*static*/ StatusOr<DateTime> TimeUtils::parseDateTime(const std::string &str) {
  auto p = DatetimeReader::makeDateTimeReader();
  auto result = p.readDatetime(str);
  NG_RETURN_IF_ERROR(result);
  return result.value();
}

/*static*/ StatusOr<Date> TimeUtils::parseDate(const std::string &str) {
  auto p = DatetimeReader::makeDateReader();
  auto result = p.readDate(str);
  NG_RETURN_IF_ERROR(result);
  return result.value();
}

/*static*/ StatusOr<Time> TimeUtils::parseTime(const std::string &str) {
  auto p = DatetimeReader::makeTimeReader();
  return p.readTime(str);
>>>>>>> d06fd9f3
}

}  // namespace time
}  // namespace nebula<|MERGE_RESOLUTION|>--- conflicted
+++ resolved
@@ -171,7 +171,6 @@
   return timestamp;
 }
 
-<<<<<<< HEAD
 /*static*/ StatusOr<Duration> TimeUtils::durationFromMap(const Map &m) {
   Duration d;
   for (const auto &kv : m.kvs) {
@@ -203,7 +202,8 @@
     }
   }
   return d;
-=======
+}
+
 /*static*/ StatusOr<DateTime> TimeUtils::parseDateTime(const std::string &str) {
   auto p = DatetimeReader::makeDateTimeReader();
   auto result = p.readDatetime(str);
@@ -221,7 +221,6 @@
 /*static*/ StatusOr<Time> TimeUtils::parseTime(const std::string &str) {
   auto p = DatetimeReader::makeTimeReader();
   return p.readTime(str);
->>>>>>> d06fd9f3
 }
 
 }  // namespace time
