--- conflicted
+++ resolved
@@ -12,9 +12,6 @@
 namespace nebula {
 namespace time {
 
-<<<<<<< HEAD
-uint64_t readTsc();
-=======
 class TscHelper final {
 public:
     static uint64_t readTsc();
@@ -33,7 +30,6 @@
     static TscHelper& get();
     uint64_t readTscImpl();
     void calibrate();
->>>>>>> ebd1e56a
 
 private:
     std::chrono::steady_clock::time_point startMonoTime_;
