/* Copyright (c) 2019 vesoft inc. All rights reserved.
 *
 * This source code is licensed under Apache 2.0 License,
 * attached with Common Clause Condition 1.0, found in the LICENSES directory.
 */

#include "base/Base.h"
#include <time.h>
#include "thread/NamedThread.h"
#include "time/detail/TscHelper.h"

namespace nebula {
namespace time {

TscHelper::TscHelper() {
    auto ret = clock_gettime(CLOCK_REALTIME, &startRealTime_);
    DCHECK_EQ(0, ret);
    startMonoTime_ = std::chrono::steady_clock::now();
    firstTick_ = readTscImpl();
    ::usleep(10000);
    calibrate();
    thread::NamedThread calibrator("tsc-calibrator",
        [this] () {
            while (true) {
                sleep(2);
                calibrate();
            }
        });
    /**
     * Detach the thread so we can avoid the joining latency introduced by `sleep'.
     * This shall be safe because all data this thread will access are static POD.
     */
    calibrator.detach();
}


TscHelper& TscHelper::get() {
    static TscHelper tscHelper;
    return tscHelper;
}


uint64_t TscHelper::readTsc() {
    return get().readTscImpl();
}

<<<<<<< HEAD
uint64_t readTsc() {
=======
uint64_t TscHelper::readTscImpl() {
>>>>>>> ebd1e56a
#ifdef DURATION_USE_RDTSCP
    uint32_t eax, ecx, edx;
    __asm__ volatile ("rdtscp" : "=a" (eax), "=d" (edx) : "c");
#else
    uint32_t eax, edx;
    __asm__ volatile ("rdtsc" : "=a" (eax), "=d" (edx));
#endif
    return ((uint64_t)edx) << 32 | (uint64_t)eax;
}


void TscHelper::calibrate() {
    auto dur = std::chrono::steady_clock::now() - startMonoTime_;
    uint64_t tickDiff = readTscImpl() - firstTick_;

    uint64_t ticksPerUSec =
        tickDiff / std::chrono::duration_cast<std::chrono::microseconds>(dur).count();
    ticksPerSecFactor_ = 1.0 / ticksPerUSec / 1000000.0;
    ticksPerMSecFactor_ = 1.0 / ticksPerUSec / 1000.0;
    ticksPerUSecFactor_ = 1.0 / ticksPerUSec;
}


uint64_t TscHelper::ticksToDurationInSec(uint64_t ticks) {
    return ticks * get().ticksPerSecFactor_ + 0.5;
}


uint64_t TscHelper::ticksToDurationInMSec(uint64_t ticks) {
    return ticks * get().ticksPerMSecFactor_ + 0.5;
}


uint64_t TscHelper::ticksToDurationInUSec(uint64_t ticks) {
    return ticks * get().ticksPerUSecFactor_;
}


uint64_t TscHelper::tickToTimePointInSec(uint64_t tick) {
    static const int64_t st = get().startRealTime_.tv_sec;
    return st + get().ticksToDurationInSec(tick - get().firstTick_);
}


uint64_t TscHelper::tickToTimePointInMSec(uint64_t tick) {
    static const int64_t st = get().startRealTime_.tv_sec * 1000
                                + get().startRealTime_.tv_nsec / 1000000;
    return st + get().ticksToDurationInMSec(tick - get().firstTick_);
}


uint64_t TscHelper::tickToTimePointInUSec(uint64_t tick) {
    static const int64_t st = get().startRealTime_.tv_sec * 1000000
                                + get().startRealTime_.tv_nsec / 1000;
    return st + get().ticksToDurationInUSec(tick - get().firstTick_);
}


}  // namespace time
}  // namespace nebula<|MERGE_RESOLUTION|>--- conflicted
+++ resolved
@@ -44,11 +44,7 @@
     return get().readTscImpl();
 }
 
-<<<<<<< HEAD
-uint64_t readTsc() {
-=======
 uint64_t TscHelper::readTscImpl() {
->>>>>>> ebd1e56a
 #ifdef DURATION_USE_RDTSCP
     uint32_t eax, ecx, edx;
     __asm__ volatile ("rdtscp" : "=a" (eax), "=d" (edx) : "c");
