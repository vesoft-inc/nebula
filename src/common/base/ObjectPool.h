/* Copyright (c) 2020 vesoft inc. All rights reserved.
 *
 * This source code is licensed under Apache 2.0 License,
 * attached with Common Clause Condition 1.0, found in the LICENSES directory.
 */

#ifndef COMMON_BASE_OBJECTPOOL_H_
#define COMMON_BASE_OBJECTPOOL_H_

#include <folly/SpinLock.h>

#include <functional>
#include <list>
#include <type_traits>

#include "common/base/Logging.h"
#include "common/cpp/helpers.h"

namespace nebula {

class Expression;

// It's MT-Unsafe
class ObjectPool final : private cpp::NonCopyable, private cpp::NonMovable {
 public:
  ObjectPool() {}

<<<<<<< HEAD
    void clear() {
        objects_.clear();
    }

    template <typename T>
    T *add(T *obj) {
        if constexpr (std::is_same_v<T, Expression>) {
            VLOG(3) << "New expression added into pool: " << obj->toString();
        }
        objects_.emplace_back(obj);
        return obj;
    }
=======
  ~ObjectPool() = default;

  void clear() {
    folly::SpinLockGuard g(lock_);
    objects_.clear();
  }
>>>>>>> 238c0d64

  template <typename T>
  T *add(T *obj) {
    if constexpr (std::is_same_v<T, Expression>) {
      VLOG(3) << "New expression added into pool: " << obj->toString();
    }
    folly::SpinLockGuard g(lock_);
    objects_.emplace_back(obj);
    return obj;
  }

  template <typename T, typename... Args>
  T *makeAndAdd(Args &&... args) {
    return add(new T(std::forward<Args>(args)...));
  }

  bool empty() const { return objects_.empty(); }

 private:
  // Holder the ownership of the any object
  class OwnershipHolder {
   public:
    template <typename T>
    explicit OwnershipHolder(T *obj)
        : obj_(obj), deleteFn_([](void *p) { delete reinterpret_cast<T *>(p); }) {}

    ~OwnershipHolder() { deleteFn_(obj_); }

   private:
    void *obj_;
    std::function<void(void *)> deleteFn_;
  };

<<<<<<< HEAD
    std::list<OwnershipHolder> objects_;
=======
  std::list<OwnershipHolder> objects_;

  folly::SpinLock lock_;
>>>>>>> 238c0d64
};

}  // namespace nebula

#endif  // COMMON_BASE_OBJECTPOOL_H_<|MERGE_RESOLUTION|>--- conflicted
+++ resolved
@@ -25,34 +25,17 @@
  public:
   ObjectPool() {}
 
-<<<<<<< HEAD
-    void clear() {
-        objects_.clear();
-    }
-
-    template <typename T>
-    T *add(T *obj) {
-        if constexpr (std::is_same_v<T, Expression>) {
-            VLOG(3) << "New expression added into pool: " << obj->toString();
-        }
-        objects_.emplace_back(obj);
-        return obj;
-    }
-=======
   ~ObjectPool() = default;
 
   void clear() {
-    folly::SpinLockGuard g(lock_);
     objects_.clear();
   }
->>>>>>> 238c0d64
 
   template <typename T>
   T *add(T *obj) {
     if constexpr (std::is_same_v<T, Expression>) {
       VLOG(3) << "New expression added into pool: " << obj->toString();
     }
-    folly::SpinLockGuard g(lock_);
     objects_.emplace_back(obj);
     return obj;
   }
@@ -79,13 +62,7 @@
     std::function<void(void *)> deleteFn_;
   };
 
-<<<<<<< HEAD
-    std::list<OwnershipHolder> objects_;
-=======
   std::list<OwnershipHolder> objects_;
-
-  folly::SpinLock lock_;
->>>>>>> 238c0d64
 };
 
 }  // namespace nebula
