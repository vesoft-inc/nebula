--- conflicted
+++ resolved
@@ -36,16 +36,6 @@
     objects_.clear();
   }
 
-<<<<<<< HEAD
-  template <typename T>
-  T *add(T *obj) {
-    SLGuard g(lock_);
-    objects_.emplace_back(obj);
-    return obj;
-  }
-
-=======
->>>>>>> 117e01aa
   template <typename T, typename... Args>
   T *makeAndAdd(Args &&... args) {
     void *ptr = arena_.allocateAligned(sizeof(T));
@@ -75,9 +65,6 @@
 
   template <typename T>
   T *add(T *obj) {
-    if constexpr (std::is_base_of<Expression, T>::value) {
-      VLOG(3) << "New expression added into pool: " << obj->toString();
-    }
     SLGuard g(lock_);
     objects_.emplace_back(obj);
     return obj;
