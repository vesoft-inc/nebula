/* Copyright (c) 2018 vesoft inc. All rights reserved.
 *
 * This source code is licensed under Apache 2.0 License,
 * attached with Common Clause Condition 1.0, found in the LICENSES directory.
 */

#ifndef COMMON_BASE_STATUS_H_
#define COMMON_BASE_STATUS_H_

#include "base/Base.h"

/**
 * Status is modeled on the one from levelDB, beyond that,
 * this one adds support on move semantics and formatted error messages.
 *
 * Status is as cheap as raw pointers in the successful case,
 * without any heap memory allocations.
 */

namespace nebula {

class Status final {
public:
    Status() = default;

    ~Status() = default;

    Status(const Status &rhs) {
        state_ = rhs.state_ == nullptr ? nullptr : copyState(rhs.state_.get());
    }

    Status& operator=(const Status &rhs) {
        // `state_ == rhs.state_' means either `this == &rhs',
        // or both `*this' and `rhs' are OK
        if (state_ != rhs.state_) {
            state_ = rhs.state_ == nullptr ? nullptr : copyState(rhs.state_.get());
        }
        return *this;
    }

    Status(Status &&rhs) noexcept {
        state_ = std::move(rhs.state_);
    }

    Status& operator=(Status &&rhs) noexcept {
        // `state_ == rhs.state_' means either `this == &rhs',
        // or both `*this' and `rhs' are OK
        if (state_ != rhs.state_) {
            state_ = std::move(rhs.state_);
        }
        return *this;
    }

    bool operator==(const Status &rhs) const {
        // `state_ == rhs.state_' means either `this == &rhs',
        // or both `*this' and `rhs' are OK
        if (state_ == rhs.state_) {
            return true;
        }
        return code() == rhs.code();
    }

    bool operator!=(const Status &rhs) const {
        return !(*this == rhs);
    }

    bool ok() const {
        return state_ == nullptr;
    }

    static Status OK() {
        return Status();
    }

#define STATUS_GENERATOR(ERROR)                         \
    static Status ERROR() {                             \
        return Status(k##ERROR, "");                    \
    }                                                   \
                                                        \
    static Status ERROR(folly::StringPiece msg) {       \
        return Status(k##ERROR, msg);                   \
    }                                                   \
                                                        \
    static Status ERROR(const char *fmt, ...) {         \
        va_list args;                                   \
        va_start(args, fmt);                            \
        auto msg = format(fmt, args);                   \
        va_end(args);                                   \
        return Status(k##ERROR, msg);                   \
    }                                                   \
                                                        \
    bool is##ERROR() const {                            \
        return code() == k##ERROR;                      \
    }

    // General errors
    STATUS_GENERATOR(Error);
    STATUS_GENERATOR(NoSuchFile);
    STATUS_GENERATOR(NotSupported);

    // Graph engine errors
    STATUS_GENERATOR(SyntaxError);
    // Nothing is executed When command is comment
    STATUS_GENERATOR(StatementEmpty);

    // TODO(dangleptr) we could use ErrorOr to replace SpaceNotFound here.
    STATUS_GENERATOR(SpaceNotFound);
    STATUS_GENERATOR(HostNotFound);
    STATUS_GENERATOR(TagNotFound);
    STATUS_GENERATOR(EdgeNotFound);
    STATUS_GENERATOR(UserNotFound);
    STATUS_GENERATOR(TagIndexNotFound);
    STATUS_GENERATOR(EdgeIndexNotFound);
    STATUS_GENERATOR(CfgNotFound);
    STATUS_GENERATOR(CfgRegistered);
    STATUS_GENERATOR(CfgErrorType);
    STATUS_GENERATOR(CfgImmutable);
    STATUS_GENERATOR(LeaderChanged);

#undef STATUS_GENERATOR

    std::string toString() const;

    friend std::ostream& operator<<(std::ostream &os, const Status &status);

    // If some kind of error really needs to be distinguished with others using a specific
    // code, other than a general code and specific msg, you could add a new code below,
    // e.g. kSomeError, and add the cooresponding STATUS_GENERATOR(SomeError)
    enum Code : uint16_t {
        // OK
        kOk                     = 0,
        // 1xx, for general errors
        kError                  = 101,
        kNoSuchFile             = 102,
        kNotSupported           = 103,
        // 2xx, for graph engine errors
        kSyntaxError            = 201,
        kStatementEmpty         = 202,
        // 3xx, for storage engine errors
        // ...
        // 4xx, for meta service errors
        kSpaceNotFound          = 404,
        kHostNotFound           = 405,
        kTagNotFound            = 406,
        kEdgeNotFound           = 407,
        kUserNotFound           = 408,
        kCfgNotFound            = 409,
        kCfgRegistered          = 410,
        kCfgErrorType           = 411,
        kCfgImmutable           = 412,
<<<<<<< HEAD
        kTagIndexNotFound       = 413,
        kEdgeIndexNotFound      = 414,
=======
        kLeaderChanged          = 413,
>>>>>>> 33534aad
    };

    Code code() const {
        if (state_ == nullptr) {
            return kOk;
        }
        return reinterpret_cast<const Header*>(state_.get())->code_;
    }

private:
    // REQUIRES: stat_ != nullptr
    uint16_t size() const {
        return reinterpret_cast<const Header*>(state_.get())->size_;
    }

    Status(Code code, folly::StringPiece msg);

    static std::unique_ptr<const char[]> copyState(const char *state);

    static std::string format(const char *fmt, va_list args);

private:
    struct Header {
        uint16_t                    size_;
        Code                        code_;
    };
    static constexpr auto kHeaderSize = sizeof(Header);
    // state_ == nullptr indicates OK
    // otherwise, the buffer layout is:
    // state_[0..1]                 length of the error msg, i.e. size() - kHeaderSize
    // state_[2..3]                 code
    // state_[4...]                 verbose error message
    std::unique_ptr<const char[]>   state_;
};


inline std::ostream& operator<<(std::ostream &os, const Status &status) {
    return os << status.toString();
}

}   // namespace nebula

#endif  // COMMON_BASE_STATUS_H_<|MERGE_RESOLUTION|>--- conflicted
+++ resolved
@@ -148,12 +148,9 @@
         kCfgRegistered          = 410,
         kCfgErrorType           = 411,
         kCfgImmutable           = 412,
-<<<<<<< HEAD
         kTagIndexNotFound       = 413,
         kEdgeIndexNotFound      = 414,
-=======
-        kLeaderChanged          = 413,
->>>>>>> 33534aad
+        kLeaderChanged          = 415,
     };
 
     Code code() const {
