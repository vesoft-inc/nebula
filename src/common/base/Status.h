/* Copyright (c) 2018 vesoft inc. All rights reserved.
 *
 * This source code is licensed under Apache 2.0 License,
 * attached with Common Clause Condition 1.0, found in the LICENSES directory.
 */

#ifndef COMMON_BASE_STATUS_H_
#define COMMON_BASE_STATUS_H_

#include "base/Base.h"

/**
 * Status is modeled on the one from levelDB, beyond that,
 * this one adds support on move semantics and formatted error messages.
 *
 * Status is as cheap as raw pointers in the successful case,
 * without any heap memory allocations.
 */

namespace nebula {

class Status final {
public:
    Status() = default;

    ~Status() = default;

    Status(const Status &rhs) {
        state_ = rhs.state_ == nullptr ? nullptr : copyState(rhs.state_.get());
    }

    Status& operator=(const Status &rhs) {
        // `state_ == rhs.state_' means either `this == &rhs',
        // or both `*this' and `rhs' are OK
        if (state_ != rhs.state_) {
            state_ = rhs.state_ == nullptr ? nullptr : copyState(rhs.state_.get());
        }
        return *this;
    }

    Status(Status &&rhs) noexcept {
        state_ = std::move(rhs.state_);
    }

    Status& operator=(Status &&rhs) noexcept {
        // `state_ == rhs.state_' means either `this == &rhs',
        // or both `*this' and `rhs' are OK
        if (state_ != rhs.state_) {
            state_ = std::move(rhs.state_);
        }
        return *this;
    }

    bool operator==(const Status &rhs) const {
        // `state_ == rhs.state_' means either `this == &rhs',
        // or both `*this' and `rhs' are OK
        if (state_ == rhs.state_) {
            return true;
        }
        return code() == rhs.code();
    }

    bool ok() const {
        return state_ == nullptr;
    }

    static Status OK() {
        return Status();
    }

#define STATUS_GENERATOR(ERROR)                         \
    static Status ERROR() {                             \
        return Status(k##ERROR, "");                    \
    }                                                   \
                                                        \
    static Status ERROR(folly::StringPiece msg) {       \
        return Status(k##ERROR, msg);                   \
    }                                                   \
                                                        \
    static Status ERROR(const char *fmt, ...) {         \
        va_list args;                                   \
        va_start(args, fmt);                            \
        auto msg = format(fmt, args);                   \
        va_end(args);                                   \
        return Status(k##ERROR, msg);                   \
    }                                                   \
                                                        \
    bool is##ERROR() const {                            \
        return code() == k##ERROR;                      \
    }

    // General errors
    STATUS_GENERATOR(Error);
    STATUS_GENERATOR(NoSuchFile);
    STATUS_GENERATOR(NotSupported);

    // Graph engine errors
    STATUS_GENERATOR(SyntaxError);
    // Nothing is executed When command is comment
    STATUS_GENERATOR(StatementEmpty);

    // TODO(dangleptr) we could use ErrorOr to replace SpaceNotFound here.
    STATUS_GENERATOR(SpaceNotFound);
    STATUS_GENERATOR(HostNotFound);
    STATUS_GENERATOR(TagNotFound);
    STATUS_GENERATOR(EdgeNotFound);
    STATUS_GENERATOR(UserNotFound);
<<<<<<< HEAD
    STATUS_GENERATOR(TagIndexNotFound);
    STATUS_GENERATOR(EdgeIndexNotFound);
=======
    STATUS_GENERATOR(CfgNotFound);
    STATUS_GENERATOR(CfgRegistered);
    STATUS_GENERATOR(CfgErrorType);
    STATUS_GENERATOR(CfgImmutable);
>>>>>>> 9ca22fdf

#undef STATUS_GENERATOR

    std::string toString() const;

    friend std::ostream& operator<<(std::ostream &os, const Status &status);

    // If some kind of error really needs to be distinguished with others using a specific
    // code, other than a general code and specific msg, you could add a new code below,
    // e.g. kSomeError, and add the cooresponding STATUS_GENERATOR(SomeError)
    enum Code : uint16_t {
        // OK
        kOk                     = 0,
        // 1xx, for general errors
        kError                  = 101,
        kNoSuchFile             = 102,
        kNotSupported           = 103,
        // 2xx, for graph engine errors
        kSyntaxError            = 201,
        kStatementEmpty         = 202,
        // 3xx, for storage engine errors
        // ...
        // 4xx, for meta service errors
        kSpaceNotFound          = 404,
        kHostNotFound           = 405,
        kTagNotFound            = 406,
        kEdgeNotFound           = 407,
        kUserNotFound           = 408,
<<<<<<< HEAD
        kTagIndexNotFound       = 409,
        kEdgeIndexNotFound      = 410,
=======
        kCfgNotFound            = 409,
        kCfgRegistered          = 410,
        kCfgErrorType           = 411,
        kCfgImmutable           = 412,
>>>>>>> 9ca22fdf
    };

    Code code() const {
        if (state_ == nullptr) {
            return kOk;
        }
        return reinterpret_cast<const Header*>(state_.get())->code_;
    }

private:
    // REQUIRES: stat_ != nullptr
    uint16_t size() const {
        return reinterpret_cast<const Header*>(state_.get())->size_;
    }

    Status(Code code, folly::StringPiece msg);

    static std::unique_ptr<const char[]> copyState(const char *state);

    static std::string format(const char *fmt, va_list args);

private:
    struct Header {
        uint16_t                    size_;
        Code                        code_;
    };
    static constexpr auto kHeaderSize = sizeof(Header);
    // state_ == nullptr indicates OK
    // otherwise, the buffer layout is:
    // state_[0..1]                 length of the error msg, i.e. size() - kHeaderSize
    // state_[2..3]                 code
    // state_[4...]                 verbose error message
    std::unique_ptr<const char[]>   state_;
};


inline std::ostream& operator<<(std::ostream &os, const Status &status) {
    return os << status.toString();
}

}   // namespace nebula

#endif  // COMMON_BASE_STATUS_H_<|MERGE_RESOLUTION|>--- conflicted
+++ resolved
@@ -105,15 +105,12 @@
     STATUS_GENERATOR(TagNotFound);
     STATUS_GENERATOR(EdgeNotFound);
     STATUS_GENERATOR(UserNotFound);
-<<<<<<< HEAD
     STATUS_GENERATOR(TagIndexNotFound);
     STATUS_GENERATOR(EdgeIndexNotFound);
-=======
     STATUS_GENERATOR(CfgNotFound);
     STATUS_GENERATOR(CfgRegistered);
     STATUS_GENERATOR(CfgErrorType);
     STATUS_GENERATOR(CfgImmutable);
->>>>>>> 9ca22fdf
 
 #undef STATUS_GENERATOR
 
@@ -142,15 +139,12 @@
         kTagNotFound            = 406,
         kEdgeNotFound           = 407,
         kUserNotFound           = 408,
-<<<<<<< HEAD
-        kTagIndexNotFound       = 409,
-        kEdgeIndexNotFound      = 410,
-=======
         kCfgNotFound            = 409,
         kCfgRegistered          = 410,
         kCfgErrorType           = 411,
         kCfgImmutable           = 412,
->>>>>>> 9ca22fdf
+        kTagIndexNotFound       = 413,
+        kEdgeIndexNotFound      = 414,
     };
 
     Code code() const {
