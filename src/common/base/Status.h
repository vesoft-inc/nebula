/* Copyright (c) 2018 vesoft inc. All rights reserved.
 *
 * This source code is licensed under Apache 2.0 License,
 * attached with Common Clause Condition 1.0, found in the LICENSES directory.
 */

#ifndef COMMON_BASE_STATUS_H_
#define COMMON_BASE_STATUS_H_

#include "base/Base.h"

/**
 * Status is modeled on the one from levelDB, beyond that,
 * this one adds support on move semantics and formatted error messages.
 *
 * Status is as cheap as raw pointers in the successful case,
 * without any heap memory allocations.
 */

namespace nebula {

class Status final {
public:
    Status() = default;

    ~Status() = default;

    Status(const Status &rhs) {
        state_ = rhs.state_ == nullptr ? nullptr : copyState(rhs.state_.get());
    }

    Status& operator=(const Status &rhs) {
        // `state_ == rhs.state_' means either `this == &rhs',
        // or both `*this' and `rhs' are OK
        if (state_ != rhs.state_) {
            state_ = rhs.state_ == nullptr ? nullptr : copyState(rhs.state_.get());
        }
        return *this;
    }

    Status(Status &&rhs) noexcept {
        state_ = std::move(rhs.state_);
    }

    Status& operator=(Status &&rhs) noexcept {
        // `state_ == rhs.state_' means either `this == &rhs',
        // or both `*this' and `rhs' are OK
        if (state_ != rhs.state_) {
            state_ = std::move(rhs.state_);
        }
        return *this;
    }

    bool operator==(const Status &rhs) const {
        // `state_ == rhs.state_' means either `this == &rhs',
        // or both `*this' and `rhs' are OK
        if (state_ == rhs.state_) {
            return true;
        }
        return code() == rhs.code();
    }

    bool operator!=(const Status &rhs) const {
        return !(*this == rhs);
    }

    bool ok() const {
        return state_ == nullptr;
    }

    static Status OK() {
        return Status();
    }

#define STATUS_GENERATOR(ERROR)                         \
    static Status ERROR() {                             \
        return Status(k##ERROR, "");                    \
    }                                                   \
                                                        \
    static Status ERROR(folly::StringPiece msg) {       \
        return Status(k##ERROR, msg);                   \
    }                                                   \
                                                        \
    static Status ERROR(const char *fmt, ...) {         \
        va_list args;                                   \
        va_start(args, fmt);                            \
        auto msg = format(fmt, args);                   \
        va_end(args);                                   \
        return Status(k##ERROR, msg);                   \
    }                                                   \
                                                        \
    bool is##ERROR() const {                            \
        return code() == k##ERROR;                      \
    }
    // Some succeeded codes
    STATUS_GENERATOR(Inserted);

    // General errors
    STATUS_GENERATOR(Error);
    STATUS_GENERATOR(NoSuchFile);
    STATUS_GENERATOR(NotSupported);

    // Graph engine errors
    STATUS_GENERATOR(SyntaxError);
    // Nothing is executed When command is comment
    STATUS_GENERATOR(StatementEmpty);

    // TODO(dangleptr) we could use ErrorOr to replace SpaceNotFound here.
    STATUS_GENERATOR(SpaceNotFound);
    STATUS_GENERATOR(HostNotFound);
    STATUS_GENERATOR(TagNotFound);
    STATUS_GENERATOR(EdgeNotFound);
    STATUS_GENERATOR(UserNotFound);
    STATUS_GENERATOR(TagIndexNotFound);
    STATUS_GENERATOR(EdgeIndexNotFound);
    STATUS_GENERATOR(LeaderChanged);
    STATUS_GENERATOR(Balanced);
    STATUS_GENERATOR(PartNotFound);

#undef STATUS_GENERATOR

    std::string toString() const;

    friend std::ostream& operator<<(std::ostream &os, const Status &status);

    // If some kind of error really needs to be distinguished with others using a specific
    // code, other than a general code and specific msg, you could add a new code below,
    // e.g. kSomeError, and add the cooresponding STATUS_GENERATOR(SomeError)
    enum Code : uint16_t {
        // OK
        kOk                     = 0,
        kInserted               = 1,
        // 1xx, for general errors
        kError                  = 101,
        kNoSuchFile             = 102,
        kNotSupported           = 103,
        // 2xx, for graph engine errors
        kSyntaxError            = 201,
        kStatementEmpty         = 202,
        // 3xx, for storage engine errors
        // ...
        // 4xx, for meta service errors
        kSpaceNotFound          = 404,
        kHostNotFound           = 405,
        kTagNotFound            = 406,
        kEdgeNotFound           = 407,
        kUserNotFound           = 408,
        kLeaderChanged          = 409,
        kBalanced               = 410,
<<<<<<< HEAD
        kTagIndexNotFound       = 411,
        kEdgeIndexNotFound      = 412,
=======
        kPartNotFound           = 411,
>>>>>>> fa0cdf1c
    };

    Code code() const {
        if (state_ == nullptr) {
            return kOk;
        }
        return reinterpret_cast<const Header*>(state_.get())->code_;
    }

private:
    // REQUIRES: stat_ != nullptr
    uint16_t size() const {
        return reinterpret_cast<const Header*>(state_.get())->size_;
    }

    Status(Code code, folly::StringPiece msg);

    static std::unique_ptr<const char[]> copyState(const char *state);

    static std::string format(const char *fmt, va_list args);

private:
    struct Header {
        uint16_t                    size_;
        Code                        code_;
    };
    static constexpr auto kHeaderSize = sizeof(Header);
    // state_ == nullptr indicates OK
    // otherwise, the buffer layout is:
    // state_[0..1]                 length of the error msg, i.e. size() - kHeaderSize
    // state_[2..3]                 code
    // state_[4...]                 verbose error message
    std::unique_ptr<const char[]>   state_;
};


inline std::ostream& operator<<(std::ostream &os, const Status &status) {
    return os << status.toString();
}

}   // namespace nebula

#endif  // COMMON_BASE_STATUS_H_<|MERGE_RESOLUTION|>--- conflicted
+++ resolved
@@ -147,12 +147,9 @@
         kUserNotFound           = 408,
         kLeaderChanged          = 409,
         kBalanced               = 410,
-<<<<<<< HEAD
         kTagIndexNotFound       = 411,
         kEdgeIndexNotFound      = 412,
-=======
-        kPartNotFound           = 411,
->>>>>>> fa0cdf1c
+        kPartNotFound           = 413,
     };
 
     Code code() const {
