/* Copyright (c) 2018 vesoft inc. All rights reserved.
 *
 * This source code is licensed under Apache 2.0 License,
 * attached with Common Clause Condition 1.0, found in the LICENSES directory.
 */

#ifndef COMMON_BASE_STATUS_H_
#define COMMON_BASE_STATUS_H_

#include "base/Base.h"

/**
 * Status is modeled on the one from levelDB, beyond that,
 * this one adds support on move semantics and formatted error messages.
 *
 * Status is as cheap as raw pointers in the successful case,
 * without any heap memory allocations.
 */

namespace nebula {

class Status final {
public:
    Status() = default;

    ~Status() = default;

    Status(const Status &rhs) {
        state_ = rhs.state_ == nullptr ? nullptr : copyState(rhs.state_.get());
    }

    Status& operator=(const Status &rhs) {
        // `state_ == rhs.state_' means either `this == &rhs',
        // or both `*this' and `rhs' are OK
        if (state_ != rhs.state_) {
            state_ = rhs.state_ == nullptr ? nullptr : copyState(rhs.state_.get());
        }
        return *this;
    }

    Status(Status &&rhs) noexcept {
        state_ = std::move(rhs.state_);
    }

    Status& operator=(Status &&rhs) noexcept {
        // `state_ == rhs.state_' means either `this == &rhs',
        // or both `*this' and `rhs' are OK
        if (state_ != rhs.state_) {
            state_ = std::move(rhs.state_);
        }
        return *this;
    }

    bool operator==(const Status &rhs) const {
        // `state_ == rhs.state_' means either `this == &rhs',
        // or both `*this' and `rhs' are OK
        if (state_ == rhs.state_) {
            return true;
        }
        return code() == rhs.code();
    }

    bool operator!=(const Status &rhs) const {
        return !(*this == rhs);
    }

    bool ok() const {
        return state_ == nullptr;
    }

    static Status OK() {
        return Status();
    }

#define STATUS_GENERATOR(ERROR)                         \
    static Status ERROR() {                             \
        return Status(k##ERROR, "");                    \
    }                                                   \
                                                        \
    static Status ERROR(folly::StringPiece msg) {       \
        return Status(k##ERROR, msg);                   \
    }                                                   \
                                                        \
    static Status ERROR(const char *fmt, ...) {         \
        va_list args;                                   \
        va_start(args, fmt);                            \
        auto msg = format(fmt, args);                   \
        va_end(args);                                   \
        return Status(k##ERROR, msg);                   \
    }                                                   \
                                                        \
    bool is##ERROR() const {                            \
        return code() == k##ERROR;                      \
    }

    // General errors
    STATUS_GENERATOR(Error);
    STATUS_GENERATOR(NoSuchFile);
    STATUS_GENERATOR(NotSupported);

    // Graph engine errors
    STATUS_GENERATOR(SyntaxError);
    // Nothing is executed When command is comment
    STATUS_GENERATOR(StatementEmpty);

    // TODO(dangleptr) we could use ErrorOr to replace SpaceNotFound here.
    STATUS_GENERATOR(SpaceNotFound);
    STATUS_GENERATOR(HostNotFound);
    STATUS_GENERATOR(TagNotFound);
    STATUS_GENERATOR(EdgeNotFound);
    STATUS_GENERATOR(UserNotFound);
    STATUS_GENERATOR(TagIndexNotFound);
    STATUS_GENERATOR(EdgeIndexNotFound);
    STATUS_GENERATOR(CfgNotFound);
    STATUS_GENERATOR(CfgRegistered);
    STATUS_GENERATOR(CfgErrorType);
    STATUS_GENERATOR(CfgImmutable);
    STATUS_GENERATOR(LeaderChanged);
    STATUS_GENERATOR(Balanced);

#undef STATUS_GENERATOR

    std::string toString() const;

    friend std::ostream& operator<<(std::ostream &os, const Status &status);

    // If some kind of error really needs to be distinguished with others using a specific
    // code, other than a general code and specific msg, you could add a new code below,
    // e.g. kSomeError, and add the cooresponding STATUS_GENERATOR(SomeError)
    enum Code : uint16_t {
        // OK
        kOk                     = 0,
        // 1xx, for general errors
        kError                  = 101,
        kNoSuchFile             = 102,
        kNotSupported           = 103,
        // 2xx, for graph engine errors
        kSyntaxError            = 201,
        kStatementEmpty         = 202,
        // 3xx, for storage engine errors
        // ...
        // 4xx, for meta service errors
        kSpaceNotFound          = 404,
        kHostNotFound           = 405,
        kTagNotFound            = 406,
        kEdgeNotFound           = 407,
        kUserNotFound           = 408,
        kCfgNotFound            = 409,
        kCfgRegistered          = 410,
        kCfgErrorType           = 411,
        kCfgImmutable           = 412,
<<<<<<< HEAD
        kTagIndexNotFound       = 413,
        kEdgeIndexNotFound      = 414,
        kLeaderChanged          = 415,
=======
        kLeaderChanged          = 413,
        kBalanced               = 414,
>>>>>>> 5ab1b2bc
    };

    Code code() const {
        if (state_ == nullptr) {
            return kOk;
        }
        return reinterpret_cast<const Header*>(state_.get())->code_;
    }

private:
    // REQUIRES: stat_ != nullptr
    uint16_t size() const {
        return reinterpret_cast<const Header*>(state_.get())->size_;
    }

    Status(Code code, folly::StringPiece msg);

    static std::unique_ptr<const char[]> copyState(const char *state);

    static std::string format(const char *fmt, va_list args);

private:
    struct Header {
        uint16_t                    size_;
        Code                        code_;
    };
    static constexpr auto kHeaderSize = sizeof(Header);
    // state_ == nullptr indicates OK
    // otherwise, the buffer layout is:
    // state_[0..1]                 length of the error msg, i.e. size() - kHeaderSize
    // state_[2..3]                 code
    // state_[4...]                 verbose error message
    std::unique_ptr<const char[]>   state_;
};


inline std::ostream& operator<<(std::ostream &os, const Status &status) {
    return os << status.toString();
}

}   // namespace nebula

#endif  // COMMON_BASE_STATUS_H_<|MERGE_RESOLUTION|>--- conflicted
+++ resolved
@@ -149,14 +149,10 @@
         kCfgRegistered          = 410,
         kCfgErrorType           = 411,
         kCfgImmutable           = 412,
-<<<<<<< HEAD
         kTagIndexNotFound       = 413,
         kEdgeIndexNotFound      = 414,
         kLeaderChanged          = 415,
-=======
-        kLeaderChanged          = 413,
-        kBalanced               = 414,
->>>>>>> 5ab1b2bc
+        kBalanced               = 416,
     };
 
     Code code() const {
