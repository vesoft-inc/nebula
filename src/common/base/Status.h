--- conflicted
+++ resolved
@@ -111,15 +111,8 @@
     STATUS_GENERATOR(TagNotFound);
     STATUS_GENERATOR(EdgeNotFound);
     STATUS_GENERATOR(UserNotFound);
-<<<<<<< HEAD
     STATUS_GENERATOR(TagIndexNotFound);
     STATUS_GENERATOR(EdgeIndexNotFound);
-    STATUS_GENERATOR(CfgNotFound);
-    STATUS_GENERATOR(CfgRegistered);
-    STATUS_GENERATOR(CfgErrorType);
-    STATUS_GENERATOR(CfgImmutable);
-=======
->>>>>>> d79ed190
     STATUS_GENERATOR(LeaderChanged);
     STATUS_GENERATOR(Balanced);
 
@@ -151,19 +144,10 @@
         kTagNotFound            = 406,
         kEdgeNotFound           = 407,
         kUserNotFound           = 408,
-<<<<<<< HEAD
-        kCfgNotFound            = 409,
-        kCfgRegistered          = 410,
-        kCfgErrorType           = 411,
-        kCfgImmutable           = 412,
-        kTagIndexNotFound       = 413,
-        kEdgeIndexNotFound      = 414,
-        kLeaderChanged          = 415,
-        kBalanced               = 416,
-=======
         kLeaderChanged          = 409,
         kBalanced               = 410,
->>>>>>> d79ed190
+        kTagIndexNotFound       = 411,
+        kEdgeIndexNotFound      = 412,
     };
 
     Code code() const {
