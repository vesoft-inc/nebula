--- conflicted
+++ resolved
@@ -13,13 +13,7 @@
     Status.cpp
     SanitizerOptions.cpp
     SignalHandler.cpp
-<<<<<<< HEAD
-    SlowOpTracker.cpp
-    StringValue.cpp
-    Memory.cpp
     Arena.cpp
-=======
->>>>>>> a0bf866c
     ${gdb_debug_script}
 )
 
