--- conflicted
+++ resolved
@@ -18,12 +18,8 @@
 using IPv4 = int32_t;
 using Port = int32_t;
 
-<<<<<<< HEAD
-using IndexID = int32_t;
-=======
 using TagIndexID = int32_t;
 using EdgeIndexID = int32_t;
->>>>>>> 2021dd8a
 using VertexID = int64_t;
 using TagID = int32_t;
 using TagVersion = int64_t;
