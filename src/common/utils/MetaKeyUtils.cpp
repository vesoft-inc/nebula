--- conflicted
+++ resolved
@@ -909,29 +909,6 @@
   return prefix;
 }
 
-<<<<<<< HEAD
-std::string MetaKeyUtils::balancePlanKey(BalanceID id) {
-  CHECK_GE(id, 0);
-  // make the balance id is stored in descend order
-  auto encode = folly::Endian::big(std::numeric_limits<BalanceID>::max() - id);
-  std::string key;
-  key.reserve(sizeof(BalanceID) + kBalancePlanTable.size());
-  key.append(reinterpret_cast<const char*>(kBalancePlanTable.data()), kBalancePlanTable.size())
-      .append(reinterpret_cast<const char*>(&encode), sizeof(BalanceID));
-  return key;
-}
-
-std::string MetaKeyUtils::balancePlanVal(BalanceStatus status) {
-  std::string val;
-  val.reserve(sizeof(BalanceStatus));
-  val.append(reinterpret_cast<const char*>(&status), sizeof(BalanceStatus));
-  return val;
-}
-
-std::string MetaKeyUtils::balancePlanPrefix() { return kBalancePlanTable; }
-
-=======
->>>>>>> b92c65ee
 std::tuple<BalanceID, GraphSpaceID, PartitionID, HostAddr, HostAddr>
 MetaKeyUtils::parseBalanceTaskKey(const folly::StringPiece& rawKey) {
   uint32_t offset = kBalanceTaskTable.size();
