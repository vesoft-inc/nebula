--- conflicted
+++ resolved
@@ -59,13 +59,8 @@
                            int executionRetry) {
         checkArgument(timeout > 0);
         checkArgument(connectionRetry > 0);
-<<<<<<< HEAD
-        addresses.forEach(address -> {
-            String host = address.getHostText();
-=======
         for (HostAndPort address : addresses) {
             String host = address.getHost();
->>>>>>> 132fa81e
             int port = address.getPort();
             if (!InetAddresses.isInetAddress(host) || (port <= 0 || port >= 65535)) {
                 throw new IllegalArgumentException(String.format("%s:%d is not a valid address",
