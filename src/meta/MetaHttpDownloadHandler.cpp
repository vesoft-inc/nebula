--- conflicted
+++ resolved
@@ -4,21 +4,21 @@
  * attached with Common Clause Condition 1.0, found in the LICENSES directory.
  */
 
+#include "meta/MetaHttpDownloadHandler.h"
+#include <proxygen/httpserver/RequestHandler.h>
+#include <proxygen/httpserver/ResponseBuilder.h>
+#include <proxygen/lib/http/ProxygenErrorEnum.h>
 #include <stdlib.h>
+#include <sys/types.h>
 #include <sys/wait.h>
-#include <sys/types.h>
-#include "meta/MetaHttpDownloadHandler.h"
+#include "hdfs/HdfsHelper.h"
+#include "http/HttpClient.h"
 #include "meta/MetaServiceUtils.h"
+#include "network/NetworkUtils.h"
+#include "process/ProcessUtils.h"
+#include "thread/GenericThreadPool.h"
 #include "webservice/Common.h"
 #include "webservice/WebService.h"
-#include "network/NetworkUtils.h"
-#include "hdfs/HdfsHelper.h"
-#include "http/HttpClient.h"
-#include "process/ProcessUtils.h"
-#include "thread/GenericThreadPool.h"
-#include <proxygen/httpserver/RequestHandler.h>
-#include <proxygen/lib/http/ProxygenErrorEnum.h>
-#include <proxygen/httpserver/ResponseBuilder.h>
 
 namespace nebula {
 namespace meta {
@@ -26,12 +26,12 @@
 using proxygen::HTTPMessage;
 using proxygen::HTTPMethod;
 using proxygen::ProxygenError;
+using proxygen::ResponseBuilder;
 using proxygen::UpgradeProtocol;
-using proxygen::ResponseBuilder;
-
-void MetaHttpDownloadHandler::init(nebula::kvstore::KVStore *kvstore,
-                                   nebula::hdfs::HdfsHelper *helper,
-                                   nebula::thread::GenericThreadPool *pool) {
+
+void MetaHttpDownloadHandler::init(nebula::kvstore::KVStore* kvstore,
+                                   nebula::hdfs::HdfsHelper* helper,
+                                   nebula::thread::GenericThreadPool* pool) {
     kvstore_ = kvstore;
     helper_ = helper;
     pool_ = pool;
@@ -47,10 +47,8 @@
         return;
     }
 
-    if (!headers->hasQueryParam("host") ||
-        !headers->hasQueryParam("port") ||
-        !headers->hasQueryParam("path") ||
-        !headers->hasQueryParam("space")) {
+    if (!headers->hasQueryParam("host") || !headers->hasQueryParam("port") ||
+        !headers->hasQueryParam("path") || !headers->hasQueryParam("space")) {
         LOG(INFO) << "Illegal Argument";
         err_ = HttpCode::E_ILLEGAL_ARGUMENT;
         return;
@@ -61,15 +59,13 @@
     hdfsPath_ = headers->getQueryParam("path");
     auto existStatus = helper_->exist(hdfsHost_, hdfsPort_, hdfsPath_);
     if (!existStatus.ok()) {
-        LOG(ERROR) << "Run Hdfs Test failed. hdfs://"
-                   << hdfsHost_ << ":" << hdfsPort_ << hdfsPath_;
+        LOG(ERROR) << "Run Hdfs Test failed. hdfs://" << hdfsHost_ << ":" << hdfsPort_ << hdfsPath_;
         err_ = HttpCode::E_ILLEGAL_ARGUMENT;
         return;
     }
     bool exist = existStatus.value();
     if (!exist) {
-        LOG(ERROR) << "Hdfs Path non exist. hdfs://"
-                   << hdfsHost_ << ":" << hdfsPort_ << hdfsPath_;
+        LOG(ERROR) << "Hdfs Path non exist. hdfs://" << hdfsHost_ << ":" << hdfsPort_ << hdfsPath_;
         err_ = HttpCode::E_ILLEGAL_ARGUMENT;
         return;
     }
@@ -91,11 +87,9 @@
     }
 }
 
-
 void MetaHttpDownloadHandler::onBody(std::unique_ptr<folly::IOBuf>) noexcept {
     // Do nothing, we only support GET
 }
-
 
 void MetaHttpDownloadHandler::onEOM() noexcept {
     switch (err_) {
@@ -139,16 +133,13 @@
     }
 }
 
-
 void MetaHttpDownloadHandler::onUpgrade(UpgradeProtocol) noexcept {
     // Do nothing
 }
 
-
 void MetaHttpDownloadHandler::requestComplete() noexcept {
     delete this;
 }
-
 
 void MetaHttpDownloadHandler::onError(ProxygenError error) noexcept {
     LOG(ERROR) << "Web Service MetaHttpDownloadHandler got error : "
@@ -164,7 +155,7 @@
     std::string lsContent = result.value();
     std::vector<std::string> files;
     folly::split("\n", lsContent, files, true);
-    int32_t  partNumber = files.empty() ? 0 : files.size() - 1;
+    int32_t partNumber = files.empty() ? 0 : files.size() - 1;
     std::unique_ptr<kvstore::KVIterator> iter;
     auto prefix = MetaServiceUtils::partPrefix(spaceID_);
     auto ret = kvstore_->prefix(0, 0, prefix, &iter);
@@ -193,50 +184,53 @@
     }
 
     if (partNumber == 0 || partNumber > partSize) {
-        LOG(ERROR) << "HDFS part number not valid parts in hdfs: "
-                   << partNumber << ", parts: " << partSize
-                   << ", ls: [" << lsContent << "]";
+        LOG(ERROR) << "HDFS part number not valid parts in hdfs: " << partNumber
+                   << ", parts: " << partSize << ", ls: [" << lsContent << "]";
         return false;
     }
 
     std::vector<folly::SemiFuture<bool>> futures;
 
-    for (auto &pair : hostPartition) {
+    for (auto& pair : hostPartition) {
         std::string partsStr;
         folly::join(",", pair.second, partsStr);
 
-<<<<<<< HEAD
         auto storageIP = pair.first.getAddressStr();
-        auto dispatcher = [storageIP, hdfsHost, hdfsPort, hdfsPath, partsStr, this]() {
-            static const char *tmp = "http://%s:%d/%s?host=%s&port=%d&path=%s&parts=%s&space=%d";
-            std::string url = folly::stringPrintf(tmp, storageIP.c_str(),
-                                                  FLAGS_ws_storage_http_port, "download",
-                                                  hdfsHost.c_str(), hdfsPort, hdfsPath.c_str(),
-                                                  partsStr.c_str(), spaceID_);
-=======
-        auto storageIP = network::NetworkUtils::intToIPv4(pair.first.first);
         std::string url;
         if (edge_.has_value()) {
             url = folly::stringPrintf(
                 "http://%s:%d/download?host=%s&port=%d&path=%s&parts=%s&space=%d&edge=%d",
-                storageIP.c_str(), FLAGS_ws_storage_http_port,
-                hdfsHost_.c_str(), hdfsPort_, hdfsPath_.c_str(),
-                partsStr.c_str(), spaceID_, edge_.value());
+                storageIP.c_str(),
+                FLAGS_ws_storage_http_port,
+                hdfsHost_.c_str(),
+                hdfsPort_,
+                hdfsPath_.c_str(),
+                partsStr.c_str(),
+                spaceID_,
+                edge_.value());
         } else if (tag_.has_value()) {
             url = folly::stringPrintf(
                 "http://%s:%d/download?host=%s&port=%d&path=%s&parts=%s&space=%d&tag=%d",
-                storageIP.c_str(), FLAGS_ws_storage_http_port,
-                hdfsHost_.c_str(), hdfsPort_, hdfsPath_.c_str(),
-                partsStr.c_str(), spaceID_, tag_.value());
+                storageIP.c_str(),
+                FLAGS_ws_storage_http_port,
+                hdfsHost_.c_str(),
+                hdfsPort_,
+                hdfsPath_.c_str(),
+                partsStr.c_str(),
+                spaceID_,
+                tag_.value());
         } else {
             url = folly::stringPrintf(
                 "http://%s:%d/download?host=%s&port=%d&path=%s&parts=%s&space=%d",
-                storageIP.c_str(), FLAGS_ws_storage_http_port,
-                hdfsHost_.c_str(), hdfsPort_, hdfsPath_.c_str(),
-                partsStr.c_str(), spaceID_);
+                storageIP.c_str(),
+                FLAGS_ws_storage_http_port,
+                hdfsHost_.c_str(),
+                hdfsPort_,
+                hdfsPath_.c_str(),
+                partsStr.c_str(),
+                spaceID_);
         }
         auto dispatcher = [url] {
->>>>>>> 9154dde7
             auto downloadResult = nebula::http::HttpClient::get(url);
             if (downloadResult.ok() && downloadResult.value() == "SSTFile download successfully") {
                 return true;
@@ -249,8 +243,8 @@
     }
 
     bool successfully{true};
-    folly::collectAll(std::move(futures)).thenValue(
-        [&](const std::vector<folly::Try<bool>>& tries) {
+    folly::collectAll(std::move(futures))
+        .thenValue([&](const std::vector<folly::Try<bool>>& tries) {
             for (const auto& t : tries) {
                 if (t.hasException()) {
                     LOG(ERROR) << "Download Failed: " << t.exception();
@@ -262,11 +256,12 @@
                     break;
                 }
             }
-        }).wait();
+        })
+        .wait();
 
     LOG(INFO) << "Download tasks have finished";
     return successfully;
 }
 
-}  // namespace meta
-}  // namespace nebula+}   // namespace meta
+}   // namespace nebula