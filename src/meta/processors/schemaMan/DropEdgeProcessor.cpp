--- conflicted
+++ resolved
@@ -34,11 +34,7 @@
     }
     if (!indexes.value().empty()) {
         LOG(ERROR) << "Drop edge error, index conflict";
-<<<<<<< HEAD
-        resp_.set_code(cpp2::ErrorCode::E_CONFLICT);
-=======
-        handleErrorCode(cpp2::ErrorCode::E_INDEX_CONFLICT);
->>>>>>> 8f632a64
+        handleErrorCode(cpp2::ErrorCode::E_CONFLICT);
         onFinished();
         return;
     }
