/* Copyright (c) 2018 vesoft inc. All rights reserved.
 *
 * This source code is licensed under Apache 2.0 License,
 * attached with Common Clause Condition 1.0, found in the LICENSES directory.
 */

#include "meta/processors/schemaMan/CreateTagProcessor.h"

namespace nebula {
namespace meta {

void CreateTagProcessor::process(const cpp2::CreateTagReq& req) {
<<<<<<< HEAD
=======
    CHECK_SPACE_ID_AND_RETURN(req.get_space_id());
    {
        // if there is an edge of the same name
        // TODO: there exists race condition, we should address it in the future
        folly::SharedMutex::ReadHolder rHolder(LockUtils::edgeLock());
        auto conflictRet = getEdgeType(req.get_space_id(), req.get_tag_name());
        if (conflictRet.ok()) {
            LOG(ERROR) << "Failed to create tag `" << req.get_tag_name()
                       << "': some edge with the same name already exists.";
            resp_.set_id(to(conflictRet.value(), EntryType::TAG));
            resp_.set_code(cpp2::ErrorCode::E_CONFLICT);
            onFinished();
            return;
        }
    }

>>>>>>> 9ca22fdf
    folly::SharedMutex::WriteHolder wHolder(LockUtils::tagLock());
    auto ret = getTagId(req.get_space_id(), req.get_tag_name());
    if (ret.ok()) {
        LOG(ERROR) << "Create Tag Failed :" << req.get_tag_name() << " has existed";
        resp_.set_id(to(ret.value(), EntryType::TAG));
        resp_.set_code(cpp2::ErrorCode::E_EXISTED);
        onFinished();
        return;
    }

    TagID tagId = autoIncrementId();
    std::vector<kvstore::KV> data;
    data.emplace_back(MetaServiceUtils::indexTagKey(req.get_space_id(), req.get_tag_name()),
                      std::string(reinterpret_cast<const char*>(&tagId), sizeof(tagId)));
    LOG(INFO) << "Create Tag " << req.get_tag_name() << ", tagId " << tagId;
    data.emplace_back(MetaServiceUtils::schemaTagKey(req.get_space_id(), tagId, 0),
                      MetaServiceUtils::schemaTagVal(req.get_tag_name(), req.get_schema()));
    resp_.set_id(to(tagId, EntryType::TAG));
    doPut(std::move(data));
}

}  // namespace meta
}  // namespace nebula<|MERGE_RESOLUTION|>--- conflicted
+++ resolved
@@ -10,8 +10,6 @@
 namespace meta {
 
 void CreateTagProcessor::process(const cpp2::CreateTagReq& req) {
-<<<<<<< HEAD
-=======
     CHECK_SPACE_ID_AND_RETURN(req.get_space_id());
     {
         // if there is an edge of the same name
@@ -28,7 +26,6 @@
         }
     }
 
->>>>>>> 9ca22fdf
     folly::SharedMutex::WriteHolder wHolder(LockUtils::tagLock());
     auto ret = getTagId(req.get_space_id(), req.get_tag_name());
     if (ret.ok()) {
