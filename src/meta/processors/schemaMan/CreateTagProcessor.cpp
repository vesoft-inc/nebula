--- conflicted
+++ resolved
@@ -30,17 +30,13 @@
     folly::SharedMutex::WriteHolder wHolder(LockUtils::tagLock());
     auto ret = getTagId(req.get_space_id(), tagName);
     if (ret.ok()) {
-<<<<<<< HEAD
-        LOG(ERROR) << "Create Tag Failed :" << tagName << " has existed";
-=======
         cpp2::ErrorCode ec;
         if (req.get_if_not_exists()) {
             ec = cpp2::ErrorCode::SUCCEEDED;
         } else {
-            LOG(ERROR) << "Create Tag Failed :" << req.get_tag_name() << " has existed";
+            LOG(ERROR) << "Create Tag Failed :" << tagName << " has existed";
             ec = cpp2::ErrorCode::E_EXISTED;
         }
->>>>>>> fa0cdf1c
         resp_.set_id(to(ret.value(), EntryType::TAG));
         resp_.set_code(ec);
         onFinished();
