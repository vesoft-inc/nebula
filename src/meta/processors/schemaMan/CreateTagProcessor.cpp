/* Copyright (c) 2018 vesoft inc. All rights reserved.
 *
 * This source code is licensed under Apache 2.0 License,
 * attached with Common Clause Condition 1.0, found in the LICENSES directory.
 */

#include "meta/processors/schemaMan/CreateTagProcessor.h"

namespace nebula {
namespace meta {

void CreateTagProcessor::process(const cpp2::CreateTagReq& req) {
    CHECK_SPACE_ID_AND_RETURN(req.get_space_id());
    {
        // if there is an edge of the same name
        // TODO: there exists race condition, we should address it in the future
        folly::SharedMutex::ReadHolder rHolder(LockUtils::edgeLock());
        auto conflictRet = getEdgeType(req.get_space_id(), req.get_tag_name());
        if (conflictRet.ok()) {
            LOG(ERROR) << "Failed to create tag `" << req.get_tag_name()
                       << "': some edge with the same name already exists.";
            resp_.set_id(to(conflictRet.value(), EntryType::TAG));
            resp_.set_code(cpp2::ErrorCode::E_CONFLICT);
            onFinished();
            return;
        }
    }

    folly::SharedMutex::WriteHolder wHolder(LockUtils::tagLock());
    auto ret = getTagId(req.get_space_id(), req.get_tag_name());
    if (ret.ok()) {
        LOG(ERROR) << "Create Tag Failed :" << req.get_tag_name() << " has existed";
        resp_.set_id(to(ret.value(), EntryType::TAG));
        resp_.set_code(cpp2::ErrorCode::E_EXISTED);
        onFinished();
        return;
    }

    auto tagRet = autoIncrementId();
    if (!nebula::ok(tagRet)) {
        LOG(ERROR) << "Create tag failed : Get tag id failed";
        resp_.set_code(nebula::error(tagRet));
        onFinished();
        return;
    }
    auto tagId = nebula::value(tagRet);
    std::vector<kvstore::KV> data;
    data.emplace_back(MetaServiceUtils::indexTagKey(req.get_space_id(), req.get_tag_name()),
                      std::string(reinterpret_cast<const char*>(&tagId), sizeof(tagId)));
    LOG(INFO) << "Create Tag " << req.get_tag_name() << ", tagId " << tagId;
    data.emplace_back(MetaServiceUtils::schemaTagKey(req.get_space_id(), tagId, 0),
                      MetaServiceUtils::schemaTagVal(req.get_tag_name(), req.get_schema()));
<<<<<<< HEAD
=======

    auto columns = req.get_schema().get_columns();
    for (auto& column : columns) {
        if (column.__isset.default_value) {
            auto value = column.get_default_value();
            std::string defaultValue;
            switch (column.get_type().get_type()) {
                case nebula::cpp2::SupportedType::BOOL:
                    if (value->getType() != nebula::cpp2::Value::Type::bool_value) {
                        LOG(ERROR) << "Create Tag Failed: " << column.get_name()
                                   << " type mismatch";
                        resp_.set_code(cpp2::ErrorCode::E_CONFLICT);
                        onFinished();
                        return;
                    }
                    defaultValue = folly::to<std::string>(value->get_bool_value());
                    break;
                case nebula::cpp2::SupportedType::INT:
                    if (value->getType() != nebula::cpp2::Value::Type::int_value) {
                        LOG(ERROR) << "Create Tag Failed: " << column.get_name()
                                   << " type mismatch";
                        resp_.set_code(cpp2::ErrorCode::E_CONFLICT);
                        onFinished();
                        return;
                    }
                    defaultValue = folly::to<std::string>(value->get_int_value());
                    break;
                case nebula::cpp2::SupportedType::DOUBLE:
                    if (value->getType() != nebula::cpp2::Value::Type::double_value) {
                        LOG(ERROR) << "Create Tag Failed: " << column.get_name()
                                   << " type mismatch";
                        resp_.set_code(cpp2::ErrorCode::E_CONFLICT);
                        onFinished();
                        return;
                    }
                    defaultValue = folly::to<std::string>(value->get_double_value());
                    break;
                case nebula::cpp2::SupportedType::STRING:
                    if (value->getType() != nebula::cpp2::Value::Type::string_value) {
                        LOG(ERROR) << "Create Tag Failed: " << column.get_name()
                                   << " type mismatch";
                        resp_.set_code(cpp2::ErrorCode::E_CONFLICT);
                        onFinished();
                        return;
                    }
                    defaultValue = folly::to<std::string>(value->get_string_value());
                    break;
                default:
                    LOG(ERROR) << "Unsupported type";
                    return;
            }

            LOG(INFO) << "Get Tag Default value: Property Name " << column.get_name()
                    << ", Value " << defaultValue;
            auto defaultKey = MetaServiceUtils::tagDefaultKey(req.get_space_id(),
                                                              tagId,
                                                              column.get_name());
            data.emplace_back(std::move(defaultKey), std::move(defaultValue));
        }
    }

    LOG(INFO) << "Create Tag " << req.get_tag_name() << ", TagID " << tagId;
    resp_.set_code(cpp2::ErrorCode::SUCCEEDED);
>>>>>>> d79ed190
    resp_.set_id(to(tagId, EntryType::TAG));
    doPut(std::move(data));
}

}  // namespace meta
}  // namespace nebula<|MERGE_RESOLUTION|>--- conflicted
+++ resolved
@@ -11,13 +11,14 @@
 
 void CreateTagProcessor::process(const cpp2::CreateTagReq& req) {
     CHECK_SPACE_ID_AND_RETURN(req.get_space_id());
+    auto tagName = req.get_tag_name();
     {
         // if there is an edge of the same name
         // TODO: there exists race condition, we should address it in the future
         folly::SharedMutex::ReadHolder rHolder(LockUtils::edgeLock());
-        auto conflictRet = getEdgeType(req.get_space_id(), req.get_tag_name());
+        auto conflictRet = getEdgeType(req.get_space_id(), tagName);
         if (conflictRet.ok()) {
-            LOG(ERROR) << "Failed to create tag `" << req.get_tag_name()
+            LOG(ERROR) << "Failed to create tag `" << tagName
                        << "': some edge with the same name already exists.";
             resp_.set_id(to(conflictRet.value(), EntryType::TAG));
             resp_.set_code(cpp2::ErrorCode::E_CONFLICT);
@@ -27,9 +28,9 @@
     }
 
     folly::SharedMutex::WriteHolder wHolder(LockUtils::tagLock());
-    auto ret = getTagId(req.get_space_id(), req.get_tag_name());
+    auto ret = getTagId(req.get_space_id(), tagName);
     if (ret.ok()) {
-        LOG(ERROR) << "Create Tag Failed :" << req.get_tag_name() << " has existed";
+        LOG(ERROR) << "Create Tag Failed :" << tagName << " has existed";
         resp_.set_id(to(ret.value(), EntryType::TAG));
         resp_.set_code(cpp2::ErrorCode::E_EXISTED);
         onFinished();
@@ -45,23 +46,22 @@
     }
     auto tagId = nebula::value(tagRet);
     std::vector<kvstore::KV> data;
-    data.emplace_back(MetaServiceUtils::indexTagKey(req.get_space_id(), req.get_tag_name()),
-                      std::string(reinterpret_cast<const char*>(&tagId), sizeof(tagId)));
-    LOG(INFO) << "Create Tag " << req.get_tag_name() << ", tagId " << tagId;
+    data.emplace_back(MetaServiceUtils::indexTagKey(req.get_space_id(), tagName),
+                      std::string(reinterpret_cast<const char*>(&tagId), sizeof(TagID)));
+    LOG(INFO) << "Create Tag " << tagName << ", tagId " << tagId;
     data.emplace_back(MetaServiceUtils::schemaTagKey(req.get_space_id(), tagId, 0),
-                      MetaServiceUtils::schemaTagVal(req.get_tag_name(), req.get_schema()));
-<<<<<<< HEAD
-=======
+                      MetaServiceUtils::schemaTagVal(tagName, req.get_schema()));
 
     auto columns = req.get_schema().get_columns();
     for (auto& column : columns) {
         if (column.__isset.default_value) {
+            auto name = column.get_name();
             auto value = column.get_default_value();
             std::string defaultValue;
             switch (column.get_type().get_type()) {
                 case nebula::cpp2::SupportedType::BOOL:
                     if (value->getType() != nebula::cpp2::Value::Type::bool_value) {
-                        LOG(ERROR) << "Create Tag Failed: " << column.get_name()
+                        LOG(ERROR) << "Create Tag Failed: " << name
                                    << " type mismatch";
                         resp_.set_code(cpp2::ErrorCode::E_CONFLICT);
                         onFinished();
@@ -71,7 +71,7 @@
                     break;
                 case nebula::cpp2::SupportedType::INT:
                     if (value->getType() != nebula::cpp2::Value::Type::int_value) {
-                        LOG(ERROR) << "Create Tag Failed: " << column.get_name()
+                        LOG(ERROR) << "Create Tag Failed: " << name
                                    << " type mismatch";
                         resp_.set_code(cpp2::ErrorCode::E_CONFLICT);
                         onFinished();
@@ -81,7 +81,7 @@
                     break;
                 case nebula::cpp2::SupportedType::DOUBLE:
                     if (value->getType() != nebula::cpp2::Value::Type::double_value) {
-                        LOG(ERROR) << "Create Tag Failed: " << column.get_name()
+                        LOG(ERROR) << "Create Tag Failed: " << name
                                    << " type mismatch";
                         resp_.set_code(cpp2::ErrorCode::E_CONFLICT);
                         onFinished();
@@ -91,7 +91,7 @@
                     break;
                 case nebula::cpp2::SupportedType::STRING:
                     if (value->getType() != nebula::cpp2::Value::Type::string_value) {
-                        LOG(ERROR) << "Create Tag Failed: " << column.get_name()
+                        LOG(ERROR) << "Create Tag Failed: " << name
                                    << " type mismatch";
                         resp_.set_code(cpp2::ErrorCode::E_CONFLICT);
                         onFinished();
@@ -104,18 +104,17 @@
                     return;
             }
 
-            LOG(INFO) << "Get Tag Default value: Property Name " << column.get_name()
+            LOG(INFO) << "Get Tag Default value: Property Name " << name
                     << ", Value " << defaultValue;
             auto defaultKey = MetaServiceUtils::tagDefaultKey(req.get_space_id(),
                                                               tagId,
-                                                              column.get_name());
+                                                              name);
             data.emplace_back(std::move(defaultKey), std::move(defaultValue));
         }
     }
 
-    LOG(INFO) << "Create Tag " << req.get_tag_name() << ", TagID " << tagId;
+    LOG(INFO) << "Create Tag " << tagName << ", TagID " << tagId;
     resp_.set_code(cpp2::ErrorCode::SUCCEEDED);
->>>>>>> d79ed190
     resp_.set_id(to(tagId, EntryType::TAG));
     doPut(std::move(data));
 }
