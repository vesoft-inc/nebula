--- conflicted
+++ resolved
@@ -11,13 +11,14 @@
 
 void CreateEdgeProcessor::process(const cpp2::CreateEdgeReq& req) {
     CHECK_SPACE_ID_AND_RETURN(req.get_space_id());
+    auto edgeName = req.get_edge_name();
     {
         // if there is an edge of the same name
         // TODO: there exists race condition, we should address it in the future
         folly::SharedMutex::ReadHolder rHolder(LockUtils::edgeLock());
-        auto conflictRet = getTagId(req.get_space_id(), req.get_edge_name());
+        auto conflictRet = getTagId(req.get_space_id(), edgeName);
         if (conflictRet.ok()) {
-            LOG(ERROR) << "Failed to create edge `" << req.get_edge_name()
+            LOG(ERROR) << "Failed to create edge `" << edgeName
                        << "': some edge with the same name already exists.";
             resp_.set_id(to(conflictRet.value(), EntryType::EDGE));
             resp_.set_code(cpp2::ErrorCode::E_CONFLICT);
@@ -27,7 +28,7 @@
     }
 
     folly::SharedMutex::WriteHolder wHolder(LockUtils::edgeLock());
-    auto ret = getEdgeType(req.get_space_id(), req.get_edge_name());
+    auto ret = getEdgeType(req.get_space_id(), edgeName);
     if (ret.ok()) {
         resp_.set_id(to(ret.value(), EntryType::EDGE));
         resp_.set_code(cpp2::ErrorCode::E_EXISTED);
@@ -44,23 +45,22 @@
     }
     auto edgeType = nebula::value(edgeTypeRet);
     std::vector<kvstore::KV> data;
-    data.emplace_back(MetaServiceUtils::indexEdgeKey(req.get_space_id(), req.get_edge_name()),
-                      std::string(reinterpret_cast<const char*>(&edgeType), sizeof(edgeType)));
+    data.emplace_back(MetaServiceUtils::indexEdgeKey(req.get_space_id(), edgeName),
+                      std::string(reinterpret_cast<const char*>(&edgeType), sizeof(EdgeType)));
     data.emplace_back(MetaServiceUtils::schemaEdgeKey(req.get_space_id(), edgeType, 0),
-                      MetaServiceUtils::schemaEdgeVal(req.get_edge_name(), req.get_schema()));
+                      MetaServiceUtils::schemaEdgeVal(edgeName, req.get_schema()));
 
-<<<<<<< HEAD
-    LOG(INFO) << "Create Edge " << req.get_edge_name() << ", edgeType " << edgeType;
-=======
+    LOG(INFO) << "Create Edge " << edgeName << ", edgeType " << edgeType;
     auto columns = req.get_schema().get_columns();
     for (auto& column : columns) {
         if (column.__isset.default_value) {
+            auto name = column.get_name();
             auto value = column.get_default_value();
             std::string defaultValue;
             switch (column.get_type().get_type()) {
                 case nebula::cpp2::SupportedType::BOOL:
                     if (value->getType() != nebula::cpp2::Value::Type::bool_value) {
-                        LOG(ERROR) << "Create Edge Failed: " << column.get_name()
+                        LOG(ERROR) << "Create Edge Failed: " << name
                                    << " type mismatch";
                         resp_.set_code(cpp2::ErrorCode::E_CONFLICT);
                         onFinished();
@@ -70,7 +70,7 @@
                     break;
                 case nebula::cpp2::SupportedType::INT:
                     if (value->getType() != nebula::cpp2::Value::Type::int_value) {
-                        LOG(ERROR) << "Create Edge Failed: " << column.get_name()
+                        LOG(ERROR) << "Create Edge Failed: " << name
                                    << " type mismatch";
                         resp_.set_code(cpp2::ErrorCode::E_CONFLICT);
                         onFinished();
@@ -80,7 +80,7 @@
                     break;
                 case nebula::cpp2::SupportedType::DOUBLE:
                     if (value->getType() != nebula::cpp2::Value::Type::double_value) {
-                        LOG(ERROR) << "Create Edge Failed: " << column.get_name()
+                        LOG(ERROR) << "Create Edge Failed: " << name
                                    << " type mismatch";
                         resp_.set_code(cpp2::ErrorCode::E_CONFLICT);
                         onFinished();
@@ -90,7 +90,7 @@
                     break;
                 case nebula::cpp2::SupportedType::STRING:
                     if (value->getType() != nebula::cpp2::Value::Type::string_value) {
-                        LOG(ERROR) << "Create Edge Failed: " << column.get_name()
+                        LOG(ERROR) << "Create Edge Failed: " << name
                                    << " type mismatch";
                         resp_.set_code(cpp2::ErrorCode::E_CONFLICT);
                         onFinished();
@@ -101,18 +101,17 @@
                 default:
                     break;
             }
-            VLOG(3) << "Get Edge Default value: Property Name " << column.get_name()
+            VLOG(3) << "Get Edge Default value: Property Name " << name
                     << ", Value " << defaultValue;
             auto defaultKey = MetaServiceUtils::edgeDefaultKey(req.get_space_id(),
                                                                edgeType,
-                                                               column.get_name());
+                                                               name);
             data.emplace_back(std::move(defaultKey), std::move(defaultValue));
         }
     }
 
-    LOG(INFO) << "Create Edge " << req.get_edge_name() << ", edgeType " << edgeType;
+    LOG(INFO) << "Create Edge " << edgeName << ", edgeType " << edgeType;
     resp_.set_code(cpp2::ErrorCode::SUCCEEDED);
->>>>>>> d79ed190
     resp_.set_id(to(edgeType, EntryType::EDGE));
     doPut(std::move(data));
 }
