--- conflicted
+++ resolved
@@ -55,8 +55,6 @@
             << ", tagName: " << req.get_tag_name()
             << ", version " << req.get_version();
 
-<<<<<<< HEAD
-    resp_.set_code(cpp2::ErrorCode::SUCCEEDED);
     auto schema = MetaServiceUtils::parseSchema(schemaValue);
     auto indexKey = getTagIndexKey(spaceId, tagId);
     for (const auto &key : indexKey) {
@@ -79,10 +77,7 @@
         }
     }
     resp_.set_schema(schema);
-=======
     handleErrorCode(cpp2::ErrorCode::SUCCEEDED);
-    resp_.set_schema(MetaServiceUtils::parseSchema(schemaValue));
->>>>>>> f980976a
     onFinished();
 }
 
