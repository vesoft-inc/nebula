--- conflicted
+++ resolved
@@ -30,22 +30,12 @@
         auto nameLen = *reinterpret_cast<const int32_t *>(val.data());
         auto tagName = val.subpiece(sizeof(int32_t), nameLen).str();
         auto schema = MetaServiceUtils::parseSchema(val);
-<<<<<<< HEAD
-
         cpp2::TagItem item;
         item.set_tag_id(tagID);
         item.set_tag_name(std::move(tagName));
         item.set_version(version);
         item.set_schema(std::move(schema));
         tags.emplace_back(std::move(item));
-=======
-        cpp2::TagItem tag;
-        tag.set_tag_id(tagID);
-        tag.set_tag_name(std::move(tagName));
-        tag.set_version(vers);
-        tag.set_schema(std::move(schema));
-        tags.emplace_back(std::move(tag));
->>>>>>> 15c9cc6a
         iter->next();
     }
     resp_.set_tags(std::move(tags));
