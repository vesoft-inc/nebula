--- conflicted
+++ resolved
@@ -13,8 +13,9 @@
     auto space = req.get_space_id();
     CHECK_SPACE_ID_AND_RETURN(space);
     const auto &indexName = req.get_index_name();
-    auto &properties = req.get_properties();
-    if (properties.get_fields().empty()) {
+    auto &tagName = req.get_tag_name();
+    auto &fieldNames = req.get_fields();
+    if (fieldNames.empty()) {
         LOG(ERROR) << "Tag's Field should not empty";
         resp_.set_code(cpp2::ErrorCode::E_INVALID_PARM);
         onFinished();
@@ -30,50 +31,41 @@
         return;
     }
 
-    std::map<std::string, std::vector<nebula::cpp2::ColumnDef>> tagColumns;
-    for (auto& element : properties.get_fields()) {
-        auto tagName = element.first;
-        auto tagID = getTagId(space, tagName);
-        if (!tagID.ok()) {
-            LOG(ERROR) << "Create Tag Index Failed: Tag " << tagName << " not exist";
+    auto tagIDRet = getTagId(space, tagName);
+    if (!tagIDRet.ok()) {
+        LOG(ERROR) << "Create Tag Index Failed: Tag " << tagName << " not exist";
+        resp_.set_code(cpp2::ErrorCode::E_NOT_FOUND);
+        onFinished();
+        return;
+    }
+
+    auto tagID = tagIDRet.value();
+    auto fieldsResult = getLatestTagFields(space, tagName);
+    if (!fieldsResult.ok()) {
+        LOG(ERROR) << "Get Latest Tag Fields Failed";
+        resp_.set_code(cpp2::ErrorCode::E_NOT_FOUND);
+        onFinished();
+        return;
+    }
+
+    auto fields = fieldsResult.value();
+    std::vector<nebula::cpp2::ColumnDef> columns;
+    for (auto &field : fieldNames) {
+        auto iter = std::find_if(std::begin(fields), std::end(fields),
+                                 [field](const auto& pair) { return field == pair.first; });
+        if (iter == fields.end()) {
+            LOG(ERROR) << "Field " << field << " not found in Tag " << tagName;
             resp_.set_code(cpp2::ErrorCode::E_NOT_FOUND);
             onFinished();
             return;
+        } else {
+            auto type = fields[field];
+            nebula::cpp2::ColumnDef column;
+            column.set_name(std::move(field));
+            column.set_type(std::move(type));
+            columns.emplace_back(std::move(column));
         }
-
-        auto fieldsResult = getLatestTagFields(space, tagName);
-        if (!fieldsResult.ok()) {
-            LOG(ERROR) << "Get Latest Tag Fields Failed";
-            resp_.set_code(cpp2::ErrorCode::E_NOT_FOUND);
-            onFinished();
-            return;
-        }
-
-        auto fields = fieldsResult.value();
-        std::vector<nebula::cpp2::ColumnDef> columns;
-        for (auto &field : element.second) {
-            auto iter = std::find_if(std::begin(fields), std::end(fields),
-                                     [field](const auto& pair) {
-                                         return field == pair.first;
-                                     });
-            if (iter == fields.end()) {
-                LOG(ERROR) << "Field " << field << " not found in Tag " << tagName;
-                resp_.set_code(cpp2::ErrorCode::E_NOT_FOUND);
-                onFinished();
-                return;
-            } else {
-                auto type = fields[field];
-                nebula::cpp2::ColumnDef column;
-                column.set_name(std::move(field));
-                column.set_type(std::move(type));
-                columns.emplace_back(std::move(column));
-            }
-        }
-        tagColumns.emplace(tagName, std::move(columns));
     }
-
-    nebula::meta::cpp2::IndexFields indexFields;
-    indexFields.set_fields(std::move(tagColumns));
 
     std::vector<kvstore::KV> data;
     auto tagIndexRet = autoIncrementId();
@@ -85,18 +77,20 @@
     }
 
     auto tagIndex = nebula::value(tagIndexRet);
-<<<<<<< HEAD
+    nebula::cpp2::IndexItem item;
+    item.set_index_id(tagIndex);
+    item.set_index_name(indexName);
+    nebula::cpp2::SchemaID schemaID;
+    schemaID.set_tag_id(tagID);
+    item.set_schema_id(schemaID);
+    item.set_schema_name(tagName);
+    item.set_fields(std::move(columns));
+
     data.emplace_back(MetaServiceUtils::indexIndexKey(space, indexName),
                       std::string(reinterpret_cast<const char*>(&tagIndex), sizeof(IndexID)));
     data.emplace_back(MetaServiceUtils::indexKey(space, tagIndex),
-                      MetaServiceUtils::indexVal(indexName, std::move(indexFields)));
-=======
-    data.emplace_back(MetaServiceUtils::indexTagIndexKey(space, indexName),
-                      std::string(reinterpret_cast<const char*>(&tagIndex), sizeof(TagIndexID)));
-    data.emplace_back(MetaServiceUtils::tagIndexKey(space, tagIndex),
-                      MetaServiceUtils::tagIndexVal(indexName, std::move(indexFields)));
+                      MetaServiceUtils::indexVal(item));
     LastUpdateTimeMan::update(kvstore_, time::WallClock::fastNowInMilliSec());
->>>>>>> aeca9b74
     LOG(INFO) << "Create Tag Index " << indexName << ", tagIndex " << tagIndex;
     resp_.set_id(to(tagIndex, EntryType::INDEX));
     doPut(std::move(data));
