/* Copyright (c) 2019 vesoft inc. All rights reserved.
 *
 * This source code is licensed under Apache 2.0 License,
 * attached with Common Clause Condition 1.0, found in the LICENSES directory.
 */

#include "meta/processors/indexMan/GetTagIndexProcessor.h"

namespace nebula {
namespace meta {

void GetTagIndexProcessor::process(const cpp2::GetTagIndexReq& req) {
    auto spaceID = req.get_space_id();
    auto indexName = req.get_index_name();
    CHECK_SPACE_ID_AND_RETURN(spaceID);
    folly::SharedMutex::ReadHolder rHolder(LockUtils::tagIndexLock());

    auto tagIndexIDResult = getTagIndexID(spaceID, indexName);
    if (!tagIndexIDResult.ok()) {
        LOG(ERROR) << "Get Tag Index SpaceID: " << spaceID
                   << " Index Name: " << indexName << " not found";
        resp_.set_code(cpp2::ErrorCode::E_NOT_FOUND);
        onFinished();
        return;
    }

    LOG(INFO) << "Get Tag Index SpaceID: " << spaceID << " Index Name: " << indexName;
    auto tagKey = MetaServiceUtils::indexKey(spaceID, tagIndexIDResult.value());
    auto tagResult = doGet(tagKey);
    if (!tagResult.ok()) {
        LOG(ERROR) << "Get Tag Index Failed: SpaceID " << spaceID
                   << " Index Name: " << indexName << " status: " << tagResult.status();
        onFinished();
        return;
    }

<<<<<<< HEAD
    auto item = MetaServiceUtils::parseIndex(tagResult.value());
=======
    cpp2::TagIndexItem item;
    item.set_index_name(indexName);
    item.set_index_id(tagIndexIDResult.value());
    item.set_fields(MetaServiceUtils::parseTagIndex(tagResult.value()));
>>>>>>> f23ca86a
    resp_.set_code(cpp2::ErrorCode::SUCCEEDED);
    resp_.set_item(std::move(item));
    onFinished();
}

}  // namespace meta
}  // namespace nebula<|MERGE_RESOLUTION|>--- conflicted
+++ resolved
@@ -15,7 +15,7 @@
     CHECK_SPACE_ID_AND_RETURN(spaceID);
     folly::SharedMutex::ReadHolder rHolder(LockUtils::tagIndexLock());
 
-    auto tagIndexIDResult = getTagIndexID(spaceID, indexName);
+    auto tagIndexIDResult = getIndexID(spaceID, indexName);
     if (!tagIndexIDResult.ok()) {
         LOG(ERROR) << "Get Tag Index SpaceID: " << spaceID
                    << " Index Name: " << indexName << " not found";
@@ -34,14 +34,7 @@
         return;
     }
 
-<<<<<<< HEAD
     auto item = MetaServiceUtils::parseIndex(tagResult.value());
-=======
-    cpp2::TagIndexItem item;
-    item.set_index_name(indexName);
-    item.set_index_id(tagIndexIDResult.value());
-    item.set_fields(MetaServiceUtils::parseTagIndex(tagResult.value()));
->>>>>>> f23ca86a
     resp_.set_code(cpp2::ErrorCode::SUCCEEDED);
     resp_.set_item(std::move(item));
     onFinished();
