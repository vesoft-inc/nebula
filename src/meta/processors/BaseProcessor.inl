/* Copyright (c) 2018 vesoft inc. All rights reserved.
 *
 * This source code is licensed under Apache 2.0 License,
 * attached with Common Clause Condition 1.0, found in the LICENSES directory.
 */

#include "meta/MetaServiceUtils.h"
#include "meta/processors/BaseProcessor.h"

namespace nebula {
namespace meta {

template<typename RESP>
void BaseProcessor<RESP>::doPut(std::vector<kvstore::KV> data) {
    kvstore_->asyncMultiPut(kDefaultSpaceId,
                            kDefaultPartId,
                            std::move(data),
                            [this] (kvstore::ResultCode code) {
        this->resp_.set_code(to(code));
        this->onFinished();
    });
}


template<typename RESP>
StatusOr<std::unique_ptr<kvstore::KVIterator>>
BaseProcessor<RESP>::doPrefix(const std::string& key) {
    std::unique_ptr<kvstore::KVIterator> iter;
    auto code = kvstore_->prefix(kDefaultSpaceId, kDefaultPartId, key, &iter);
    if (code != kvstore::ResultCode::SUCCEEDED) {
        return Status::Error("Prefix Failed");
    }
    return std::move(iter);
}


template<typename RESP>
StatusOr<std::string> BaseProcessor<RESP>::doGet(const std::string& key) {
    std::string value;
    auto code = kvstore_->get(kDefaultSpaceId, kDefaultPartId, key, &value);
    switch (code) {
        case kvstore::ResultCode::SUCCEEDED:
            return value;
        case kvstore::ResultCode::ERR_KEY_NOT_FOUND:
            return Status::Error("Key Not Found");
        default:
            return Status::Error("Get Failed");
    }
}


template<typename RESP>
StatusOr<std::vector<std::string>>
BaseProcessor<RESP>::doMultiGet(const std::vector<std::string>& keys) {
    std::vector<std::string> values;
    auto code = kvstore_->multiGet(kDefaultSpaceId, kDefaultPartId, keys, &values);
    if (code != kvstore::ResultCode::SUCCEEDED) {
        return Status::Error("MultiGet Failed");
    }
    return values;
}


template<typename RESP>
void BaseProcessor<RESP>::doRemove(const std::string& key) {
    kvstore_->asyncRemove(kDefaultSpaceId,
                          kDefaultPartId,
                          key,
                          [this] (kvstore::ResultCode code) {
        this->resp_.set_code(to(code));
        this->onFinished();
    });
}


template<typename RESP>
void BaseProcessor<RESP>::doMultiRemove(std::vector<std::string> keys) {
    kvstore_->asyncMultiRemove(kDefaultSpaceId,
                               kDefaultPartId,
                               std::move(keys),
                               [this] (kvstore::ResultCode code) {
        this->resp_.set_code(to(code));
        this->onFinished();
    });
}


template<typename RESP>
void BaseProcessor<RESP>::doRemoveRange(const std::string& start,
                                        const std::string& end) {
    kvstore_->asyncRemoveRange(kDefaultSpaceId,
                               kDefaultPartId,
                               start,
                               end,
                               [this] (kvstore::ResultCode code) {
        this->resp_.set_code(to(code));
        this->onFinished();
    });
}


template<typename RESP>
StatusOr<std::vector<std::string>> BaseProcessor<RESP>::doScan(const std::string& start,
                                                               const std::string& end) {
    std::unique_ptr<kvstore::KVIterator> iter;
    auto code = kvstore_->range(kDefaultSpaceId, kDefaultPartId, start, end, &iter);
    if (code != kvstore::ResultCode::SUCCEEDED) {
        return Status::Error("Scan Failed");
    }

    std::vector<std::string> values;
    while (iter->valid()) {
        values.emplace_back(iter->val());
        iter->next();
    }
    return values;
}


template<typename RESP>
StatusOr<std::vector<nebula::cpp2::HostAddr>> BaseProcessor<RESP>::allHosts() {
    std::vector<nebula::cpp2::HostAddr> hosts;
    const auto& prefix = MetaServiceUtils::hostPrefix();
    std::unique_ptr<kvstore::KVIterator> iter;
    auto ret = kvstore_->prefix(kDefaultSpaceId, kDefaultPartId, prefix, &iter);
    if (ret != kvstore::ResultCode::SUCCEEDED) {
        return Status::Error("Can't find any hosts");
    }

    while (iter->valid()) {
        nebula::cpp2::HostAddr h;
        auto hostAddrPiece = iter->key().subpiece(prefix.size());
        memcpy(&h, hostAddrPiece.data(), hostAddrPiece.size());
        hosts.emplace_back(std::move(h));
        iter->next();
    }
    return hosts;
}


template<typename RESP>
ErrorOr<cpp2::ErrorCode, int32_t> BaseProcessor<RESP>::autoIncrementId() {
    folly::SharedMutex::WriteHolder holder(LockUtils::idLock());
    static const std::string kIdKey = "__id__";
    int32_t id;
<<<<<<< HEAD
    auto ret = doGet(kIdKey);
    if (!ret.ok()) {
        CHECK_EQ(Status::Error("Key Not Found"), ret.status());
=======
    std::string val;
    auto ret = kvstore_->get(kDefaultSpaceId, kDefaultPartId, kIdKey, &val);
    if (ret != kvstore::ResultCode::SUCCEEDED) {
        if (ret != kvstore::ResultCode::ERR_KEY_NOT_FOUND) {
            return to(ret);
        }
>>>>>>> 33534aad
        id = 1;
    } else {
        id = *reinterpret_cast<const int32_t*>(ret.value().c_str()) + 1;
    }

    std::vector<kvstore::KV> data;
    data.emplace_back(kIdKey,
                      std::string(reinterpret_cast<const char*>(&id), sizeof(id)));
    folly::Baton<true, std::atomic> baton;
    kvstore_->asyncMultiPut(kDefaultSpaceId,
                            kDefaultPartId,
                            std::move(data),
                            [&] (kvstore::ResultCode code) {
        ret = code;
        baton.post();
    });
    baton.wait();
    if (ret != kvstore::ResultCode::SUCCEEDED) {
        return to(ret);
    } else {
        return id;
    }
}


template<typename RESP>
Status BaseProcessor<RESP>::spaceExist(GraphSpaceID spaceId) {
    folly::SharedMutex::ReadHolder rHolder(LockUtils::spaceLock());
    auto spaceKey = MetaServiceUtils::spaceKey(spaceId);
    auto ret = doGet(std::move(spaceKey));
    if (ret.ok()) {
        return Status::OK();
    }
    return Status::SpaceNotFound();
}


template<typename RESP>
Status BaseProcessor<RESP>::userExist(UserID spaceId) {
    folly::SharedMutex::ReadHolder rHolder(LockUtils::userLock());
    auto userKey = MetaServiceUtils::userKey(spaceId);
    auto ret = doGet(userKey);
    if (ret.ok()) {
        return Status::OK();
    }
    return Status::UserNotFound();
}

template<typename RESP>
Status BaseProcessor<RESP>::hostExist(const std::string& hostKey) {
    auto ret = doGet(hostKey);
    if (ret.ok()) {
        return Status::OK();
    }
    return Status::HostNotFound();
}


template<typename RESP>
StatusOr<GraphSpaceID> BaseProcessor<RESP>::getSpaceId(const std::string& name) {
    auto indexKey = MetaServiceUtils::indexSpaceKey(name);
    auto ret = doGet(indexKey);
    if (ret.ok()) {
        return *reinterpret_cast<const GraphSpaceID*>(ret.value().c_str());
    }
    return Status::SpaceNotFound(folly::stringPrintf("Space %s not found", name.c_str()));
}


template<typename RESP>
StatusOr<TagID> BaseProcessor<RESP>::getTagId(GraphSpaceID spaceId, const std::string& name) {
    auto indexKey = MetaServiceUtils::indexTagKey(spaceId, name);
    std::string val;
    auto ret = doGet(indexKey);
    if (ret.ok()) {
        return *reinterpret_cast<const TagID*>(ret.value().c_str());
    }
    return Status::TagNotFound(folly::stringPrintf("Tag %s not found", name.c_str()));
}

template<typename RESP>
StatusOr<EdgeType> BaseProcessor<RESP>::getEdgeType(GraphSpaceID spaceId,
                                                    const std::string& name) {
    auto indexKey = MetaServiceUtils::indexEdgeKey(spaceId, name);
    auto ret = doGet(indexKey);
    if (ret.ok()) {
        return *reinterpret_cast<const EdgeType*>(ret.value().c_str());
    }
    return Status::EdgeNotFound(folly::stringPrintf("Edge %s not found", name.c_str()));
}

template<typename RESP>
StatusOr<std::vector<std::string>>
BaseProcessor<RESP>::getLatestTagFields(GraphSpaceID spaceId,
                                        const std::string& name) {
    auto result = getTagId(spaceId, name);
    if (!result.ok()) {
        LOG(ERROR) << "Tag " << name << " not found";
        return Status::Error(folly::stringPrintf("Tag %s not found", name.c_str()));
    }

    auto key = MetaServiceUtils::schemaTagPrefix(spaceId, result.value());
    auto ret = doPrefix(key);
    if (!ret.ok()) {
        LOG(ERROR) << "Tag Prefix " << key << " not found";
        return Status::Error(folly::stringPrintf("Tag Prefix %s not found", key.c_str()));
    }

    auto iter = ret.value().get();
    auto latestSchema = MetaServiceUtils::parseSchema(iter->val());
    std::vector<std::string> propertyNames;
    for (auto &column : latestSchema.get_columns()) {
        propertyNames.emplace_back(std::move(column.get_name()));
    }
    return propertyNames;
}

template<typename RESP>
StatusOr<std::vector<std::string>>
BaseProcessor<RESP>::getLatestEdgeFields(GraphSpaceID spaceId,
                                         const std::string& name) {
    auto result = getEdgeType(spaceId, name);
    if (!result.ok()) {
        LOG(ERROR) << "Edge " << name << " not found";
        return Status::Error(folly::stringPrintf("Edge %s not found", name.c_str()));
    }

    auto edgeType = to(result.value(), EntryType::EDGE);
    auto key = MetaServiceUtils::schemaEdgePrefix(spaceId, result.value());
    auto ret = doPrefix(key);
    if (!ret.ok()) {
        LOG(ERROR) << "Edge Prefix " << key << " not found";
        return Status::Error(folly::stringPrintf("Edge Prefix %s not found", key.c_str()));
    }

    auto iter = ret.value().get();
    auto latestSchema = MetaServiceUtils::parseSchema(iter->val());
    std::vector<std::string> propertyNames;
    for (auto &column : latestSchema.get_columns()) {
        propertyNames.emplace_back(std::move(column.get_name()));
    }
    return propertyNames;
}

template<typename RESP>
StatusOr<TagIndexID> BaseProcessor<RESP>::getTagIndexID(GraphSpaceID spaceId,
                                                        const std::string& indexName) {
    auto indexKey = MetaServiceUtils::indexTagIndexKey(spaceId, indexName);
    auto ret = doGet(indexKey);
    if (ret.ok()) {
        return *reinterpret_cast<const TagIndexID*>(ret.value().c_str());
    }
    return Status::TagIndexNotFound(folly::stringPrintf("Tag Index %s not found",
                                                        indexName.c_str()));
}

template<typename RESP>
StatusOr<EdgeIndexID> BaseProcessor<RESP>::getEdgeIndexID(GraphSpaceID spaceId,
                                                          const std::string& indexName) {
    auto indexKey = MetaServiceUtils::indexEdgeIndexKey(spaceId, indexName);
    auto ret = doGet(indexKey);
    if (ret.ok()) {
        return *reinterpret_cast<const EdgeIndexID*>(ret.value().c_str());
    }
    return Status::EdgeIndexNotFound(folly::stringPrintf("Edge Index %s not found",
                                                         indexName.c_str()));
}

template<typename RESP>
StatusOr<UserID> BaseProcessor<RESP>::getUserId(const std::string& account) {
    auto indexKey = MetaServiceUtils::indexUserKey(account);
    auto ret = doGet(indexKey);
    if (ret.ok()) {
        return *reinterpret_cast<const UserID*>(ret.value().c_str());
    }
    return Status::UserNotFound(folly::stringPrintf("User %s not found", account.c_str()));
}

template<typename RESP>
bool BaseProcessor<RESP>::checkPassword(UserID userId, const std::string& password) {
    auto userKey = MetaServiceUtils::userKey(userId);
    auto ret = doGet(userKey);
    if (ret.ok()) {
        return  ret.value().compare(sizeof(int32_t), password.size(), password) == 0;
    }
    return false;
}

template<typename RESP>
StatusOr<std::string> BaseProcessor<RESP>::getUserAccount(UserID userId) {
    auto key = MetaServiceUtils::userKey(userId);
    auto ret = doGet(key);
    if (!ret.ok()) {
        return Status::UserNotFound(folly::stringPrintf("User not found by id %d", userId));
    }

    return MetaServiceUtils::parseUserItem(ret.value()).get_account();
}

}  // namespace meta
}  // namespace nebula<|MERGE_RESOLUTION|>--- conflicted
+++ resolved
@@ -143,21 +143,15 @@
     folly::SharedMutex::WriteHolder holder(LockUtils::idLock());
     static const std::string kIdKey = "__id__";
     int32_t id;
-<<<<<<< HEAD
-    auto ret = doGet(kIdKey);
-    if (!ret.ok()) {
-        CHECK_EQ(Status::Error("Key Not Found"), ret.status());
-=======
     std::string val;
     auto ret = kvstore_->get(kDefaultSpaceId, kDefaultPartId, kIdKey, &val);
     if (ret != kvstore::ResultCode::SUCCEEDED) {
         if (ret != kvstore::ResultCode::ERR_KEY_NOT_FOUND) {
             return to(ret);
         }
->>>>>>> 33534aad
         id = 1;
     } else {
-        id = *reinterpret_cast<const int32_t*>(ret.value().c_str()) + 1;
+        id = *reinterpret_cast<const int32_t*>(val.c_str()) + 1;
     }
 
     std::vector<kvstore::KV> data;
