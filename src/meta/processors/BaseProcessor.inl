/* Copyright (c) 2018 vesoft inc. All rights reserved.
 *
 * This source code is licensed under Apache 2.0 License,
 * attached with Common Clause Condition 1.0, found in the LICENSES directory.
 */

#include "meta/MetaServiceUtils.h"
#include "meta/processors/BaseProcessor.h"

namespace nebula {
namespace meta {

template<typename RESP>
void BaseProcessor<RESP>::doPut(std::vector<kvstore::KV> data) {
    kvstore_->asyncMultiPut(kDefaultSpaceId_, kDefaultPartId_, std::move(data),
                            [this] (kvstore::ResultCode code, HostAddr leader) {
        UNUSED(leader);
        this->resp_.set_code(to(code));
        this->onFinished();
    });
}

template<typename RESP>
StatusOr<std::unique_ptr<kvstore::KVIterator>>
BaseProcessor<RESP>::doPrefix(const std::string& key) {
    std::unique_ptr<kvstore::KVIterator> iter;
    auto code = kvstore_->prefix(kDefaultSpaceId_, kDefaultPartId_, key, &iter);
    if (code != kvstore::ResultCode::SUCCEEDED) {
        return Status::Error("Prefix Failed");
    }
    return iter;
}

template<typename RESP>
StatusOr<std::string> BaseProcessor<RESP>::doGet(const std::string& key) {
    std::string value;
    auto code = kvstore_->get(kDefaultSpaceId_, kDefaultPartId_,
                              key, &value);
    switch (code) {
        case kvstore::ResultCode::SUCCEEDED:
            return value;
        case kvstore::ResultCode::ERR_KEY_NOT_FOUND:
            return Status::NotFound();
        default:
            return Status::Error("Get Failed");
    }
}

template<typename RESP>
StatusOr<std::vector<std::string>>
BaseProcessor<RESP>::doMultiGet(const std::vector<std::string>& keys) {
    std::vector<std::string> values;
    auto code = kvstore_->multiGet(kDefaultSpaceId_, kDefaultPartId_,
                                   keys, &values);
    if (code != kvstore::ResultCode::SUCCEEDED) {
        return Status::Error("MultiGet Failed");
    }
    return values;
}

template<typename RESP>
void BaseProcessor<RESP>::doRemove(const std::string& key) {
    kvstore_->asyncRemove(kDefaultSpaceId_, kDefaultPartId_, key,
                          [this] (kvstore::ResultCode code, HostAddr leader) {
        UNUSED(leader);
        this->resp_.set_code(to(code));
        this->onFinished();
    });
}

template<typename RESP>
void BaseProcessor<RESP>::doMultiRemove(std::vector<std::string> keys) {
    kvstore_->asyncMultiRemove(kDefaultSpaceId_, kDefaultPartId_, std::move(keys),
                            [this] (kvstore::ResultCode code, HostAddr leader) {
        UNUSED(leader);
        this->resp_.set_code(to(code));
        this->onFinished();
    });
}

template<typename RESP>
void BaseProcessor<RESP>::doRemoveRange(const std::string& start,
                                        const std::string& end) {
    kvstore_->asyncRemoveRange(kDefaultSpaceId_, kDefaultPartId_, start, end,
                               [this] (kvstore::ResultCode code, HostAddr leader) {
        UNUSED(leader);
        this->resp_.set_code(to(code));
        this->onFinished();
    });
}

template<typename RESP>
StatusOr<std::unordered_map<std::string, std::string>>
BaseProcessor<RESP>::doScan(const std::string& start, const std::string& end) {
    std::unique_ptr<kvstore::KVIterator> iter;
    auto code = kvstore_->range(kDefaultSpaceId_, kDefaultPartId_, start, end, &iter);
    if (code != kvstore::ResultCode::SUCCEEDED) {
        return Status::Error("Scan Failed");
    }

    std::unordered_map<std::string, std::string> result;
    while (iter->valid()) {
        result.emplace(std::make_pair(iter->key(), iter->val()));
        iter->next();
    }
    return result;
}

template<typename RESP>
StatusOr<std::vector<std::string>> BaseProcessor<RESP>::doScanKey(const std::string& start,
                                                                  const std::string& end) {
    std::unique_ptr<kvstore::KVIterator> iter;
    auto code = kvstore_->range(kDefaultSpaceId_, kDefaultPartId_, start, end, &iter);
    if (code != kvstore::ResultCode::SUCCEEDED) {
        return Status::Error("Scan Key Failed");
    }

    std::vector<std::string> keys;
    while (iter->valid()) {
        keys.emplace_back(iter->key());
        iter->next();
    }
    return keys;
}

template<typename RESP>
StatusOr<std::vector<std::string>> BaseProcessor<RESP>::doScanValue(const std::string& start,
                                                                    const std::string& end) {
    std::unique_ptr<kvstore::KVIterator> iter;
    auto code = kvstore_->range(kDefaultSpaceId_, kDefaultPartId_, start, end, &iter);
    if (code != kvstore::ResultCode::SUCCEEDED) {
        return Status::Error("Scan Value Failed");
    }

    std::vector<std::string> values;
    while (iter->valid()) {
        values.emplace_back(iter->val());
        iter->next();
    }
    return values;
}

template<typename RESP>
StatusOr<std::vector<nebula::cpp2::HostAddr>> BaseProcessor<RESP>::allHosts() {
    std::vector<nebula::cpp2::HostAddr> hosts;
    const auto& prefix = MetaServiceUtils::hostPrefix();
    std::unique_ptr<kvstore::KVIterator> iter;
    auto ret = kvstore_->prefix(kDefaultSpaceId_, kDefaultPartId_, prefix, &iter);
    if (ret != kvstore::ResultCode::SUCCEEDED) {
        return Status::Error("Can't find any hosts");
    }
    while (iter->valid()) {
        nebula::cpp2::HostAddr h;
        auto hostAddrPiece = iter->key().subpiece(prefix.size());
        memcpy(&h, hostAddrPiece.data(), hostAddrPiece.size());
        hosts.emplace_back(std::move(h));
        iter->next();
    }
    return hosts;
}

template<typename RESP>
int32_t BaseProcessor<RESP>::autoIncrementId() {
    folly::SharedMutex::WriteHolder holder(LockUtils::idLock());
    static const std::string kIdKey = "__id__";
    int32_t id;
<<<<<<< HEAD
    auto ret = doGet(kIdKey);
    if (!ret.ok()) {
        CHECK(ret.status().isNotFound());
=======
    std::string val;
    auto ret = kvstore_->get(kDefaultSpaceId_, kDefaultPartId_, kIdKey, &val);
    if (ret != kvstore::ResultCode::SUCCEEDED) {
        CHECK_EQ(kvstore::ResultCode::ERR_KEY_NOT_FOUND, ret);
>>>>>>> 7fc5bd50
        id = 1;
    } else {
        id = *reinterpret_cast<const int32_t*>(ret.value().c_str()) + 1;
    }
    std::vector<kvstore::KV> data;
    data.emplace_back(kIdKey,
                      std::string(reinterpret_cast<const char*>(&id), sizeof(id)));
    kvstore_->asyncMultiPut(kDefaultSpaceId_, kDefaultPartId_, std::move(data),
                            [this] (kvstore::ResultCode code, HostAddr leader) {
        UNUSED(leader);
        CHECK_EQ(code, kvstore::ResultCode::SUCCEEDED);
    });
    return id;
}

template<typename RESP>
Status BaseProcessor<RESP>::spaceExist(GraphSpaceID spaceId) {
    folly::SharedMutex::ReadHolder rHolder(LockUtils::spaceLock());
    auto spaceKey = MetaServiceUtils::spaceKey(spaceId);
    auto ret = doGet(spaceKey);
    if (ret.ok()) {
        return Status::OK();
    }
    return Status::NotFound();
}

template<typename RESP>
<<<<<<< HEAD
Status BaseProcessor<RESP>::hostsExist(const std::vector<std::string> &hostsKey) {
    for (const auto& hostKey : hostsKey) {
        auto ret = doGet(hostKey);
        if (!ret.ok()) {
            if (ret.status().isNotFound()) {
                return Status::NotFound();
            } else {
                VLOG(3) << "Unknown Error , ret = " << ret.status();
                return Status::Error("Unknown error!");
            }
        }
=======
Status BaseProcessor<RESP>::hostExist(const std::string& hostKey) {
    std::string val;
    auto ret = kvstore_->get(kDefaultSpaceId_, kDefaultPartId_, hostKey , &val);
    if (ret == kvstore::ResultCode::SUCCEEDED) {
        return Status::OK();
>>>>>>> 7fc5bd50
    }
    return Status::HostNotFound();
}

template<typename RESP>
StatusOr<GraphSpaceID> BaseProcessor<RESP>::getSpaceId(const std::string& name) {
    auto indexKey = MetaServiceUtils::indexSpaceKey(name);
    auto ret = doGet(indexKey);
    if (ret.ok()) {
        return *reinterpret_cast<const GraphSpaceID*>(ret.value().c_str());
    }
    return Status::NotFound();
}

template<typename RESP>
StatusOr<TagID> BaseProcessor<RESP>::getTagId(GraphSpaceID spaceId, const std::string& name) {
    auto indexKey = MetaServiceUtils::indexTagKey(spaceId, name);
    auto ret = doGet(indexKey);
    if (ret.ok()) {
        return *reinterpret_cast<const TagID*>(ret.value().c_str());
    }
    return Status::NotFound();
}

template<typename RESP>
StatusOr<EdgeType> BaseProcessor<RESP>::getEdgeType(GraphSpaceID spaceId, const std::string& name) {
    auto indexKey = MetaServiceUtils::indexEdgeKey(spaceId, name);
    auto ret = doGet(indexKey);
    if (ret.ok()) {
        return *reinterpret_cast<const EdgeType*>(ret.value().c_str());
    }
    return Status::NotFound();
}

}  // namespace meta
}  // namespace nebula<|MERGE_RESOLUTION|>--- conflicted
+++ resolved
@@ -164,16 +164,9 @@
     folly::SharedMutex::WriteHolder holder(LockUtils::idLock());
     static const std::string kIdKey = "__id__";
     int32_t id;
-<<<<<<< HEAD
     auto ret = doGet(kIdKey);
     if (!ret.ok()) {
         CHECK(ret.status().isNotFound());
-=======
-    std::string val;
-    auto ret = kvstore_->get(kDefaultSpaceId_, kDefaultPartId_, kIdKey, &val);
-    if (ret != kvstore::ResultCode::SUCCEEDED) {
-        CHECK_EQ(kvstore::ResultCode::ERR_KEY_NOT_FOUND, ret);
->>>>>>> 7fc5bd50
         id = 1;
     } else {
         id = *reinterpret_cast<const int32_t*>(ret.value().c_str()) + 1;
@@ -201,27 +194,13 @@
 }
 
 template<typename RESP>
-<<<<<<< HEAD
-Status BaseProcessor<RESP>::hostsExist(const std::vector<std::string> &hostsKey) {
-    for (const auto& hostKey : hostsKey) {
-        auto ret = doGet(hostKey);
-        if (!ret.ok()) {
-            if (ret.status().isNotFound()) {
-                return Status::NotFound();
-            } else {
-                VLOG(3) << "Unknown Error , ret = " << ret.status();
-                return Status::Error("Unknown error!");
-            }
-        }
-=======
 Status BaseProcessor<RESP>::hostExist(const std::string& hostKey) {
     std::string val;
-    auto ret = kvstore_->get(kDefaultSpaceId_, kDefaultPartId_, hostKey , &val);
-    if (ret == kvstore::ResultCode::SUCCEEDED) {
+    auto ret = doGet(hostKey);
+    if (ret.ok()) {
         return Status::OK();
->>>>>>> 7fc5bd50
-    }
-    return Status::HostNotFound();
+    }
+    return Status::NotFound();
 }
 
 template<typename RESP>
