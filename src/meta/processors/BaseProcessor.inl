/* Copyright (c) 2018 - present, VE Software Inc. All rights reserved
 *
 * This source code is licensed under Apache 2.0 License
 *  (found in the LICENSE.Apache file in the root directory)
 */

#include "meta/MetaServiceUtils.h"
#include "meta/processors/BaseProcessor.h"

namespace nebula {
namespace meta {

template<typename RESP>
void BaseProcessor<RESP>::doPut(std::vector<kvstore::KV> data) {
    kvstore_->asyncMultiPut(kDefaultSpaceId_, kDefaultPartId_, std::move(data),
                            [this] (kvstore::ResultCode code, HostAddr leader) {
        UNUSED(leader);
        this->resp_.set_code(to(code));
        this->onFinished();
    });
}

template<typename RESP>
StatusOr<std::unique_ptr<kvstore::KVIterator>>
BaseProcessor<RESP>::doPrefix(const std::string& key) {
    std::unique_ptr<kvstore::KVIterator> iter;
    auto code = kvstore_->prefix(kDefaultSpaceId_, kDefaultPartId_, key, &iter);
    if (code != kvstore::ResultCode::SUCCEEDED) {
        return Status::Error("Prefix Failed");
    }
    return iter;
}

template<typename RESP>
StatusOr<std::string> BaseProcessor<RESP>::doGet(const std::string& key) {
    std::string value;
    auto code = kvstore_->get(kDefaultSpaceId_, kDefaultPartId_,
                              key, &value);
    switch (code) {
        case kvstore::ResultCode::SUCCEEDED:
            return value;
        case kvstore::ResultCode::ERR_KEY_NOT_FOUND:
            return Status::Error("Key Not Found");
        default:
            return Status::Error("Get Failed");
    }
}

template<typename RESP>
StatusOr<std::vector<std::string>>
BaseProcessor<RESP>::doMultiGet(const std::vector<std::string>& keys) {
    std::vector<std::string> values;
    auto code = kvstore_->multiGet(kDefaultSpaceId_, kDefaultPartId_,
                                   keys, &values);
    if (code != kvstore::ResultCode::SUCCEEDED) {
        return Status::Error("MultiGet Failed");
    }
    return values;
}

template<typename RESP>
void BaseProcessor<RESP>::doRemove(const std::string& key) {
    kvstore_->asyncRemove(kDefaultSpaceId_, kDefaultPartId_, key,
                          [this] (kvstore::ResultCode code, HostAddr leader) {
        UNUSED(leader);
        this->resp_.set_code(to(code));
        this->onFinished();
    });
}

template<typename RESP>
void BaseProcessor<RESP>::doMultiRemove(std::vector<std::string> keys) {
    kvstore_->asyncMultiRemove(kDefaultSpaceId_, kDefaultPartId_, std::move(keys),
                            [this] (kvstore::ResultCode code, HostAddr leader) {
        UNUSED(leader);
        this->resp_.set_code(to(code));
        this->onFinished();
    });
}

template<typename RESP>
void BaseProcessor<RESP>::doRemoveRange(const std::string& start,
                                        const std::string& end) {
    kvstore_->asyncRemoveRange(kDefaultSpaceId_, kDefaultPartId_, start, end,
                               [this] (kvstore::ResultCode code, HostAddr leader) {
        UNUSED(leader);
        this->resp_.set_code(to(code));
        this->onFinished();
    });
}

template<typename RESP>
StatusOr<std::vector<std::string>> BaseProcessor<RESP>::doScan(const std::string& start,
                                                               const std::string& end) {
    std::unique_ptr<kvstore::KVIterator> iter;
    auto code = kvstore_->range(kDefaultSpaceId_, kDefaultPartId_,
                                start, end, &iter);
    if (code != kvstore::ResultCode::SUCCEEDED) {
        return Status::Error("Scan Failed");
    }

    std::vector<std::string> values;
    while (iter->valid()) {
        values.emplace_back(iter->val());
        iter->next();
    }
    return values;
}

template<typename RESP>
StatusOr<std::vector<nebula::cpp2::HostAddr>> BaseProcessor<RESP>::allHosts() {
    std::vector<nebula::cpp2::HostAddr> hosts;
    const auto& prefix = MetaServiceUtils::hostPrefix();
    std::unique_ptr<kvstore::KVIterator> iter;
    auto ret = kvstore_->prefix(kDefaultSpaceId_, kDefaultPartId_, prefix, &iter);
    if (ret != kvstore::ResultCode::SUCCEEDED) {
        return Status::Error("Can't find any hosts");
    }
    while (iter->valid()) {
        nebula::cpp2::HostAddr h;
        auto hostAddrPiece = iter->key().subpiece(prefix.size());
        memcpy(&h, hostAddrPiece.data(), hostAddrPiece.size());
        hosts.emplace_back(std::move(h));
        iter->next();
    }
    return hosts;
}

template<typename RESP>
int32_t BaseProcessor<RESP>::autoIncrementId() {
    folly::SharedMutex::WriteHolder holder(LockUtils::idLock());
    static const std::string kIdKey = "__id__";
    int32_t id;
    std::string val;
    auto ret = kvstore_->get(kDefaultSpaceId_, kDefaultPartId_, kIdKey, &val);
    if (ret != kvstore::ResultCode::SUCCEEDED) {
        CHECK_EQ(kvstore::ResultCode::ERR_KEY_NOT_FOUND, ret);
        id = 1;
    } else {
        id = *reinterpret_cast<const int32_t*>(val.c_str()) + 1;
    }
    std::vector<kvstore::KV> data;
    data.emplace_back(kIdKey,
                      std::string(reinterpret_cast<const char*>(&id), sizeof(id)));
    kvstore_->asyncMultiPut(kDefaultSpaceId_, kDefaultPartId_, std::move(data),
                            [this] (kvstore::ResultCode code, HostAddr leader) {
        UNUSED(leader);
        CHECK_EQ(code, kvstore::ResultCode::SUCCEEDED);
    });
    return id;
}

template<typename RESP>
Status BaseProcessor<RESP>::spaceExist(GraphSpaceID spaceId) {
    folly::SharedMutex::ReadHolder rHolder(LockUtils::spaceLock());
    auto spaceKey = MetaServiceUtils::spaceKey(spaceId);
    std::string val;
    auto ret = kvstore_->get(kDefaultSpaceId_, kDefaultPartId_, spaceKey, &val);
    if (ret == kvstore::ResultCode::SUCCEEDED) {
        return Status::OK();
    }
    return Status::SpaceNotFound();
}

template<typename RESP>
Status BaseProcessor<RESP>::hostsExist(const std::vector<std::string> &hostsKey) {
    for (const auto& hostKey : hostsKey) {
        std::string val;
        auto ret = kvstore_->get(kDefaultSpaceId_, kDefaultPartId_, hostKey , &val);
        if (ret != kvstore::ResultCode::SUCCEEDED) {
            if (ret == kvstore::ResultCode::ERR_KEY_NOT_FOUND) {
                nebula::cpp2::HostAddr host = MetaServiceUtils::parseHostKey(hostKey);
                std::string ip = NetworkUtils::intToIPv4(host.get_ip());
                int32_t port = host.get_port();
                VLOG(3) << "Error, host IP " << ip << " port " << port
                        << " not exist";
                return Status::HostNotFound();
            } else {
                VLOG(3) << "Unknown Error ,, ret = " << static_cast<int32_t>(ret);
                return Status::Error("Unknown error!");
            }
        }
    }
    return Status::OK();
}

template<typename RESP>
StatusOr<GraphSpaceID> BaseProcessor<RESP>::getSpaceId(const std::string& name) {
    auto indexKey = MetaServiceUtils::indexSpaceKey(name);
    std::string val;
    auto ret = kvstore_->get(kDefaultSpaceId_, kDefaultPartId_, indexKey, &val);
    if (ret == kvstore::ResultCode::SUCCEEDED) {
        return *reinterpret_cast<const GraphSpaceID*>(val.c_str());
    }
    return Status::SpaceNotFound(folly::stringPrintf("Space %s not found", name.c_str()));
}

template<typename RESP>
StatusOr<TagID> BaseProcessor<RESP>::getTagId(GraphSpaceID spaceId, const std::string& name) {
    auto indexKey = MetaServiceUtils::indexTagKey(spaceId, name);
    std::string val;
    auto ret = kvstore_->get(kDefaultSpaceId_, kDefaultPartId_, indexKey, &val);
    if (ret == kvstore::ResultCode::SUCCEEDED) {
        return *reinterpret_cast<const TagID*>(val.c_str());
    }
    return Status::TagNotFound(folly::stringPrintf("Tag %s not found", name.c_str()));
}

template<typename RESP>
StatusOr<EdgeType> BaseProcessor<RESP>::getEdgeType(GraphSpaceID spaceId, const std::string& name) {
<<<<<<< HEAD
    auto indexKey = MetaServiceUtils::edgeIndexKey(spaceId, name);
    auto ret = doGet(indexKey);
    if (ret.ok()) {
        return *reinterpret_cast<const EdgeType*>(ret.value().c_str());
    }
    return Status::EdgeNotFound();
}

=======
    auto indexKey = MetaServiceUtils::indexEdgeKey(spaceId, name);
    std::string val;
    auto ret = kvstore_->get(kDefaultSpaceId_, kDefaultPartId_, indexKey, &val);
    if (ret == kvstore::ResultCode::SUCCEEDED) {
        return *reinterpret_cast<const TagID*>(val.c_str());
    }
    return Status::EdgeNotFound(folly::stringPrintf("Edge %s not found", name.c_str()));
}
>>>>>>> 5560562e
}  // namespace meta
}  // namespace nebula<|MERGE_RESOLUTION|>--- conflicted
+++ resolved
@@ -208,24 +208,13 @@
 
 template<typename RESP>
 StatusOr<EdgeType> BaseProcessor<RESP>::getEdgeType(GraphSpaceID spaceId, const std::string& name) {
-<<<<<<< HEAD
     auto indexKey = MetaServiceUtils::edgeIndexKey(spaceId, name);
     auto ret = doGet(indexKey);
     if (ret.ok()) {
         return *reinterpret_cast<const EdgeType*>(ret.value().c_str());
     }
-    return Status::EdgeNotFound();
-}
-
-=======
-    auto indexKey = MetaServiceUtils::indexEdgeKey(spaceId, name);
-    std::string val;
-    auto ret = kvstore_->get(kDefaultSpaceId_, kDefaultPartId_, indexKey, &val);
-    if (ret == kvstore::ResultCode::SUCCEEDED) {
-        return *reinterpret_cast<const TagID*>(val.c_str());
-    }
     return Status::EdgeNotFound(folly::stringPrintf("Edge %s not found", name.c_str()));
 }
->>>>>>> 5560562e
+
 }  // namespace meta
 }  // namespace nebula