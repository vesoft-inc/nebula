--- conflicted
+++ resolved
@@ -267,7 +267,6 @@
 }
 
 template<typename RESP>
-<<<<<<< HEAD
 StatusOr<std::vector<std::string>>
 BaseProcessor<RESP>::getLatestEdgePropertyNames(GraphSpaceID spaceId,
                                                 const std::string& name) {
@@ -321,7 +320,9 @@
     }
     return Status::EdgeIndexNotFound(folly::stringPrintf("Edge Index %s not found",
                                                          indexName.c_str()));
-=======
+}
+
+template<typename RESP>
 StatusOr<UserID> BaseProcessor<RESP>::getUserId(const std::string& account) {
     auto indexKey = MetaServiceUtils::indexUserKey(account);
     std::string val;
@@ -356,7 +357,6 @@
 
     auto user = MetaServiceUtils::parseUserItem(value);
     return user.get_account();
->>>>>>> c4374fd5
 }
 
 }  // namespace meta
