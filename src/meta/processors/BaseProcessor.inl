--- conflicted
+++ resolved
@@ -341,7 +341,6 @@
 }
 
 template<typename RESP>
-<<<<<<< HEAD
 StatusOr<EdgeVersion>
 BaseProcessor<RESP>::getLatestEdgeVersion(GraphSpaceID spaceId,
                                           const std::string& name) {
@@ -364,14 +363,9 @@
 }
 
 template<typename RESP>
-StatusOr<TagIndexID>
-BaseProcessor<RESP>::getTagIndexID(GraphSpaceID spaceId, const std::string& indexName) {
-    auto indexKey = MetaServiceUtils::indexTagIndexKey(spaceId, indexName);
-=======
 StatusOr<IndexID>
 BaseProcessor<RESP>::getIndexID(GraphSpaceID spaceId, const std::string& indexName) {
     auto indexKey = MetaServiceUtils::indexIndexKey(spaceId, indexName);
->>>>>>> 15c9cc6a
     auto ret = doGet(indexKey);
     if (ret.ok()) {
         return *reinterpret_cast<const IndexID*>(ret.value().c_str());
