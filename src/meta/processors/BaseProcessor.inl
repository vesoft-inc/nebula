--- conflicted
+++ resolved
@@ -196,27 +196,6 @@
 }
 
 template<typename RESP>
-<<<<<<< HEAD
-StatusOr<TagID> BaseProcessor<RESP>::getTagId(const std::string& name) {
-    auto indexKey = MetaServiceUtils::indexKey(EntryType::TAG, name);
-    auto ret = doGet(indexKey);
-    if (ret.ok()) {
-        return *reinterpret_cast<const TagID*>(ret.value());
-    }
-    return Status::TagNotFound();
-}
-
-template<typename RESP>
-StatusOr<EdgeType> BaseProcessor<RESP>::getEdgeType(const std::string& name) {
-    auto indexKey = MetaServiceUtils::indexKey(EntryType::EDGE, name);
-    auto ret = doGet(indexKey);
-    if (ret.ok()) {
-        return *reinterpret_cast<const EdgeType*>(ret.value());
-    }
-    return Status::EdgeNotFound();
-}
-
-=======
 StatusOr<EdgeType> BaseProcessor<RESP>::getEdgeType(GraphSpaceID spaceId, const std::string& name) {
     auto indexKey = MetaServiceUtils::indexEdgeKey(spaceId, name);
     std::string val;
@@ -226,6 +205,5 @@
     }
     return Status::EdgeNotFound(folly::stringPrintf("Edge %s not found", name.c_str()));
 }
->>>>>>> 687e697b
 }  // namespace meta
 }  // namespace nebula