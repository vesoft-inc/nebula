/* Copyright (c) 2018 vesoft inc. All rights reserved.
 *
 * This source code is licensed under Apache 2.0 License,
 * attached with Common Clause Condition 1.0, found in the LICENSES directory.
 */

#include "meta/MetaServiceUtils.h"
#include "meta/processors/BaseProcessor.h"

namespace nebula {
namespace meta {

template<typename RESP>
void BaseProcessor<RESP>::doPut(std::vector<kvstore::KV> data) {
    folly::Baton<true, std::atomic> baton;
    kvstore_->asyncMultiPut(kDefaultSpaceId,
                            kDefaultPartId,
                            std::move(data),
                            [this, &baton] (kvstore::ResultCode code) {
        this->resp_.set_code(to(code));
        baton.post();
    });
    baton.wait();
    this->onFinished();
}


template<typename RESP>
StatusOr<std::unique_ptr<kvstore::KVIterator>>
BaseProcessor<RESP>::doPrefix(const std::string& key) {
    std::unique_ptr<kvstore::KVIterator> iter;
    auto code = kvstore_->prefix(kDefaultSpaceId, kDefaultPartId, key, &iter);
    if (code != kvstore::ResultCode::SUCCEEDED) {
        return Status::Error("Prefix Failed");
    }
    return iter;
}


template<typename RESP>
StatusOr<std::string> BaseProcessor<RESP>::doGet(const std::string& key) {
    std::string value;
    auto code = kvstore_->get(kDefaultSpaceId, kDefaultPartId, key, &value);
    switch (code) {
        case kvstore::ResultCode::SUCCEEDED:
            return value;
        case kvstore::ResultCode::ERR_KEY_NOT_FOUND:
            return Status::Error("Key Not Found");
        default:
            return Status::Error("Get Failed");
    }
}


template<typename RESP>
StatusOr<std::vector<std::string>>
BaseProcessor<RESP>::doMultiGet(const std::vector<std::string>& keys) {
    std::vector<std::string> values;
    auto code = kvstore_->multiGet(kDefaultSpaceId, kDefaultPartId, keys, &values);
    if (code != kvstore::ResultCode::SUCCEEDED) {
        return Status::Error("MultiGet Failed");
    }
    return values;
}


template<typename RESP>
void BaseProcessor<RESP>::doRemove(const std::string& key) {
    folly::Baton<true, std::atomic> baton;
    kvstore_->asyncRemove(kDefaultSpaceId,
                          kDefaultPartId,
                          key,
                          [this, &baton] (kvstore::ResultCode code) {
        this->resp_.set_code(to(code));
        baton.post();
    });
    baton.wait();
    this->onFinished();
}


template<typename RESP>
void BaseProcessor<RESP>::doMultiRemove(std::vector<std::string> keys) {
    folly::Baton<true, std::atomic> baton;
    kvstore_->asyncMultiRemove(kDefaultSpaceId,
                               kDefaultPartId,
                               std::move(keys),
                               [this, &baton] (kvstore::ResultCode code) {
        this->resp_.set_code(to(code));
        baton.post();
    });
    baton.wait();
    this->onFinished();
}


template<typename RESP>
void BaseProcessor<RESP>::doRemoveRange(const std::string& start,
                                        const std::string& end) {
    folly::Baton<true, std::atomic> baton;
    kvstore_->asyncRemoveRange(kDefaultSpaceId,
                               kDefaultPartId,
                               start,
                               end,
                               [this, &baton] (kvstore::ResultCode code) {
        this->resp_.set_code(to(code));
        baton.post();
    });
    baton.wait();
    this->onFinished();
}


template<typename RESP>
StatusOr<std::vector<std::string>> BaseProcessor<RESP>::doScan(const std::string& start,
                                                               const std::string& end) {
    std::unique_ptr<kvstore::KVIterator> iter;
    auto code = kvstore_->range(kDefaultSpaceId, kDefaultPartId, start, end, &iter);
    if (code != kvstore::ResultCode::SUCCEEDED) {
        return Status::Error("Scan Failed");
    }

    std::vector<std::string> values;
    while (iter->valid()) {
        values.emplace_back(iter->val());
        iter->next();
    }
    return values;
}


template<typename RESP>
StatusOr<std::vector<nebula::cpp2::HostAddr>> BaseProcessor<RESP>::allHosts() {
    std::vector<nebula::cpp2::HostAddr> hosts;
    const auto& prefix = MetaServiceUtils::hostPrefix();
    std::unique_ptr<kvstore::KVIterator> iter;
    auto ret = kvstore_->prefix(kDefaultSpaceId, kDefaultPartId, prefix, &iter);
    if (ret != kvstore::ResultCode::SUCCEEDED) {
        return Status::Error("Can't find any hosts");
    }

    while (iter->valid()) {
        nebula::cpp2::HostAddr h;
        auto hostAddrPiece = iter->key().subpiece(prefix.size());
        memcpy(&h, hostAddrPiece.data(), hostAddrPiece.size());
        hosts.emplace_back(std::move(h));
        iter->next();
    }
    return hosts;
}


template<typename RESP>
ErrorOr<cpp2::ErrorCode, int32_t> BaseProcessor<RESP>::autoIncrementId() {
    folly::SharedMutex::WriteHolder holder(LockUtils::idLock());
    static const std::string kIdKey = "__id__";
    int32_t id;
    std::string val;
    auto ret = kvstore_->get(kDefaultSpaceId, kDefaultPartId, kIdKey, &val);
    if (ret != kvstore::ResultCode::SUCCEEDED) {
        if (ret != kvstore::ResultCode::ERR_KEY_NOT_FOUND) {
            return to(ret);
        }
        id = 1;
    } else {
        id = *reinterpret_cast<const int32_t*>(val.c_str()) + 1;
    }

    std::vector<kvstore::KV> data;
    data.emplace_back(kIdKey,
                      std::string(reinterpret_cast<const char*>(&id), sizeof(id)));
    folly::Baton<true, std::atomic> baton;
    kvstore_->asyncMultiPut(kDefaultSpaceId,
                            kDefaultPartId,
                            std::move(data),
                            [&] (kvstore::ResultCode code) {
        ret = code;
        baton.post();
    });
    baton.wait();
    if (ret != kvstore::ResultCode::SUCCEEDED) {
        return to(ret);
    } else {
        return id;
    }
}


template<typename RESP>
Status BaseProcessor<RESP>::spaceExist(GraphSpaceID spaceId) {
    folly::SharedMutex::ReadHolder rHolder(LockUtils::spaceLock());
    auto spaceKey = MetaServiceUtils::spaceKey(spaceId);
    auto ret = doGet(std::move(spaceKey));
    if (ret.ok()) {
        return Status::OK();
    }
    return Status::SpaceNotFound();
}


template<typename RESP>
Status BaseProcessor<RESP>::userExist(UserID spaceId) {
    folly::SharedMutex::ReadHolder rHolder(LockUtils::userLock());
    auto userKey = MetaServiceUtils::userKey(spaceId);
    auto ret = doGet(userKey);
    if (ret.ok()) {
        return Status::OK();
    }
    return Status::UserNotFound();
}

template<typename RESP>
Status BaseProcessor<RESP>::hostExist(const std::string& hostKey) {
    auto ret = doGet(hostKey);
    if (ret.ok()) {
        return Status::OK();
    }
    return Status::HostNotFound();
}


template<typename RESP>
StatusOr<GraphSpaceID> BaseProcessor<RESP>::getSpaceId(const std::string& name) {
    auto indexKey = MetaServiceUtils::indexSpaceKey(name);
    auto ret = doGet(indexKey);
    if (ret.ok()) {
        return *reinterpret_cast<const GraphSpaceID*>(ret.value().c_str());
    }
    return Status::SpaceNotFound(folly::stringPrintf("Space %s not found", name.c_str()));
}


template<typename RESP>
StatusOr<TagID> BaseProcessor<RESP>::getTagId(GraphSpaceID spaceId, const std::string& name) {
    auto indexKey = MetaServiceUtils::indexTagKey(spaceId, name);
    std::string val;
    auto ret = doGet(indexKey);
    if (ret.ok()) {
        return *reinterpret_cast<const TagID*>(ret.value().c_str());
    }
    return Status::TagNotFound(folly::stringPrintf("Tag %s not found", name.c_str()));
}

template<typename RESP>
StatusOr<EdgeType> BaseProcessor<RESP>::getEdgeType(GraphSpaceID spaceId,
                                                    const std::string& name) {
    auto indexKey = MetaServiceUtils::indexEdgeKey(spaceId, name);
    auto ret = doGet(indexKey);
    if (ret.ok()) {
        return *reinterpret_cast<const EdgeType*>(ret.value().c_str());
    }
    return Status::EdgeNotFound(folly::stringPrintf("Edge %s not found", name.c_str()));
}

template<typename RESP>
StatusOr<std::unordered_map<std::string, nebula::cpp2::ValueType>>
BaseProcessor<RESP>::getLatestTagFields(GraphSpaceID spaceId,
                                        const std::string& name) {
    auto result = getTagId(spaceId, name);
    if (!result.ok()) {
        LOG(ERROR) << "Tag " << name << " not found";
        return Status::Error(folly::stringPrintf("Tag %s not found", name.c_str()));
    }

    return getLatestTagFields(spaceId, result.value());
}


template <typename RESP>
StatusOr<std::unordered_map<std::string, nebula::cpp2::ValueType>>
BaseProcessor<RESP>::getLatestTagFields(GraphSpaceID spaceId, const TagID tagId) {
    auto key = MetaServiceUtils::schemaTagPrefix(spaceId, tagId);
    auto ret = doPrefix(key);
    if (!ret.ok()) {
        LOG(ERROR) << "Tag Prefix " << key << " not found";
        return Status::Error(folly::stringPrintf("Tag Prefix %s not found", key.c_str()));
    }

    auto iter = ret.value().get();
    auto latestSchema = MetaServiceUtils::parseSchema(iter->val());
    std::unordered_map<std::string, nebula::cpp2::ValueType> propertyNames;
    for (auto &column : latestSchema.get_columns()) {
        propertyNames.emplace(std::move(column.get_name()),
                              std::move(column.get_type()));
    }
    return propertyNames;
}

template<typename RESP>
StatusOr<std::unordered_map<std::string, nebula::cpp2::ValueType>>
BaseProcessor<RESP>::getLatestEdgeFields(GraphSpaceID spaceId,
                                         const std::string& name) {
    auto result = getEdgeType(spaceId, name);
    if (!result.ok()) {
        LOG(ERROR) << "Edge " << name << " not found";
        return Status::Error(folly::stringPrintf("Edge %s not found", name.c_str()));
    }
    return getLatestEdgeFields(spaceId, result.value());
}


template <typename RESP>
StatusOr<std::unordered_map<std::string, nebula::cpp2::ValueType>>
BaseProcessor<RESP>::getLatestEdgeFields(GraphSpaceID spaceId, const EdgeType edgeType) {
    auto key = MetaServiceUtils::schemaEdgePrefix(spaceId, edgeType);
    auto ret = doPrefix(key);
    if (!ret.ok()) {
        LOG(ERROR) << "Edge Prefix " << key << " not found";
        return Status::Error(folly::stringPrintf("Edge Prefix %s not found", key.c_str()));
    }

    auto iter = ret.value().get();
    auto latestSchema = MetaServiceUtils::parseSchema(iter->val());
    std::unordered_map<std::string, nebula::cpp2::ValueType> propertyNames;
    for (auto &column : latestSchema.get_columns()) {
        propertyNames.emplace(std::move(column.get_name()),
                              std::move(column.get_type()));
    }
    return propertyNames;
}

template<typename RESP>
StatusOr<IndexID>
BaseProcessor<RESP>::getIndexID(GraphSpaceID spaceId, const std::string& indexName) {
    auto indexKey = MetaServiceUtils::indexIndexKey(spaceId, indexName);
    auto ret = doGet(indexKey);
    if (ret.ok()) {
        return *reinterpret_cast<const IndexID*>(ret.value().c_str());
    }
    return Status::IndexNotFound(folly::stringPrintf("Index %s not found", indexName.c_str()));
}

template<typename RESP>
StatusOr<UserID>
BaseProcessor<RESP>::getUserId(const std::string& account) {
    auto indexKey = MetaServiceUtils::indexUserKey(account);
    auto ret = doGet(indexKey);
    if (ret.ok()) {
        return *reinterpret_cast<const UserID*>(ret.value().c_str());
    }
    return Status::UserNotFound(folly::stringPrintf("User %s not found", account.c_str()));
}

template<typename RESP>
bool BaseProcessor<RESP>::checkPassword(UserID userId, const std::string& password) {
    auto userKey = MetaServiceUtils::userKey(userId);
    auto ret = doGet(userKey);
    if (ret.ok()) {
        return  ret.value().compare(sizeof(int32_t), password.size(), password) == 0;
    }
    return false;
}

template<typename RESP>
StatusOr<std::string>
BaseProcessor<RESP>::getUserAccount(UserID userId) {
    auto key = MetaServiceUtils::userKey(userId);
    auto ret = doGet(key);
    if (!ret.ok()) {
        return Status::UserNotFound(folly::stringPrintf("User not found by id %d", userId));
    }

    return MetaServiceUtils::parseUserItem(ret.value()).get_account();
}

template<typename RESP>
bool BaseProcessor<RESP>::doSyncPut(std::vector<kvstore::KV> data) {
    folly::Baton<true, std::atomic> baton;
    bool ret = false;
    kvstore_->asyncMultiPut(kDefaultSpaceId,
                            kDefaultPartId,
                            std::move(data),
                            [&ret, &baton] (kvstore::ResultCode code) {
                                if (kvstore::ResultCode::SUCCEEDED == code) {
                                    ret = true;
                                } else {
                                    LOG(INFO) << "Put data error on meta server";
                                }
                                baton.post();
                            });
    baton.wait();
    return ret;
}

template<typename RESP>
void BaseProcessor<RESP>::doSyncPutAndUpdate(std::vector<kvstore::KV> data) {
    folly::Baton<true, std::atomic> baton;
    auto ret = kvstore::ResultCode::SUCCEEDED;
    kvstore_->asyncMultiPut(kDefaultSpaceId,
                            kDefaultPartId,
                            std::move(data),
                            [&ret, &baton] (kvstore::ResultCode code) {
        if (kvstore::ResultCode::SUCCEEDED != code) {
            ret = code;
            LOG(INFO) << "Put data error on meta server";
        }
        baton.post();
    });
    baton.wait();
    if (ret != kvstore::ResultCode::SUCCEEDED) {
        this->resp_.set_code(to(ret));
        this->onFinished();
        return;
    }
    ret = LastUpdateTimeMan::update(kvstore_, time::WallClock::fastNowInMilliSec());
    this->resp_.set_code(to(ret));
    this->onFinished();
}

template<typename RESP>
void BaseProcessor<RESP>::doSyncMultiRemoveAndUpdate(std::vector<std::string> keys) {
    folly::Baton<true, std::atomic> baton;
    auto ret = kvstore::ResultCode::SUCCEEDED;
    kvstore_->asyncMultiRemove(kDefaultSpaceId,
                               kDefaultPartId,
                               std::move(keys),
                               [&ret, &baton] (kvstore::ResultCode code) {
        if (kvstore::ResultCode::SUCCEEDED != code) {
            ret = code;
            LOG(INFO) << "Remove data error on meta server";
        }
        baton.post();
    });
    baton.wait();
    if (ret != kvstore::ResultCode::SUCCEEDED) {
        this->resp_.set_code(to(ret));
        this->onFinished();
        return;
    }
    ret = LastUpdateTimeMan::update(kvstore_, time::WallClock::fastNowInMilliSec());
    this->resp_.set_code(to(ret));
    this->onFinished();
}

template<typename RESP>
<<<<<<< HEAD
bool BaseProcessor<RESP>::saveRebuildStatus(std::string statusKey, std::string&& statusValue) {
    std::vector<kvstore::KV> status{std::make_pair(statusKey, statusValue)};
    if (!doSyncPut(status)) {
        LOG(ERROR) << "Save Status Failed";
        resp_.set_code(cpp2::ErrorCode::E_STORE_FAILURE);
        onFinished();
        return false;
    }
    return true;
=======
StatusOr<std::vector<nebula::cpp2::IndexItem>>
BaseProcessor<RESP>::getIndexes(GraphSpaceID spaceId,
                                int32_t edgeOrTag,
                                bool isEdge) {
    std::vector<nebula::cpp2::IndexItem> items;
    auto type = isEdge ? nebula::cpp2::SchemaID::Type::edge_type
                       : nebula::cpp2::SchemaID::Type::tag_id;
    auto indexPrefix = MetaServiceUtils::indexPrefix(spaceId);
    auto iterRet = doPrefix(indexPrefix);
    if (!iterRet.ok()) {
        return iterRet.status();
    }
    auto indexIter = iterRet.value().get();
    while (indexIter->valid()) {
        auto item = MetaServiceUtils::parseIndex(indexIter->val());
        auto id = isEdge ? item.get_schema_id().get_edge_type()
                         : item.get_schema_id().get_tag_id();
        if (item.get_schema_id().getType() == type && id == edgeOrTag) {
            items.emplace_back(std::move(item));
        }
        indexIter->next();
    }
    return items;
}

template<typename RESP>
cpp2::ErrorCode
BaseProcessor<RESP>::indexCheck(const std::vector<nebula::cpp2::IndexItem>& items,
                                const std::vector<cpp2::AlterSchemaItem>& alterItems) {
    for (const auto& index : items) {
        for (const auto& tagItem : alterItems) {
            if (tagItem.op == nebula::meta::cpp2::AlterSchemaOp::CHANGE ||
                tagItem.op == nebula::meta::cpp2::AlterSchemaOp::DROP) {
                const auto& tagCols = tagItem.get_schema().get_columns();
                const auto& indexCols = index.get_fields();
                for (const auto& tCol : tagCols) {
                    auto it = std::find_if(indexCols.begin(), indexCols.end(),
                                           [&] (const auto& iCol) {
                                               return tCol.name == iCol.name;
                                           });
                    if (it != indexCols.end()) {
                        LOG(ERROR) << "Index conflict, index :" << index.get_index_name()
                                   << ", column : " << tCol.name;
                        return cpp2::ErrorCode::E_INDEX_CONFLICT;
                    }
                }
            }
        }
    }
    return cpp2::ErrorCode::SUCCEEDED;
>>>>>>> 44e2aed5
}

}  // namespace meta
}  // namespace nebula<|MERGE_RESOLUTION|>--- conflicted
+++ resolved
@@ -433,7 +433,6 @@
 }
 
 template<typename RESP>
-<<<<<<< HEAD
 bool BaseProcessor<RESP>::saveRebuildStatus(std::string statusKey, std::string&& statusValue) {
     std::vector<kvstore::KV> status{std::make_pair(statusKey, statusValue)};
     if (!doSyncPut(status)) {
@@ -443,7 +442,9 @@
         return false;
     }
     return true;
-=======
+}
+
+template<typename RESP>
 StatusOr<std::vector<nebula::cpp2::IndexItem>>
 BaseProcessor<RESP>::getIndexes(GraphSpaceID spaceId,
                                 int32_t edgeOrTag,
@@ -487,14 +488,13 @@
                     if (it != indexCols.end()) {
                         LOG(ERROR) << "Index conflict, index :" << index.get_index_name()
                                    << ", column : " << tCol.name;
-                        return cpp2::ErrorCode::E_INDEX_CONFLICT;
+                        return cpp2::ErrorCode::E_CONFLICT;
                     }
                 }
             }
         }
     }
     return cpp2::ErrorCode::SUCCEEDED;
->>>>>>> 44e2aed5
 }
 
 }  // namespace meta
