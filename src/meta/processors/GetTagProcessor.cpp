/* Copyright (c) 2018 - present, VE Software Inc. All rights reserved
 *
 * This source code is licensed under Apache 2.0 License
 *  (found in the LICENSE.Apache file in the root directory)
 */

#include "meta/processors/GetTagProcessor.h"

namespace nebula {
namespace meta {

void GetTagProcessor::process(const cpp2::GetTagReq& req) {
    folly::SharedMutex::ReadHolder rHolder(LockUtils::tagLock());
    std::string tagKey = MetaServiceUtils::schemaTagKey(req.get_space_id(),
                                                        req.get_tag_id(),
                                                        req.get_version());
    auto ret = doGet(std::move(tagKey));
    if (!ret.ok()) {
<<<<<<< HEAD
=======
        LOG(ERROR) << "Get Tag SpaceID: " << req.get_space_id() << ", tagID: " << req.get_tag_id()
                   << ", version " << req.get_version() << " Not Found";
>>>>>>> 71dd6ca1
        resp_.set_code(cpp2::ErrorCode::E_NOT_FOUND);
        onFinished();
        return;
    }
<<<<<<< HEAD
=======
    LOG(INFO) << "Get Tag SpaceID: " << req.get_space_id() << ", tagID: " << req.get_tag_id()
              << ", version " << req.get_version();
    resp_.set_code(cpp2::ErrorCode::SUCCEEDED);
>>>>>>> 71dd6ca1
    resp_.set_schema(MetaServiceUtils::parseSchema(ret.value()));
    onFinished();
}
}  // namespace meta
}  // namespace nebula
<|MERGE_RESOLUTION|>--- conflicted
+++ resolved
@@ -16,21 +16,15 @@
                                                         req.get_version());
     auto ret = doGet(std::move(tagKey));
     if (!ret.ok()) {
-<<<<<<< HEAD
-=======
         LOG(ERROR) << "Get Tag SpaceID: " << req.get_space_id() << ", tagID: " << req.get_tag_id()
                    << ", version " << req.get_version() << " Not Found";
->>>>>>> 71dd6ca1
         resp_.set_code(cpp2::ErrorCode::E_NOT_FOUND);
         onFinished();
         return;
     }
-<<<<<<< HEAD
-=======
     LOG(INFO) << "Get Tag SpaceID: " << req.get_space_id() << ", tagID: " << req.get_tag_id()
               << ", version " << req.get_version();
     resp_.set_code(cpp2::ErrorCode::SUCCEEDED);
->>>>>>> 71dd6ca1
     resp_.set_schema(MetaServiceUtils::parseSchema(ret.value()));
     onFinished();
 }
