--- conflicted
+++ resolved
@@ -7,12 +7,12 @@
 #ifndef META_ADMIN_SNAPSHOT_H_
 #define META_ADMIN_SNAPSHOT_H_
 
+#include <folly/executors/CPUThreadPoolExecutor.h>
 #include <gtest/gtest_prod.h>
-#include <folly/executors/CPUThreadPoolExecutor.h>
 #include "kvstore/KVStore.h"
+#include "meta/processors/admin/AdminClient.h"
 #include "network/NetworkUtils.h"
 #include "time/WallClock.h"
-#include "meta/processors/admin/AdminClient.h"
 
 namespace nebula {
 namespace meta {
@@ -28,27 +28,17 @@
 
     cpp2::ErrorCode createSnapshot(const std::string& name);
 
-<<<<<<< HEAD
     cpp2::ErrorCode dropSnapshot(const std::string& name,
-                                 const std::vector<network::InetAddress> hosts);
+                                 const std::vector<network::InetAddress>& hosts);
 
     cpp2::ErrorCode blockingWrites(storage::cpp2::EngineSignType sign);
 
-    std::unordered_map<network::InetAddress, std::vector<PartitionID>>
-    getLeaderParts(HostLeaderMap *hostLeaderMap, GraphSpaceID spaceId);
-
-=======
-    cpp2::ErrorCode dropSnapshot(const std::string& name, const std::vector<HostAddr>& hosts);
-
-    cpp2::ErrorCode blockingWrites(storage::cpp2::EngineSignType sign);
-
->>>>>>> 9154dde7
 private:
     Snapshot(kvstore::KVStore* kv, AdminClient* client) : kv_(kv), client_(client) {
         executor_.reset(new folly::CPUThreadPoolExecutor(1));
     }
 
-    StatusOr<std::map<GraphSpaceID, std::set<HostAddr>>> getSpacesHosts();
+    StatusOr<std::map<GraphSpaceID, std::unordered_set<network::InetAddress>>> getSpacesHosts();
 
 private:
     kvstore::KVStore* kv_{nullptr};
@@ -56,7 +46,7 @@
     std::unique_ptr<folly::Executor> executor_;
 };
 
-}  // namespace meta
-}  // namespace nebula
+}   // namespace meta
+}   // namespace nebula
 
-#endif  // META_ADMIN_SNAPSHOT_H_
+#endif   // META_ADMIN_SNAPSHOT_H_