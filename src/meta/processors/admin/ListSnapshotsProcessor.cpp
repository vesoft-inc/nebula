/* Copyright (c) 2019 vesoft inc. All rights reserved.
 *
 * This source code is licensed under Apache 2.0 License,
 * attached with Common Clause Condition 1.0, found in the LICENSES directory.
 */


#include <common/fs/FileUtils.h>
#include "meta/processors/admin/ListSnapshotsProcessor.h"

namespace nebula {
namespace meta {

void ListSnapshotsProcessor::process(const cpp2::ListSnapshotsReq&) {
    auto prefix = MetaServiceUtils::snapshotPrefix();
    std::unique_ptr<kvstore::KVIterator> iter;
    auto ret = kvstore_->prefix(kDefaultSpaceId, kDefaultPartId, prefix, &iter);
    resp_.set_code(to(ret));
    if (ret != kvstore::ResultCode::SUCCEEDED) {
<<<<<<< HEAD
=======
        handleErrorCode(MetaCommon::to(ret));
>>>>>>> 8f632a64
        onFinished();
        return;
    }
    decltype(resp_.snapshots) snapshots;
    while (iter->valid()) {
        auto name = MetaServiceUtils::parseSnapshotName(iter->key());
        auto status = MetaServiceUtils::parseSnapshotStatus(iter->val());
        auto hosts = MetaServiceUtils::parseSnapshotHosts(iter->val());
        cpp2::Snapshot snapshot;
        snapshot.set_name(std::move(name));
        snapshot.set_status(std::move(status));
        snapshot.set_hosts(std::move(hosts));
        snapshots.emplace_back(std::move(snapshot));
        iter->next();
    }
    resp_.set_snapshots(std::move(snapshots));
    onFinished();
}
}  // namespace meta
}  // namespace nebula<|MERGE_RESOLUTION|>--- conflicted
+++ resolved
@@ -15,12 +15,8 @@
     auto prefix = MetaServiceUtils::snapshotPrefix();
     std::unique_ptr<kvstore::KVIterator> iter;
     auto ret = kvstore_->prefix(kDefaultSpaceId, kDefaultPartId, prefix, &iter);
-    resp_.set_code(to(ret));
+    handleErrorCode(MetaCommon::to(ret));
     if (ret != kvstore::ResultCode::SUCCEEDED) {
-<<<<<<< HEAD
-=======
-        handleErrorCode(MetaCommon::to(ret));
->>>>>>> 8f632a64
         onFinished();
         return;
     }
