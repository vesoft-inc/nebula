/* Copyright (c) 2019 vesoft inc. All rights reserved.
 *
 * This source code is licensed under Apache 2.0 License,
 * attached with Common Clause Condition 1.0, found in the LICENSES directory.
 */

#include "meta/processors/admin/AdminClient.h"
#include "meta/MetaServiceUtils.h"
#include "meta/processors/Common.h"
#include "meta/ActiveHostsMan.h"
#include "kvstore/Part.h"

DEFINE_int32(max_retry_times_admin_op, 30, "max retry times for admin request!");

namespace nebula {
namespace meta {

folly::Future<Status> AdminClient::transLeader(GraphSpaceID spaceId,
                                               PartitionID partId,
                                               const network::InetAddress& leader,
                                               const network::InetAddress& dst) {
    if (injector_) {
        return injector_->transLeader();
    }
    storage::cpp2::TransLeaderReq req;
    req.set_space_id(spaceId);
    req.set_part_id(partId);
    auto ret = getPeers(spaceId, partId);
    if (!ret.ok()) {
        return ret.status();
    }
    auto& peers = ret.value();
    auto it = std::find(peers.begin(), peers.end(), leader);
    if (it == peers.end()) {
        LOG(WARNING) << "Can't find part " << partId << " on " << leader;
        return Status::PartNotFound();
    }
    auto target = dst;
    if (dst == kRandomPeer) {
        for (auto& p : peers) {
            if (p != leader && ActiveHostsMan::isLived(kv_, p)) {
                target = p;
                break;
            }
        }
    }
    req.set_new_leader(toThriftHost(target));
    return getResponse(leader, std::move(req), [] (auto client, auto request) {
               return client->future_transLeader(request);
           }, [] (auto&& resp) -> Status {
               switch (resp.get_code()) {
                   case storage::cpp2::ErrorCode::SUCCEEDED:
                   case storage::cpp2::ErrorCode::E_LEADER_CHANGED: {
                       return Status::OK();
                   }
                   case storage::cpp2::ErrorCode::E_PART_NOT_FOUND: {
                       return Status::PartNotFound();
                   }
                   default:
                       return Status::Error("Unknown code %d",
                                            static_cast<int32_t>(resp.get_code()));
               }
           });
}

folly::Future<Status> AdminClient::addPart(GraphSpaceID spaceId,
                                           PartitionID partId,
                                           const network::InetAddress& host,
                                           bool asLearner) {
    if (injector_) {
        return injector_->addPart();
    }
    storage::cpp2::AddPartReq req;
    req.set_space_id(spaceId);
    req.set_part_id(partId);
    req.set_as_learner(asLearner);
    auto ret = getPeers(spaceId, partId);
    if (!ret.ok()) {
        return ret.status();
    }
    auto peers = std::move(ret).value();
    std::vector<nebula::cpp2::HostAddr> thriftPeers;
    thriftPeers.resize(peers.size());
    std::transform(peers.begin(), peers.end(), thriftPeers.begin(), [this](const auto& h) {
        return toThriftHost(h);
    });
    req.set_peers(std::move(thriftPeers));
    return getResponse(host, std::move(req), [] (auto client, auto request) {
               return client->future_addPart(request);
           }, [] (auto&& resp) -> Status {
               if (resp.get_code() == storage::cpp2::ErrorCode::SUCCEEDED) {
                   return Status::OK();
               } else {
                   return Status::Error("Add part failed! code=%d",
                                        static_cast<int32_t>(resp.get_code()));
               }
           });
}

folly::Future<Status> AdminClient::addLearner(GraphSpaceID spaceId,
                                              PartitionID partId,
                                              const network::InetAddress& learner) {
    if (injector_) {
        return injector_->addLearner();
    }
    storage::cpp2::AddLearnerReq req;
    req.set_space_id(spaceId);
    req.set_part_id(partId);
    req.set_learner(toThriftHost(learner));
    auto ret = getPeers(spaceId, partId);
    if (!ret.ok()) {
        return ret.status();
    }
    folly::Promise<Status> pro;
    auto f = pro.getFuture();
    getResponse(std::move(ret).value(), 0, std::move(req), [] (auto client, auto request) {
        return client->future_addLearner(request);
    }, 0, std::move(pro), FLAGS_max_retry_times_admin_op);
    return f;
}

folly::Future<Status> AdminClient::waitingForCatchUpData(GraphSpaceID spaceId,
                                                         PartitionID partId,
                                                         const network::InetAddress& target) {
    if (injector_) {
        return injector_->waitingForCatchUpData();
    }
    storage::cpp2::CatchUpDataReq req;
    req.set_space_id(spaceId);
    req.set_part_id(partId);
    req.set_target(toThriftHost(target));
    auto ret = getPeers(spaceId, partId);
    if (!ret.ok()) {
        return ret.status();
    }
    folly::Promise<Status> pro;
    auto f = pro.getFuture();
    getResponse(std::move(ret).value(), 0, std::move(req), [] (auto client, auto request) {
        return client->future_waitingForCatchUpData(request);
    }, 0, std::move(pro), 3);
    return f;
}

folly::Future<Status> AdminClient::memberChange(GraphSpaceID spaceId,
                                                PartitionID partId,
                                                const network::InetAddress& peer,
                                                bool added) {
    if (injector_) {
        return injector_->memberChange();
    }
    storage::cpp2::MemberChangeReq req;
    req.set_space_id(spaceId);
    req.set_part_id(partId);
    req.set_add(added);
    req.set_peer(toThriftHost(peer));
    auto ret = getPeers(spaceId, partId);
    if (!ret.ok()) {
        return ret.status();
    }
    folly::Promise<Status> pro;
    auto f = pro.getFuture();
    getResponse(std::move(ret).value(), 0, std::move(req), [] (auto client, auto request) {
        return client->future_memberChange(request);
    }, 0, std::move(pro), FLAGS_max_retry_times_admin_op);
    return f;
}

folly::Future<Status> AdminClient::updateMeta(GraphSpaceID spaceId,
                                              PartitionID partId,
                                              const network::InetAddress& src,
                                              const network::InetAddress& dst) {
    if (injector_) {
        return injector_->updateMeta();
    }
    CHECK_NOTNULL(kv_);
    auto ret = getPeers(spaceId, partId);
    if (!ret.ok()) {
        return ret.status();
    }
    auto peers = std::move(ret).value();
    auto strHosts = [] (const std::vector<network::InetAddress>& hosts) -> std::string {
        std::stringstream peersStr;
        for (auto& h : hosts) {
            peersStr << h << ",";
        }
        return peersStr.str();
    };
    LOG(INFO) << "[space:" << spaceId << ", part:" << partId << "] Update original peers "
              << strHosts(peers) << " remove " << src << ", add " << dst;
    auto it = std::find(peers.begin(), peers.end(), src);
    if (it == peers.end()) {
        LOG(INFO) << "src " << src << " has been removed in [" << spaceId << ", " << partId << "]";
        // In this case, the dst should be existed in peers.
        if (std::find(peers.begin(), peers.end(), dst) == peers.end()) {
            LOG(ERROR) << "[space:" << spaceId << ", part:" << partId << "] dst "
                       << dst << "should be existed in peers!";
            return Status::Error("dst not exist in peers");
        }
        return Status::OK();
    }
    peers.erase(it);

    if (std::find(peers.begin(), peers.end(), dst) != peers.end()) {
        LOG(ERROR) << "[space:" << spaceId << ", part:" << partId << "] dst "
                   << dst << " has been existed!";
        return Status::Error("dst has been existed in peers");
    }
    peers.emplace_back(dst);
    std::vector<nebula::cpp2::HostAddr> thriftPeers;
    thriftPeers.resize(peers.size());
    std::transform(peers.begin(), peers.end(), thriftPeers.begin(), [this](const auto& h) {
        return toThriftHost(h);
    });

    auto partRet = kv_->part(kDefaultSpaceId, kDefaultPartId);
    CHECK(ok(partRet));
    auto part = nebula::value(partRet);

    folly::Promise<Status> pro;
    auto f = pro.getFuture();
    std::vector<kvstore::KV> data;
    data.emplace_back(MetaServiceUtils::partKey(spaceId, partId),
                      MetaServiceUtils::partVal(thriftPeers));
    part->asyncMultiPut(std::move(data), [] (kvstore::ResultCode) {});
    part->sync([this, p = std::move(pro)] (kvstore::ResultCode code) mutable {
        // To avoid dead lock, we call future callback in ioThreadPool_
        folly::via(ioThreadPool_.get(), [code, p = std::move(p)] () mutable {
            if (code == kvstore::ResultCode::SUCCEEDED) {
                p.setValue(Status::OK());
            } else {
                p.setValue(Status::Error("Access kv failed, code:%d", static_cast<int32_t>(code)));
            }
        });
    });
    return f;
}

folly::Future<Status> AdminClient::removePart(GraphSpaceID spaceId,
                                              PartitionID partId,
                                              const network::InetAddress& host) {
    if (injector_) {
        return injector_->removePart();
    }
    storage::cpp2::RemovePartReq req;
    req.set_space_id(spaceId);
    req.set_part_id(partId);
    return getResponse(host, std::move(req), [] (auto client, auto request) {
               return client->future_removePart(request);
           }, [] (auto&& resp) -> Status {
               if (resp.get_code() == storage::cpp2::ErrorCode::SUCCEEDED) {
                   return Status::OK();
               } else {
                   return Status::Error("Remove part failed! code=%d",
                                        static_cast<int32_t>(resp.get_code()));
               }
           });
}

folly::Future<Status> AdminClient::checkPeers(GraphSpaceID spaceId, PartitionID partId) {
    if (injector_) {
        return injector_->checkPeers();
    }
    storage::cpp2::CheckPeersReq req;
    req.set_space_id(spaceId);
    req.set_part_id(partId);
    auto ret = getPeers(spaceId, partId);
    if (!ret.ok()) {
        return ret.status();
    }
    auto peers = std::move(ret).value();
    std::vector<nebula::cpp2::HostAddr> thriftPeers;
    thriftPeers.resize(peers.size());
    std::transform(peers.begin(), peers.end(), thriftPeers.begin(), [this](const auto& h) {
        return toThriftHost(h);
    });
    req.set_peers(std::move(thriftPeers));
    folly::Promise<Status> pro;
    auto fut = pro.getFuture();
    std::vector<folly::Future<Status>> futures;
    for (auto& p : peers) {
        if (!ActiveHostsMan::isLived(kv_, p)) {
            LOG(INFO) << "[" << spaceId << ":" << partId << "], Skip the dead host " << p;
            continue;
        }
        auto f = getResponse(p, req, [] (auto client, auto request) {
                    return client->future_checkPeers(request);
                 }, [] (auto&& resp) -> Status {
                    if (resp.get_code() == storage::cpp2::ErrorCode::SUCCEEDED) {
                        return Status::OK();
                    } else {
                        return Status::Error("Check peers failed! code=%d",
                                             static_cast<int32_t>(resp.get_code()));
                    }
                 });
        futures.emplace_back(std::move(f));
    }
    folly::collectAll(std::move(futures)).thenTry([p = std::move(pro)] (auto&& t) mutable {
        if (t.hasException()) {
            p.setValue(Status::Error("Check failed!"));
        } else {
            auto v = std::move(t).value();
            for (auto& resp : v) {
                // The exception has been catched inside getResponse.
                CHECK(!resp.hasException());
                auto st = std::move(resp).value();
                if (!st.ok()) {
                    p.setValue(st);
                    return;
                }
            }
            p.setValue(Status::OK());
        }
    });
    return fut;
}

template<typename Request,
         typename RemoteFunc,
         typename RespGenerator>
folly::Future<Status> AdminClient::getResponse(
                                     const network::InetAddress& host,
                                     Request req,
                                     RemoteFunc remoteFunc,
                                     RespGenerator respGen) {
    folly::Promise<Status> pro;
    auto f = pro.getFuture();
    auto* evb = ioThreadPool_->getEventBase();
    auto partId = req.get_part_id();
    folly::via(evb, [evb, pro = std::move(pro), host, req = std::move(req), partId,
                     remoteFunc = std::move(remoteFunc), respGen = std::move(respGen),
                     this] () mutable {
        auto client = clientsMan_->client(host, evb);
        remoteFunc(client, std::move(req)).via(evb)
            .then([p = std::move(pro), partId, respGen = std::move(respGen), host](
                           folly::Try<storage::cpp2::AdminExecResp>&& t) mutable {
                // exception occurred during RPC
                auto hostStr = network::NetworkUtils::intToIPv4(host.first);
                if (t.hasException()) {
                    p.setValue(Status::Error(folly::stringPrintf(
                                                    "[%s:%d] RPC failure in AdminClient: %s",
                                                     hostStr.c_str(),
                                                     host.second,
                                                     t.exception().what().c_str())));
                    return;
                }
                auto&& result = std::move(t).value().get_result();
                if (result.get_failed_codes().empty()) {
                    storage::cpp2::ResultCode resultCode;
                    resultCode.set_code(storage::cpp2::ErrorCode::SUCCEEDED);
                    resultCode.set_part_id(partId);
                    p.setValue(respGen(resultCode));
                } else {
                    auto resp = result.get_failed_codes().front();
                    p.setValue(respGen(std::move(resp)));
                }
            });
    });
    return f;
}

template<typename Request, typename RemoteFunc>
void AdminClient::getResponse(
                         std::vector<network::InetAddress> hosts,
                         int32_t index,
                         Request req,
                         RemoteFunc remoteFunc,
                         int32_t retry,
                         folly::Promise<Status> pro,
                         int32_t retryLimit) {
    auto* evb = ioThreadPool_->getEventBase();
    CHECK_GE(index, 0);
    CHECK_LT(index, hosts.size());
    folly::via(evb, [evb, hosts = std::move(hosts), index, req = std::move(req),
                     remoteFunc = std::move(remoteFunc), retry, pro = std::move(pro),
                     retryLimit, this] () mutable {
        auto client = clientsMan_->client(hosts[index], evb);
        remoteFunc(client, req).via(evb)
            .then([p = std::move(pro), hosts = std::move(hosts), index, req = std::move(req),
                   remoteFunc = std::move(remoteFunc), retry, retryLimit,
                   this] (folly::Try<storage::cpp2::AdminExecResp>&& t) mutable {
            // exception occurred during RPC
            if (t.hasException()) {
                if (retry < retryLimit) {
                    LOG(INFO) << "Rpc failure to " << hosts[index]
                              << ", retry " << retry
                              << ", limit " << retryLimit;
                    index = (index + 1) % hosts.size();
                    getResponse(std::move(hosts),
                                index,
                                std::move(req),
                                remoteFunc,
                                retry + 1,
                                std::move(p),
                                retryLimit);
                    return;
                }
                p.setValue(Status::Error(folly::stringPrintf("RPC failure in AdminClient: %s",
                                                             t.exception().what().c_str())));
                return;
            }
            auto&& result = std::move(t).value().get_result();
            if (result.get_failed_codes().empty()) {
                p.setValue(Status::OK());
                return;
            }
            auto resp = result.get_failed_codes().front();
            switch (resp.get_code()) {
                case storage::cpp2::ErrorCode::E_LEADER_CHANGED: {
                    if (retry < retryLimit) {
                        network::InetAddress leader(0, 0);
                        if (resp.get_leader() != nullptr) {
                            leader = network::InetAddress(resp.get_leader()->get_ip(),
                                              resp.get_leader()->get_port());
                        }
                        if (leader == network::InetAddress(0, 0)) {
                            usleep(1000 * 50);
                            LOG(INFO) << "The leader is in election"
                                      << ", retry " << retry
                                      << ", limit " << retryLimit;
                            index = (index + 1) % hosts.size();
                            getResponse(std::move(hosts),
                                    index,
                                    std::move(req),
                                    std::move(remoteFunc),
                                    retry + 1,
                                    std::move(p),
                                    retryLimit);
                            return;
                        }
                        int32_t leaderIndex = 0;
                        for (auto& h : hosts) {
                            if (h == leader) {
                                break;
                            }
                            leaderIndex++;
                        }
                        if (leaderIndex == (int32_t)hosts.size()) {
                            // In some cases (e.g. balance task is failed in member change remove
                            // phase, and the new host is elected as leader somehow), the peers of
                            // this partition in meta doesn't include new host, which will make
                            // this task failed forever.
                            index = leaderIndex;
                            hosts.emplace_back(leader);
                        }
                        LOG(INFO) << "Return leader change from " << hosts[index]
                                  << ", new leader is " << leader
                                  << ", retry " << retry
                                  << ", limit " << retryLimit;
                        CHECK_LT(leaderIndex, hosts.size());
                        getResponse(std::move(hosts),
                                    leaderIndex,
                                    std::move(req),
                                    std::move(remoteFunc),
                                    retry + 1,
                                    std::move(p),
                                    retryLimit);
                        return;
                    }
                    p.setValue(Status::Error("Leader changed!"));
                    return;
                }
                default: {
                    if (retry < retryLimit) {
                        LOG(INFO) << "Unknown code " << static_cast<int32_t>(resp.get_code())
                                  << " from " << hosts[index]
                                  << ", retry " << retry
                                  << ", limit " << retryLimit;
                        index = (index + 1) % hosts.size();
                        getResponse(std::move(hosts),
                                    index,
                                    std::move(req),
                                    std::move(remoteFunc),
                                    retry + 1,
                                    std::move(p),
                                    retryLimit);
                        return;
                    }
                    p.setValue(Status::Error("Unknown code %d",
                                             static_cast<int32_t>(resp.get_code())));
                    return;
                }
            }
        });  // then
    });  // via
}

nebula::cpp2::HostAddr AdminClient::toThriftHost(const network::InetAddress& addr) {
    nebula::cpp2::HostAddr thriftAddr;
    thriftAddr.set_ip(addr.toLongHBO());
    thriftAddr.set_port(addr.getPort());
    return thriftAddr;
}

StatusOr<std::vector<network::InetAddress>> AdminClient::getPeers(GraphSpaceID spaceId,
                                                                  PartitionID partId) {
    CHECK_NOTNULL(kv_);
    auto partKey = MetaServiceUtils::partKey(spaceId, partId);
    std::string value;
    auto code = kv_->get(kDefaultSpaceId, kDefaultPartId, partKey, &value);
    switch (code) {
        case kvstore::ResultCode::SUCCEEDED: {
            auto partHosts = MetaServiceUtils::parsePartVal(value);
            std::vector<network::InetAddress> hosts;
            hosts.resize(partHosts.size());
            std::transform(partHosts.begin(), partHosts.end(), hosts.begin(), [](const auto& h) {
                return network::InetAddress(h.get_ip(), h.get_port());
            });
            return hosts;
        }
        case kvstore::ResultCode::ERR_KEY_NOT_FOUND:
            return Status::Error("Key Not Found");
        default:
            LOG(WARNING) << "Get peers failed, error " << static_cast<int32_t>(code);
            break;
    }
    return Status::Error("Get Failed");
}

void AdminClient::getLeaderDist(const network::InetAddress& host,
                                folly::Promise<StatusOr<storage::cpp2::GetLeaderResp>>&& pro,
                                int32_t retry,
                                int32_t retryLimit) {
    auto* evb = ioThreadPool_->getEventBase();
    folly::via(evb, [evb, host, pro = std::move(pro), retry, retryLimit, this] () mutable {
        storage::cpp2::GetLeaderReq req;
        auto client = clientsMan_->client(host, evb);
        client->future_getLeaderPart(std::move(req)).via(evb)
            .then([pro = std::move(pro), host, retry, retryLimit, this]
                       (folly::Try<storage::cpp2::GetLeaderResp>&& t) mutable {
            if (t.hasException()) {
                LOG(ERROR) << folly::stringPrintf("RPC failure in AdminClient: %s",
                                                  t.exception().what().c_str());
                if (retry < retryLimit) {
                    usleep(1000 * 50);
                    getLeaderDist(host, std::move(pro), retry + 1, retryLimit);
                } else {
                    pro.setValue(Status::Error("RPC failure in AdminClient"));
                }
                return;
            }
            auto&& resp = std::move(t).value();
            LOG(INFO) << "Get leader for host " << host;
            pro.setValue(std::move(resp));
        });
    });
}

folly::Future<Status> AdminClient::getLeaderDist(HostLeaderMap* result) {
    if (injector_) {
        return injector_->getLeaderDist(result);
    }
    folly::Promise<Status> promise;
    auto future = promise.getFuture();
    auto allHosts = ActiveHostsMan::getActiveHosts(kv_);

    std::vector<folly::Future<StatusOr<storage::cpp2::GetLeaderResp>>> hostFutures;
    for (const auto& h : allHosts) {
        folly::Promise<StatusOr<storage::cpp2::GetLeaderResp>> pro;
        auto fut = pro.getFuture();
        getLeaderDist(h, std::move(pro), 0, 3);
        hostFutures.emplace_back(std::move(fut));
    }

    folly::collectAll(std::move(hostFutures)).thenValue([p = std::move(promise), result, allHosts]
            (std::vector<folly::Try<StatusOr<storage::cpp2::GetLeaderResp>>>&& tries) mutable {
        size_t idx = 0;
        for (auto& t : tries) {
            if (t.hasException()) {
                ++idx;
                continue;
            }
            auto&& status = std::move(t.value());
            if (!status.ok()) {
                ++idx;
                continue;
            }
            auto resp = status.value();
            result->emplace(allHosts[idx], std::move(resp.leader_parts));
            ++idx;
        }

        p.setValue(Status::OK());
    }).thenError([p = std::move(promise)] (auto&& e) mutable {
        p.setValue(Status::Error("Get leader failed, %s", e.what().c_str()));
    });

    return future;
}

folly::Future<Status> AdminClient::createSnapshot(GraphSpaceID spaceId,
                                                  const std::string& name,
                                                  const HostAddr& host) {
    if (injector_) {
        return injector_->createSnapshot();
    }

    storage::cpp2::CreateCPRequest req;
    req.set_space_id(spaceId);
    req.set_name(name);

    folly::Promise<Status> pro;
    auto f = pro.getFuture();

    getResponse({host}, 0, std::move(req), [] (auto client, auto request) {
        return client->future_createCheckpoint(request);
    }, 0, std::move(pro), 3 /*The snapshot operation need to retry 3 times*/);
    return f;
}

folly::Future<Status> AdminClient::dropSnapshot(GraphSpaceID spaceId,
                                                const std::string& name,
<<<<<<< HEAD
                                                const std::vector<network::InetAddress>& hosts) {
=======
                                                const HostAddr& host) {
>>>>>>> 9154dde7
    if (injector_) {
        return injector_->dropSnapshot();
    }

    storage::cpp2::DropCPRequest req;
    req.set_space_id(spaceId);
    req.set_name(name);

    folly::Promise<Status> pro;
    auto f = pro.getFuture();
    getResponse({host}, 0, std::move(req), [] (auto client, auto request) {
        return client->future_dropCheckpoint(request);
    }, 0, std::move(pro), 3 /*The snapshot operation need to retry 3 times*/);
    return f;
}

folly::Future<Status> AdminClient::blockingWrites(GraphSpaceID spaceId,
                                                  storage::cpp2::EngineSignType sign,
                                                  const HostAddr& host) {
    auto allHosts = ActiveHostsMan::getActiveHosts(kv_);
    storage::cpp2::BlockingSignRequest req;
    req.set_space_id(spaceId);
    req.set_sign(sign);
    folly::Promise<Status> pro;
    auto f = pro.getFuture();
    getResponse({host}, 0, std::move(req), [] (auto client, auto request) {
        return client->future_blockingWrites(request);
    }, 0, std::move(pro), 32 /*The blocking need to retry 32 times*/);
    return f;
}

folly::Future<Status> AdminClient::rebuildTagIndex(const network::InetAddress& address,
                                                   GraphSpaceID spaceId,
                                                   IndexID indexID,
                                                   std::vector<PartitionID> parts,
                                                   bool isOffline) {
    if (injector_) {
        return injector_->rebuildTagIndex();
    }

    std::vector<network::InetAddress> hosts{address};
    storage::cpp2::RebuildIndexRequest req;
    req.set_space_id(spaceId);
    req.set_index_id(indexID);
    req.set_parts(std::move(parts));
    req.set_is_offline(isOffline);
    folly::Promise<Status> pro;
    auto f = pro.getFuture();
    getResponse(std::move(hosts), 0, std::move(req), [] (auto client, auto request) {
        return client->future_rebuildTagIndex(request);
    }, 0, std::move(pro), 1);
    return f;
}

folly::Future<Status> AdminClient::rebuildEdgeIndex(const network::InetAddress& address,
                                                    GraphSpaceID spaceId,
                                                    IndexID indexID,
                                                    std::vector<PartitionID> parts,
                                                    bool isOffline) {
    if (injector_) {
        return injector_->rebuildEdgeIndex();
    }

    std::vector<network::InetAddress> hosts{address};
    storage::cpp2::RebuildIndexRequest req;
    req.set_space_id(spaceId);
    req.set_index_id(indexID);
    req.set_parts(std::move(parts));
    req.set_is_offline(isOffline);
    folly::Promise<Status> pro;
    auto f = pro.getFuture();
    getResponse(std::move(hosts), 0, std::move(req), [] (auto client, auto request) {
        return client->future_rebuildEdgeIndex(request);
    }, 0, std::move(pro), 1);
    return f;
}

}  // namespace meta
}  // namespace nebula<|MERGE_RESOLUTION|>--- conflicted
+++ resolved
@@ -5,10 +5,10 @@
  */
 
 #include "meta/processors/admin/AdminClient.h"
+#include "kvstore/Part.h"
+#include "meta/ActiveHostsMan.h"
 #include "meta/MetaServiceUtils.h"
 #include "meta/processors/Common.h"
-#include "meta/ActiveHostsMan.h"
-#include "kvstore/Part.h"
 
 DEFINE_int32(max_retry_times_admin_op, 30, "max retry times for admin request!");
 
@@ -45,22 +45,23 @@
         }
     }
     req.set_new_leader(toThriftHost(target));
-    return getResponse(leader, std::move(req), [] (auto client, auto request) {
-               return client->future_transLeader(request);
-           }, [] (auto&& resp) -> Status {
-               switch (resp.get_code()) {
-                   case storage::cpp2::ErrorCode::SUCCEEDED:
-                   case storage::cpp2::ErrorCode::E_LEADER_CHANGED: {
-                       return Status::OK();
-                   }
-                   case storage::cpp2::ErrorCode::E_PART_NOT_FOUND: {
-                       return Status::PartNotFound();
-                   }
-                   default:
-                       return Status::Error("Unknown code %d",
-                                            static_cast<int32_t>(resp.get_code()));
-               }
-           });
+    return getResponse(
+        leader,
+        std::move(req),
+        [](auto client, auto request) { return client->future_transLeader(request); },
+        [](auto&& resp) -> Status {
+            switch (resp.get_code()) {
+                case storage::cpp2::ErrorCode::SUCCEEDED:
+                case storage::cpp2::ErrorCode::E_LEADER_CHANGED: {
+                    return Status::OK();
+                }
+                case storage::cpp2::ErrorCode::E_PART_NOT_FOUND: {
+                    return Status::PartNotFound();
+                }
+                default:
+                    return Status::Error("Unknown code %d", static_cast<int32_t>(resp.get_code()));
+            }
+        });
 }
 
 folly::Future<Status> AdminClient::addPart(GraphSpaceID spaceId,
@@ -85,16 +86,18 @@
         return toThriftHost(h);
     });
     req.set_peers(std::move(thriftPeers));
-    return getResponse(host, std::move(req), [] (auto client, auto request) {
-               return client->future_addPart(request);
-           }, [] (auto&& resp) -> Status {
-               if (resp.get_code() == storage::cpp2::ErrorCode::SUCCEEDED) {
-                   return Status::OK();
-               } else {
-                   return Status::Error("Add part failed! code=%d",
-                                        static_cast<int32_t>(resp.get_code()));
-               }
-           });
+    return getResponse(
+        host,
+        std::move(req),
+        [](auto client, auto request) { return client->future_addPart(request); },
+        [](auto&& resp) -> Status {
+            if (resp.get_code() == storage::cpp2::ErrorCode::SUCCEEDED) {
+                return Status::OK();
+            } else {
+                return Status::Error("Add part failed! code=%d",
+                                     static_cast<int32_t>(resp.get_code()));
+            }
+        });
 }
 
 folly::Future<Status> AdminClient::addLearner(GraphSpaceID spaceId,
@@ -113,9 +116,14 @@
     }
     folly::Promise<Status> pro;
     auto f = pro.getFuture();
-    getResponse(std::move(ret).value(), 0, std::move(req), [] (auto client, auto request) {
-        return client->future_addLearner(request);
-    }, 0, std::move(pro), FLAGS_max_retry_times_admin_op);
+    getResponse(
+        std::move(ret).value(),
+        0,
+        std::move(req),
+        [](auto client, auto request) { return client->future_addLearner(request); },
+        0,
+        std::move(pro),
+        FLAGS_max_retry_times_admin_op);
     return f;
 }
 
@@ -135,9 +143,14 @@
     }
     folly::Promise<Status> pro;
     auto f = pro.getFuture();
-    getResponse(std::move(ret).value(), 0, std::move(req), [] (auto client, auto request) {
-        return client->future_waitingForCatchUpData(request);
-    }, 0, std::move(pro), 3);
+    getResponse(
+        std::move(ret).value(),
+        0,
+        std::move(req),
+        [](auto client, auto request) { return client->future_waitingForCatchUpData(request); },
+        0,
+        std::move(pro),
+        3);
     return f;
 }
 
@@ -159,9 +172,14 @@
     }
     folly::Promise<Status> pro;
     auto f = pro.getFuture();
-    getResponse(std::move(ret).value(), 0, std::move(req), [] (auto client, auto request) {
-        return client->future_memberChange(request);
-    }, 0, std::move(pro), FLAGS_max_retry_times_admin_op);
+    getResponse(
+        std::move(ret).value(),
+        0,
+        std::move(req),
+        [](auto client, auto request) { return client->future_memberChange(request); },
+        0,
+        std::move(pro),
+        FLAGS_max_retry_times_admin_op);
     return f;
 }
 
@@ -178,7 +196,7 @@
         return ret.status();
     }
     auto peers = std::move(ret).value();
-    auto strHosts = [] (const std::vector<network::InetAddress>& hosts) -> std::string {
+    auto strHosts = [](const std::vector<network::InetAddress>& hosts) -> std::string {
         std::stringstream peersStr;
         for (auto& h : hosts) {
             peersStr << h << ",";
@@ -192,8 +210,8 @@
         LOG(INFO) << "src " << src << " has been removed in [" << spaceId << ", " << partId << "]";
         // In this case, the dst should be existed in peers.
         if (std::find(peers.begin(), peers.end(), dst) == peers.end()) {
-            LOG(ERROR) << "[space:" << spaceId << ", part:" << partId << "] dst "
-                       << dst << "should be existed in peers!";
+            LOG(ERROR) << "[space:" << spaceId << ", part:" << partId << "] dst " << dst
+                       << "should be existed in peers!";
             return Status::Error("dst not exist in peers");
         }
         return Status::OK();
@@ -201,8 +219,8 @@
     peers.erase(it);
 
     if (std::find(peers.begin(), peers.end(), dst) != peers.end()) {
-        LOG(ERROR) << "[space:" << spaceId << ", part:" << partId << "] dst "
-                   << dst << " has been existed!";
+        LOG(ERROR) << "[space:" << spaceId << ", part:" << partId << "] dst " << dst
+                   << " has been existed!";
         return Status::Error("dst has been existed in peers");
     }
     peers.emplace_back(dst);
@@ -221,10 +239,10 @@
     std::vector<kvstore::KV> data;
     data.emplace_back(MetaServiceUtils::partKey(spaceId, partId),
                       MetaServiceUtils::partVal(thriftPeers));
-    part->asyncMultiPut(std::move(data), [] (kvstore::ResultCode) {});
-    part->sync([this, p = std::move(pro)] (kvstore::ResultCode code) mutable {
+    part->asyncMultiPut(std::move(data), [](kvstore::ResultCode) {});
+    part->sync([this, p = std::move(pro)](kvstore::ResultCode code) mutable {
         // To avoid dead lock, we call future callback in ioThreadPool_
-        folly::via(ioThreadPool_.get(), [code, p = std::move(p)] () mutable {
+        folly::via(ioThreadPool_.get(), [code, p = std::move(p)]() mutable {
             if (code == kvstore::ResultCode::SUCCEEDED) {
                 p.setValue(Status::OK());
             } else {
@@ -244,16 +262,18 @@
     storage::cpp2::RemovePartReq req;
     req.set_space_id(spaceId);
     req.set_part_id(partId);
-    return getResponse(host, std::move(req), [] (auto client, auto request) {
-               return client->future_removePart(request);
-           }, [] (auto&& resp) -> Status {
-               if (resp.get_code() == storage::cpp2::ErrorCode::SUCCEEDED) {
-                   return Status::OK();
-               } else {
-                   return Status::Error("Remove part failed! code=%d",
-                                        static_cast<int32_t>(resp.get_code()));
-               }
-           });
+    return getResponse(
+        host,
+        std::move(req),
+        [](auto client, auto request) { return client->future_removePart(request); },
+        [](auto&& resp) -> Status {
+            if (resp.get_code() == storage::cpp2::ErrorCode::SUCCEEDED) {
+                return Status::OK();
+            } else {
+                return Status::Error("Remove part failed! code=%d",
+                                     static_cast<int32_t>(resp.get_code()));
+            }
+        });
 }
 
 folly::Future<Status> AdminClient::checkPeers(GraphSpaceID spaceId, PartitionID partId) {
@@ -282,19 +302,21 @@
             LOG(INFO) << "[" << spaceId << ":" << partId << "], Skip the dead host " << p;
             continue;
         }
-        auto f = getResponse(p, req, [] (auto client, auto request) {
-                    return client->future_checkPeers(request);
-                 }, [] (auto&& resp) -> Status {
-                    if (resp.get_code() == storage::cpp2::ErrorCode::SUCCEEDED) {
-                        return Status::OK();
-                    } else {
-                        return Status::Error("Check peers failed! code=%d",
-                                             static_cast<int32_t>(resp.get_code()));
-                    }
-                 });
+        auto f = getResponse(
+            p,
+            req,
+            [](auto client, auto request) { return client->future_checkPeers(request); },
+            [](auto&& resp) -> Status {
+                if (resp.get_code() == storage::cpp2::ErrorCode::SUCCEEDED) {
+                    return Status::OK();
+                } else {
+                    return Status::Error("Check peers failed! code=%d",
+                                         static_cast<int32_t>(resp.get_code()));
+                }
+            });
         futures.emplace_back(std::move(f));
     }
-    folly::collectAll(std::move(futures)).thenTry([p = std::move(pro)] (auto&& t) mutable {
+    folly::collectAll(std::move(futures)).thenTry([p = std::move(pro)](auto&& t) mutable {
         if (t.hasException()) {
             p.setValue(Status::Error("Check failed!"));
         } else {
@@ -314,174 +336,187 @@
     return fut;
 }
 
-template<typename Request,
-         typename RemoteFunc,
-         typename RespGenerator>
-folly::Future<Status> AdminClient::getResponse(
-                                     const network::InetAddress& host,
-                                     Request req,
-                                     RemoteFunc remoteFunc,
-                                     RespGenerator respGen) {
+template <typename Request, typename RemoteFunc, typename RespGenerator>
+folly::Future<Status> AdminClient::getResponse(const network::InetAddress& host,
+                                               Request req,
+                                               RemoteFunc remoteFunc,
+                                               RespGenerator respGen) {
     folly::Promise<Status> pro;
     auto f = pro.getFuture();
     auto* evb = ioThreadPool_->getEventBase();
     auto partId = req.get_part_id();
-    folly::via(evb, [evb, pro = std::move(pro), host, req = std::move(req), partId,
-                     remoteFunc = std::move(remoteFunc), respGen = std::move(respGen),
-                     this] () mutable {
-        auto client = clientsMan_->client(host, evb);
-        remoteFunc(client, std::move(req)).via(evb)
-            .then([p = std::move(pro), partId, respGen = std::move(respGen), host](
-                           folly::Try<storage::cpp2::AdminExecResp>&& t) mutable {
-                // exception occurred during RPC
-                auto hostStr = network::NetworkUtils::intToIPv4(host.first);
-                if (t.hasException()) {
-                    p.setValue(Status::Error(folly::stringPrintf(
-                                                    "[%s:%d] RPC failure in AdminClient: %s",
-                                                     hostStr.c_str(),
-                                                     host.second,
-                                                     t.exception().what().c_str())));
-                    return;
-                }
-                auto&& result = std::move(t).value().get_result();
-                if (result.get_failed_codes().empty()) {
-                    storage::cpp2::ResultCode resultCode;
-                    resultCode.set_code(storage::cpp2::ErrorCode::SUCCEEDED);
-                    resultCode.set_part_id(partId);
-                    p.setValue(respGen(resultCode));
-                } else {
-                    auto resp = result.get_failed_codes().front();
-                    p.setValue(respGen(std::move(resp)));
-                }
-            });
-    });
-    return f;
-}
-
-template<typename Request, typename RemoteFunc>
-void AdminClient::getResponse(
-                         std::vector<network::InetAddress> hosts,
-                         int32_t index,
-                         Request req,
-                         RemoteFunc remoteFunc,
-                         int32_t retry,
-                         folly::Promise<Status> pro,
-                         int32_t retryLimit) {
+    folly::via(evb,
+               [evb,
+                pro = std::move(pro),
+                host,
+                req = std::move(req),
+                partId,
+                remoteFunc = std::move(remoteFunc),
+                respGen = std::move(respGen),
+                this]() mutable {
+                   auto client = clientsMan_->client(host, evb);
+                   remoteFunc(client, std::move(req))
+                       .via(evb)
+                       .then([p = std::move(pro), partId, respGen = std::move(respGen), host](
+                                 folly::Try<storage::cpp2::AdminExecResp>&& t) mutable {
+                           // exception occurred during RPC
+                           auto hostStr = host.toString();
+                           if (t.hasException()) {
+                               p.setValue(Status::Error(
+                                   folly::stringPrintf("[%s] RPC failure in AdminClient: %s",
+                                                       hostStr.c_str(),
+                                                       t.exception().what().c_str())));
+                               return;
+                           }
+                           auto&& result = std::move(t).value().get_result();
+                           if (result.get_failed_codes().empty()) {
+                               storage::cpp2::ResultCode resultCode;
+                               resultCode.set_code(storage::cpp2::ErrorCode::SUCCEEDED);
+                               resultCode.set_part_id(partId);
+                               p.setValue(respGen(resultCode));
+                           } else {
+                               auto resp = result.get_failed_codes().front();
+                               p.setValue(respGen(std::move(resp)));
+                           }
+                       });
+               });
+    return f;
+}
+
+template <typename Request, typename RemoteFunc>
+void AdminClient::getResponse(std::vector<network::InetAddress> hosts,
+                              int32_t index,
+                              Request req,
+                              RemoteFunc remoteFunc,
+                              int32_t retry,
+                              folly::Promise<Status> pro,
+                              int32_t retryLimit) {
     auto* evb = ioThreadPool_->getEventBase();
     CHECK_GE(index, 0);
     CHECK_LT(index, hosts.size());
-    folly::via(evb, [evb, hosts = std::move(hosts), index, req = std::move(req),
-                     remoteFunc = std::move(remoteFunc), retry, pro = std::move(pro),
-                     retryLimit, this] () mutable {
-        auto client = clientsMan_->client(hosts[index], evb);
-        remoteFunc(client, req).via(evb)
-            .then([p = std::move(pro), hosts = std::move(hosts), index, req = std::move(req),
-                   remoteFunc = std::move(remoteFunc), retry, retryLimit,
-                   this] (folly::Try<storage::cpp2::AdminExecResp>&& t) mutable {
-            // exception occurred during RPC
-            if (t.hasException()) {
-                if (retry < retryLimit) {
-                    LOG(INFO) << "Rpc failure to " << hosts[index]
-                              << ", retry " << retry
-                              << ", limit " << retryLimit;
-                    index = (index + 1) % hosts.size();
-                    getResponse(std::move(hosts),
-                                index,
-                                std::move(req),
-                                remoteFunc,
-                                retry + 1,
-                                std::move(p),
-                                retryLimit);
-                    return;
-                }
-                p.setValue(Status::Error(folly::stringPrintf("RPC failure in AdminClient: %s",
-                                                             t.exception().what().c_str())));
-                return;
-            }
-            auto&& result = std::move(t).value().get_result();
-            if (result.get_failed_codes().empty()) {
-                p.setValue(Status::OK());
-                return;
-            }
-            auto resp = result.get_failed_codes().front();
-            switch (resp.get_code()) {
-                case storage::cpp2::ErrorCode::E_LEADER_CHANGED: {
-                    if (retry < retryLimit) {
-                        network::InetAddress leader(0, 0);
-                        if (resp.get_leader() != nullptr) {
-                            leader = network::InetAddress(resp.get_leader()->get_ip(),
-                                              resp.get_leader()->get_port());
-                        }
-                        if (leader == network::InetAddress(0, 0)) {
-                            usleep(1000 * 50);
-                            LOG(INFO) << "The leader is in election"
-                                      << ", retry " << retry
+    folly::via(
+        evb,
+        [evb,
+         hosts = std::move(hosts),
+         index,
+         req = std::move(req),
+         remoteFunc = std::move(remoteFunc),
+         retry,
+         pro = std::move(pro),
+         retryLimit,
+         this]() mutable {
+            auto client = clientsMan_->client(hosts[index], evb);
+            remoteFunc(client, req)
+                .via(evb)
+                .then([p = std::move(pro),
+                       hosts = std::move(hosts),
+                       index,
+                       req = std::move(req),
+                       remoteFunc = std::move(remoteFunc),
+                       retry,
+                       retryLimit,
+                       this](folly::Try<storage::cpp2::AdminExecResp>&& t) mutable {
+                    // exception occurred during RPC
+                    if (t.hasException()) {
+                        if (retry < retryLimit) {
+                            LOG(INFO) << "Rpc failure to " << hosts[index] << ", retry " << retry
                                       << ", limit " << retryLimit;
                             index = (index + 1) % hosts.size();
                             getResponse(std::move(hosts),
-                                    index,
-                                    std::move(req),
-                                    std::move(remoteFunc),
-                                    retry + 1,
-                                    std::move(p),
-                                    retryLimit);
+                                        index,
+                                        std::move(req),
+                                        remoteFunc,
+                                        retry + 1,
+                                        std::move(p),
+                                        retryLimit);
                             return;
                         }
-                        int32_t leaderIndex = 0;
-                        for (auto& h : hosts) {
-                            if (h == leader) {
-                                break;
-                            }
-                            leaderIndex++;
-                        }
-                        if (leaderIndex == (int32_t)hosts.size()) {
-                            // In some cases (e.g. balance task is failed in member change remove
-                            // phase, and the new host is elected as leader somehow), the peers of
-                            // this partition in meta doesn't include new host, which will make
-                            // this task failed forever.
-                            index = leaderIndex;
-                            hosts.emplace_back(leader);
-                        }
-                        LOG(INFO) << "Return leader change from " << hosts[index]
-                                  << ", new leader is " << leader
-                                  << ", retry " << retry
-                                  << ", limit " << retryLimit;
-                        CHECK_LT(leaderIndex, hosts.size());
-                        getResponse(std::move(hosts),
-                                    leaderIndex,
-                                    std::move(req),
-                                    std::move(remoteFunc),
-                                    retry + 1,
-                                    std::move(p),
-                                    retryLimit);
+                        p.setValue(Status::Error(folly::stringPrintf(
+                            "RPC failure in AdminClient: %s", t.exception().what().c_str())));
                         return;
                     }
-                    p.setValue(Status::Error("Leader changed!"));
-                    return;
-                }
-                default: {
-                    if (retry < retryLimit) {
-                        LOG(INFO) << "Unknown code " << static_cast<int32_t>(resp.get_code())
-                                  << " from " << hosts[index]
-                                  << ", retry " << retry
-                                  << ", limit " << retryLimit;
-                        index = (index + 1) % hosts.size();
-                        getResponse(std::move(hosts),
-                                    index,
-                                    std::move(req),
-                                    std::move(remoteFunc),
-                                    retry + 1,
-                                    std::move(p),
-                                    retryLimit);
+                    auto&& result = std::move(t).value().get_result();
+                    if (result.get_failed_codes().empty()) {
+                        p.setValue(Status::OK());
                         return;
                     }
-                    p.setValue(Status::Error("Unknown code %d",
-                                             static_cast<int32_t>(resp.get_code())));
-                    return;
-                }
-            }
-        });  // then
-    });  // via
+                    auto resp = result.get_failed_codes().front();
+                    switch (resp.get_code()) {
+                        case storage::cpp2::ErrorCode::E_LEADER_CHANGED: {
+                            if (retry < retryLimit) {
+                                network::InetAddress leader(0, 0);
+                                if (resp.get_leader() != nullptr) {
+                                    leader = network::InetAddress(resp.get_leader()->get_ip(),
+                                                                  resp.get_leader()->get_port());
+                                }
+                                if (leader == network::InetAddress(0, 0)) {
+                                    usleep(1000 * 50);
+                                    LOG(INFO) << "The leader is in election"
+                                              << ", retry " << retry << ", limit " << retryLimit;
+                                    index = (index + 1) % hosts.size();
+                                    getResponse(std::move(hosts),
+                                                index,
+                                                std::move(req),
+                                                std::move(remoteFunc),
+                                                retry + 1,
+                                                std::move(p),
+                                                retryLimit);
+                                    return;
+                                }
+                                int32_t leaderIndex = 0;
+                                for (auto& h : hosts) {
+                                    if (h == leader) {
+                                        break;
+                                    }
+                                    leaderIndex++;
+                                }
+                                if (leaderIndex == (int32_t)hosts.size()) {
+                                    // In some cases (e.g. balance task is failed in member change
+                                    // remove phase, and the new host is elected as leader somehow),
+                                    // the peers of this partition in meta doesn't include new host,
+                                    // which will make this task failed forever.
+                                    index = leaderIndex;
+                                    hosts.emplace_back(leader);
+                                }
+                                LOG(INFO) << "Return leader change from " << hosts[index]
+                                          << ", new leader is " << leader << ", retry " << retry
+                                          << ", limit " << retryLimit;
+                                CHECK_LT(leaderIndex, hosts.size());
+                                getResponse(std::move(hosts),
+                                            leaderIndex,
+                                            std::move(req),
+                                            std::move(remoteFunc),
+                                            retry + 1,
+                                            std::move(p),
+                                            retryLimit);
+                                return;
+                            }
+                            p.setValue(Status::Error("Leader changed!"));
+                            return;
+                        }
+                        default: {
+                            if (retry < retryLimit) {
+                                LOG(INFO)
+                                    << "Unknown code " << static_cast<int32_t>(resp.get_code())
+                                    << " from " << hosts[index] << ", retry " << retry << ", limit "
+                                    << retryLimit;
+                                index = (index + 1) % hosts.size();
+                                getResponse(std::move(hosts),
+                                            index,
+                                            std::move(req),
+                                            std::move(remoteFunc),
+                                            retry + 1,
+                                            std::move(p),
+                                            retryLimit);
+                                return;
+                            }
+                            p.setValue(Status::Error("Unknown code %d",
+                                                     static_cast<int32_t>(resp.get_code())));
+                            return;
+                        }
+                    }
+                });   // then
+        });           // via
 }
 
 nebula::cpp2::HostAddr AdminClient::toThriftHost(const network::InetAddress& addr) {
@@ -521,27 +556,28 @@
                                 int32_t retry,
                                 int32_t retryLimit) {
     auto* evb = ioThreadPool_->getEventBase();
-    folly::via(evb, [evb, host, pro = std::move(pro), retry, retryLimit, this] () mutable {
+    folly::via(evb, [evb, host, pro = std::move(pro), retry, retryLimit, this]() mutable {
         storage::cpp2::GetLeaderReq req;
         auto client = clientsMan_->client(host, evb);
-        client->future_getLeaderPart(std::move(req)).via(evb)
-            .then([pro = std::move(pro), host, retry, retryLimit, this]
-                       (folly::Try<storage::cpp2::GetLeaderResp>&& t) mutable {
-            if (t.hasException()) {
-                LOG(ERROR) << folly::stringPrintf("RPC failure in AdminClient: %s",
-                                                  t.exception().what().c_str());
-                if (retry < retryLimit) {
-                    usleep(1000 * 50);
-                    getLeaderDist(host, std::move(pro), retry + 1, retryLimit);
-                } else {
-                    pro.setValue(Status::Error("RPC failure in AdminClient"));
+        client->future_getLeaderPart(std::move(req))
+            .via(evb)
+            .then([pro = std::move(pro), host, retry, retryLimit, this](
+                      folly::Try<storage::cpp2::GetLeaderResp>&& t) mutable {
+                if (t.hasException()) {
+                    LOG(ERROR) << folly::stringPrintf("RPC failure in AdminClient: %s",
+                                                      t.exception().what().c_str());
+                    if (retry < retryLimit) {
+                        usleep(1000 * 50);
+                        getLeaderDist(host, std::move(pro), retry + 1, retryLimit);
+                    } else {
+                        pro.setValue(Status::Error("RPC failure in AdminClient"));
+                    }
+                    return;
                 }
-                return;
-            }
-            auto&& resp = std::move(t).value();
-            LOG(INFO) << "Get leader for host " << host;
-            pro.setValue(std::move(resp));
-        });
+                auto&& resp = std::move(t).value();
+                LOG(INFO) << "Get leader for host " << host;
+                pro.setValue(std::move(resp));
+            });
     });
 }
 
@@ -561,35 +597,38 @@
         hostFutures.emplace_back(std::move(fut));
     }
 
-    folly::collectAll(std::move(hostFutures)).thenValue([p = std::move(promise), result, allHosts]
-            (std::vector<folly::Try<StatusOr<storage::cpp2::GetLeaderResp>>>&& tries) mutable {
-        size_t idx = 0;
-        for (auto& t : tries) {
-            if (t.hasException()) {
-                ++idx;
-                continue;
-            }
-            auto&& status = std::move(t.value());
-            if (!status.ok()) {
-                ++idx;
-                continue;
-            }
-            auto resp = status.value();
-            result->emplace(allHosts[idx], std::move(resp.leader_parts));
-            ++idx;
-        }
-
-        p.setValue(Status::OK());
-    }).thenError([p = std::move(promise)] (auto&& e) mutable {
-        p.setValue(Status::Error("Get leader failed, %s", e.what().c_str()));
-    });
+    folly::collectAll(std::move(hostFutures))
+        .thenValue(
+            [p = std::move(promise), result, allHosts](
+                std::vector<folly::Try<StatusOr<storage::cpp2::GetLeaderResp>>>&& tries) mutable {
+                size_t idx = 0;
+                for (auto& t : tries) {
+                    if (t.hasException()) {
+                        ++idx;
+                        continue;
+                    }
+                    auto&& status = std::move(t.value());
+                    if (!status.ok()) {
+                        ++idx;
+                        continue;
+                    }
+                    auto resp = status.value();
+                    result->emplace(allHosts[idx], std::move(resp.leader_parts));
+                    ++idx;
+                }
+
+                p.setValue(Status::OK());
+            })
+        .thenError([p = std::move(promise)](auto&& e) mutable {
+            p.setValue(Status::Error("Get leader failed, %s", e.what().c_str()));
+        });
 
     return future;
 }
 
 folly::Future<Status> AdminClient::createSnapshot(GraphSpaceID spaceId,
                                                   const std::string& name,
-                                                  const HostAddr& host) {
+                                                  const network::InetAddress& host) {
     if (injector_) {
         return injector_->createSnapshot();
     }
@@ -601,19 +640,20 @@
     folly::Promise<Status> pro;
     auto f = pro.getFuture();
 
-    getResponse({host}, 0, std::move(req), [] (auto client, auto request) {
-        return client->future_createCheckpoint(request);
-    }, 0, std::move(pro), 3 /*The snapshot operation need to retry 3 times*/);
+    getResponse(
+        {host},
+        0,
+        std::move(req),
+        [](auto client, auto request) { return client->future_createCheckpoint(request); },
+        0,
+        std::move(pro),
+        3 /*The snapshot operation need to retry 3 times*/);
     return f;
 }
 
 folly::Future<Status> AdminClient::dropSnapshot(GraphSpaceID spaceId,
                                                 const std::string& name,
-<<<<<<< HEAD
-                                                const std::vector<network::InetAddress>& hosts) {
-=======
-                                                const HostAddr& host) {
->>>>>>> 9154dde7
+                                                const network::InetAddress& host) {
     if (injector_) {
         return injector_->dropSnapshot();
     }
@@ -624,24 +664,34 @@
 
     folly::Promise<Status> pro;
     auto f = pro.getFuture();
-    getResponse({host}, 0, std::move(req), [] (auto client, auto request) {
-        return client->future_dropCheckpoint(request);
-    }, 0, std::move(pro), 3 /*The snapshot operation need to retry 3 times*/);
+    getResponse(
+        {host},
+        0,
+        std::move(req),
+        [](auto client, auto request) { return client->future_dropCheckpoint(request); },
+        0,
+        std::move(pro),
+        3 /*The snapshot operation need to retry 3 times*/);
     return f;
 }
 
 folly::Future<Status> AdminClient::blockingWrites(GraphSpaceID spaceId,
                                                   storage::cpp2::EngineSignType sign,
-                                                  const HostAddr& host) {
+                                                  const network::InetAddress& host) {
     auto allHosts = ActiveHostsMan::getActiveHosts(kv_);
     storage::cpp2::BlockingSignRequest req;
     req.set_space_id(spaceId);
     req.set_sign(sign);
     folly::Promise<Status> pro;
     auto f = pro.getFuture();
-    getResponse({host}, 0, std::move(req), [] (auto client, auto request) {
-        return client->future_blockingWrites(request);
-    }, 0, std::move(pro), 32 /*The blocking need to retry 32 times*/);
+    getResponse(
+        {host},
+        0,
+        std::move(req),
+        [](auto client, auto request) { return client->future_blockingWrites(request); },
+        0,
+        std::move(pro),
+        32 /*The blocking need to retry 32 times*/);
     return f;
 }
 
@@ -662,9 +712,14 @@
     req.set_is_offline(isOffline);
     folly::Promise<Status> pro;
     auto f = pro.getFuture();
-    getResponse(std::move(hosts), 0, std::move(req), [] (auto client, auto request) {
-        return client->future_rebuildTagIndex(request);
-    }, 0, std::move(pro), 1);
+    getResponse(
+        std::move(hosts),
+        0,
+        std::move(req),
+        [](auto client, auto request) { return client->future_rebuildTagIndex(request); },
+        0,
+        std::move(pro),
+        1);
     return f;
 }
 
@@ -685,11 +740,16 @@
     req.set_is_offline(isOffline);
     folly::Promise<Status> pro;
     auto f = pro.getFuture();
-    getResponse(std::move(hosts), 0, std::move(req), [] (auto client, auto request) {
-        return client->future_rebuildEdgeIndex(request);
-    }, 0, std::move(pro), 1);
-    return f;
-}
-
-}  // namespace meta
-}  // namespace nebula+    getResponse(
+        std::move(hosts),
+        0,
+        std::move(req),
+        [](auto client, auto request) { return client->future_rebuildEdgeIndex(request); },
+        0,
+        std::move(pro),
+        1);
+    return f;
+}
+
+}   // namespace meta
+}   // namespace nebula