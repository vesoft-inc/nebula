/* Copyright (c) 2019 vesoft inc. All rights reserved.
 *
 * This source code is licensed under Apache 2.0 License,
 * attached with Common Clause Condition 1.0, found in the LICENSES directory.
 */

#include "meta/processors/admin/AdminClient.h"
#include "meta/MetaServiceUtils.h"
#include "meta/processors/Common.h"
#include "meta/ActiveHostsMan.h"
#include "kvstore/Part.h"

DEFINE_int32(max_retry_times_admin_op, 30, "max retry times for admin request!");

namespace nebula {
namespace meta {

folly::Future<Status> AdminClient::transLeader(GraphSpaceID spaceId,
                                               PartitionID partId,
                                               const HostAddr& leader,
                                               const HostAddr& dst) {
    if (injector_) {
        return injector_->transLeader();
    }
    storage::cpp2::TransLeaderReq req;
    req.set_space_id(spaceId);
    req.set_part_id(partId);
    auto target = dst;
    if (dst == kRandomPeer) {
        auto ret = getPeers(spaceId, partId);
        if (!ret.ok()) {
            return ret.status();
        }
        auto& peers = ret.value();
        for (auto& p : peers) {
            if (p != leader && ActiveHostsMan::isLived(kv_, p)) {
                target = p;
                break;
            }
        }
    }
    req.set_new_leader(toThriftHost(target));
    return getResponse(leader, std::move(req), [] (auto client, auto request) {
               return client->future_transLeader(request);
           }, [] (auto&& resp) -> Status {
               switch (resp.get_code()) {
                   case storage::cpp2::ErrorCode::SUCCEEDED:
                   case storage::cpp2::ErrorCode::E_LEADER_CHANGED: {
                       return Status::OK();
                   }
                   default:
                       return Status::Error("Unknown code %d",
                                            static_cast<int32_t>(resp.get_code()));
               }
           });
}

folly::Future<Status> AdminClient::addPart(GraphSpaceID spaceId,
                                           PartitionID partId,
                                           const HostAddr& host,
                                           bool asLearner) {
    if (injector_) {
        return injector_->addPart();
    }
    storage::cpp2::AddPartReq req;
    req.set_space_id(spaceId);
    req.set_part_id(partId);
    req.set_as_learner(asLearner);
    return getResponse(host, std::move(req), [] (auto client, auto request) {
               return client->future_addPart(request);
           }, [] (auto&& resp) -> Status {
               if (resp.get_code() == storage::cpp2::ErrorCode::SUCCEEDED) {
                   return Status::OK();
               } else {
                   return Status::Error("Add part failed! code=%d",
                                        static_cast<int32_t>(resp.get_code()));
               }
           });
}

folly::Future<Status> AdminClient::addLearner(GraphSpaceID spaceId,
                                              PartitionID partId,
                                              const HostAddr& learner) {
    if (injector_) {
        return injector_->addLearner();
    }
    storage::cpp2::AddLearnerReq req;
    req.set_space_id(spaceId);
    req.set_part_id(partId);
    req.set_learner(toThriftHost(learner));
    auto ret = getPeers(spaceId, partId);
    if (!ret.ok()) {
        return ret.status();
    }
    folly::Promise<Status> pro;
    auto f = pro.getFuture();
    getResponse(ret.value(), 0, std::move(req), [] (auto client, auto request) {
        return client->future_addLearner(request);
    }, 0, std::move(pro), FLAGS_max_retry_times_admin_op);
    return f;
}

folly::Future<Status> AdminClient::waitingForCatchUpData(GraphSpaceID spaceId,
                                                         PartitionID partId,
                                                         const HostAddr& target) {
    if (injector_) {
        return injector_->waitingForCatchUpData();
    }
    storage::cpp2::CatchUpDataReq req;
    req.set_space_id(spaceId);
    req.set_part_id(partId);
    req.set_target(toThriftHost(target));
    auto ret = getPeers(spaceId, partId);
    if (!ret.ok()) {
        return ret.status();
    }
    folly::Promise<Status> pro;
    auto f = pro.getFuture();
    getResponse(ret.value(), 0, std::move(req), [] (auto client, auto request) {
        return client->future_waitingForCatchUpData(request);
    }, 0, std::move(pro), 3);
    return f;
}

folly::Future<Status> AdminClient::memberChange(GraphSpaceID spaceId,
                                                PartitionID partId,
                                                const HostAddr& peer,
                                                bool added) {
    if (injector_) {
        return injector_->memberChange();
    }
    storage::cpp2::MemberChangeReq req;
    req.set_space_id(spaceId);
    req.set_part_id(partId);
    req.set_add(added);
    req.set_peer(toThriftHost(peer));
    auto ret = getPeers(spaceId, partId);
    if (!ret.ok()) {
        return ret.status();
    }
    folly::Promise<Status> pro;
    auto f = pro.getFuture();
    getResponse(ret.value(), 0, std::move(req), [] (auto client, auto request) {
        return client->future_memberChange(request);
    }, 0, std::move(pro), FLAGS_max_retry_times_admin_op);
    return f;
}

folly::Future<Status> AdminClient::updateMeta(GraphSpaceID spaceId,
                                              PartitionID partId,
                                              const HostAddr& src,
                                              const HostAddr& dst) {
    if (injector_) {
        return injector_->updateMeta();
    }
    CHECK_NOTNULL(kv_);
    auto ret = getPeers(spaceId, partId);
    if (!ret.ok()) {
        return ret.status();
    }
    auto peers = std::move(ret).value();
    auto strHosts = [] (const std::vector<HostAddr>& hosts) -> std::string {
        std::stringstream peersStr;
        for (auto& h : hosts) {
            peersStr << h << ",";
        }
        return peersStr.str();
    };
    LOG(INFO) << "[space:" << spaceId << ", part:" << partId << "] Update original peers "
              << strHosts(peers) << " remove " << src << ", add " << dst;
    auto it = std::find(peers.begin(), peers.end(), src);
    if (it == peers.end()) {
        LOG(INFO) << "src " << src << " has been removed in [" << spaceId << ", " << partId << "]";
        // In this case, the dst should be existed in peers.
        if (std::find(peers.begin(), peers.end(), dst) == peers.end()) {
            LOG(ERROR) << "[space:" << spaceId << ", part:" << partId << "] dst "
                       << dst << "should be existed in peers!";
            return Status::Error("dst not exist in peers");
        }
        return Status::OK();
    }
    peers.erase(it);

    if (std::find(peers.begin(), peers.end(), dst) != peers.end()) {
        LOG(ERROR) << "[space:" << spaceId << ", part:" << partId << "] dst "
                   << dst << " has been existed!";
        return Status::Error("dst has been existed in peers");
    }
    peers.emplace_back(dst);
    std::vector<nebula::cpp2::HostAddr> thriftPeers;
    thriftPeers.resize(peers.size());
    std::transform(peers.begin(), peers.end(), thriftPeers.begin(), [this](const auto& h) {
        return toThriftHost(h);
    });

    auto partRet = kv_->part(kDefaultSpaceId, kDefaultPartId);
    CHECK(ok(partRet));
    auto part = nebula::value(partRet);

    folly::Promise<Status> pro;
    auto f = pro.getFuture();
    std::vector<kvstore::KV> data;
    data.emplace_back(MetaServiceUtils::partKey(spaceId, partId),
                      MetaServiceUtils::partVal(thriftPeers));
    part->asyncMultiPut(std::move(data), [] (kvstore::ResultCode) {});
    part->sync([this, p = std::move(pro)] (kvstore::ResultCode code) mutable {
        // To avoid dead lock, we call future callback in ioThreadPool_
        folly::via(ioThreadPool_.get(), [code, p = std::move(p)] () mutable {
            if (code == kvstore::ResultCode::SUCCEEDED) {
                p.setValue(Status::OK());
            } else {
                p.setValue(Status::Error("Access kv failed, code:%d", static_cast<int32_t>(code)));
            }
        });
    });
    return f;
}

folly::Future<Status> AdminClient::removePart(GraphSpaceID spaceId,
                                              PartitionID partId,
                                              const HostAddr& host) {
    if (injector_) {
        return injector_->removePart();
    }
    storage::cpp2::RemovePartReq req;
    req.set_space_id(spaceId);
    req.set_part_id(partId);
    return getResponse(host, std::move(req), [] (auto client, auto request) {
               return client->future_removePart(request);
           }, [] (auto&& resp) -> Status {
               if (resp.get_code() == storage::cpp2::ErrorCode::SUCCEEDED) {
                   return Status::OK();
               } else {
                   return Status::Error("Remove part failed! code=%d",
                                        static_cast<int32_t>(resp.get_code()));
               }
           });
}

template<typename Request,
         typename RemoteFunc,
         typename RespGenerator>
folly::Future<Status> AdminClient::getResponse(
                                     const HostAddr& host,
                                     Request req,
                                     RemoteFunc remoteFunc,
                                     RespGenerator respGen) {
    folly::Promise<Status> pro;
    auto f = pro.getFuture();
    auto* evb = ioThreadPool_->getEventBase();
    auto partId = req.get_part_id();
    folly::via(evb, [evb, pro = std::move(pro), host, req = std::move(req), partId,
                     remoteFunc = std::move(remoteFunc), respGen = std::move(respGen),
                     this] () mutable {
        auto client = clientsMan_->client(host, evb);
        remoteFunc(client, std::move(req)).via(evb)
            .then([p = std::move(pro), partId, respGen = std::move(respGen)](
                           folly::Try<storage::cpp2::AdminExecResp>&& t) mutable {
                // exception occurred during RPC
                if (t.hasException()) {
                    p.setValue(Status::Error(folly::stringPrintf("RPC failure in AdminClient: %s",
                                                                 t.exception().what().c_str())));
                    return;
                }
                auto&& result = std::move(t).value().get_result();
                if (result.get_failed_codes().empty()) {
                    storage::cpp2::ResultCode resultCode;
                    resultCode.set_code(storage::cpp2::ErrorCode::SUCCEEDED);
                    resultCode.set_part_id(partId);
                    p.setValue(respGen(resultCode));
                } else {
                    auto resp = result.get_failed_codes().front();
                    p.setValue(respGen(std::move(resp)));
                }
            });
    });
    return f;
}

template<typename Request, typename RemoteFunc>
void AdminClient::getResponse(
                         std::vector<HostAddr> hosts,
                         int32_t index,
                         Request req,
                         RemoteFunc remoteFunc,
                         int32_t retry,
                         folly::Promise<Status> pro,
                         int32_t retryLimit) {
    auto* evb = ioThreadPool_->getEventBase();
    CHECK_GE(index, 0);
    CHECK_LT(index, hosts.size());
    folly::via(evb, [evb, hosts = std::move(hosts), index, req = std::move(req),
                     remoteFunc = std::move(remoteFunc), retry, pro = std::move(pro),
                     retryLimit, this] () mutable {
        auto client = clientsMan_->client(hosts[index], evb);
<<<<<<< HEAD
        remoteFunc(client, req).via(evb)
            .then([p = std::move(pro), hosts = std::move(hosts), index, req = std::move(req),
                   partId, remoteFunc = std::move(remoteFunc), retry, retryLimit,
                   this] (folly::Try<storage::cpp2::AdminExecResp>&& t) mutable {
=======
        remoteFunc(client, req)
            .then(evb, [p = std::move(pro), hosts = std::move(hosts), index, req = std::move(req),
                        remoteFunc = std::move(remoteFunc), retry, retryLimit,
                        this] (folly::Try<storage::cpp2::AdminExecResp>&& t) mutable {
>>>>>>> aded1e19
            // exception occurred during RPC
            if (t.hasException()) {
                if (retry < retryLimit) {
                    LOG(INFO) << "Rpc failure to " << hosts[index]
                              << ", retry " << retry
                              << ", limit " << retryLimit;
                    index = (index + 1) % hosts.size();
                    getResponse(std::move(hosts),
                                index,
                                std::move(req),
                                remoteFunc,
                                retry + 1,
                                std::move(p),
                                retryLimit);
                    return;
                }
                p.setValue(Status::Error(folly::stringPrintf("RPC failure in AdminClient: %s",
                                                             t.exception().what().c_str())));
                return;
            }
            auto&& result = std::move(t).value().get_result();
            if (result.get_failed_codes().empty()) {
                p.setValue(Status::OK());
                return;
            }
            auto resp = result.get_failed_codes().front();
            switch (resp.get_code()) {
                case storage::cpp2::ErrorCode::E_LEADER_CHANGED: {
                    if (retry < retryLimit) {
                        HostAddr leader(0, 0);
                        if (resp.get_leader() != nullptr) {
                            leader = HostAddr(resp.get_leader()->get_ip(),
                                              resp.get_leader()->get_port());
                        }
                        if (leader == HostAddr(0, 0)) {
                            usleep(1000 * 50);
                            LOG(INFO) << "The leader is in election"
                                      << ", retry " << retry
                                      << ", limit " << retryLimit;
                            index = (index + 1) % hosts.size();
                            getResponse(std::move(hosts),
                                    index,
                                    std::move(req),
                                    std::move(remoteFunc),
                                    retry + 1,
                                    std::move(p),
                                    retryLimit);
                            return;
                        }
                        int32_t leaderIndex = 0;
                        for (auto& h : hosts) {
                            if (h == leader) {
                                break;
                            }
                            leaderIndex++;
                        }
                        if (leaderIndex == (int32_t)hosts.size()) {
                            LOG(ERROR) << "The new leader is " << leader;
                            for (auto& h : hosts) {
                                LOG(ERROR) << "The peer is " << h;
                            }
                            p.setValue(Status::Error("Can't find leader in current peers"));
                            return;
                        }
                        LOG(INFO) << "Return leader change from " << hosts[index]
                                  << ", new leader is " << leader
                                  << ", retry " << retry
                                  << ", limit " << retryLimit;
                        CHECK_LT(leaderIndex, hosts.size());
                        getResponse(std::move(hosts),
                                    leaderIndex,
                                    std::move(req),
                                    std::move(remoteFunc),
                                    retry + 1,
                                    std::move(p),
                                    retryLimit);
                        return;
                    }
                    p.setValue(Status::Error("Leader changed!"));
                    return;
                }
                default: {
                    if (retry < retryLimit) {
                        LOG(INFO) << "Unknown code " << static_cast<int32_t>(resp.get_code())
                                  << " from " << hosts[index]
                                  << ", retry " << retry
                                  << ", limit " << retryLimit;
                        index = (index + 1) % hosts.size();
                        getResponse(std::move(hosts),
                                    index,
                                    std::move(req),
                                    std::move(remoteFunc),
                                    retry + 1,
                                    std::move(p),
                                    retryLimit);
                        return;
                    }
                    p.setValue(Status::Error("Unknown code %d",
                                             static_cast<int32_t>(resp.get_code())));
                    return;
                }
            }
        });  // then
    });  // via
}

nebula::cpp2::HostAddr AdminClient::toThriftHost(const HostAddr& addr) {
    nebula::cpp2::HostAddr thriftAddr;
    thriftAddr.set_ip(addr.first);
    thriftAddr.set_port(addr.second);
    return thriftAddr;
}

StatusOr<std::vector<HostAddr>> AdminClient::getPeers(GraphSpaceID spaceId, PartitionID partId) {
    CHECK_NOTNULL(kv_);
    auto partKey = MetaServiceUtils::partKey(spaceId, partId);
    std::string value;
    auto code = kv_->get(kDefaultSpaceId, kDefaultPartId, partKey, &value);
    switch (code) {
        case kvstore::ResultCode::SUCCEEDED: {
            auto partHosts = MetaServiceUtils::parsePartVal(value);
            std::vector<HostAddr> hosts;
            hosts.resize(partHosts.size());
            std::transform(partHosts.begin(), partHosts.end(), hosts.begin(), [](const auto& h) {
                return HostAddr(h.get_ip(), h.get_port());
            });
            return hosts;
        }
        case kvstore::ResultCode::ERR_KEY_NOT_FOUND:
            return Status::Error("Key Not Found");
        default:
            LOG(WARNING) << "Get peers failed, error " << static_cast<int32_t>(code);
            break;
    }
    return Status::Error("Get Failed");
}

void AdminClient::getLeaderDist(const HostAddr& host,
                                folly::Promise<StatusOr<storage::cpp2::GetLeaderResp>>&& pro,
                                int32_t retry,
                                int32_t retryLimit) {
    auto* evb = ioThreadPool_->getEventBase();
    folly::via(evb, [evb, host, pro = std::move(pro), retry, retryLimit, this] () mutable {
        storage::cpp2::GetLeaderReq req;
        auto client = clientsMan_->client(host, evb);
        client->future_getLeaderPart(std::move(req)).via(evb)
            .then([pro = std::move(pro), host, retry, retryLimit, this]
                       (folly::Try<storage::cpp2::GetLeaderResp>&& t) mutable {
            if (t.hasException()) {
                LOG(ERROR) << folly::stringPrintf("RPC failure in AdminClient: %s",
                                                  t.exception().what().c_str());
                if (retry < retryLimit) {
                    usleep(1000 * 50);
                    getLeaderDist(host, std::move(pro), retry + 1, retryLimit);
                } else {
                    pro.setValue(Status::Error("RPC failure in AdminClient"));
                }
                return;
            }
            auto&& resp = std::move(t).value();
            LOG(INFO) << "Get leader for host " << host;
            pro.setValue(std::move(resp));
        });
    });
}

folly::Future<Status> AdminClient::getLeaderDist(HostLeaderMap* result) {
    if (injector_) {
        return injector_->getLeaderDist(result);
    }
    folly::Promise<Status> promise;
    auto future = promise.getFuture();
    auto allHosts = ActiveHostsMan::getActiveHosts(kv_);

    std::vector<folly::Future<StatusOr<storage::cpp2::GetLeaderResp>>> hostFutures;
    for (const auto& h : allHosts) {
        folly::Promise<StatusOr<storage::cpp2::GetLeaderResp>> pro;
        auto fut = pro.getFuture();
        getLeaderDist(h, std::move(pro), 0, 3);
        hostFutures.emplace_back(std::move(fut));
    }

    folly::collectAll(std::move(hostFutures)).thenValue([p = std::move(promise), result, allHosts]
            (std::vector<folly::Try<StatusOr<storage::cpp2::GetLeaderResp>>>&& tries) mutable {
        size_t idx = 0;
        for (auto& t : tries) {
            if (t.hasException()) {
                ++idx;
                continue;
            }
            auto&& status = std::move(t.value());
            if (!status.ok()) {
                ++idx;
                continue;
            }
            auto resp = status.value();
            result->emplace(allHosts[idx], std::move(resp.leader_parts));
            ++idx;
        }

        p.setValue(Status::OK());
    });

    return future;
}

}  // namespace meta
}  // namespace nebula<|MERGE_RESOLUTION|>--- conflicted
+++ resolved
@@ -293,17 +293,10 @@
                      remoteFunc = std::move(remoteFunc), retry, pro = std::move(pro),
                      retryLimit, this] () mutable {
         auto client = clientsMan_->client(hosts[index], evb);
-<<<<<<< HEAD
         remoteFunc(client, req).via(evb)
             .then([p = std::move(pro), hosts = std::move(hosts), index, req = std::move(req),
-                   partId, remoteFunc = std::move(remoteFunc), retry, retryLimit,
+                   remoteFunc = std::move(remoteFunc), retry, retryLimit,
                    this] (folly::Try<storage::cpp2::AdminExecResp>&& t) mutable {
-=======
-        remoteFunc(client, req)
-            .then(evb, [p = std::move(pro), hosts = std::move(hosts), index, req = std::move(req),
-                        remoteFunc = std::move(remoteFunc), retry, retryLimit,
-                        this] (folly::Try<storage::cpp2::AdminExecResp>&& t) mutable {
->>>>>>> aded1e19
             // exception occurred during RPC
             if (t.hasException()) {
                 if (retry < retryLimit) {
