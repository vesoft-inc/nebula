/* Copyright (c) 2019 vesoft inc. All rights reserved.
 *
 * This source code is licensed under Apache 2.0 License.
 */

#include "meta/processors/admin/AdminClient.h"

#include <thrift/lib/cpp/util/EnumUtils.h>

#include "common/utils/MetaKeyUtils.h"
#include "common/utils/Utils.h"
#include "kvstore/Part.h"
#include "meta/ActiveHostsMan.h"
#include "meta/processors/Common.h"

DEFINE_int32(max_retry_times_admin_op, 30, "max retry times for admin request!");

namespace nebula {
namespace meta {

folly::Future<Status> AdminClient::transLeader(GraphSpaceID spaceId,
                                               PartitionID partId,
                                               const HostAddr& src,
                                               const HostAddr& dst) {
  storage::cpp2::TransLeaderReq req;
  req.space_id_ref() = spaceId;
  req.part_id_ref() = partId;
  auto partHosts = getPeers(spaceId, partId);
  if (!nebula::ok(partHosts)) {
    LOG(INFO) << "Get peers failed: "
              << apache::thrift::util::enumNameSafe(nebula::error(partHosts));
    return Status::Error("Get peers failed");
  }

  auto peers = std::move(nebula::value(partHosts));
  auto it = std::find(peers.begin(), peers.end(), src);
  if (it == peers.end()) {
    return Status::PartNotFound();
  }
  if (peers.size() == 1 && peers.front() == src) {
    // if there is only one replica, skip transfer leader phase
    return Status::OK();
  }
  auto target = dst;
  if (dst == kRandomPeer) {
    for (auto& p : peers) {
      if (p != src) {
        auto retCode = ActiveHostsMan::isLived(kv_, p);
        if (nebula::ok(retCode) && nebula::value(retCode)) {
          target = p;
          break;
        }
      }
    }
  }
  req.new_leader_ref() = std::move(target);
  return getResponseFromPart(
      Utils::getAdminAddrFromStoreAddr(src),
      std::move(req),
      [](auto client, auto request) { return client->future_transLeader(request); },
      [](auto&& resp) -> Status {
        switch (resp.get_code()) {
          case nebula::cpp2::ErrorCode::SUCCEEDED:
          case nebula::cpp2::ErrorCode::E_LEADER_CHANGED: {
            return Status::OK();
          }
          case nebula::cpp2::ErrorCode::E_PART_NOT_FOUND: {
            return Status::PartNotFound();
          }
          default:
            return Status::Error("Transfer leader failed: %s",
                                 apache::thrift::util::enumNameSafe(resp.get_code()).c_str());
        }
      });
}

folly::Future<Status> AdminClient::addPart(GraphSpaceID spaceId,
                                           PartitionID partId,
                                           const HostAddr& host,
                                           bool asLearner) {
  storage::cpp2::AddPartReq req;
  req.space_id_ref() = spaceId;
  req.part_id_ref() = partId;
  req.as_learner_ref() = asLearner;
  auto partHosts = getPeers(spaceId, partId);
  if (!nebula::ok(partHosts)) {
    LOG(INFO) << "Get peers failed: "
              << apache::thrift::util::enumNameSafe(nebula::error(partHosts));
    return Status::Error("Get peers failed");
  }

  req.peers_ref() = std::move(nebula::value(partHosts));
  return getResponseFromPart(
      Utils::getAdminAddrFromStoreAddr(host),
      std::move(req),
      [](auto client, auto request) { return client->future_addPart(request); },
      [](auto&& resp) -> Status {
        if (resp.get_code() == nebula::cpp2::ErrorCode::SUCCEEDED) {
          return Status::OK();
        } else {
          return Status::Error("Add part failed: %s",
                               apache::thrift::util::enumNameSafe(resp.get_code()).c_str());
        }
      });
}

folly::Future<Status> AdminClient::addLearner(GraphSpaceID spaceId,
                                              PartitionID partId,
                                              const HostAddr& learner) {
  storage::cpp2::AddLearnerReq req;
  req.space_id_ref() = spaceId;
  req.part_id_ref() = partId;
  req.learner_ref() = learner;
  auto partHosts = getPeers(spaceId, partId);
  if (!nebula::ok(partHosts)) {
    LOG(INFO) << "Get peers failed: "
              << apache::thrift::util::enumNameSafe(nebula::error(partHosts));
    return Status::Error("Get peers failed");
  }

  auto peers = std::move(nebula::value(partHosts));
  folly::Promise<Status> pro;
  auto f = pro.getFuture();
  getResponseFromLeader(
      getAdminAddrFromPeers(peers),
      0,
      std::move(req),
      [](auto client, auto request) { return client->future_addLearner(request); },
      0,
      std::move(pro),
      FLAGS_max_retry_times_admin_op);
  return f;
}

folly::Future<Status> AdminClient::waitingForCatchUpData(GraphSpaceID spaceId,
                                                         PartitionID partId,
                                                         const HostAddr& target) {
  storage::cpp2::CatchUpDataReq req;
  req.space_id_ref() = spaceId;
  req.part_id_ref() = partId;
  req.target_ref() = target;
  auto partHosts = getPeers(spaceId, partId);
  if (!nebula::ok(partHosts)) {
    LOG(INFO) << "Get peers failed: "
              << apache::thrift::util::enumNameSafe(nebula::error(partHosts));
    return Status::Error("Get peers failed");
  }

  auto peers = std::move(nebula::value(partHosts));
  folly::Promise<Status> pro;
  auto f = pro.getFuture();
  getResponseFromLeader(
      getAdminAddrFromPeers(peers),
      0,
      std::move(req),
      [](auto client, auto request) { return client->future_waitingForCatchUpData(request); },
      0,
      std::move(pro),
      FLAGS_max_retry_times_admin_op);
  return f;
}

folly::Future<Status> AdminClient::memberChange(GraphSpaceID spaceId,
                                                PartitionID partId,
                                                const HostAddr& peer,
                                                bool added) {
  storage::cpp2::MemberChangeReq req;
  req.space_id_ref() = spaceId;
  req.part_id_ref() = partId;
  req.add_ref() = added;
  req.peer_ref() = peer;
  auto partHosts = getPeers(spaceId, partId);
  if (!nebula::ok(partHosts)) {
    LOG(INFO) << "Get peers failed: "
              << apache::thrift::util::enumNameSafe(nebula::error(partHosts));
    return Status::Error("Get peers failed");
  }

  auto peers = std::move(nebula::value(partHosts));
  folly::Promise<Status> pro;
  auto f = pro.getFuture();
  getResponseFromLeader(
      getAdminAddrFromPeers(peers),
      0,
      std::move(req),
      [](auto client, auto request) { return client->future_memberChange(request); },
      0,
      std::move(pro),
      FLAGS_max_retry_times_admin_op);
  return f;
}

folly::Future<Status> AdminClient::updateMeta(GraphSpaceID spaceId,
                                              PartitionID partId,
                                              const HostAddr& src,
                                              const HostAddr& dst) {
  CHECK_NOTNULL(kv_);
  auto ret = getPeers(spaceId, partId);
  auto partHosts = getPeers(spaceId, partId);
  if (!nebula::ok(partHosts)) {
    LOG(INFO) << "Get peers failed: "
              << apache::thrift::util::enumNameSafe(nebula::error(partHosts));
    return Status::Error("Get peers failed");
  }

  auto peers = std::move(nebula::value(partHosts));
  auto strHosts = [](const std::vector<HostAddr>& hosts) -> std::string {
    std::stringstream peersStr;
    for (auto& h : hosts) {
      peersStr << h << ",";
    }
    return peersStr.str();
  };
  LOG(INFO) << "[space:" << spaceId << ", part:" << partId << "] Update original peers "
            << strHosts(peers) << " remove " << src << ", add " << dst;
  auto it = std::find(peers.begin(), peers.end(), src);
  if (it == peers.end()) {
    LOG(INFO) << "src " << src << " has been removed in [" << spaceId << ", " << partId << "]";
  } else {
    LOG(INFO) << "remove [" << spaceId << ", " << partId << "] from " << src;
    peers.erase(it);
  }

  if (std::find(peers.begin(), peers.end(), dst) != peers.end()) {
    LOG(INFO) << "dst " << dst << " has been added to [" << spaceId << ", " << partId << "]";
  } else {
    LOG(INFO) << "add [" << spaceId << ", " << partId << "] to " << dst;
    peers.emplace_back(dst);
  }

  folly::Promise<Status> pro;
  auto f = pro.getFuture();
  std::vector<kvstore::KV> data;
  data.emplace_back(MetaKeyUtils::partKey(spaceId, partId), MetaKeyUtils::partVal(peers));
  kv_->asyncMultiPut(
      kDefaultSpaceId,
      kDefaultPartId,
      std::move(data),
      [this, p = std::move(pro)](nebula::cpp2::ErrorCode code) mutable {
        folly::via(ioThreadPool_.get(), [code, p = std::move(p)]() mutable {
          if (code == nebula::cpp2::ErrorCode::SUCCEEDED) {
            p.setValue(Status::OK());
          } else {
            p.setValue(Status::Error("Access kv failed, code: %s",
                                     apache::thrift::util::enumNameSafe(code).c_str()));
          }
        });
      });
  return f;
}

folly::Future<Status> AdminClient::removePart(GraphSpaceID spaceId,
                                              PartitionID partId,
                                              const HostAddr& host) {
  storage::cpp2::RemovePartReq req;
  req.space_id_ref() = spaceId;
  req.part_id_ref() = partId;
  return getResponseFromPart(
      Utils::getAdminAddrFromStoreAddr(host),
      std::move(req),
      [](auto client, auto request) { return client->future_removePart(request); },
      [](auto&& resp) -> Status {
        if (resp.get_code() == nebula::cpp2::ErrorCode::SUCCEEDED) {
          return Status::OK();
        } else {
          return Status::Error("Remove part failed, code: %s",
                               apache::thrift::util::enumNameSafe(resp.get_code()).c_str());
        }
      });
}

folly::Future<Status> AdminClient::checkPeers(GraphSpaceID spaceId, PartitionID partId) {
  storage::cpp2::CheckPeersReq req;
  req.space_id_ref() = spaceId;
  req.part_id_ref() = partId;
  auto partHosts = getPeers(spaceId, partId);
  if (!nebula::ok(partHosts)) {
    LOG(INFO) << "Get peers failed: "
              << apache::thrift::util::enumNameSafe(nebula::error(partHosts));
    return Status::Error("Get peers failed");
  }

  auto peers = std::move(nebula::value(partHosts));
  req.peers_ref() = peers;
  folly::Promise<Status> pro;
  auto fut = pro.getFuture();
  std::vector<folly::Future<Status>> futures;
  for (auto& p : peers) {
    auto ret = ActiveHostsMan::isLived(kv_, p);
    if (!nebula::ok(ret)) {
      auto retCode = nebula::error(ret);
      LOG(INFO) << "Get active host failed, error: " << apache::thrift::util::enumNameSafe(retCode);
      return Status::Error("Get active host failed");
    } else {
      auto isLive = nebula::value(ret);
      if (!isLive) {
        LOG(INFO) << "[" << spaceId << ":" << partId << "], Skip the dead host " << p;
        continue;
      }
    }
    auto f = getResponseFromPart(
        Utils::getAdminAddrFromStoreAddr(p),
        req,
        [](auto client, auto request) { return client->future_checkPeers(request); },
        [](auto&& resp) -> Status {
          if (resp.get_code() == nebula::cpp2::ErrorCode::SUCCEEDED) {
            return Status::OK();
          } else {
            return Status::Error("Check peers failed, code: %s",
                                 apache::thrift::util::enumNameSafe(resp.get_code()).c_str());
          }
        });
    futures.emplace_back(std::move(f));
  }

  folly::collectAll(std::move(futures))
      .via(ioThreadPool_.get())
      .thenTry([p = std::move(pro)](auto&& t) mutable {
        if (t.hasException()) {
          p.setValue(Status::Error("Check failed!"));
        } else {
          auto v = std::move(t).value();
          for (auto& resp : v) {
            // The exception has been catched inside getResponseFromPart.
            CHECK(!resp.hasException());
            auto st = std::move(resp).value();
            if (!st.ok()) {
              p.setValue(st);
              return;
            }
          }
          p.setValue(Status::OK());
        }
      });
  return fut;
}

folly::Future<nebula::cpp2::ErrorCode> AdminClient::clearSpace(GraphSpaceID spaceId,
                                                               const std::vector<HostAddr>& hosts) {
  folly::Promise<nebula::cpp2::ErrorCode> promise;
  auto f = promise.getFuture();

  std::vector<folly::Future<StatusOr<nebula::cpp2::ErrorCode>>> futures;
  for (auto& host : hosts) {
    folly::Promise<StatusOr<nebula::cpp2::ErrorCode>> pro;
    futures.emplace_back(pro.getFuture());

    storage::cpp2::ClearSpaceReq req;
    req.space_id_ref() = spaceId;
    getResponseFromHost(
        Utils::getAdminAddrFromStoreAddr(host),
        std::move(req),
        [](auto client, auto request) { return client->future_clearSpace(request); },
        [](auto&& resp) -> nebula::cpp2::ErrorCode { return resp.get_code(); },
        std::move(pro));
  }

  folly::collectAll(std::move(futures))
      .via(ioThreadPool_.get())
      .thenTry([pro = std::move(promise)](auto&& futureRet) mutable {
        if (futureRet.hasException()) {
          pro.setValue(nebula::cpp2::ErrorCode::E_RPC_FAILURE);
        } else {
          auto vec = std::move(futureRet).value();
          bool isAllOk = true;
          for (auto& v : vec) {
            auto resp = std::move(v).value();
            if (!resp.ok()) {
              pro.setValue(nebula::cpp2::ErrorCode::E_RPC_FAILURE);
              isAllOk = false;
              break;
            }
          }
          if (isAllOk) {
            pro.setValue(nebula::cpp2::ErrorCode::SUCCEEDED);
          }
        }
      });
  return f;
}

template <typename Request, typename RemoteFunc, typename RespGenerator>
folly::Future<Status> AdminClient::getResponseFromPart(const HostAddr& host,
                                                       Request req,
                                                       RemoteFunc remoteFunc,
                                                       RespGenerator respGen) {
  folly::Promise<Status> pro;
  auto f = pro.getFuture();
  auto* evb = ioThreadPool_->getEventBase();
  auto partId = req.get_part_id();
  folly::via(
      evb,
      [evb,
       pro = std::move(pro),
       host,
       req = std::move(req),
       partId,
       remoteFunc = std::move(remoteFunc),
       respGen = std::move(respGen),
       this]() mutable {
        auto client = clientsMan_->client(host, evb);
        remoteFunc(client, std::move(req))
            .via(evb)
            .then([p = std::move(pro), partId, respGen = std::move(respGen), host](
                      folly::Try<storage::cpp2::AdminExecResp>&& t) mutable {
              // exception occurred during RPC
              if (t.hasException()) {
                p.setValue(Status::Error(folly::stringPrintf("[%s] RPC failure in AdminClient: %s",
                                                             host.toString().c_str(),
                                                             t.exception().what().c_str())));
                return;
              }
              auto&& result = std::move(t).value().get_result();
              if (result.get_failed_parts().empty()) {
                storage::cpp2::PartitionResult resultCode;
                resultCode.code_ref() = nebula::cpp2::ErrorCode::SUCCEEDED;
                resultCode.part_id_ref() = partId;
                p.setValue(respGen(resultCode));
              } else {
                auto resp = result.get_failed_parts().front();
                p.setValue(respGen(std::move(resp)));
              }
            });
      });
  return f;
}

template <typename Request,
          typename RemoteFunc,
          typename RespGenerator,
          typename RpcResponse,
          typename Response>
void AdminClient::getResponseFromHost(const HostAddr& host,
                                      Request req,
                                      RemoteFunc remoteFunc,
                                      RespGenerator respGen,
                                      folly::Promise<StatusOr<Response>> pro) {
  auto* evb = ioThreadPool_->getEventBase();
  folly::via(
      evb,
      [evb,
       pro = std::move(pro),
       host,
       req = std::move(req),
       remoteFunc = std::move(remoteFunc),
       respGen = std::move(respGen),
       this]() mutable {
        auto client = clientsMan_->client(host, evb);
        remoteFunc(client, std::move(req))
            .via(evb)
            .then([p = std::move(pro), respGen = std::move(respGen), host](
                      folly::Try<RpcResponse>&& t) mutable {
              // exception occurred during RPC
              if (t.hasException()) {
                p.setValue(Status::Error(folly::stringPrintf("[%s] RPC failure in AdminClient: %s",
                                                             host.toString().c_str(),
                                                             t.exception().what().c_str())));
                return;
              }
              auto&& result = std::move(t).value();
              if (result.get_code() != nebula::cpp2::ErrorCode::SUCCEEDED) {
                p.setValue(
                    Status::Error("Operattion failed in AdminClient: %s",
                                  apache::thrift::util::enumNameSafe(result.get_code()).c_str()));
              } else {
                p.setValue(respGen(std::move(result)));
              }
            });
      });
}

template <typename Request, typename RemoteFunc>
void AdminClient::getResponseFromLeader(std::vector<HostAddr> hosts,
                                        int32_t index,
                                        Request req,
                                        RemoteFunc remoteFunc,
                                        int32_t retry,
                                        folly::Promise<Status> pro,
                                        int32_t retryLimit) {
  auto* evb = ioThreadPool_->getEventBase();
  CHECK_GE(index, 0);
  CHECK_LT(index, hosts.size());
  folly::via(evb,
             [evb,
              hosts = std::move(hosts),
              index,
              req = std::move(req),
              remoteFunc = std::move(remoteFunc),
              retry,
              pro = std::move(pro),
              retryLimit,
              this]() mutable {
               auto client = clientsMan_->client(hosts[index], evb);
               remoteFunc(client, req)
                   .via(evb)
                   .then([p = std::move(pro),
                          hosts = std::move(hosts),
                          index,
                          req = std::move(req),
                          remoteFunc = std::move(remoteFunc),
                          retry,
                          retryLimit,
                          this](folly::Try<storage::cpp2::AdminExecResp>&& t) mutable {
                     // exception occurred during RPC
                     if (t.hasException()) {
                       if (retry < retryLimit) {
                         LOG(INFO) << "Rpc failure to " << hosts[index] << ", retry " << retry
                                   << ", limit " << retryLimit << ", error: " << t.exception();
                         index = (index + 1) % hosts.size();
                         getResponseFromLeader(std::move(hosts),
                                               index,
                                               std::move(req),
                                               std::move(remoteFunc),
                                               retry + 1,
                                               std::move(p),
                                               retryLimit);
                         return;
                       }
                       p.setValue(Status::Error(folly::stringPrintf(
                           "RPC failure in AdminClient: %s", t.exception().what().c_str())));
                       return;
                     }
                     auto&& adminResp = std::move(t.value());
                     if (adminResp.result.get_failed_parts().empty()) {
                       // succeeded
<<<<<<< HEAD
                       if (respGen != std::nullopt) {
                         auto val = respGen.value();
                         val(std::move(adminResp));
                       }
=======
>>>>>>> 36c15b25
                       p.setValue(Status::OK());
                       return;
                     }
                     auto resp = adminResp.result.get_failed_parts().front();
                     switch (resp.get_code()) {
                       case nebula::cpp2::ErrorCode::E_LEADER_CHANGED: {
                         // storage will return the address of data service ip:port
                         if (retry < retryLimit) {
                           HostAddr leader("", 0);
                           if (resp.get_leader() != nullptr) {
                             leader = *resp.get_leader();
                           }
                           if (leader == HostAddr("", 0)) {
                             usleep(1000 * 50);
                             LOG(INFO) << "The leader is in election"
                                       << ", retry " << retry << ", limit " << retryLimit;
                             index = (index + 1) % hosts.size();
                             getResponseFromLeader(std::move(hosts),
                                                   index,
                                                   std::move(req),
                                                   std::move(remoteFunc),
                                                   retry + 1,
                                                   std::move(p),
                                                   retryLimit);
                             return;
                           }
                           // convert to admin addr
                           leader = Utils::getAdminAddrFromStoreAddr(leader);
                           int32_t leaderIndex = 0;
                           for (auto& h : hosts) {
                             if (h == leader) {
                               break;
                             }
                             leaderIndex++;
                           }
                           if (leaderIndex == (int32_t)hosts.size()) {
                             // In some cases (e.g. balance task is failed in member
                             // change remove phase, and the new host is elected as
                             // leader somehow), the peers of this partition in meta
                             // doesn't include new host, which will make this task
                             // failed forever.
                             index = leaderIndex;
                             hosts.emplace_back(leader);
                           }
                           LOG(INFO)
                               << "Return leader change from " << hosts[index] << ", new leader is "
                               << leader << ", retry " << retry << ", limit " << retryLimit;
                           CHECK_LT(leaderIndex, hosts.size());
                           getResponseFromLeader(std::move(hosts),
                                                 leaderIndex,
                                                 std::move(req),
                                                 std::move(remoteFunc),
                                                 retry + 1,
                                                 std::move(p),
                                                 retryLimit);
                           return;
                         }
                         p.setValue(Status::Error("Leader changed!"));
                         return;
                       }
                       default: {
                         if (retry < retryLimit) {
                           LOG(INFO) << "Unknown code " << static_cast<int32_t>(resp.get_code())
                                     << " from " << hosts[index] << ", retry " << retry
                                     << ", limit " << retryLimit;
                           index = (index + 1) % hosts.size();
                           getResponseFromLeader(std::move(hosts),
                                                 index,
                                                 std::move(req),
                                                 std::move(remoteFunc),
                                                 retry + 1,
                                                 std::move(p),
                                                 retryLimit);
                           return;
                         }
                         p.setValue(Status::Error("Unknown code %d",
                                                  static_cast<int32_t>(resp.get_code())));
                         return;
                       }
                     }
                   });  // then
             });        // via
}

// todo(doodle): add related locks
ErrorOr<nebula::cpp2::ErrorCode, std::vector<HostAddr>> AdminClient::getPeers(GraphSpaceID spaceId,
                                                                              PartitionID partId) {
  CHECK_NOTNULL(kv_);
  auto partKey = MetaKeyUtils::partKey(spaceId, partId);
  std::string value;
  auto code = kv_->get(kDefaultSpaceId, kDefaultPartId, partKey, &value);
  if (code == nebula::cpp2::ErrorCode::SUCCEEDED) {
    return MetaKeyUtils::parsePartVal(value);
  }
  return code;
}

std::vector<HostAddr> AdminClient::getAdminAddrFromPeers(const std::vector<HostAddr>& peers) {
  std::vector<HostAddr> adminHosts;
  adminHosts.resize(peers.size());
  std::transform(peers.begin(), peers.end(), adminHosts.begin(), [](const auto& h) {
    return Utils::getAdminAddrFromStoreAddr(h);
  });
  return adminHosts;
}

folly::Future<StatusOr<std::unordered_map<GraphSpaceID, std::vector<PartitionID>>>>
AdminClient::getLeaderDist(const HostAddr& host) {
  folly::Promise<StatusOr<std::unordered_map<GraphSpaceID, std::vector<PartitionID>>>> pro;
  auto f = pro.getFuture();

  auto adminAddr = Utils::getAdminAddrFromStoreAddr(host);
  storage::cpp2::GetLeaderReq req;
  getResponseFromHost(
      adminAddr,
      std::move(req),
      [](auto client, auto request) { return client->future_getLeaderParts(request); },
      [](storage::cpp2::GetLeaderPartsResp&& resp) -> decltype(auto) {
        return resp.get_leader_parts();
      },
      std::move(pro));
  return f;
}

folly::Future<Status> AdminClient::getLeaderDist(HostLeaderMap* result) {
  folly::Promise<Status> promise;
  auto future = promise.getFuture();
  auto allHostsRet = ActiveHostsMan::getActiveHosts(kv_);
  if (!nebula::ok(allHostsRet)) {
    promise.setValue(Status::Error("Get leader failed"));
    return future;
  }

  auto allHosts = nebula::value(allHostsRet);
  std::vector<folly::Future<StatusOr<std::unordered_map<GraphSpaceID, std::vector<PartitionID>>>>>
      hostFutures;
  for (const auto& h : allHosts) {
    hostFutures.emplace_back(getLeaderDist(h));
  }

  folly::collectAll(std::move(hostFutures))
      .via(ioThreadPool_.get())
      .thenValue([p = std::move(promise), result, allHosts](auto&& tries) mutable {
        for (size_t i = 0; i < allHosts.size(); i++) {
          CHECK(!tries[i].hasException());
          auto hostLeader = std::move(tries[i].value());
          if (!hostLeader.ok()) {
            continue;
          }
          result->emplace(allHosts[i], hostLeader.value());
        }
        p.setValue(Status::OK());
      })
      .thenError([p = std::move(promise)](auto&& e) mutable {
        p.setValue(Status::Error("Get leader failed, %s", e.what().c_str()));
      });

  return future;
}

folly::Future<StatusOr<cpp2::HostBackupInfo>> AdminClient::createSnapshot(
    const std::set<GraphSpaceID>& spaceIds, const std::string& name, const HostAddr& host) {
  folly::Promise<StatusOr<cpp2::HostBackupInfo>> pro;
  auto f = pro.getFuture();

  auto adminAddr = Utils::getAdminAddrFromStoreAddr(host);
  storage::cpp2::CreateCPRequest req;
  std::vector<GraphSpaceID> idList(spaceIds.begin(), spaceIds.end());
  req.space_ids_ref() = idList;
  req.name_ref() = name;
  getResponseFromHost(
      adminAddr,
      std::move(req),
      [](auto client, auto request) { return client->future_createCheckpoint(request); },
      [host](storage::cpp2::CreateCPResp&& resp) -> StatusOr<cpp2::HostBackupInfo> {
        if (resp.get_code() == nebula::cpp2::ErrorCode::SUCCEEDED) {
          cpp2::HostBackupInfo hostBackupInfo;
          hostBackupInfo.host_ref() = host;
          hostBackupInfo.checkpoints_ref() = std::move(resp.get_info());
          return hostBackupInfo;
        } else {
          return Status::Error("Create snapshot failed: %s",
                               apache::thrift::util::enumNameSafe(resp.get_code()).c_str());
        }
      },
      std::move(pro));
  return f;
}

folly::Future<StatusOr<bool>> AdminClient::dropSnapshot(const std::set<GraphSpaceID>& spaceIds,
                                                        const std::string& name,
                                                        const HostAddr& host) {
  folly::Promise<StatusOr<bool>> pro;
  auto f = pro.getFuture();
  auto adminAddr = Utils::getAdminAddrFromStoreAddr(host);
  std::vector<GraphSpaceID> idList(spaceIds.begin(), spaceIds.end());
  storage::cpp2::DropCPRequest req;
  req.space_ids_ref() = idList;
  req.name_ref() = name;
  getResponseFromHost(
      adminAddr,
      std::move(req),
      [](auto client, auto request) { return client->future_dropCheckpoint(request); },
      [](storage::cpp2::DropCPResp&& resp) -> bool {
        return resp.get_code() == nebula::cpp2::ErrorCode::SUCCEEDED;
      },
      std::move(pro));
  return f;
}

folly::Future<StatusOr<bool>> AdminClient::blockingWrites(const std::set<GraphSpaceID>& spaceIds,
                                                          storage::cpp2::EngineSignType sign,
                                                          const HostAddr& host) {
  folly::Promise<StatusOr<bool>> pro;
  auto f = pro.getFuture();
  auto adminAddr = Utils::getAdminAddrFromStoreAddr(host);
  storage::cpp2::BlockingSignRequest req;
  std::vector<GraphSpaceID> idList(spaceIds.begin(), spaceIds.end());
  req.space_ids_ref() = idList;
  req.sign_ref() = sign;
  getResponseFromHost(
      adminAddr,
      std::move(req),
      [](auto client, auto request) { return client->future_blockingWrites(request); },
      [](storage::cpp2::BlockingSignResp&& resp) -> bool {
        return resp.get_code() == nebula::cpp2::ErrorCode::SUCCEEDED;
      },
      std::move(pro));
  return f;
}

folly::Future<StatusOr<bool>> AdminClient::addTask(
    cpp2::AdminCmd cmd,
    int32_t jobId,
    int32_t taskId,
    GraphSpaceID spaceId,
    const HostAddr& host,
    const std::vector<std::string>& taskSpecificParas,
    std::vector<PartitionID> parts) {
  folly::Promise<StatusOr<bool>> pro;
  auto f = pro.getFuture();
  auto adminAddr = Utils::getAdminAddrFromStoreAddr(host);

  storage::cpp2::AddTaskRequest req;
  req.cmd_ref() = cmd;
  req.job_id_ref() = jobId;
  req.task_id_ref() = taskId;

  storage::cpp2::TaskPara para;
  para.space_id_ref() = spaceId;
  para.parts_ref() = std::move(parts);
  para.task_specific_paras_ref() = taskSpecificParas;
  req.para_ref() = std::move(para);

  getResponseFromHost(
      adminAddr,
      std::move(req),
      [](auto client, auto request) { return client->future_addAdminTask(request); },
      [](storage::cpp2::AddTaskResp&& resp) -> bool {
        return resp.get_code() == nebula::cpp2::ErrorCode::SUCCEEDED;
      },
      std::move(pro));
  return f;
}

folly::Future<StatusOr<bool>> AdminClient::stopTask(const HostAddr& host,
                                                    int32_t jobId,
                                                    int32_t taskId) {
  folly::Promise<StatusOr<bool>> pro;
  auto f = pro.getFuture();

  auto adminAddr = Utils::getAdminAddrFromStoreAddr(host);
  storage::cpp2::StopTaskRequest req;
  req.job_id_ref() = jobId;
  req.task_id_ref() = taskId;
  getResponseFromHost(
      adminAddr,
      std::move(req),
      [](auto client, auto request) { return client->future_stopAdminTask(request); },
      [](storage::cpp2::StopTaskResp&& resp) -> bool {
        return resp.get_code() == nebula::cpp2::ErrorCode::SUCCEEDED;
      },
      std::move(pro));
  return f;
}

}  // namespace meta
}  // namespace nebula<|MERGE_RESOLUTION|>--- conflicted
+++ resolved
@@ -523,13 +523,6 @@
                      auto&& adminResp = std::move(t.value());
                      if (adminResp.result.get_failed_parts().empty()) {
                        // succeeded
-<<<<<<< HEAD
-                       if (respGen != std::nullopt) {
-                         auto val = respGen.value();
-                         val(std::move(adminResp));
-                       }
-=======
->>>>>>> 36c15b25
                        p.setValue(Status::OK());
                        return;
                      }
