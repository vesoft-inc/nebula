/* Copyright (c) 2019 vesoft inc. All rights reserved.
 *
 * This source code is licensed under Apache 2.0 License,
 * attached with Common Clause Condition 1.0, found in the LICENSES directory.
 */

#ifndef META_ADMIN_BALANCETASK_H_
#define META_ADMIN_BALANCETASK_H_

#include <gtest/gtest_prod.h>
#include "meta/ActiveHostsMan.h"
#include "time/WallClock.h"
#include "kvstore/KVStore.h"
#include "network/NetworkUtils.h"
#include "meta/processors/admin/AdminClient.h"
#include "meta/processors/Common.h"

namespace nebula {
namespace meta {

class BalanceTask {
    friend class BalancePlan;
    FRIEND_TEST(BalanceTaskTest, SimpleTest);
    FRIEND_TEST(BalanceTest, BalancePlanTest);
    FRIEND_TEST(BalanceTest, SpecifyHostTest);
    FRIEND_TEST(BalanceTest, SpecifyMultiHostTest);
    FRIEND_TEST(BalanceTest, MockReplaceMachineTest);
    FRIEND_TEST(BalanceTest, SingleReplicaTest);
    FRIEND_TEST(BalanceTest, NormalTest);
    FRIEND_TEST(BalanceTest, RecoveryTest);
    FRIEND_TEST(BalanceTest, StopBalanceDataTest);

public:
    enum class Status : uint8_t {
        START                   = 0x01,
        CHANGE_LEADER           = 0x02,
        ADD_PART_ON_DST         = 0x03,
        ADD_LEARNER             = 0x04,
        CATCH_UP_DATA           = 0x05,
        MEMBER_CHANGE_ADD       = 0x06,
        MEMBER_CHANGE_REMOVE    = 0x07,
        UPDATE_PART_META        = 0x08,  // After this state, we can't rollback anymore.
        REMOVE_PART_ON_SRC      = 0x09,
        CHECK                   = 0x0A,
        END                     = 0xFF,
    };

    enum class Result : uint8_t {
        SUCCEEDED           = 0x01,
        FAILED              = 0x02,
        IN_PROGRESS         = 0x03,
        INVALID             = 0x04,
    };

    BalanceTask() = default;
    BalanceTask(BalanceID balanceId,
                GraphSpaceID spaceId,
                PartitionID partId,
<<<<<<< HEAD
                const network::InetAddress& src,
                const network::InetAddress& dst,
                bool srcLived,
=======
                const HostAddr& src,
                const HostAddr& dst,
>>>>>>> bc1568cf
                kvstore::KVStore* kv,
                AdminClient* client)
        : balanceId_(balanceId)
        , spaceId_(spaceId)
        , partId_(partId)
        , src_(src)
        , dst_(dst)
        , taskIdStr_(buildTaskId())
        , kv_(kv)
        , client_(client) {}

    const std::string& taskIdStr() const {
        return taskIdStr_;
    }

    void invoke();

    void rollback();

    Result result() const {
        return ret_;
    }

private:
    std::string buildTaskId() {
        return folly::stringPrintf("[%ld, %d:%d, %s->%s] ",
                                   balanceId_,
                                   spaceId_,
                                   partId_,
                                   src_.toString().c_str(),
                                   dst_.toString().c_str());
    }

    bool saveInStore();

    std::string taskKey();

    std::string taskVal();

    static std::string prefix(BalanceID balanceId);

    static std::
        tuple<BalanceID, GraphSpaceID, PartitionID, network::InetAddress, network::InetAddress>
        parseKey(const folly::StringPiece& rawKey);

    static std::tuple<BalanceTask::Status, BalanceTask::Result, int64_t, int64_t>
    parseVal(const folly::StringPiece& rawVal);

private:
    BalanceID    balanceId_;
    GraphSpaceID spaceId_;
    PartitionID  partId_;
<<<<<<< HEAD
    network::InetAddress     src_;
    network::InetAddress     dst_;
    bool         srcLived_ = true;  // false means the src host have been lost.
=======
    HostAddr     src_;
    HostAddr     dst_;
>>>>>>> bc1568cf
    std::string  taskIdStr_;
    kvstore::KVStore* kv_ = nullptr;
    AdminClient* client_ = nullptr;
    Status       status_ = Status::START;
    Result       ret_ = Result::IN_PROGRESS;
    int64_t      startTimeMs_ = 0;
    int64_t      endTimeMs_ = 0;
    std::function<void()> onFinished_;
    std::function<void()> onError_;
};

}  // namespace meta
}  // namespace nebula

#endif  // META_ADMIN_BALANCETASK_H_<|MERGE_RESOLUTION|>--- conflicted
+++ resolved
@@ -56,14 +56,8 @@
     BalanceTask(BalanceID balanceId,
                 GraphSpaceID spaceId,
                 PartitionID partId,
-<<<<<<< HEAD
                 const network::InetAddress& src,
                 const network::InetAddress& dst,
-                bool srcLived,
-=======
-                const HostAddr& src,
-                const HostAddr& dst,
->>>>>>> bc1568cf
                 kvstore::KVStore* kv,
                 AdminClient* client)
         : balanceId_(balanceId)
@@ -116,14 +110,8 @@
     BalanceID    balanceId_;
     GraphSpaceID spaceId_;
     PartitionID  partId_;
-<<<<<<< HEAD
     network::InetAddress     src_;
     network::InetAddress     dst_;
-    bool         srcLived_ = true;  // false means the src host have been lost.
-=======
-    HostAddr     src_;
-    HostAddr     dst_;
->>>>>>> bc1568cf
     std::string  taskIdStr_;
     kvstore::KVStore* kv_ = nullptr;
     AdminClient* client_ = nullptr;
