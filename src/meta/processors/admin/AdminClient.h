--- conflicted
+++ resolved
@@ -7,19 +7,19 @@
 #ifndef META_PROCESSORS_ADMIN_STORAGEADMINCLIENT_H_
 #define META_PROCESSORS_ADMIN_STORAGEADMINCLIENT_H_
 
+#include <folly/executors/IOThreadPoolExecutor.h>
 #include "base/Base.h"
-#include <folly/executors/IOThreadPoolExecutor.h>
 #include "base/Status.h"
-#include "thrift/ThriftClientManager.h"
 #include "gen-cpp2/StorageServiceAsyncClient.h"
 #include "kvstore/KVStore.h"
+#include "thrift/ThriftClientManager.h"
 
 namespace nebula {
 namespace meta {
 
-using HostLeaderMap = std::unordered_map<network::InetAddress,
-                                         std::unordered_map<GraphSpaceID,
-                                                            std::vector<PartitionID>>>;
+using HostLeaderMap =
+    std::unordered_map<network::InetAddress,
+                       std::unordered_map<GraphSpaceID, std::vector<PartitionID>>>;
 
 class FaultInjector {
 public:
@@ -48,8 +48,7 @@
 public:
     AdminClient() = default;
 
-    explicit AdminClient(kvstore::KVStore* kv)
-        : kv_(kv) {
+    explicit AdminClient(kvstore::KVStore* kv) : kv_(kv) {
         ioThreadPool_ = std::make_unique<folly::IOThreadPoolExecutor>(10);
         clientsMan_ = std::make_unique<
             thrift::ThriftClientManager<storage::cpp2::StorageServiceAsyncClient>>();
@@ -96,26 +95,21 @@
                                      PartitionID partId,
                                      const network::InetAddress& host);
 
-    folly::Future<Status> checkPeers(GraphSpaceID spaceId,
-                                     PartitionID partId);
+    folly::Future<Status> checkPeers(GraphSpaceID spaceId, PartitionID partId);
 
     folly::Future<Status> getLeaderDist(HostLeaderMap* result);
 
     folly::Future<Status> createSnapshot(GraphSpaceID spaceId,
                                          const std::string& name,
-                                         const HostAddr& host);
+                                         const network::InetAddress& host);
 
     folly::Future<Status> dropSnapshot(GraphSpaceID spaceId,
                                        const std::string& name,
-<<<<<<< HEAD
-                                       const std::vector<network::InetAddress>& hosts);
-=======
-                                       const HostAddr& host);
->>>>>>> 9154dde7
+                                       const network::InetAddress& host);
 
     folly::Future<Status> blockingWrites(GraphSpaceID spaceId,
                                          storage::cpp2::EngineSignType sign,
-                                         const HostAddr& host);
+                                         const network::InetAddress& host);
 
     folly::Future<Status> rebuildTagIndex(const network::InetAddress& address,
                                           GraphSpaceID spaceId,
@@ -134,15 +128,13 @@
     }
 
 private:
-    template<class Request,
-             class RemoteFunc,
-             class RespGenerator>
+    template <class Request, class RemoteFunc, class RespGenerator>
     folly::Future<Status> getResponse(const network::InetAddress& host,
                                       Request req,
                                       RemoteFunc remoteFunc,
                                       RespGenerator respGen);
 
-    template<typename Request, typename RemoteFunc>
+    template <typename Request, typename RemoteFunc>
     void getResponse(std::vector<network::InetAddress> hosts,
                      int32_t index,
                      Request req,
@@ -167,9 +159,9 @@
     kvstore::KVStore* kv_ = nullptr;
     std::unique_ptr<folly::IOThreadPoolExecutor> ioThreadPool_{nullptr};
     std::unique_ptr<thrift::ThriftClientManager<storage::cpp2::StorageServiceAsyncClient>>
-    clientsMan_;
+        clientsMan_;
 };
-}  // namespace meta
-}  // namespace nebula
+}   // namespace meta
+}   // namespace nebula
 
-#endif  // META_PROCESSORS_ADMIN_STORAGEADMINCLIENT_H_+#endif   // META_PROCESSORS_ADMIN_STORAGEADMINCLIENT_H_