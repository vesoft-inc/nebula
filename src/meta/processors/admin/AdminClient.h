/* Copyright (c) 2019 vesoft inc. All rights reserved.
 *
 * This source code is licensed under Apache 2.0 License.
 */

#ifndef META_PROCESSORS_ADMIN_STORAGEADMINCLIENT_H_
#define META_PROCESSORS_ADMIN_STORAGEADMINCLIENT_H_

#include <folly/executors/IOThreadPoolExecutor.h>

#include "common/base/Base.h"
#include "common/base/Status.h"
#include "common/ssl/SSLConfig.h"
#include "common/thrift/ThriftClientManager.h"
#include "interface/gen-cpp2/StorageAdminServiceAsyncClient.h"
#include "kvstore/KVStore.h"

namespace nebula {
namespace meta {

using HostLeaderMap =
    std::unordered_map<HostAddr, std::unordered_map<GraphSpaceID, std::vector<PartitionID>>>;
<<<<<<< HEAD
using HandleResultOpt = std::optional<std::function<void(storage::cpp2::AdminExecResp&&)>>;
=======
>>>>>>> 36c15b25

static const HostAddr kRandomPeer("", 0);

class AdminClient {
  FRIEND_TEST(AdminClientTest, RetryTest);

 public:
  AdminClient() = default;

  explicit AdminClient(kvstore::KVStore* kv) : kv_(kv) {
    ioThreadPool_ = std::make_unique<folly::IOThreadPoolExecutor>(10);
    clientsMan_ = std::make_unique<
        thrift::ThriftClientManager<storage::cpp2::StorageAdminServiceAsyncClient>>(
        FLAGS_enable_ssl);
  }

  virtual ~AdminClient() = default;

  folly::Executor* executor() const {
    return ioThreadPool_.get();
  }

  /**
   * @brief If it is a partition with only one replica, return succeed if src is the only host.
   *        If it is a partition with multiple replicas:
   *            1. If src is not the leader, return succeed
   *            2. If src is the leader, try to transfer to another peer specified by dst
   *
   * @param spaceId
   * @param partId
   * @param leader
   * @param dst
   * @return folly::Future<Status>
   */
  virtual folly::Future<Status> transLeader(GraphSpaceID spaceId,
                                            PartitionID partId,
                                            const HostAddr& src,
                                            const HostAddr& dst = kRandomPeer);

  /**
   * @brief Open a new partition on specified host. The rpc will be sent to the new partition peer,
   *        letting it know the other peers.
   *
   * @param spaceId
   * @param partId
   * @param host
   * @param asLearner Whether the partition start only as raft learner
   * @return folly::Future<Status>
   */
  virtual folly::Future<Status> addPart(GraphSpaceID spaceId,
                                        PartitionID partId,
                                        const HostAddr& host,
                                        bool asLearner);

  /**
   * @brief Add a learner for given partition. The rpc will be sent to
   *        the partition leader, writting the add event as a log.
   *
   * @param spaceId
   * @param partId
   * @param learner
   * @return folly::Future<Status>
   */
  virtual folly::Future<Status> addLearner(GraphSpaceID spaceId,
                                           PartitionID partId,
                                           const HostAddr& learner);

  /**
   * @brief Waiting for give partition peer catching data
   *
   * @param spaceId
   * @param partId
   * @param target partition peer address
   * @return folly::Future<Status>
   */
  virtual folly::Future<Status> waitingForCatchUpData(GraphSpaceID spaceId,
                                                      PartitionID partId,
                                                      const HostAddr& target);

  /**
   * @brief Add/Remove one peer for partition (spaceId, partId). The rpc will be sent to the
   *        partition leader. "added" should be true if we want to add one peer, otherwise it is
   *        false.
   *
   * @param spaceId
   * @param partId
   * @param peer
   * @param added
   * @return folly::Future<Status>
   */
  virtual folly::Future<Status> memberChange(GraphSpaceID spaceId,
                                             PartitionID partId,
                                             const HostAddr& peer,
                                             bool added);

  /**
   * @brief Update partition peers info in meta kvstore, remove peer 'src', add peer 'dst'
   *
   * @param spaceId
   * @param partId
   * @param src
   * @param dst
   * @return folly::Future<Status>
   */
  virtual folly::Future<Status> updateMeta(GraphSpaceID spaceId,
                                           PartitionID partId,
                                           const HostAddr& src,
                                           const HostAddr& dst);

  /**
   * @brief Remove partition peer in given storage host
   *
   * @param spaceId
   * @param partId
   * @param host storage admin service address
   * @return folly::Future<Status>
   */
  virtual folly::Future<Status> removePart(GraphSpaceID spaceId,
                                           PartitionID partId,
                                           const HostAddr& host);

  /**
   * @brief Check and adjust(add/remove) each peer's peers info according to meta kv store
   *
   * @param spaceId
   * @param partId
   * @return folly::Future<Status>
   */
  virtual folly::Future<Status> checkPeers(GraphSpaceID spaceId, PartitionID partId);

  /**
   * @brief Clear space data in all corresponding storage hosts.
   *
   * @param spaceId space which will be cleared
   * @param hosts storage admin service addresses
   * @return folly::Future<nebula::cpp2::ErrorCode>
   */
  virtual folly::Future<nebula::cpp2::ErrorCode> clearSpace(GraphSpaceID spaceId,
                                                            const std::vector<HostAddr>& hosts);

  /**
   * @brief Get the all partitions' leader distribution
   *
   * @param result
   * @return folly::Future<Status>
   */
  virtual folly::Future<Status> getLeaderDist(HostLeaderMap* result);

  // used for snapshot and backup
  /**
   * @brief Create snapshots for given spaces in given host with specified snapshot name
   *
   * @param spaceIds spaces to create snapshot
   * @param name snapshot name
   * @param host storage host
   * @return folly::Future<StatusOr<cpp2::HostBackupInfo>>
   */
  virtual folly::Future<StatusOr<cpp2::HostBackupInfo>> createSnapshot(
      const std::set<GraphSpaceID>& spaceIds, const std::string& name, const HostAddr& host);

  /**
   * @brief Drop snapshots of given spaces in given host with specified snapshot name
   *
   * @param spaceIds spaces to drop
   * @param name snapshot name
   * @param host storage host
   * @return folly::Future<StatusOr<bool>> Return true if succeed, else return an error status
   */
  virtual folly::Future<StatusOr<bool>> dropSnapshot(const std::set<GraphSpaceID>& spaceIds,
                                                     const std::string& name,
                                                     const HostAddr& host);

  /**
   * @brief Blocking/Allowing writings to given spaces in specified storage host
   *
   * @param spaceIds
   * @param sign BLOCK_ON: blocking, BLOCK_OFF: allowing
   * @param host
   * @return folly::Future<StatusOr<bool>> Return true if succeed, else return an error status
   */
  virtual folly::Future<StatusOr<bool>> blockingWrites(const std::set<GraphSpaceID>& spaceIds,
                                                       storage::cpp2::EngineSignType sign,
                                                       const HostAddr& host);

  /**
   * @brief Add storage admin task to given storage host
   *
   * @param cmd
   * @param jobId
   * @param taskId
   * @param spaceId
   * @param host Target host to add task
   * @param taskSpecficParas
   * @param parts
   * @return folly::Future<StatusOr<bool>> Return true if succeed, else return an error status
   */
  virtual folly::Future<StatusOr<bool>> addTask(cpp2::AdminCmd cmd,
                                                int32_t jobId,
                                                int32_t taskId,
                                                GraphSpaceID spaceId,
                                                const HostAddr& host,
                                                const std::vector<std::string>& taskSpecficParas,
                                                std::vector<PartitionID> parts);

  /**
   * @brief Stop stoarge admin task in given storage host
   *
   * @param host Target storage host to stop job
   * @param jobId
   * @param taskId
   * @return folly::Future<StatusOr<bool>> Return true if succeed, else return an error status
   */
  virtual folly::Future<StatusOr<bool>> stopTask(const HostAddr& host,
                                                 int32_t jobId,
                                                 int32_t taskId);

 private:
  /**
   * @brief Send the rpc request to a storage node, the operation is only related to one partition
   *
   * @tparam Request RPC request type
   * @tparam RemoteFunc Client's RPC function
   * @tparam RespGenerator The result generator based on RPC response
   * @param host Admin ip:port of storage node
   * @param req RPC request
   * @param remoteFunc Client's RPC function
   * @param respGen The result generator based on RPC response
   * @return folly::Future<Status>
   */
  template <class Request, class RemoteFunc, class RespGenerator>
<<<<<<< HEAD
  folly::Future<Status> getResponse(const HostAddr& host,
                                    Request req,
                                    RemoteFunc remoteFunc,
                                    RespGenerator respGen = std::nullopt);
=======
  folly::Future<Status> getResponseFromPart(const HostAddr& host,
                                            Request req,
                                            RemoteFunc remoteFunc,
                                            RespGenerator respGen);
>>>>>>> 36c15b25

  /**
   * @brief Send the rpc request to a storage node, the operation is only realted to the spaces,
   *        does not have affect on a partition. It may also return extra infomations, so return
   *        StatusOr<Response> is necessary
   *
   * @tparam Request RPC request type
   * @tparam RemoteFunc Client's RPC function
   * @tparam RespGenerator The result generator based on RPC response
   * @tparam RpcResponse RPC response
   * @tparam Response The result type
   * @param host Admin ip:port of storage node
   * @param req RPC request
   * @param remoteFunc Client's RPC function
   * @param respGen The result generator based on RPC response
   * @param pro The promise of result
   */
  template <class Request,
            class RemoteFunc,
            class RespGenerator,
            class RpcResponse = typename std::result_of<
                RemoteFunc(std::shared_ptr<storage::cpp2::StorageAdminServiceAsyncClient>,
                           Request)>::type::value_type,
            class Response = typename std::result_of<RespGenerator(RpcResponse)>::type>
  void getResponseFromHost(const HostAddr& host,
                           Request req,
                           RemoteFunc remoteFunc,
                           RespGenerator respGen,
                           folly::Promise<StatusOr<Response>> pro);

  /**
   * @brief Send the rpc request to a storage node, the operation is only related to one partition
   *        and **it need to be exuecuted on leader**
   *
   * @tparam Request RPC request type
   * @tparam RemoteFunc Client's RPC function
   * @param host Admin ip:port of storage nodes which has the partition
   * @param index The index of storage node in `hosts`, the rpc will be sent to the node
   * @param req RPC request
   * @param remoteFunc Client's RPC function
   * @param retry Current retry times
   * @param pro Promise of result
   * @param retryLimit Max retry times
   */
  template <typename Request, typename RemoteFunc>
<<<<<<< HEAD
  void getResponse(std::vector<HostAddr> hosts,
                   int32_t index,
                   Request req,
                   RemoteFunc remoteFunc,
                   int32_t retry,
                   folly::Promise<Status> pro,
                   int32_t retryLimit,
                   HandleResultOpt respGen = std::nullopt);

  void getLeaderDist(const HostAddr& host,
                     folly::Promise<StatusOr<storage::cpp2::GetLeaderPartsResp>>&& pro,
                     int32_t retry,
                     int32_t retryLimit);
=======
  void getResponseFromLeader(std::vector<HostAddr> hosts,
                             int32_t index,
                             Request req,
                             RemoteFunc remoteFunc,
                             int32_t retry,
                             folly::Promise<Status> pro,
                             int32_t retryLimit);

  folly::Future<StatusOr<std::unordered_map<GraphSpaceID, std::vector<PartitionID>>>> getLeaderDist(
      const HostAddr& host);
>>>>>>> 36c15b25

  Status handleResponse(const storage::cpp2::AdminExecResp& resp);

  ErrorOr<nebula::cpp2::ErrorCode, std::vector<HostAddr>> getPeers(GraphSpaceID spaceId,
                                                                   PartitionID partId);

  std::vector<HostAddr> getAdminAddrFromPeers(const std::vector<HostAddr>& peers);

 private:
  kvstore::KVStore* kv_{nullptr};
  std::unique_ptr<folly::IOThreadPoolExecutor> ioThreadPool_{nullptr};
  std::unique_ptr<thrift::ThriftClientManager<storage::cpp2::StorageAdminServiceAsyncClient>>
      clientsMan_;
};

}  // namespace meta
}  // namespace nebula

#endif  // META_PROCESSORS_ADMIN_STORAGEADMINCLIENT_H_<|MERGE_RESOLUTION|>--- conflicted
+++ resolved
@@ -20,10 +20,6 @@
 
 using HostLeaderMap =
     std::unordered_map<HostAddr, std::unordered_map<GraphSpaceID, std::vector<PartitionID>>>;
-<<<<<<< HEAD
-using HandleResultOpt = std::optional<std::function<void(storage::cpp2::AdminExecResp&&)>>;
-=======
->>>>>>> 36c15b25
 
 static const HostAddr kRandomPeer("", 0);
 
@@ -254,17 +250,10 @@
    * @return folly::Future<Status>
    */
   template <class Request, class RemoteFunc, class RespGenerator>
-<<<<<<< HEAD
-  folly::Future<Status> getResponse(const HostAddr& host,
-                                    Request req,
-                                    RemoteFunc remoteFunc,
-                                    RespGenerator respGen = std::nullopt);
-=======
   folly::Future<Status> getResponseFromPart(const HostAddr& host,
                                             Request req,
                                             RemoteFunc remoteFunc,
                                             RespGenerator respGen);
->>>>>>> 36c15b25
 
   /**
    * @brief Send the rpc request to a storage node, the operation is only realted to the spaces,
@@ -310,21 +299,6 @@
    * @param retryLimit Max retry times
    */
   template <typename Request, typename RemoteFunc>
-<<<<<<< HEAD
-  void getResponse(std::vector<HostAddr> hosts,
-                   int32_t index,
-                   Request req,
-                   RemoteFunc remoteFunc,
-                   int32_t retry,
-                   folly::Promise<Status> pro,
-                   int32_t retryLimit,
-                   HandleResultOpt respGen = std::nullopt);
-
-  void getLeaderDist(const HostAddr& host,
-                     folly::Promise<StatusOr<storage::cpp2::GetLeaderPartsResp>>&& pro,
-                     int32_t retry,
-                     int32_t retryLimit);
-=======
   void getResponseFromLeader(std::vector<HostAddr> hosts,
                              int32_t index,
                              Request req,
@@ -335,7 +309,6 @@
 
   folly::Future<StatusOr<std::unordered_map<GraphSpaceID, std::vector<PartitionID>>>> getLeaderDist(
       const HostAddr& host);
->>>>>>> 36c15b25
 
   Status handleResponse(const storage::cpp2::AdminExecResp& resp);
 
