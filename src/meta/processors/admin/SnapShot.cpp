/* Copyright (c) 2019 vesoft inc. All rights reserved.
 *
 * This source code is licensed under Apache 2.0 License,
 * attached with Common Clause Condition 1.0, found in the LICENSES directory.
 */

#include "meta/processors/admin/SnapShot.h"
#include <cstdlib>
#include "meta/processors/Common.h"
#include "meta/ActiveHostsMan.h"
#include "meta/MetaServiceUtils.h"
#include "network/NetworkUtils.h"

namespace nebula {
namespace meta {
cpp2::ErrorCode Snapshot::createSnapshot(const std::string& name) {
    auto retSpacesHosts = getSpacesHosts();
    if (!retSpacesHosts.ok()) {
        return cpp2::ErrorCode::E_STORE_FAILURE;
    }
    auto spacesHosts = retSpacesHosts.value();
    for (const auto& spaceHosts : spacesHosts) {
        for (const auto& host : spaceHosts.second) {
            auto status = client_->createSnapshot(spaceHosts.first, name, host).get();
            if (!status.ok()) {
                return cpp2::ErrorCode::E_RPC_FAILURE;
            }
        }
    }
    return cpp2::ErrorCode::SUCCEEDED;
}

cpp2::ErrorCode Snapshot::dropSnapshot(const std::string& name,
<<<<<<< HEAD
                                       const std::vector<network::InetAddress> hosts) {
    // The drop checkpoint will be skip if original host has been lost.
    auto activeHosts = ActiveHostsMan::getActiveHosts(kv_);
    std::vector<network::InetAddress> realHosts;
    for (auto& host : hosts) {
        if (std::find(activeHosts.begin(), activeHosts.end(), host) != activeHosts.end()) {
            realHosts.emplace_back(host);
        }
    }

    std::vector<GraphSpaceID> spaces;
    kvstore::ResultCode ret = kvstore::ResultCode::SUCCEEDED;
    if (!getAllSpaces(spaces, ret)) {
        LOG(ERROR) << "Can't access kvstore, ret = d"
                   << static_cast<int32_t>(ret);
=======
                                       const std::vector<HostAddr>& hosts) {
    auto retSpacesHosts = getSpacesHosts();
    if (!retSpacesHosts.ok()) {
>>>>>>> 9154dde7
        return cpp2::ErrorCode::E_STORE_FAILURE;
    }
    auto spacesHosts = retSpacesHosts.value();
    for (const auto& spaceHosts : spacesHosts) {
        for (const auto& host : spaceHosts.second) {
            if (std::find(hosts.begin(), hosts.end(), host) != hosts.end()) {
                auto status = client_->dropSnapshot(spaceHosts.first, name, host).get();
                if (!status.ok()) {
                    auto msg = "failed drop checkpoint : \"%s\". on host %s. error %s";
                    auto error = folly::stringPrintf(msg,
                                                     name.c_str(),
                                                     network::NetworkUtils::toHosts({host}).c_str(),
                                                     status.toString().c_str());
                    LOG(ERROR) << error;
                }
            }
        }
    }
    return cpp2::ErrorCode::SUCCEEDED;
}

cpp2::ErrorCode Snapshot::blockingWrites(storage::cpp2::EngineSignType sign) {
    auto retSpacesHosts = getSpacesHosts();
    if (!retSpacesHosts.ok()) {
        return cpp2::ErrorCode::E_STORE_FAILURE;
    }
    auto spacesHosts = retSpacesHosts.value();
    for (const auto& spaceHosts : spacesHosts) {
        for (const auto& host : spaceHosts.second) {
        auto status = client_->blockingWrites(spaceHosts.first, sign, host).get();
        if (!status.ok()) {
            LOG(ERROR) << " Send blocking sign error on host : "
                       << network::NetworkUtils::toHosts({host});
        }
        }
    }
    return cpp2::ErrorCode::SUCCEEDED;
}

<<<<<<< HEAD
std::unordered_map<network::InetAddress, std::vector<PartitionID>>
Snapshot::getLeaderParts(HostLeaderMap *hostLeaderMap, GraphSpaceID spaceId) {
    std::unordered_map<PartitionID, std::vector<network::InetAddress>> peersMap;
    std::unordered_map<network::InetAddress, std::vector<PartitionID>> leaderHostParts;

    auto key = MetaServiceUtils::spaceKey(spaceId);
    std::string value;
    auto code = kv_->get(kDefaultSpaceId, kDefaultPartId, key, &value);
    if (code != kvstore::ResultCode::SUCCEEDED) {
        LOG(ERROR) << "Access kvstore failed, spaceId " << spaceId;
        return leaderHostParts;
    }
    auto properties = MetaServiceUtils::parseSpace(value);

    auto leaderParts = 0;
    {
        // store peers of all paritions in peerMap
        folly::SharedMutex::ReadHolder rHolder(LockUtils::spaceLock());
        auto prefix = MetaServiceUtils::partPrefix(spaceId);
        std::unique_ptr<kvstore::KVIterator> iter;
        auto ret = kv_->prefix(kDefaultSpaceId, kDefaultPartId, prefix, &iter);
        if (ret != kvstore::ResultCode::SUCCEEDED) {
            LOG(ERROR) << "Access kvstore failed, spaceId " << spaceId;
            return leaderHostParts;
        }
        // Check the current cluster status, If the number of replica is
        // less than half of the total, return null list.
        while (iter->valid()) {
            auto k = iter->key();
            PartitionID partId;
            memcpy(&partId, k.data() + prefix.size(), sizeof(PartitionID));
            auto thriftPeers = MetaServiceUtils::parsePartVal(iter->val());
            std::vector<network::InetAddress> peers;
            peers.resize(thriftPeers.size());
            if (peers.size() < static_cast<size_t>(properties.replica_factor)/2) {
                LOG(ERROR) << "Replica part must be greater than or equal to half "
                              "the total of parts. Space : " << spaceId << " Part : " << partId;
                return leaderHostParts;
            }
            ++leaderParts;
            iter->next();
=======
StatusOr<std::map<GraphSpaceID, std::set<HostAddr>>> Snapshot::getSpacesHosts() {
    folly::SharedMutex::ReadHolder rHolder(LockUtils::spaceLock());
    std::map<GraphSpaceID, std::set<HostAddr>> hostsByspaces;
    auto prefix = MetaServiceUtils::partPrefix();
    std::unique_ptr<kvstore::KVIterator> iter;
    auto kvRet = kv_->prefix(kDefaultSpaceId, kDefaultPartId, prefix, &iter);
    if (kvRet != kvstore::ResultCode::SUCCEEDED) {
        LOG(ERROR) << "Get hosts meta data error";
        return Status::Error("Get hosts meta data error");
    }
    while (iter->valid()) {
        auto partHosts = MetaServiceUtils::parsePartVal(iter->val());
        auto space = MetaServiceUtils::parsePartKeySpaceId(iter->key());
        for (auto& ph : partHosts) {
            hostsByspaces[space].emplace(HostAddr(ph.get_ip(), ph.get_port()));
>>>>>>> 9154dde7
        }
        iter->next();
    }
    return hostsByspaces;
}

}  // namespace meta
}  // namespace nebula
<|MERGE_RESOLUTION|>--- conflicted
+++ resolved
@@ -6,9 +6,9 @@
 
 #include "meta/processors/admin/SnapShot.h"
 #include <cstdlib>
-#include "meta/processors/Common.h"
 #include "meta/ActiveHostsMan.h"
 #include "meta/MetaServiceUtils.h"
+#include "meta/processors/Common.h"
 #include "network/NetworkUtils.h"
 
 namespace nebula {
@@ -31,27 +31,9 @@
 }
 
 cpp2::ErrorCode Snapshot::dropSnapshot(const std::string& name,
-<<<<<<< HEAD
-                                       const std::vector<network::InetAddress> hosts) {
-    // The drop checkpoint will be skip if original host has been lost.
-    auto activeHosts = ActiveHostsMan::getActiveHosts(kv_);
-    std::vector<network::InetAddress> realHosts;
-    for (auto& host : hosts) {
-        if (std::find(activeHosts.begin(), activeHosts.end(), host) != activeHosts.end()) {
-            realHosts.emplace_back(host);
-        }
-    }
-
-    std::vector<GraphSpaceID> spaces;
-    kvstore::ResultCode ret = kvstore::ResultCode::SUCCEEDED;
-    if (!getAllSpaces(spaces, ret)) {
-        LOG(ERROR) << "Can't access kvstore, ret = d"
-                   << static_cast<int32_t>(ret);
-=======
-                                       const std::vector<HostAddr>& hosts) {
+                                       const std::vector<network::InetAddress>& hosts) {
     auto retSpacesHosts = getSpacesHosts();
     if (!retSpacesHosts.ok()) {
->>>>>>> 9154dde7
         return cpp2::ErrorCode::E_STORE_FAILURE;
     }
     auto spacesHosts = retSpacesHosts.value();
@@ -61,10 +43,11 @@
                 auto status = client_->dropSnapshot(spaceHosts.first, name, host).get();
                 if (!status.ok()) {
                     auto msg = "failed drop checkpoint : \"%s\". on host %s. error %s";
-                    auto error = folly::stringPrintf(msg,
-                                                     name.c_str(),
-                                                     network::NetworkUtils::toHosts({host}).c_str(),
-                                                     status.toString().c_str());
+                    auto error =
+                        folly::stringPrintf(msg,
+                                            name.c_str(),
+                                            network::NetworkUtils::toHostsString({host}).c_str(),
+                                            status.toString().c_str());
                     LOG(ERROR) << error;
                 }
             }
@@ -81,62 +64,20 @@
     auto spacesHosts = retSpacesHosts.value();
     for (const auto& spaceHosts : spacesHosts) {
         for (const auto& host : spaceHosts.second) {
-        auto status = client_->blockingWrites(spaceHosts.first, sign, host).get();
-        if (!status.ok()) {
-            LOG(ERROR) << " Send blocking sign error on host : "
-                       << network::NetworkUtils::toHosts({host});
-        }
+            auto status = client_->blockingWrites(spaceHosts.first, sign, host).get();
+            if (!status.ok()) {
+                LOG(ERROR) << " Send blocking sign error on host : "
+                           << network::NetworkUtils::toHostsString({host});
+            }
         }
     }
     return cpp2::ErrorCode::SUCCEEDED;
 }
 
-<<<<<<< HEAD
-std::unordered_map<network::InetAddress, std::vector<PartitionID>>
-Snapshot::getLeaderParts(HostLeaderMap *hostLeaderMap, GraphSpaceID spaceId) {
-    std::unordered_map<PartitionID, std::vector<network::InetAddress>> peersMap;
-    std::unordered_map<network::InetAddress, std::vector<PartitionID>> leaderHostParts;
-
-    auto key = MetaServiceUtils::spaceKey(spaceId);
-    std::string value;
-    auto code = kv_->get(kDefaultSpaceId, kDefaultPartId, key, &value);
-    if (code != kvstore::ResultCode::SUCCEEDED) {
-        LOG(ERROR) << "Access kvstore failed, spaceId " << spaceId;
-        return leaderHostParts;
-    }
-    auto properties = MetaServiceUtils::parseSpace(value);
-
-    auto leaderParts = 0;
-    {
-        // store peers of all paritions in peerMap
-        folly::SharedMutex::ReadHolder rHolder(LockUtils::spaceLock());
-        auto prefix = MetaServiceUtils::partPrefix(spaceId);
-        std::unique_ptr<kvstore::KVIterator> iter;
-        auto ret = kv_->prefix(kDefaultSpaceId, kDefaultPartId, prefix, &iter);
-        if (ret != kvstore::ResultCode::SUCCEEDED) {
-            LOG(ERROR) << "Access kvstore failed, spaceId " << spaceId;
-            return leaderHostParts;
-        }
-        // Check the current cluster status, If the number of replica is
-        // less than half of the total, return null list.
-        while (iter->valid()) {
-            auto k = iter->key();
-            PartitionID partId;
-            memcpy(&partId, k.data() + prefix.size(), sizeof(PartitionID));
-            auto thriftPeers = MetaServiceUtils::parsePartVal(iter->val());
-            std::vector<network::InetAddress> peers;
-            peers.resize(thriftPeers.size());
-            if (peers.size() < static_cast<size_t>(properties.replica_factor)/2) {
-                LOG(ERROR) << "Replica part must be greater than or equal to half "
-                              "the total of parts. Space : " << spaceId << " Part : " << partId;
-                return leaderHostParts;
-            }
-            ++leaderParts;
-            iter->next();
-=======
-StatusOr<std::map<GraphSpaceID, std::set<HostAddr>>> Snapshot::getSpacesHosts() {
+StatusOr<std::map<GraphSpaceID, std::unordered_set<network::InetAddress>>>
+Snapshot::getSpacesHosts() {
     folly::SharedMutex::ReadHolder rHolder(LockUtils::spaceLock());
-    std::map<GraphSpaceID, std::set<HostAddr>> hostsByspaces;
+    std::map<GraphSpaceID, std::unordered_set<network::InetAddress>> hostsByspaces;
     auto prefix = MetaServiceUtils::partPrefix();
     std::unique_ptr<kvstore::KVIterator> iter;
     auto kvRet = kv_->prefix(kDefaultSpaceId, kDefaultPartId, prefix, &iter);
@@ -148,13 +89,12 @@
         auto partHosts = MetaServiceUtils::parsePartVal(iter->val());
         auto space = MetaServiceUtils::parsePartKeySpaceId(iter->key());
         for (auto& ph : partHosts) {
-            hostsByspaces[space].emplace(HostAddr(ph.get_ip(), ph.get_port()));
->>>>>>> 9154dde7
+            hostsByspaces[space].emplace(network::InetAddress(ph.get_ip(), ph.get_port()));
         }
         iter->next();
     }
     return hostsByspaces;
 }
 
-}  // namespace meta
-}  // namespace nebula
+}   // namespace meta
+}   // namespace nebula