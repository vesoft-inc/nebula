/* Copyright (c) 2018 - present, VE Software Inc. All rights reserved
 *
 * This source code is licensed under Apache 2.0 License
 *  (found in the LICENSE.Apache file in the root directory)
 */

#include "meta/processors/AddTagProcessor.h"
#include "time/TimeUtils.h"

namespace nebula {
namespace meta {

<<<<<<< HEAD
void AddTagProcessor::process(const cpp2::AddTagReq& req) {
    if (spaceExist(req.get_space_id()) == Status::NotFound()) {
=======
void AddTagProcessor::process(const cpp2::WriteTagReq& req) {
    if (spaceExist(req.get_space_id()) == Status::SpaceNotFound()) {
>>>>>>> e059b5f4
        resp_.set_code(cpp2::ErrorCode::E_NOT_FOUND);
        onFinished();
        return;
    }
    folly::SharedMutex::WriteHolder wHolder(LockUtils::tagLock());
<<<<<<< HEAD
    auto ret = getTagId(req.get_space_id(), req.get_tag_name());
=======
    auto ret = getTagId(req.get_tag_name());
>>>>>>> e059b5f4
    if (ret.ok()) {
        resp_.set_id(to(ret.value(), EntryType::TAG));
        resp_.set_code(cpp2::ErrorCode::E_EXISTED);
        onFinished();
        return;
    }
<<<<<<< HEAD

    auto version = time::TimeUtils::nowInMSeconds();
=======
    std::vector<kvstore::KV> data;
>>>>>>> e059b5f4
    TagID tagId = autoIncrementId();
    std::vector<kvstore::KV> data;
    data.emplace_back(MetaServiceUtils::tagIndexKey(req.get_space_id(), req.get_tag_name()),
                      std::string(reinterpret_cast<const char*>(&tagId), sizeof(tagId)));
    LOG(INFO) << "Add Tag " << req.get_tag_name() << ", tagId " << tagId;
    data.emplace_back(MetaServiceUtils::schemaTagKey(req.get_space_id(), tagId, 0),
                      MetaServiceUtils::schemaTagVal(req.get_tag_name(), req.get_schema()));
    resp_.set_id(to(tagId, EntryType::TAG));
    doPut(std::move(data));
}
<<<<<<< HEAD

=======
>>>>>>> e059b5f4
}  // namespace meta
}  // namespace nebula<|MERGE_RESOLUTION|>--- conflicted
+++ resolved
@@ -10,35 +10,20 @@
 namespace nebula {
 namespace meta {
 
-<<<<<<< HEAD
-void AddTagProcessor::process(const cpp2::AddTagReq& req) {
+void AddTagProcessor::process(const cpp2::WriteTagReq& req) {
     if (spaceExist(req.get_space_id()) == Status::NotFound()) {
-=======
-void AddTagProcessor::process(const cpp2::WriteTagReq& req) {
-    if (spaceExist(req.get_space_id()) == Status::SpaceNotFound()) {
->>>>>>> e059b5f4
         resp_.set_code(cpp2::ErrorCode::E_NOT_FOUND);
         onFinished();
         return;
     }
     folly::SharedMutex::WriteHolder wHolder(LockUtils::tagLock());
-<<<<<<< HEAD
     auto ret = getTagId(req.get_space_id(), req.get_tag_name());
-=======
-    auto ret = getTagId(req.get_tag_name());
->>>>>>> e059b5f4
     if (ret.ok()) {
         resp_.set_id(to(ret.value(), EntryType::TAG));
         resp_.set_code(cpp2::ErrorCode::E_EXISTED);
         onFinished();
         return;
     }
-<<<<<<< HEAD
-
-    auto version = time::TimeUtils::nowInMSeconds();
-=======
-    std::vector<kvstore::KV> data;
->>>>>>> e059b5f4
     TagID tagId = autoIncrementId();
     std::vector<kvstore::KV> data;
     data.emplace_back(MetaServiceUtils::tagIndexKey(req.get_space_id(), req.get_tag_name()),
@@ -49,9 +34,5 @@
     resp_.set_id(to(tagId, EntryType::TAG));
     doPut(std::move(data));
 }
-<<<<<<< HEAD
-
-=======
->>>>>>> e059b5f4
 }  // namespace meta
 }  // namespace nebula