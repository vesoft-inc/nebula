/* Copyright (c) 2018 - present, VE Software Inc. All rights reserved
 *
 * This source code is licensed under Apache 2.0 License
 *  (found in the LICENSE.Apache file in the root directory)
 */

#include "meta/processors/DropSpaceProcessor.h"

namespace nebula {
namespace meta {

void DropSpaceProcessor::process(const cpp2::DropSpaceReq& req) {
    folly::SharedMutex::WriteHolder wHolder(LockUtils::spaceLock());
    auto spaceRet = getSpaceId(req.get_space_name());

    if (!spaceRet.ok()) {
        resp_.set_code(to(std::move(spaceRet.status())));
        onFinished();
        return;;
    }

    auto spaceId = spaceRet.value();
    VLOG(3) << "Drop space " << req.get_space_name() << ", id " << spaceId;
    resp_.set_code(cpp2::ErrorCode::SUCCEEDED);
    std::vector<std::string> deleteKeys;

    auto prefix = MetaServiceUtils::partPrefix(spaceId);
    std::unique_ptr<kvstore::KVIterator> iter;
    auto ret = kvstore_->prefix(kDefaultSpaceId_, kDefaultPartId_, prefix, &iter);
    if (ret != kvstore::ResultCode::SUCCEEDED) {
        resp_.set_code(to(ret));
        onFinished();
        return;
    }

    while (iter->valid()) {
        deleteKeys.emplace_back(iter->key());
        iter->next();
    }

<<<<<<< HEAD
    deleteKeys.emplace_back(MetaServiceUtils::spaceIndexKey(req.get_space_name()));
=======
    deleteKeys.emplace_back(MetaServiceUtils::indexSpaceKey(req.get_space_name()));
>>>>>>> 71dd6ca1
    deleteKeys.emplace_back(MetaServiceUtils::spaceKey(spaceId));

    // TODO(YT) delete Tag/Edge under the space
    doMultiRemove(std::move(deleteKeys));
    // TODO(YT) delete part files of the space
}

}  // namespace meta
}  // namespace nebula<|MERGE_RESOLUTION|>--- conflicted
+++ resolved
@@ -38,11 +38,7 @@
         iter->next();
     }
 
-<<<<<<< HEAD
-    deleteKeys.emplace_back(MetaServiceUtils::spaceIndexKey(req.get_space_name()));
-=======
     deleteKeys.emplace_back(MetaServiceUtils::indexSpaceKey(req.get_space_name()));
->>>>>>> 71dd6ca1
     deleteKeys.emplace_back(MetaServiceUtils::spaceKey(spaceId));
 
     // TODO(YT) delete Tag/Edge under the space
