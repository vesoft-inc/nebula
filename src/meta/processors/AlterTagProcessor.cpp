--- conflicted
+++ resolved
@@ -64,51 +64,6 @@
     doPut(std::move(data));
 }
 
-<<<<<<< HEAD
-cpp2::ErrorCode AlterTagProcessor::alterColumnDefs(std::vector<nebula::cpp2::ColumnDef>& cols,
-                                                   const nebula::cpp2::ColumnDef col,
-                                                   const cpp2::AlterSchemaOp op) {
-    switch (op) {
-        case cpp2::AlterSchemaOp::ADD :
-        {
-            for (auto it = cols.begin(); it != cols.end(); ++it) {
-                if (it->get_name() == col.get_name()) {
-                    LOG(WARNING) << "Tag column existing : " << col.get_name();
-                    return cpp2::ErrorCode::E_EXISTED;
-                }
-            }
-            cols.push_back(std::move(col));
-            return cpp2::ErrorCode::SUCCEEDED;
-        }
-        case cpp2::AlterSchemaOp::SET :
-        {
-            for (auto it = cols.begin(); it != cols.end(); ++it) {
-                if (col.get_name() == it->get_name()) {
-                    *it = col;
-                    return cpp2::ErrorCode::SUCCEEDED;
-                }
-            }
-            break;
-        }
-        case cpp2::AlterSchemaOp::DROP :
-        {
-            for (auto it = cols.begin(); it != cols.end(); ++it) {
-                if (col.get_name() == it->get_name()) {
-                    cols.erase(it);
-                    return cpp2::ErrorCode::SUCCEEDED;
-                }
-            }
-            break;
-        }
-        default :
-            return cpp2::ErrorCode::E_UNKNOWN;
-    }
-    LOG(WARNING) << "Tag column not found : " << col.get_name();
-    return cpp2::ErrorCode::E_NOT_FOUND;
-}
-
-=======
->>>>>>> 313b2906
 
 }  // namespace meta
 }  // namespace nebula
