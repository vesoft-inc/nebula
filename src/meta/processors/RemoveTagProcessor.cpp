/* Copyright (c) 2018 - present, VE Software Inc. All rights reserved
 *
 * This source code is licensed under Apache 2.0 License
 *  (found in the LICENSE.Apache file in the root directory)
 */

#include "meta/processors/RemoveTagProcessor.h"

namespace nebula {
namespace meta {

void RemoveTagProcessor::process(const cpp2::RemoveTagReq& req) {
    if (spaceExist(req.get_space_id()) == Status::NotFound()) {
        LOG(ERROR) << "RemoveTag Space " << req.get_space_id() << " Not Found";
        resp_.set_code(cpp2::ErrorCode::E_NOT_FOUND);
        onFinished();
        return;
    }

    folly::SharedMutex::WriteHolder wHolder(LockUtils::tagLock());
    auto indexKey = MetaServiceUtils::tagIndexKey(req.get_space_id(), req.get_tag_name());
    auto indexResult = doGet(indexKey);
    if (!indexResult.ok()) {
        LOG(ERROR) << "RemoveTag Space " << req.get_space_id() << " TagName "
                   << req.get_tag_name() << " Not Found";
        resp_.set_code(cpp2::ErrorCode::E_NOT_FOUND);
        onFinished();
        return;
    }

<<<<<<< HEAD
    auto tagID = *reinterpret_cast<const TagID *>(indexResult.value().data());
    kvstore_->asyncRemove(kDefaultSpaceId_, kDefaultPartId_, indexKey,
                          [] (kvstore::ResultCode code, HostAddr leader) {
        UNUSED(code);
        UNUSED(leader);
    });
    doRemoveRange(MetaServiceUtils::schemaTagKey(req.get_space_id(), tagID, MIN_VERSION_HEX),
                  MetaServiceUtils::schemaTagKey(req.get_space_id(), tagID, MAX_VERSION_HEX));
=======
    std::unique_ptr<kvstore::KVIterator> iter;
    auto key = MetaServiceUtils::schemaTagPrefix(id, tagId);
    ret = kvstore_->prefix(kDefaultSpaceId_, kDefaultPartId_, key, &iter);
    if (ret != kvstore::ResultCode::SUCCEEDED) {
        return Status::Error("Tag get error by id : %d !", tagId);
    }

    while (iter->valid()) {
        keys.emplace_back(iter->key());
        iter->next();
    }
    return keys;
>>>>>>> e059b5f4
}


}  // namespace meta
}  // namespace nebula
<|MERGE_RESOLUTION|>--- conflicted
+++ resolved
@@ -28,29 +28,30 @@
         return;
     }
 
-<<<<<<< HEAD
     auto tagID = *reinterpret_cast<const TagID *>(indexResult.value().data());
     kvstore_->asyncRemove(kDefaultSpaceId_, kDefaultPartId_, indexKey,
                           [] (kvstore::ResultCode code, HostAddr leader) {
         UNUSED(code);
         UNUSED(leader);
     });
-    doRemoveRange(MetaServiceUtils::schemaTagKey(req.get_space_id(), tagID, MIN_VERSION_HEX),
-                  MetaServiceUtils::schemaTagKey(req.get_space_id(), tagID, MAX_VERSION_HEX));
-=======
-    std::unique_ptr<kvstore::KVIterator> iter;
-    auto key = MetaServiceUtils::schemaTagPrefix(id, tagId);
-    ret = kvstore_->prefix(kDefaultSpaceId_, kDefaultPartId_, key, &iter);
-    if (ret != kvstore::ResultCode::SUCCEEDED) {
-        return Status::Error("Tag get error by id : %d !", tagId);
-    }
+    doRemoveRange(MetaServiceUtils::schemaTagKey(req.get_space_id(), tagID, MAX_VERSION),
+                  MetaServiceUtils::schemaTagKey(req.get_space_id(), tagID, MIN_VERSION));
 
-    while (iter->valid()) {
-        keys.emplace_back(iter->key());
-        iter->next();
-    }
-    return keys;
->>>>>>> e059b5f4
+    /**
+    kvstore_->asyncRemoveRange(kDefaultSpaceId_, kDefaultPartId_,
+                               MetaServiceUtils::schemaTagKey(req.get_space_id(), tagID, std::numeric_limits<int64_t>::max()),
+                               MetaServiceUtils::schemaTagKey(req.get_space_id(), tagID, std::numeric_limits<int64_t>::min()),
+                               [this] (kvstore::ResultCode code, HostAddr leader) {
+       UNUSED(code);
+       UNUSED(leader);
+       });
+    kvstore_->asyncRemove(kDefaultSpaceId_, kDefaultPartId_, indexKey,
+                          [this] (kvstore::ResultCode code, HostAddr leader) {
+       UNUSED(leader);
+       this->resp_.set_code(to(code));
+       this->onFinished();
+       });
+       **/
 }
 
 
