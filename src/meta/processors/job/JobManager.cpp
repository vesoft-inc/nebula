/* Copyright (c) 2019 vesoft inc. All rights reserved.
 *
 * This source code is licensed under Apache 2.0 License.
 */

#include "meta/processors/job/JobManager.h"

#include <folly/synchronization/Baton.h>
#include <gtest/gtest.h>
#include <thrift/lib/cpp/util/EnumUtils.h>

#include <boost/stacktrace.hpp>

#include "common/http/HttpClient.h"
#include "common/time/WallClock.h"
#include "common/utils/MetaKeyUtils.h"
#include "interface/gen-cpp2/common_types.h"
#include "kvstore/Common.h"
#include "kvstore/KVIterator.h"
#include "meta/common/MetaCommon.h"
#include "meta/processors/Common.h"
#include "meta/processors/admin/AdminClient.h"
#include "meta/processors/job/BalancePlan.h"
#include "meta/processors/job/JobStatus.h"
#include "meta/processors/job/JobUtils.h"
#include "meta/processors/job/TaskDescription.h"
#include "webservice/Common.h"

DEFINE_int32(job_check_intervals, 5000, "job intervals in us");
DEFINE_double(job_expired_secs, 7 * 24 * 60 * 60, "job expired intervals in sec");

using nebula::kvstore::KVIterator;

namespace nebula {
namespace meta {

JobManager* JobManager::getInstance() {
  static JobManager inst;
  return &inst;
}

bool JobManager::init(nebula::kvstore::KVStore* store) {
  if (store == nullptr) {
    return false;
  }
  std::lock_guard<std::mutex> lk(statusGuard_);
  if (status_ != JbmgrStatus::NOT_START) {
    return false;
  }
  kvStore_ = store;

  lowPriorityQueue_ = std::make_unique<folly::UMPSCQueue<std::pair<JbOp, JobID>, true>>();
  highPriorityQueue_ = std::make_unique<folly::UMPSCQueue<std::pair<JbOp, JobID>, true>>();

  status_ = JbmgrStatus::IDLE;
  if (handleRemainingJobs() != nebula::cpp2::ErrorCode::SUCCEEDED) {
    return false;
  }
  bgThread_ = std::thread(&JobManager::scheduleThread, this);
  LOG(INFO) << "JobManager initialized";
  return true;
}

JobManager::~JobManager() { shutDown(); }

nebula::cpp2::ErrorCode JobManager::handleRemainingJobs() {
  std::unique_ptr<kvstore::KVIterator> iter;
  auto retCode = kvStore_->prefix(kDefaultSpaceId, kDefaultPartId, JobUtil::jobPrefix(), &iter);
  if (retCode != nebula::cpp2::ErrorCode::SUCCEEDED) {
    LOG(ERROR) << "Can't find jobs, error: " << apache::thrift::util::enumNameSafe(retCode);
    return retCode;
  }
  std::vector<JobDescription> jds;
  for (; iter->valid(); iter->next()) {
    if (!JobDescription::isJobKey(iter->key())) {
      continue;
    }
    auto optJobRet = JobDescription::makeJobDescription(iter->key(), iter->val());
    if (nebula::ok(optJobRet)) {
      auto optJob = nebula::value(optJobRet);
      std::unique_ptr<MetaJobExecutor> je =
          MetaJobExecutorFactory::createMetaJobExecutor(optJob, kvStore_, adminClient_);
      // Only balance has been recovered
      if (optJob.getStatus() == cpp2::JobStatus::RUNNING && je->runInMeta()) {
        jds.emplace_back(optJob);
      }
    }
  }
  for (auto& jd : jds) {
    jd.setStatus(cpp2::JobStatus::QUEUE, true);
    save(jd.jobKey(), jd.jobVal());
  }
  return nebula::cpp2::ErrorCode::SUCCEEDED;
}

void JobManager::shutDown() {
  LOG(INFO) << "JobManager::shutDown() begin";
  if (status_ == JbmgrStatus::STOPPED) {  // in case of shutdown more than once
    LOG(INFO) << "JobManager not running, exit";
    return;
  }
  {
    std::lock_guard<std::mutex> lk(statusGuard_);
    status_ = JbmgrStatus::STOPPED;
  }
  bgThread_.join();
  LOG(INFO) << "JobManager::shutDown() end";
}

void JobManager::scheduleThread() {
  LOG(INFO) << "JobManager::runJobBackground() enter";
  while (status_ != JbmgrStatus::STOPPED) {
    std::pair<JbOp, JobID> opJobId;
    while (status_ == JbmgrStatus::BUSY || !try_dequeue(opJobId)) {
      if (status_ == JbmgrStatus::STOPPED) {
        LOG(INFO) << "[JobManager] detect shutdown called, exit";
        break;
      }
      usleep(FLAGS_job_check_intervals);
    }

    auto jobDescRet = JobDescription::loadJobDescription(opJobId.second, kvStore_);
    if (!nebula::ok(jobDescRet)) {
<<<<<<< HEAD
      LOG(ERROR) << "[JobManager] load an invalid job from queue " << iJob;
      continue;  // leader change or archive happened
=======
      LOG(ERROR) << "[JobManager] load an invalid job from queue " << opJobId.second;
      continue;  // leader change or archive happend
>>>>>>> b92c65ee
    }
    auto jobDesc = nebula::value(jobDescRet);
    if (!jobDesc.setStatus(cpp2::JobStatus::RUNNING)) {
      LOG(INFO) << "[JobManager] skip job " << opJobId.second;
      continue;
    }
    save(jobDesc.jobKey(), jobDesc.jobVal());
    {
      std::lock_guard<std::mutex> lk(statusGuard_);
      if (status_ == JbmgrStatus::IDLE) {
        status_ = JbmgrStatus::BUSY;
      }
    }
    if (!runJobInternal(jobDesc, opJobId.first)) {
      jobFinished(opJobId.second, cpp2::JobStatus::FAILED);
    }
  }
}

// @return: true if all task dispatched, else false
bool JobManager::runJobInternal(const JobDescription& jobDesc, JbOp op) {
  std::unique_ptr<MetaJobExecutor> jobExec =
      MetaJobExecutorFactory::createMetaJobExecutor(jobDesc, kvStore_, adminClient_);
  if (jobExec == nullptr) {
    LOG(ERROR) << "unreconized job cmd " << apache::thrift::util::enumNameSafe(jobDesc.getCmd());
    return false;
  }

  if (jobDesc.getStatus() == cpp2::JobStatus::STOPPED) {
    jobExec->stop();
    return true;
  }

  if (!jobExec->check()) {
    LOG(ERROR) << "Job Executor check failed";
    return false;
  }

  if (jobExec->prepare() != nebula::cpp2::ErrorCode::SUCCEEDED) {
    LOG(ERROR) << "Job Executor prepare failed";
    return false;
  }
  if (op == JbOp::RECOVER) {
    jobExec->recovery();
  }
  if (jobExec->runInMeta()) {
    jobExec->setFinishCallBack([this, &jobDesc](bool ret) {
      SCOPE_EXIT { cleanJob(jobDesc.getJobId()); };
      if (ret) {
        JobDescription jd = jobDesc;
        if (!jd.setStatus(cpp2::JobStatus::FINISHED)) {
          return nebula::cpp2::ErrorCode::E_SAVE_JOB_FAILURE;
        }
        statusGuard_.lock();
        if (status_ == JbmgrStatus::BUSY) {
          status_ = JbmgrStatus::IDLE;
        }
        statusGuard_.unlock();
        return save(jd.jobKey(), jd.jobVal());
      } else {
        return nebula::cpp2::ErrorCode::SUCCEEDED;
      }
    });
  }
  if (jobExec->execute() != nebula::cpp2::ErrorCode::SUCCEEDED) {
    LOG(ERROR) << "Job dispatch failed";
    return false;
  }
  return true;
}

void JobManager::cleanJob(JobID jobId) {
  // Delete the job after job finished or failed
  LOG(INFO) << "[task] cleanJob " << jobId;
  auto it = inFlightJobs_.find(jobId);
  if (it != inFlightJobs_.end()) {
    inFlightJobs_.erase(it);
  }
}

nebula::cpp2::ErrorCode JobManager::jobFinished(JobID jobId, cpp2::JobStatus jobStatus) {
  LOG(INFO) << folly::sformat(
      "{}, jobId={}, result={}", __func__, jobId, apache::thrift::util::enumNameSafe(jobStatus));
  // normal job finish may race to job stop
  std::lock_guard<std::mutex> lk(muJobFinished_);
  SCOPE_EXIT { cleanJob(jobId); };
  auto optJobDescRet = JobDescription::loadJobDescription(jobId, kvStore_);
  if (!nebula::ok(optJobDescRet)) {
    LOG(WARNING) << folly::sformat("can't load job, jobId={}", jobId);
    if (jobStatus != cpp2::JobStatus::STOPPED) {
      // there is a rare condition, that when job finished,
      // the job description is deleted(default more than a week)
      // but stop an invalid job should not set status to idle.
      std::lock_guard<std::mutex> statusLk(statusGuard_);
      if (status_ == JbmgrStatus::BUSY) {
        status_ = JbmgrStatus::IDLE;
      }
    }
    return nebula::error(optJobDescRet);
  }

  auto optJobDesc = nebula::value(optJobDescRet);

  if (!optJobDesc.setStatus(jobStatus)) {
    // job already been set as finished, failed or stopped
    return nebula::cpp2::ErrorCode::E_SAVE_JOB_FAILURE;
  }
  {
    std::lock_guard<std::mutex> statusLk(statusGuard_);
    if (status_ == JbmgrStatus::BUSY) {
      status_ = JbmgrStatus::IDLE;
    }
  }
  auto rc = save(optJobDesc.jobKey(), optJobDesc.jobVal());
  if (rc != nebula::cpp2::ErrorCode::SUCCEEDED) {
    return rc;
  }

  auto jobExec = MetaJobExecutorFactory::createMetaJobExecutor(optJobDesc, kvStore_, adminClient_);

  if (!jobExec) {
    LOG(WARNING) << folly::sformat("unable to create jobExecutor, jobId={}", jobId);
    return nebula::cpp2::ErrorCode::E_UNKNOWN;
  }
  if (!optJobDesc.getParas().empty()) {
    auto spaceName = optJobDesc.getParas().back();
    auto spaceIdRet = getSpaceId(spaceName);
    if (!nebula::ok(spaceIdRet)) {
      auto retCode = nebula::error(spaceIdRet);
      LOG(INFO) << "Get spaceName " << spaceName
                << " failed, error: " << apache::thrift::util::enumNameSafe(retCode);
      return retCode;
    }

    auto spaceId = nebula::value(spaceIdRet);
    if (spaceId == -1) {
      return nebula::cpp2::ErrorCode::E_STORE_FAILURE;
    }
    jobExec->setSpaceId(spaceId);
  }
  if (jobStatus == cpp2::JobStatus::STOPPED) {
    return jobExec->stop();
  } else {
    jobExec->finish(jobStatus == cpp2::JobStatus::FINISHED);
  }

  return nebula::cpp2::ErrorCode::SUCCEEDED;
}

nebula::cpp2::ErrorCode JobManager::saveTaskStatus(TaskDescription& td,
                                                   const cpp2::ReportTaskReq& req) {
  auto code = req.get_code();
  auto status = code == nebula::cpp2::ErrorCode::SUCCEEDED ? cpp2::JobStatus::FINISHED
                                                           : cpp2::JobStatus::FAILED;
  td.setStatus(status);

  auto jobId = req.get_job_id();
  auto optJobDescRet = JobDescription::loadJobDescription(jobId, kvStore_);
  if (!nebula::ok(optJobDescRet)) {
    auto retCode = nebula::error(optJobDescRet);
    LOG(WARNING) << "LoadJobDesc failed, jobId " << jobId
                 << " error: " << apache::thrift::util::enumNameSafe(retCode);
    return retCode;
  }

  auto optJobDesc = nebula::value(optJobDescRet);
  auto jobExec = MetaJobExecutorFactory::createMetaJobExecutor(optJobDesc, kvStore_, adminClient_);

  if (!jobExec) {
    LOG(WARNING) << folly::sformat("createMetaJobExecutor failed(), jobId={}", jobId);
    return nebula::cpp2::ErrorCode::E_TASK_REPORT_OUT_DATE;
  }

  auto rcSave = save(td.taskKey(), td.taskVal());
  if (rcSave != nebula::cpp2::ErrorCode::SUCCEEDED) {
    return rcSave;
  }

  if (!optJobDesc.getParas().empty()) {
    GraphSpaceID spaceId = -1;
    auto spaceName = optJobDesc.getParas().back();
    auto spaceIdRet = getSpaceId(spaceName);
    if (!nebula::ok(spaceIdRet)) {
      auto retCode = nebula::error(spaceIdRet);
      LOG(WARNING) << "Get spaceName " << spaceName
                   << " failed, error: " << apache::thrift::util::enumNameSafe(retCode);
    } else {
      spaceId = nebula::value(spaceIdRet);
      jobExec->setSpaceId(spaceId);
    }
  }

  return jobExec->saveSpecialTaskStatus(req);
}

/**
 * @brief
 *      client should retry if any persist attempt
 *      for example leader change / store failure.
 *      else, may log then ignore error
 * @return cpp2::ErrorCode
 */
nebula::cpp2::ErrorCode JobManager::reportTaskFinish(const cpp2::ReportTaskReq& req) {
  auto jobId = req.get_job_id();
  auto taskId = req.get_task_id();
  // only an active job manager will accept task finish report
  if (status_ == JbmgrStatus::STOPPED || status_ == JbmgrStatus::NOT_START) {
    LOG(INFO) << folly::sformat(
        "report to an in-active job manager, job={}, task={}", jobId, taskId);
    return nebula::cpp2::ErrorCode::E_UNKNOWN;
  }
  // because the last task will update the job's status
  // tasks should report once a time
  std::lock_guard<std::mutex> lk(muReportFinish_);
  auto tasksRet = getAllTasks(jobId);
  if (!nebula::ok(tasksRet)) {
    return nebula::error(tasksRet);
  }
  auto tasks = nebula::value(tasksRet);
  auto task = std::find_if(tasks.begin(), tasks.end(), [&](auto& it) {
    return it.getJobId() == jobId && it.getTaskId() == taskId;
  });
  if (task == tasks.end()) {
    LOG(WARNING) << folly::sformat(
        "report an invalid or outdate task, will ignore this report, job={}, "
        "task={}",
        jobId,
        taskId);
    return nebula::cpp2::ErrorCode::SUCCEEDED;
  }

  auto rc = saveTaskStatus(*task, req);
  if (rc != nebula::cpp2::ErrorCode::SUCCEEDED) {
    return rc;
  }

  auto allTaskFinished = std::none_of(tasks.begin(), tasks.end(), [](auto& tsk) {
    return tsk.status_ == cpp2::JobStatus::RUNNING;
  });

  if (allTaskFinished) {
    auto jobStatus = std::all_of(tasks.begin(),
                                 tasks.end(),
                                 [](auto& tsk) { return tsk.status_ == cpp2::JobStatus::FINISHED; })
                         ? cpp2::JobStatus::FINISHED
                         : cpp2::JobStatus::FAILED;
    return jobFinished(jobId, jobStatus);
  }
  return nebula::cpp2::ErrorCode::SUCCEEDED;
}

ErrorOr<nebula::cpp2::ErrorCode, std::list<TaskDescription>> JobManager::getAllTasks(JobID jobId) {
  std::list<TaskDescription> taskDescriptions;
  auto jobKey = JobDescription::makeJobKey(jobId);
  std::unique_ptr<kvstore::KVIterator> iter;
  auto rc = kvStore_->prefix(kDefaultSpaceId, kDefaultPartId, jobKey, &iter);
  if (rc != nebula::cpp2::ErrorCode::SUCCEEDED) {
    return rc;
  }
  for (; iter->valid(); iter->next()) {
    if (JobDescription::isJobKey(iter->key())) {
      continue;
    }
    taskDescriptions.emplace_back(TaskDescription(iter->key(), iter->val()));
  }
  return taskDescriptions;
}

nebula::cpp2::ErrorCode JobManager::addJob(const JobDescription& jobDesc, AdminClient* client) {
  auto rc = save(jobDesc.jobKey(), jobDesc.jobVal());
  if (rc == nebula::cpp2::ErrorCode::SUCCEEDED) {
    auto jobId = jobDesc.getJobId();
    enqueue(JbOp::ADD, jobId, jobDesc.getCmd());
    // Add job to jobMap
    inFlightJobs_.emplace(jobId, jobDesc);
  } else {
    LOG(ERROR) << "Add Job Failed";
    if (rc != nebula::cpp2::ErrorCode::E_LEADER_CHANGED) {
      rc = nebula::cpp2::ErrorCode::E_ADD_JOB_FAILURE;
    }
    return rc;
  }
  adminClient_ = client;
  return nebula::cpp2::ErrorCode::SUCCEEDED;
}

size_t JobManager::jobSize() const {
  return highPriorityQueue_->size() + lowPriorityQueue_->size();
}

bool JobManager::try_dequeue(std::pair<JbOp, JobID>& opJobId) {
  if (highPriorityQueue_->try_dequeue(opJobId)) {
    return true;
  } else if (lowPriorityQueue_->try_dequeue(opJobId)) {
    return true;
  }
  return false;
}

void JobManager::enqueue(const JbOp& op, const JobID& jobId, const cpp2::AdminCmd& cmd) {
  if (cmd == cpp2::AdminCmd::STATS) {
    highPriorityQueue_->enqueue(std::make_pair(op, jobId));
  } else {
    lowPriorityQueue_->enqueue(std::make_pair(op, jobId));
  }
}

ErrorOr<nebula::cpp2::ErrorCode, std::vector<cpp2::JobDesc>> JobManager::showJobs(
    const std::string& spaceName) {
  std::unique_ptr<kvstore::KVIterator> iter;
  auto retCode = kvStore_->prefix(kDefaultSpaceId, kDefaultPartId, JobUtil::jobPrefix(), &iter);
  if (retCode != nebula::cpp2::ErrorCode::SUCCEEDED) {
    LOG(ERROR) << "Fetch Jobs Failed, error: " << apache::thrift::util::enumNameSafe(retCode);
    return retCode;
  }

  int32_t lastExpiredJobId = INT_MIN;
  std::vector<std::string> expiredJobKeys;
  std::vector<cpp2::JobDesc> ret;

  for (; iter->valid(); iter->next()) {
    auto jobKey = iter->key();
    if (JobDescription::isJobKey(jobKey)) {
      auto optJobRet = JobDescription::makeJobDescription(jobKey, iter->val());
      if (!nebula::ok(optJobRet)) {
        expiredJobKeys.emplace_back(jobKey);
        continue;
      }
      auto optJob = nebula::value(optJobRet);
      // skip expired job, default 1 week
      auto jobDesc = optJob.toJobDesc();
      if (isExpiredJob(jobDesc)) {
        lastExpiredJobId = jobDesc.get_id();
        LOG(INFO) << "remove expired job " << lastExpiredJobId;
        expiredJobKeys.emplace_back(jobKey);
        continue;
      }
      if (jobDesc.get_paras().back() != spaceName) {
        continue;
      }
      ret.emplace_back(jobDesc);
    } else {  // iter-key() is a TaskKey
      TaskDescription task(jobKey, iter->val());
      if (task.getJobId() == lastExpiredJobId) {
        expiredJobKeys.emplace_back(jobKey);
      }
    }
  }

  retCode = removeExpiredJobs(std::move(expiredJobKeys));
  if (retCode != nebula::cpp2::ErrorCode::SUCCEEDED) {
    LOG(ERROR) << "Remove Expired Jobs Failed";
    return retCode;
  }

  std::sort(
      ret.begin(), ret.end(), [](const auto& a, const auto& b) { return a.get_id() > b.get_id(); });
  return ret;
}

bool JobManager::isExpiredJob(const cpp2::JobDesc& jobDesc) {
  if (*jobDesc.status_ref() == cpp2::JobStatus::QUEUE ||
      *jobDesc.status_ref() == cpp2::JobStatus::RUNNING) {
    return false;
  }
  auto jobStart = jobDesc.get_start_time();
  auto duration = std::difftime(nebula::time::WallClock::fastNowInSec(), jobStart);
  return duration > FLAGS_job_expired_secs;
}

bool JobManager::isRunningJob(const JobDescription& jobDesc) {
  auto status = jobDesc.getStatus();
  if (status == cpp2::JobStatus::QUEUE || status == cpp2::JobStatus::RUNNING) {
    return true;
  }
  return false;
}

nebula::cpp2::ErrorCode JobManager::removeExpiredJobs(
    std::vector<std::string>&& expiredJobsAndTasks) {
  nebula::cpp2::ErrorCode ret;
  folly::Baton<true, std::atomic> baton;
  kvStore_->asyncMultiRemove(kDefaultSpaceId,
                             kDefaultPartId,
                             std::move(expiredJobsAndTasks),
                             [&](nebula::cpp2::ErrorCode code) {
                               if (code != nebula::cpp2::ErrorCode::SUCCEEDED) {
                                 LOG(ERROR) << "kvstore asyncRemoveRange failed: "
                                            << apache::thrift::util::enumNameSafe(code);
                               }
                               ret = code;
                               baton.post();
                             });
  baton.wait();
  return ret;
}

bool JobManager::checkJobExist(const cpp2::AdminCmd& cmd,
                               const std::vector<std::string>& paras,
                               JobID& iJob) {
  JobDescription jobDesc(0, cmd, paras);
  auto it = inFlightJobs_.begin();
  while (it != inFlightJobs_.end()) {
    if (it->second == jobDesc) {
      iJob = it->first;
      return true;
    }
    ++it;
  }
  return false;
}

ErrorOr<nebula::cpp2::ErrorCode, std::pair<cpp2::JobDesc, std::vector<cpp2::TaskDesc>>>
JobManager::showJob(JobID iJob, const std::string& spaceName) {
  auto jobKey = JobDescription::makeJobKey(iJob);
  std::unique_ptr<kvstore::KVIterator> iter;
  auto rc = kvStore_->prefix(kDefaultSpaceId, kDefaultPartId, jobKey, &iter);
  if (rc != nebula::cpp2::ErrorCode::SUCCEEDED) {
    return rc;
  }

  if (!iter->valid()) {
    return nebula::cpp2::ErrorCode::E_KEY_NOT_FOUND;
  }

  std::pair<cpp2::JobDesc, std::vector<cpp2::TaskDesc>> ret;
  for (; iter->valid(); iter->next()) {
    auto jKey = iter->key();
    if (JobDescription::isJobKey(jKey)) {
      auto optJobRet = JobDescription::makeJobDescription(jKey, iter->val());
      if (!nebula::ok(optJobRet)) {
        return nebula::error(optJobRet);
      }
      auto optJob = nebula::value(optJobRet);
      if (optJob.getParas().back() != spaceName) {
        LOG(WARNING) << "Show job " << iJob << " not in current space " << spaceName;
        return nebula::cpp2::ErrorCode::E_JOB_NOT_IN_SPACE;
      }
      ret.first = optJob.toJobDesc();
    } else {
      TaskDescription td(jKey, iter->val());
      ret.second.emplace_back(td.toTaskDesc());
    }
  }
  if (ret.first.get_cmd() == meta::cpp2::AdminCmd::DATA_BALANCE) {
    auto res = BalancePlan::show(iJob, kvStore_, adminClient_);
    if (ok(res)) {
      std::vector<cpp2::BalanceTask> thriftTasks = value(res);
      auto& vec = ret.first.paras_ref<>().value();
      size_t index = vec.size();
      for (const auto& t : thriftTasks) {
        std::string resVal;
        apache::thrift::CompactSerializer::serialize(t, &resVal);
        auto& val = ret.first.paras_ref<>().value();
        val.emplace_back(resVal);
      }
      vec.emplace_back(std::to_string(index));
    }
  }
  return ret;
}

nebula::cpp2::ErrorCode JobManager::stopJob(JobID iJob, const std::string& spaceName) {
  LOG(INFO) << "try to stop job " << iJob;
  auto optJobDescRet = JobDescription::loadJobDescription(iJob, kvStore_);
  if (!nebula::ok(optJobDescRet)) {
    auto retCode = nebula::error(optJobDescRet);
    LOG(WARNING) << "LoadJobDesc failed, jobId " << iJob
                 << " error: " << apache::thrift::util::enumNameSafe(retCode);
    return retCode;
  }
  auto optJobDesc = nebula::value(optJobDescRet);
  if (optJobDesc.getParas().back() != spaceName) {
    LOG(WARNING) << "Stop job " << iJob << " not in space " << spaceName;
    return nebula::cpp2::ErrorCode::E_JOB_NOT_IN_SPACE;
  }
  return jobFinished(iJob, cpp2::JobStatus::STOPPED);
}

/*
 * Return: recovered job num.
 * */
ErrorOr<nebula::cpp2::ErrorCode, uint32_t> JobManager::recoverJob(
    const std::string& spaceName, AdminClient* client, const std::vector<int32_t>& jobIds) {
  int32_t recoveredJobNum = 0;
  std::vector<std::pair<std::string, std::string>> kvs;
  adminClient_ = client;
  if (jobIds.empty()) {
    std::unique_ptr<kvstore::KVIterator> iter;
    auto retCode = kvStore_->prefix(kDefaultSpaceId, kDefaultPartId, JobUtil::jobPrefix(), &iter);
    if (retCode != nebula::cpp2::ErrorCode::SUCCEEDED) {
      LOG(ERROR) << "Can't find jobs, error: " << apache::thrift::util::enumNameSafe(retCode);
      return retCode;
    }
    for (; iter->valid(); iter->next()) {
      if (!JobDescription::isJobKey(iter->key())) {
        continue;
      }
      kvs.emplace_back(std::make_pair(iter->key(), iter->val()));
    }
  } else {
    std::vector<std::string> keys;
    keys.reserve(jobIds.size());
    for (int jobId : jobIds) {
      keys.emplace_back(JobDescription::makeJobKey(jobId));
    }
    std::vector<std::string> values;
    auto retCode = kvStore_->multiGet(kDefaultSpaceId, kDefaultPartId, keys, &values);
    if (retCode.first != nebula::cpp2::ErrorCode::SUCCEEDED) {
      LOG(ERROR) << "Can't find jobs, error: " << apache::thrift::util::enumNameSafe(retCode.first);
      return retCode.first;
    }
    for (size_t i = 0; i < keys.size(); i++) {
      kvs.emplace_back(std::make_pair(keys[i], values[i]));
    }
  }

  for (const std::pair<std::string, std::string>& p : kvs) {
    auto optJobRet = JobDescription::makeJobDescription(p.first, p.second);
    if (nebula::ok(optJobRet)) {
      auto optJob = nebula::value(optJobRet);
      if (optJob.getParas().back() != spaceName) {
        continue;
      }
      if (optJob.getStatus() == cpp2::JobStatus::QUEUE) {
        // Check if the job exists
        JobID jId = 0;
        auto jobExist = checkJobExist(optJob.getCmd(), optJob.getParas(), jId);

        if (!jobExist) {
          auto jobId = optJob.getJobId();
          enqueue(JbOp::RECOVER, jobId, optJob.getCmd());
          inFlightJobs_.emplace(jobId, optJob);
          ++recoveredJobNum;
        }
      }
    }
  }
  return recoveredJobNum;
}

nebula::cpp2::ErrorCode JobManager::save(const std::string& k, const std::string& v) {
  std::vector<kvstore::KV> data{std::make_pair(k, v)};
  folly::Baton<true, std::atomic> baton;
  auto rc = nebula::cpp2::ErrorCode::SUCCEEDED;
  kvStore_->asyncMultiPut(
      kDefaultSpaceId, kDefaultPartId, std::move(data), [&](nebula::cpp2::ErrorCode code) {
        rc = code;
        baton.post();
      });
  baton.wait();
  return rc;
}

ErrorOr<nebula::cpp2::ErrorCode, GraphSpaceID> JobManager::getSpaceId(const std::string& name) {
  auto indexKey = MetaKeyUtils::indexSpaceKey(name);
  std::string val;
  auto retCode = kvStore_->get(kDefaultSpaceId, kDefaultPartId, indexKey, &val);
  if (retCode != nebula::cpp2::ErrorCode::SUCCEEDED) {
    if (retCode == nebula::cpp2::ErrorCode::E_KEY_NOT_FOUND) {
      retCode = nebula::cpp2::ErrorCode::E_SPACE_NOT_FOUND;
    }
    LOG(ERROR) << "KVStore error: " << apache::thrift::util::enumNameSafe(retCode);
    return retCode;
  }
  return *reinterpret_cast<const GraphSpaceID*>(val.c_str());
}

ErrorOr<nebula::cpp2::ErrorCode, bool> JobManager::checkIndexJobRunning() {
  std::unique_ptr<kvstore::KVIterator> iter;
  auto retCode = kvStore_->prefix(kDefaultSpaceId, kDefaultPartId, JobUtil::jobPrefix(), &iter);
  if (retCode != nebula::cpp2::ErrorCode::SUCCEEDED) {
    LOG(ERROR) << "Fetch Jobs Failed, error: " << apache::thrift::util::enumNameSafe(retCode);
    return retCode;
  }

  for (; iter->valid(); iter->next()) {
    auto jobKey = iter->key();
    if (JobDescription::isJobKey(jobKey)) {
      auto optJobRet = JobDescription::makeJobDescription(jobKey, iter->val());
      if (!nebula::ok(optJobRet)) {
        continue;
      }
      auto jobDesc = nebula::value(optJobRet);
      if (!isRunningJob(jobDesc)) {
        continue;
      }
      auto cmd = jobDesc.getCmd();
      if (cmd == cpp2::AdminCmd::REBUILD_TAG_INDEX || cmd == cpp2::AdminCmd::REBUILD_EDGE_INDEX) {
        return true;
      }
    }
  }

  return false;
}

}  // namespace meta
}  // namespace nebula<|MERGE_RESOLUTION|>--- conflicted
+++ resolved
@@ -121,13 +121,8 @@
 
     auto jobDescRet = JobDescription::loadJobDescription(opJobId.second, kvStore_);
     if (!nebula::ok(jobDescRet)) {
-<<<<<<< HEAD
-      LOG(ERROR) << "[JobManager] load an invalid job from queue " << iJob;
+      LOG(ERROR) << "[JobManager] load an invalid job from queue " << opJobId.second;
       continue;  // leader change or archive happened
-=======
-      LOG(ERROR) << "[JobManager] load an invalid job from queue " << opJobId.second;
-      continue;  // leader change or archive happend
->>>>>>> b92c65ee
     }
     auto jobDesc = nebula::value(jobDescRet);
     if (!jobDesc.setStatus(cpp2::JobStatus::RUNNING)) {
