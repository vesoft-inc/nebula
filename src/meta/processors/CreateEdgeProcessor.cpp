/* Copyright (c) 2018 vesoft inc. All rights reserved.
 *
 * This source code is licensed under Apache 2.0 License,
 * attached with Common Clause Condition 1.0, found in the LICENSES directory.
 */

#include "meta/processors/CreateEdgeProcessor.h"
#include "time/TimeUtils.h"

namespace nebula {
namespace meta {

void CreateEdgeProcessor::process(const cpp2::CreateEdgeReq& req) {
<<<<<<< HEAD
    if (spaceExist(req.get_space_id()) == Status::NotFound()) {
        resp_.set_code(cpp2::ErrorCode::E_NOT_FOUND);
        onFinished();
        return;
    }
=======
    CHECK_SPACE_ID_AND_RETURN(req.get_space_id());
>>>>>>> 7fc5bd50
    folly::SharedMutex::WriteHolder wHolder(LockUtils::edgeLock());
    auto ret = getEdgeType(req.get_space_id(), req.get_edge_name());
    if (ret.ok()) {
        resp_.set_id(to(ret.value(), EntryType::EDGE));
        resp_.set_code(cpp2::ErrorCode::E_EXISTED);
        onFinished();
        return;
    }
    std::vector<kvstore::KV> data;
    EdgeType edgeType = autoIncrementId();
    data.emplace_back(MetaServiceUtils::indexEdgeKey(req.get_space_id(), req.get_edge_name()),
                      std::string(reinterpret_cast<const char*>(&edgeType), sizeof(edgeType)));
    data.emplace_back(MetaServiceUtils::schemaEdgeKey(req.get_space_id(), edgeType, 0),
                      MetaServiceUtils::schemaEdgeVal(req.get_edge_name(), req.get_schema()));

    LOG(INFO) << "Create Edge  " << req.get_edge_name() << ", edgeType " << edgeType;
    resp_.set_code(cpp2::ErrorCode::SUCCEEDED);
    resp_.set_id(to(edgeType, EntryType::EDGE));
    doPut(std::move(data));
}

}  // namespace meta
}  // namespace nebula
<|MERGE_RESOLUTION|>--- conflicted
+++ resolved
@@ -11,15 +11,7 @@
 namespace meta {
 
 void CreateEdgeProcessor::process(const cpp2::CreateEdgeReq& req) {
-<<<<<<< HEAD
-    if (spaceExist(req.get_space_id()) == Status::NotFound()) {
-        resp_.set_code(cpp2::ErrorCode::E_NOT_FOUND);
-        onFinished();
-        return;
-    }
-=======
     CHECK_SPACE_ID_AND_RETURN(req.get_space_id());
->>>>>>> 7fc5bd50
     folly::SharedMutex::WriteHolder wHolder(LockUtils::edgeLock());
     auto ret = getEdgeType(req.get_space_id(), req.get_edge_name());
     if (ret.ok()) {
