/* Copyright (c) 2018 - present, VE Software Inc. All rights reserved
 *
 * This source code is licensed under Apache 2.0 License
 *  (found in the LICENSE.Apache file in the root directory)
 */

#include "meta/processors/CreateEdgeProcessor.h"
#include "time/TimeUtils.h"

namespace nebula {
namespace meta {

void CreateEdgeProcessor::process(const cpp2::CreateEdgeReq& req) {
    if (spaceExist(req.get_space_id()) == Status::NotFound()) {
        resp_.set_code(cpp2::ErrorCode::E_NOT_FOUND);
        onFinished();
        return;
    }
    folly::SharedMutex::WriteHolder wHolder(LockUtils::edgeLock());
    auto ret = getEdgeType(req.get_space_id(), req.get_edge_name());
    if (ret.ok()) {
        resp_.set_id(to(ret.value(), EntryType::EDGE));
        resp_.set_code(cpp2::ErrorCode::E_EXISTED);
        onFinished();
        return;
    }
    std::vector<kvstore::KV> data;
    EdgeType edgeType = autoIncrementId();
<<<<<<< HEAD
    data.emplace_back(MetaServiceUtils::edgeIndexKey(req.get_space_id(), req.get_edge_name()),
=======
    data.emplace_back(MetaServiceUtils::indexEdgeKey(req.get_space_id(), req.get_edge_name()),
>>>>>>> 71dd6ca1
                      std::string(reinterpret_cast<const char*>(&edgeType), sizeof(edgeType)));
    data.emplace_back(MetaServiceUtils::schemaEdgeKey(req.get_space_id(), edgeType, 0),
                      MetaServiceUtils::schemaEdgeVal(req.get_edge_name(), req.get_schema()));

    LOG(INFO) << "Create Edge  " << req.get_edge_name() << ", edgeType " << edgeType;
    resp_.set_code(cpp2::ErrorCode::SUCCEEDED);
    resp_.set_id(to(edgeType, EntryType::EDGE));
    doPut(std::move(data));
}

}  // namespace meta
}  // namespace nebula
<|MERGE_RESOLUTION|>--- conflicted
+++ resolved
@@ -26,11 +26,7 @@
     }
     std::vector<kvstore::KV> data;
     EdgeType edgeType = autoIncrementId();
-<<<<<<< HEAD
-    data.emplace_back(MetaServiceUtils::edgeIndexKey(req.get_space_id(), req.get_edge_name()),
-=======
     data.emplace_back(MetaServiceUtils::indexEdgeKey(req.get_space_id(), req.get_edge_name()),
->>>>>>> 71dd6ca1
                       std::string(reinterpret_cast<const char*>(&edgeType), sizeof(edgeType)));
     data.emplace_back(MetaServiceUtils::schemaEdgeKey(req.get_space_id(), edgeType, 0),
                       MetaServiceUtils::schemaEdgeVal(req.get_edge_name(), req.get_schema()));
