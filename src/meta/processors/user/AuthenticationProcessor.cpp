/* Copyright (c) 2019 vesoft inc. All rights reserved.
 *
 * This source code is licensed under Apache 2.0 License.
 */

#include "meta/processors/user/AuthenticationProcessor.h"

#include <thrift/lib/cpp/util/EnumUtils.h>

namespace nebula {
namespace meta {

void CreateUserProcessor::process(const cpp2::CreateUserReq& req) {
  folly::SharedMutex::WriteHolder wHolder(LockUtils::userLock());
  const auto& account = req.get_account();
  const auto& password = req.get_encoded_pwd();

  auto retCode = userExist(account);
  if (retCode != nebula::cpp2::ErrorCode::E_USER_NOT_FOUND) {
    if (retCode == nebula::cpp2::ErrorCode::SUCCEEDED) {
      if (!req.get_if_not_exists()) {
        LOG(ERROR) << "Create User Failed : User " << account << " already existed!";
        retCode = nebula::cpp2::ErrorCode::E_EXISTED;
      }
    } else {
      LOG(ERROR) << "Create User Failed : User " << account
                 << " error: " << apache::thrift::util::enumNameSafe(retCode);
    }
    handleErrorCode(retCode);
    onFinished();
    return;
  }

  std::vector<kvstore::KV> data;
  data.emplace_back(MetaKeyUtils::userKey(account), MetaKeyUtils::userVal(password));
  doSyncPutAndUpdate(std::move(data));
}

void AlterUserProcessor::process(const cpp2::AlterUserReq& req) {
  folly::SharedMutex::WriteHolder wHolder(LockUtils::userLock());
  const auto& account = req.get_account();
  const auto& password = req.get_encoded_pwd();
  auto userKey = MetaKeyUtils::userKey(account);
  auto userVal = MetaKeyUtils::userVal(password);

  auto iRet = doGet(userKey);
  if (!nebula::ok(iRet)) {
    auto errCode = nebula::error(iRet);
    if (errCode == nebula::cpp2::ErrorCode::E_KEY_NOT_FOUND) {
      errCode = nebula::cpp2::ErrorCode::E_USER_NOT_FOUND;
    }
    LOG(ERROR) << "Get User Failed : User " << account
               << " error: " << apache::thrift::util::enumNameSafe(errCode);
    handleErrorCode(errCode);
    onFinished();
    return;
  }

  std::vector<kvstore::KV> data;
  data.emplace_back(std::move(userKey), std::move(userVal));
  doSyncPutAndUpdate(std::move(data));
}

void DropUserProcessor::process(const cpp2::DropUserReq& req) {
  folly::SharedMutex::WriteHolder wHolder(LockUtils::userLock());
  const auto& account = req.get_account();

  auto retCode = userExist(account);
  if (retCode != nebula::cpp2::ErrorCode::SUCCEEDED) {
    if (retCode == nebula::cpp2::ErrorCode::E_USER_NOT_FOUND) {
      if (req.get_if_exists()) {
        retCode = nebula::cpp2::ErrorCode::SUCCEEDED;
      } else {
        LOG(ERROR) << "Drop User Failed: " << account << " not found.";
      }
    } else {
      LOG(ERROR) << "Drop User Failed, User " << account
                 << " error: " << apache::thrift::util::enumNameSafe(retCode);
    }
    handleErrorCode(retCode);
    onFinished();
    return;
  }

  std::vector<std::string> keys;
  keys.emplace_back(MetaKeyUtils::userKey(account));

  // Collect related roles by user.
  auto prefix = MetaKeyUtils::rolesPrefix();
  auto iterRet = doPrefix(prefix);
  if (!nebula::ok(iterRet)) {
    retCode = nebula::error(iterRet);
    // The error of prefix is leader change
    LOG(ERROR) << "Drop User Failed, User " << account
               << " error: " << apache::thrift::util::enumNameSafe(retCode);
    handleErrorCode(retCode);
    onFinished();
    return;
  }

  auto iter = nebula::value(iterRet).get();
  while (iter->valid()) {
    auto key = iter->key();
    auto user = MetaKeyUtils::parseRoleUser(key);
    if (user == account) {
      keys.emplace_back(key);
    }
    iter->next();
  }

  LOG(INFO) << "Drop User " << account;
  doSyncMultiRemoveAndUpdate({std::move(keys)});
}

void GrantProcessor::process(const cpp2::GrantRoleReq& req) {
  folly::SharedMutex::WriteHolder userHolder(LockUtils::userLock());
  folly::SharedMutex::ReadHolder spaceHolder(LockUtils::spaceLock());
  const auto& roleItem = req.get_role_item();
  auto spaceId = roleItem.get_space_id();
  const auto& account = roleItem.get_user_id();

  /**
   *  for cloud authority, need init a god user by this interface. the god user
   * default grant to meta space (kDefaultSpaceId). so skip the space check.
   *  Should be reject the grant operation and return a error
   *  when grant a user to GOD through graph layer.
   */
  if (!(spaceId == kDefaultSpaceId && roleItem.get_role_type() == cpp2::RoleType::GOD)) {
    CHECK_SPACE_ID_AND_RETURN(spaceId);
  }
  auto retCode = userExist(account);
  if (retCode != nebula::cpp2::ErrorCode::SUCCEEDED) {
    LOG(ERROR) << "Grant User Failed : User " << account
               << " error: " << apache::thrift::util::enumNameSafe(retCode);
    handleErrorCode(retCode);
    onFinished();
    return;
  }

  std::vector<kvstore::KV> data;
  data.emplace_back(MetaKeyUtils::roleKey(spaceId, account),
                    MetaKeyUtils::roleVal(roleItem.get_role_type()));
  doSyncPutAndUpdate(std::move(data));
}

void RevokeProcessor::process(const cpp2::RevokeRoleReq& req) {
  folly::SharedMutex::WriteHolder userHolder(LockUtils::userLock());
  folly::SharedMutex::ReadHolder spaceHolder(LockUtils::spaceLock());
  const auto& roleItem = req.get_role_item();
  auto spaceId = roleItem.get_space_id();
  CHECK_SPACE_ID_AND_RETURN(spaceId);
  const auto& account = roleItem.get_user_id();

  auto userRet = userExist(account);
  if (userRet != nebula::cpp2::ErrorCode::SUCCEEDED) {
    LOG(ERROR) << "Revoke User Failed : User " << account
               << " error: " << apache::thrift::util::enumNameSafe(userRet);
    handleErrorCode(userRet);
    onFinished();
    return;
  }

  auto roleKey = MetaKeyUtils::roleKey(spaceId, account);
  auto result = doGet(roleKey);
  if (!nebula::ok(result)) {
    userRet = nebula::error(result);
    if (userRet == nebula::cpp2::ErrorCode::E_KEY_NOT_FOUND) {
      userRet = nebula::cpp2::ErrorCode::E_ROLE_NOT_FOUND;
    }
    LOG(ERROR) << "Get Role User Failed : User " << account
               << " error: " << apache::thrift::util::enumNameSafe(userRet);
    handleErrorCode(userRet);
    onFinished();
    return;
  }
  auto val = nebula::value(result);
  const auto role = *reinterpret_cast<const cpp2::RoleType*>(val.c_str());
  if (role != roleItem.get_role_type()) {
    LOG(ERROR) << "Revoke User Failed : User " << account << " error: "
               << apache::thrift::util::enumNameSafe(nebula::cpp2::ErrorCode::E_IMPROPER_ROLE);
    handleErrorCode(nebula::cpp2::ErrorCode::E_IMPROPER_ROLE);
    onFinished();
    return;
  }
  doSyncMultiRemoveAndUpdate({std::move(roleKey)});
}

void ChangePasswordProcessor::process(const cpp2::ChangePasswordReq& req) {
  folly::SharedMutex::WriteHolder wHolder(LockUtils::userLock());
  const auto& account = req.get_account();
  auto userRet = userExist(account);
  if (userRet != nebula::cpp2::ErrorCode::SUCCEEDED) {
    LOG(ERROR) << "Change password Failed, get user " << account << " failed, "
               << " error: " << apache::thrift::util::enumNameSafe(userRet);
    handleErrorCode(userRet);
    onFinished();
    return;
  }

  auto checkRet = checkPassword(account, req.get_old_encoded_pwd());
  if (!nebula::ok(checkRet)) {
    auto retCode = nebula::error(checkRet);
    if (retCode == nebula::cpp2::ErrorCode::E_KEY_NOT_FOUND) {
      retCode = nebula::cpp2::ErrorCode::E_USER_NOT_FOUND;
    }
    LOG(ERROR) << "Get user " << account << " failed, "
               << " error: " << apache::thrift::util::enumNameSafe(retCode);
    handleErrorCode(retCode);
    onFinished();
    return;
  } else {
    if (!nebula::value(checkRet)) {
      auto retCode = nebula::cpp2::ErrorCode::E_INVALID_PASSWORD;
      handleErrorCode(retCode);
      LOG(ERROR) << "Change password failed, user " << account
                 << apache::thrift::util::enumNameSafe(retCode);
      onFinished();
      return;
    }
  }

  auto userKey = MetaKeyUtils::userKey(account);
  auto userVal = MetaKeyUtils::userVal(req.get_new_encoded_pwd());
  std::vector<kvstore::KV> data;
  data.emplace_back(std::move(userKey), std::move(userVal));
  doSyncPutAndUpdate(std::move(data));
}

void ListUsersProcessor::process(const cpp2::ListUsersReq& req) {
  UNUSED(req);
<<<<<<< HEAD
  folly::SharedMutex::ReadHolder rHolder1(LockUtils::userLock());
  folly::SharedMutex::ReadHolder rHolder2(LockUtils::spaceLock());
  // list users
  std::string userPrefix = "__users__";
  auto usersRet = doPrefix(userPrefix);
  if (!nebula::ok(usersRet)) {
    auto retCode = nebula::error(usersRet);
    LOG(ERROR) << "List User failed, error: " << apache::thrift::util::enumNameSafe(retCode);
    handleErrorCode(retCode);
    onFinished();
    return;
  }
  std::map<std::string, nebula::meta::cpp2::UserDescItem> usersMap;
  // trans users to map
  auto iter1 = nebula::value(usersRet).get();
  while (iter1->valid()) {
    auto account = MetaKeyUtils::parseUser(iter1->key());
    auto password = MetaKeyUtils::parseUserPwd(iter1->val());
    cpp2::UserDescItem user;
    user.set_account(account);
    user.set_encoded_pwd(password);
    std::map<GraphSpaceID, cpp2::RoleType> spaceRoleMap;
    user.set_space_role_map(spaceRoleMap);
    usersMap[std::move(account)] = std::move(user);
    iter1->next();
  }
  // add desc
=======
  folly::SharedMutex::ReadHolder rHolder(LockUtils::userLock());
  std::string prefix = "__users__";
  auto ret = doPrefix(prefix);
  if (!nebula::ok(ret)) {
    auto retCode = nebula::error(ret);
    LOG(ERROR) << "List User failed, error: " << apache::thrift::util::enumNameSafe(retCode);
    handleErrorCode(retCode);
    onFinished();
    return;
  }

  auto iter = nebula::value(ret).get();
  std::unordered_map<std::string, std::string> users;
  while (iter->valid()) {
    auto account = MetaKeyUtils::parseUser(iter->key());
    auto password = MetaKeyUtils::parseUserPwd(iter->val());
    users.emplace(std::move(account), std::move(password));
    iter->next();
  }
  resp_.set_users(std::move(users));
  handleErrorCode(nebula::cpp2::ErrorCode::SUCCEEDED);
  onFinished();
}

void DescribeUserProcessor::process(const cpp2::DescribeUserReq& req) {
  UNUSED(req);
  folly::SharedMutex::ReadHolder rHolder1(LockUtils::userLock());
>>>>>>> 72baa0b1
  auto rolePrefix = MetaKeyUtils::rolesPrefix();
  auto roleRet = doPrefix(rolePrefix);
  if (!nebula::ok(roleRet)) {
    auto retCode = nebula::error(roleRet);
    LOG(ERROR) << "Prefix roles failed, error: " << apache::thrift::util::enumNameSafe(retCode);
    handleErrorCode(retCode);
    onFinished();
    return;
  }
  auto& act = req.get_account();
  std::map<::nebula::cpp2::GraphSpaceID, ::nebula::meta::cpp2::RoleType> map;
  auto iter = nebula::value(roleRet).get();
  while (iter->valid()) {
    auto account = MetaKeyUtils::parseRoleUser(iter->key());
    if (account == act) {
      auto spaceId = MetaKeyUtils::parseRoleSpace(iter->key());
      auto val = iter->val();
      map[spaceId] = *reinterpret_cast<const cpp2::RoleType*>(val.begin());
    }
<<<<<<< HEAD
    iter2->next();
  }

  resp_.set_users(std::move(usersMap));
=======
    iter->next();
  }
  nebula::meta::cpp2::UserDescItem user;
  user.set_account(std::move(act));
  user.set_space_role_map(std::move(map));
  resp_.set_user(std::move(user));
>>>>>>> 72baa0b1
  handleErrorCode(nebula::cpp2::ErrorCode::SUCCEEDED);
  onFinished();
}

void ListRolesProcessor::process(const cpp2::ListRolesReq& req) {
  auto spaceId = req.get_space_id();
  CHECK_SPACE_ID_AND_RETURN(spaceId);

  folly::SharedMutex::ReadHolder rHolder(LockUtils::userLock());
  auto prefix = MetaKeyUtils::roleSpacePrefix(spaceId);
  auto ret = doPrefix(prefix);
  if (!nebula::ok(ret)) {
    auto retCode = nebula::error(ret);
    LOG(ERROR) << "List roles failed, error: " << apache::thrift::util::enumNameSafe(retCode);
    handleErrorCode(retCode);
    onFinished();
    return;
  }

  auto iter = nebula::value(ret).get();
  std::vector<nebula::meta::cpp2::RoleItem> roles;
  while (iter->valid()) {
    auto account = MetaKeyUtils::parseRoleUser(iter->key());
    auto val = iter->val();
    cpp2::RoleItem role;
    role.set_user_id(std::move(account));
    role.set_space_id(spaceId);
    role.set_role_type(*reinterpret_cast<const cpp2::RoleType*>(val.begin()));
    roles.emplace_back(std::move(role));
    iter->next();
  }
  resp_.set_roles(std::move(roles));
  handleErrorCode(nebula::cpp2::ErrorCode::SUCCEEDED);
  onFinished();
}

void GetUserRolesProcessor::process(const cpp2::GetUserRolesReq& req) {
  folly::SharedMutex::WriteHolder wHolder(LockUtils::userLock());
  const auto& act = req.get_account();

  auto prefix = MetaKeyUtils::rolesPrefix();
  auto ret = doPrefix(prefix);
  if (!nebula::ok(ret)) {
    auto retCode = nebula::error(ret);
    LOG(ERROR) << "Prefix roles failed, error: " << apache::thrift::util::enumNameSafe(retCode);
    handleErrorCode(retCode);
    onFinished();
    return;
  }

  auto iter = nebula::value(ret).get();
  std::vector<nebula::meta::cpp2::RoleItem> roles;
  while (iter->valid()) {
    auto account = MetaKeyUtils::parseRoleUser(iter->key());
    auto spaceId = MetaKeyUtils::parseRoleSpace(iter->key());
    if (account == act) {
      auto val = iter->val();
      cpp2::RoleItem role;
      role.set_user_id(std::move(account));
      role.set_space_id(spaceId);
      role.set_role_type(*reinterpret_cast<const cpp2::RoleType*>(val.begin()));
      roles.emplace_back(std::move(role));
    }
    iter->next();
  }
  resp_.set_roles(std::move(roles));
  handleErrorCode(nebula::cpp2::ErrorCode::SUCCEEDED);
  onFinished();
}

}  // namespace meta
}  // namespace nebula<|MERGE_RESOLUTION|>--- conflicted
+++ resolved
@@ -228,35 +228,6 @@
 
 void ListUsersProcessor::process(const cpp2::ListUsersReq& req) {
   UNUSED(req);
-<<<<<<< HEAD
-  folly::SharedMutex::ReadHolder rHolder1(LockUtils::userLock());
-  folly::SharedMutex::ReadHolder rHolder2(LockUtils::spaceLock());
-  // list users
-  std::string userPrefix = "__users__";
-  auto usersRet = doPrefix(userPrefix);
-  if (!nebula::ok(usersRet)) {
-    auto retCode = nebula::error(usersRet);
-    LOG(ERROR) << "List User failed, error: " << apache::thrift::util::enumNameSafe(retCode);
-    handleErrorCode(retCode);
-    onFinished();
-    return;
-  }
-  std::map<std::string, nebula::meta::cpp2::UserDescItem> usersMap;
-  // trans users to map
-  auto iter1 = nebula::value(usersRet).get();
-  while (iter1->valid()) {
-    auto account = MetaKeyUtils::parseUser(iter1->key());
-    auto password = MetaKeyUtils::parseUserPwd(iter1->val());
-    cpp2::UserDescItem user;
-    user.set_account(account);
-    user.set_encoded_pwd(password);
-    std::map<GraphSpaceID, cpp2::RoleType> spaceRoleMap;
-    user.set_space_role_map(spaceRoleMap);
-    usersMap[std::move(account)] = std::move(user);
-    iter1->next();
-  }
-  // add desc
-=======
   folly::SharedMutex::ReadHolder rHolder(LockUtils::userLock());
   std::string prefix = "__users__";
   auto ret = doPrefix(prefix);
@@ -284,7 +255,6 @@
 void DescribeUserProcessor::process(const cpp2::DescribeUserReq& req) {
   UNUSED(req);
   folly::SharedMutex::ReadHolder rHolder1(LockUtils::userLock());
->>>>>>> 72baa0b1
   auto rolePrefix = MetaKeyUtils::rolesPrefix();
   auto roleRet = doPrefix(rolePrefix);
   if (!nebula::ok(roleRet)) {
@@ -304,19 +274,12 @@
       auto val = iter->val();
       map[spaceId] = *reinterpret_cast<const cpp2::RoleType*>(val.begin());
     }
-<<<<<<< HEAD
-    iter2->next();
-  }
-
-  resp_.set_users(std::move(usersMap));
-=======
     iter->next();
   }
   nebula::meta::cpp2::UserDescItem user;
   user.set_account(std::move(act));
   user.set_space_role_map(std::move(map));
   resp_.set_user(std::move(user));
->>>>>>> 72baa0b1
   handleErrorCode(nebula::cpp2::ErrorCode::SUCCEEDED);
   onFinished();
 }
