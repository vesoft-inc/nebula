/* Copyright (c) 2019 vesoft inc. All rights reserved.
 *
 * This source code is licensed under Apache 2.0 License.
 */

#ifndef META_AUTHENTICATIONPROCESSOR_H
#define META_AUTHENTICATIONPROCESSOR_H

#include "meta/processors/BaseProcessor.h"

namespace nebula {
namespace meta {

class CreateUserProcessor : public BaseProcessor<cpp2::ExecResp> {
 public:
  static CreateUserProcessor* instance(kvstore::KVStore* kvstore) {
    return new CreateUserProcessor(kvstore);
  }

  void process(const cpp2::CreateUserReq& req);

 private:
  explicit CreateUserProcessor(kvstore::KVStore* kvstore)
      : BaseProcessor<cpp2::ExecResp>(kvstore) {}
};

class AlterUserProcessor : public BaseProcessor<cpp2::ExecResp> {
 public:
  static AlterUserProcessor* instance(kvstore::KVStore* kvstore) {
    return new AlterUserProcessor(kvstore);
  }

  void process(const cpp2::AlterUserReq& req);

 private:
  explicit AlterUserProcessor(kvstore::KVStore* kvstore) : BaseProcessor<cpp2::ExecResp>(kvstore) {}
};

class DropUserProcessor : public BaseProcessor<cpp2::ExecResp> {
 public:
  static DropUserProcessor* instance(kvstore::KVStore* kvstore) {
    return new DropUserProcessor(kvstore);
  }

  void process(const cpp2::DropUserReq& req);

 private:
  explicit DropUserProcessor(kvstore::KVStore* kvstore) : BaseProcessor<cpp2::ExecResp>(kvstore) {}
};

class GrantProcessor : public BaseProcessor<cpp2::ExecResp> {
 public:
  static GrantProcessor* instance(kvstore::KVStore* kvstore) { return new GrantProcessor(kvstore); }

  void process(const cpp2::GrantRoleReq& req);

 private:
  explicit GrantProcessor(kvstore::KVStore* kvstore) : BaseProcessor<cpp2::ExecResp>(kvstore) {}
};

class RevokeProcessor : public BaseProcessor<cpp2::ExecResp> {
 public:
  static RevokeProcessor* instance(kvstore::KVStore* kvstore) {
    return new RevokeProcessor(kvstore);
  }

  void process(const cpp2::RevokeRoleReq& req);

 private:
  explicit RevokeProcessor(kvstore::KVStore* kvstore) : BaseProcessor<cpp2::ExecResp>(kvstore) {}
};

class ChangePasswordProcessor : public BaseProcessor<cpp2::ExecResp> {
 public:
  static ChangePasswordProcessor* instance(kvstore::KVStore* kvstore) {
    return new ChangePasswordProcessor(kvstore);
  }

  void process(const cpp2::ChangePasswordReq& req);

 private:
  explicit ChangePasswordProcessor(kvstore::KVStore* kvstore)
      : BaseProcessor<cpp2::ExecResp>(kvstore) {}
};

class ListUsersProcessor : public BaseProcessor<cpp2::ListUsersResp> {
 public:
  static ListUsersProcessor* instance(kvstore::KVStore* kvstore) {
    return new ListUsersProcessor(kvstore);
  }

  void process(const cpp2::ListUsersReq& req);

 private:
  explicit ListUsersProcessor(kvstore::KVStore* kvstore)
      : BaseProcessor<cpp2::ListUsersResp>(kvstore) {}
};

<<<<<<< HEAD
=======
class DescribeUserProcessor : public BaseProcessor<cpp2::DescribeUserResp> {
 public:
  static DescribeUserProcessor* instance(kvstore::KVStore* kvstore) {
    return new DescribeUserProcessor(kvstore);
  }

  void process(const cpp2::DescribeUserReq& req);

 private:
  explicit DescribeUserProcessor(kvstore::KVStore* kvstore)
      : BaseProcessor<cpp2::DescribeUserResp>(kvstore) {}
};

>>>>>>> 72baa0b1
class ListRolesProcessor : public BaseProcessor<cpp2::ListRolesResp> {
 public:
  static ListRolesProcessor* instance(kvstore::KVStore* kvstore) {
    return new ListRolesProcessor(kvstore);
  }

  void process(const cpp2::ListRolesReq& req);

 private:
  explicit ListRolesProcessor(kvstore::KVStore* kvstore)
      : BaseProcessor<cpp2::ListRolesResp>(kvstore) {}
};

class GetUserRolesProcessor : public BaseProcessor<cpp2::ListRolesResp> {
 public:
  static GetUserRolesProcessor* instance(kvstore::KVStore* kvstore) {
    return new GetUserRolesProcessor(kvstore);
  }

  void process(const cpp2::GetUserRolesReq& req);

 private:
  explicit GetUserRolesProcessor(kvstore::KVStore* kvstore)
      : BaseProcessor<cpp2::ListRolesResp>(kvstore) {}
};

}  // namespace meta
}  // namespace nebula

#endif  // META_AUTHENTICATIONPROCESSOR_H<|MERGE_RESOLUTION|>--- conflicted
+++ resolved
@@ -96,8 +96,6 @@
       : BaseProcessor<cpp2::ListUsersResp>(kvstore) {}
 };
 
-<<<<<<< HEAD
-=======
 class DescribeUserProcessor : public BaseProcessor<cpp2::DescribeUserResp> {
  public:
   static DescribeUserProcessor* instance(kvstore::KVStore* kvstore) {
@@ -111,7 +109,6 @@
       : BaseProcessor<cpp2::DescribeUserResp>(kvstore) {}
 };
 
->>>>>>> 72baa0b1
 class ListRolesProcessor : public BaseProcessor<cpp2::ListRolesResp> {
  public:
   static ListRolesProcessor* instance(kvstore::KVStore* kvstore) {
