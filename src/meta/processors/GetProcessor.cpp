/* Copyright (c) 2018 - present, VE Software Inc. All rights reserved
 *
 * This source code is licensed under Apache 2.0 License
 *  (found in the LICENSE.Apache file in the root directory)
 */


#include "meta/processors/GetProcessor.h"

namespace nebula {
namespace meta {

void GetProcessor::process(const cpp2::GetReq& req) {
    CHECK_SEGMENT(req.get_segment());
    auto key = MetaServiceUtils::assembleSegmentKey(req.get_segment(), req.get_key());
    auto result = doGet(key);
    if (!result.ok()) {
<<<<<<< HEAD
        resp_.set_code(cpp2::ErrorCode::E_NOT_FOUND);
=======
        LOG(ERROR) << "Get Failed :" << key << " not found!";
        resp_.set_code(cpp2::ErrorCode::E_KEY_NOT_FOUND);
>>>>>>> 5ae09098
        onFinished();
        return;
    }
    resp_.set_code(cpp2::ErrorCode::SUCCEEDED);
    resp_.set_value(std::move(result.value()));
    onFinished();
}

}  // namespace meta
}  // namespace nebula<|MERGE_RESOLUTION|>--- conflicted
+++ resolved
@@ -15,12 +15,8 @@
     auto key = MetaServiceUtils::assembleSegmentKey(req.get_segment(), req.get_key());
     auto result = doGet(key);
     if (!result.ok()) {
-<<<<<<< HEAD
-        resp_.set_code(cpp2::ErrorCode::E_NOT_FOUND);
-=======
         LOG(ERROR) << "Get Failed :" << key << " not found!";
         resp_.set_code(cpp2::ErrorCode::E_KEY_NOT_FOUND);
->>>>>>> 5ae09098
         onFinished();
         return;
     }
