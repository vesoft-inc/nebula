/* Copyright (c) 2018 - present, VE Software Inc. All rights reserved
 *
 * This source code is licensed under Apache 2.0 License
 *  (found in the LICENSE.Apache file in the root directory)
 */

#ifndef META_BASEPROCESSOR_H_
#define META_BASEPROCESSOR_H_

#include "base/Base.h"
#include <folly/futures/Promise.h>
#include <folly/futures/Future.h>
#include <folly/SharedMutex.h>
#include "interface/gen-cpp2/meta_types.h"
#include "base/StatusOr.h"
#include "time/Duration.h"
#include "kvstore/KVStore.h"
#include "meta/MetaUtils.h"

namespace nebula {
namespace meta {

class LockUtils {
public:
    LockUtils() = delete;
#define GENERATE_LOCK(Entry) \
    static folly::SharedMutex& Entry##Lock() { \
        static folly::SharedMutex l; \
        return l; \
    }

GENERATE_LOCK(space);
GENERATE_LOCK(id);
GENERATE_LOCK(tag);

#undef GENERATE_LOCK
};

<<<<<<< HEAD
/**
 * Check segemnt is consist of numbers and letters and should not empty.
 * */
#define CHECK_SEGMENT(segment) \
    if (!MetaUtils::checkSegment(segment)) { \
        resp_.set_code(cpp2::ErrorCode::E_STORE_SEGMENT_ILLEGAL); \
        onFinished(); \
        return; \
    }
=======
#define MAX_VERSION_HEX 0x7FFFFFFFFFFFFFFF
#define MIN_VERSION_HEX 0x0000000000000000
>>>>>>> b82ca00a

template<typename RESP>
class BaseProcessor {
public:
    explicit BaseProcessor(kvstore::KVStore* kvstore)
            : kvstore_(kvstore) {}

    virtual ~BaseProcessor() = default;

    folly::Future<RESP> getFuture() {
        return promise_.getFuture();
    }

protected:
    /**
     * Destroy current instance when finished.
     * */
    void onFinished() {
        promise_.setValue(std::move(resp_));
        delete this;
    }

    cpp2::ErrorCode to(kvstore::ResultCode code) {
        switch (code) {
        case kvstore::ResultCode::SUCCEEDED:
            return cpp2::ErrorCode::SUCCEEDED;
        case kvstore::ResultCode::ERR_KEY_NOT_FOUND:
            return cpp2::ErrorCode::E_NOT_FOUND;
        default:
            return cpp2::ErrorCode::E_UNKNOWN;
        }
    }

    template<class T>
    std::enable_if_t<std::is_integral<T>::value, cpp2::ID>
    to(T id, EntryType type) {
        cpp2::ID thriftID;
        switch (type) {
        case EntryType::SPACE:
            thriftID.set_space_id(static_cast<GraphSpaceID>(id));
            break;
        case EntryType::TAG:
            thriftID.set_tag_id(static_cast<TagID>(id));
            break;
        case EntryType::EDGE:
            thriftID.set_edge_type(static_cast<EdgeType>(id));
            break;
        }
        return thriftID;
    }

    /**
     * General put function.
     * */
    void doPut(std::vector<kvstore::KV> data);

    /**
<<<<<<< HEAD
     * General get function.
     * */
    StatusOr<std::string> doGet(const std::string& key);

    /**
     * General multi get function.
     * */
    StatusOr<std::vector<std::string>> doMultiGet(const std::vector<std::string>& keys);

    /**
     * General remove function.
     * */
    void doRemove(const std::string& key);

    /**
     * Remove keys from start to end, doesn't contain end.
     * */
    void doRemoveRange(const std::string& start,
                       const std::string& end);

    /**
     * Scan keys from start to end, doesn't contain end.
     * */
     StatusOr<std::vector<std::string>> doScan(const std::string& start,
                                               const std::string& end);
=======
     * General multi remove function.
     **/
    void doRemove(std::vector<std::string> keys);
>>>>>>> b82ca00a

    /**
     * Get all hosts
     * */
    StatusOr<std::vector<nebula::cpp2::HostAddr>> allHosts();

    /**
     * Get one auto-increment Id.
     * */
    int32_t autoIncrementId();

    /**
     * Check spaceId exist or not.
     * */
    Status spaceExist(GraphSpaceID spaceId);

protected:
    kvstore::KVStore* kvstore_ = nullptr;
    RESP resp_;
    folly::Promise<RESP> promise_;
    const PartitionID kDefaultPartId_ = 0;
    const GraphSpaceID kDefaultSpaceId_ = 0;
};

}  // namespace meta
}  // namespace nebula

#include "meta/processors/BaseProcessor.inl"

#endif  // META_BASEPROCESSOR_H_
<|MERGE_RESOLUTION|>--- conflicted
+++ resolved
@@ -36,7 +36,6 @@
 #undef GENERATE_LOCK
 };
 
-<<<<<<< HEAD
 /**
  * Check segemnt is consist of numbers and letters and should not empty.
  * */
@@ -46,10 +45,9 @@
         onFinished(); \
         return; \
     }
-=======
+
 #define MAX_VERSION_HEX 0x7FFFFFFFFFFFFFFF
 #define MIN_VERSION_HEX 0x0000000000000000
->>>>>>> b82ca00a
 
 template<typename RESP>
 class BaseProcessor {
@@ -107,7 +105,6 @@
     void doPut(std::vector<kvstore::KV> data);
 
     /**
-<<<<<<< HEAD
      * General get function.
      * */
     StatusOr<std::string> doGet(const std::string& key);
@@ -133,11 +130,10 @@
      * */
      StatusOr<std::vector<std::string>> doScan(const std::string& start,
                                                const std::string& end);
-=======
+     /**
      * General multi remove function.
      **/
-    void doRemove(std::vector<std::string> keys);
->>>>>>> b82ca00a
+     void doRemoves(std::vector<std::string> keys);
 
     /**
      * Get all hosts
