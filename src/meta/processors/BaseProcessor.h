/* Copyright (c) 2018 - present, VE Software Inc. All rights reserved
 *
 * This source code is licensed under Apache 2.0 License
 *  (found in the LICENSE.Apache file in the root directory)
 */

#ifndef META_BASEPROCESSOR_H_
#define META_BASEPROCESSOR_H_

#include "base/Base.h"
#include <folly/futures/Promise.h>
#include <folly/futures/Future.h>
#include <folly/SharedMutex.h>
#include "interface/gen-cpp2/meta_types.h"
#include "base/StatusOr.h"
#include "time/Duration.h"
#include "kvstore/KVStore.h"
#include "meta/MetaServiceUtils.h"
#include "meta/common/MetaCommon.h"
#include "network/NetworkUtils.h"

namespace nebula {
namespace meta {

using nebula::network::NetworkUtils;

class LockUtils {
public:
    LockUtils() = delete;
#define GENERATE_LOCK(Entry) \
    static folly::SharedMutex& Entry##Lock() { \
        static folly::SharedMutex l; \
        return l; \
    }

GENERATE_LOCK(space);
GENERATE_LOCK(id);
GENERATE_LOCK(tag);

#undef GENERATE_LOCK
};

/**
 * Check segemnt is consist of numbers and letters and should not empty.
 * */
#define CHECK_SEGMENT(segment) \
    if (!MetaCommon::checkSegment(segment)) { \
        resp_.set_code(cpp2::ErrorCode::E_STORE_SEGMENT_ILLEGAL); \
        onFinished(); \
        return; \
    }

template<typename RESP>
class BaseProcessor {
public:
    explicit BaseProcessor(kvstore::KVStore* kvstore)
            : kvstore_(kvstore) {}

    virtual ~BaseProcessor() = default;

    folly::Future<RESP> getFuture() {
        return promise_.getFuture();
    }

protected:
    /**
     * Destroy current instance when finished.
     * */
    void onFinished() {
        promise_.setValue(std::move(resp_));
        delete this;
    }

    cpp2::ErrorCode to(kvstore::ResultCode code) {
        switch (code) {
        case kvstore::ResultCode::SUCCEEDED:
            return cpp2::ErrorCode::SUCCEEDED;
        case kvstore::ResultCode::ERR_KEY_NOT_FOUND:
            return cpp2::ErrorCode::E_NOT_FOUND;
        default:
            return cpp2::ErrorCode::E_UNKNOWN;
        }
    }

    cpp2::ErrorCode to(Status status) {
        switch (status.code()) {
        case Status::kOk:
            return cpp2::ErrorCode::SUCCEEDED;
<<<<<<< HEAD
        case Status::kNotFound:
=======
        case Status::kSpaceNotFound:
        case Status::kHostNotFound:
        case Status::kTagNotFound:
>>>>>>> e059b5f4
            return cpp2::ErrorCode::E_NOT_FOUND;
        default:
            return cpp2::ErrorCode::E_UNKNOWN;
        }
    }

    template<class T>
    std::enable_if_t<std::is_integral<T>::value, cpp2::ID>
    to(T id, EntryType type) {
        cpp2::ID thriftID;
        switch (type) {
        case EntryType::SPACE:
            thriftID.set_space_id(static_cast<GraphSpaceID>(id));
            break;
        case EntryType::TAG:
            thriftID.set_tag_id(static_cast<TagID>(id));
            break;
        case EntryType::EDGE:
            thriftID.set_edge_type(static_cast<EdgeType>(id));
            break;
        }
        return thriftID;
    }

    /**
     * General put function.
     * */
    void doPut(std::vector<kvstore::KV> data);

    /**
     * General get function.
     * */
    StatusOr<std::string> doGet(const std::string& key);

    /**
     * General multi get function.
     * */
    StatusOr<std::vector<std::string>> doMultiGet(const std::vector<std::string>& keys);

    /**
     * General remove function.
     * */
    void doRemove(const std::string& key);

    /**
     * Remove keys from start to end, doesn't contain end.
     * */
    void doRemoveRange(const std::string& start, const std::string& end);

    /**
     * Scan keys from start to end, doesn't contain end. Finally return both keys and values.
     * */
    StatusOr<std::unordered_map<std::string, std::string>> doScan(const std::string& start,
                                                                  const std::string& end);

    /**
     * Scan keys from start to end, doesn't contain end. Finally return keys.
     * */
     StatusOr<std::vector<std::string>> doScanKey(const std::string& start,
                                                  const std::string& end);

    /**
     * Scan keys from start to end, doesn't contain end. Finally return values.
     * */
     StatusOr<std::vector<std::string>> doScanValue(const std::string& start,
                                                    const std::string& end);

     /**
     * General multi remove function.
     **/
     void doMultiRemove(std::vector<std::string> keys);

    /**
     * Get all hosts
     * */
    StatusOr<std::vector<nebula::cpp2::HostAddr>> allHosts();

    /**
     * Get one auto-increment Id.
     * */
    int32_t autoIncrementId();

    /**
     * Check spaceId exist or not.
     * */
    Status spaceExist(GraphSpaceID spaceId);

    /**
     * Check multi host_name exists or not.
     * */
    Status hostsExist(const std::vector<std::string>& name);

    /**
     * Return the spaceId for name.
     * */
    StatusOr<GraphSpaceID> getSpaceId(const std::string& name);

    /**
<<<<<<< HEAD
     * Return the tagId from name.
     * */
    StatusOr<TagID> getTagId(GraphSpaceID spaceId, const std::string& name);

    /**
     * Return the edgeType from name.
     * */
    StatusOr<EdgeType> getEdgeType(GraphSpaceID spaceId, const std::string& name);
=======
     * Return the tagId for name.
     */
    StatusOr<TagID> getTagId(const std::string& name);
>>>>>>> e059b5f4

protected:
    kvstore::KVStore* kvstore_ = nullptr;
    RESP resp_;
    folly::Promise<RESP> promise_;
    const PartitionID kDefaultPartId_ = 0;
    const GraphSpaceID kDefaultSpaceId_ = 0;
};

}  // namespace meta
}  // namespace nebula

#include "meta/processors/BaseProcessor.inl"

#endif  // META_BASEPROCESSOR_H_
<|MERGE_RESOLUTION|>--- conflicted
+++ resolved
@@ -50,6 +50,9 @@
         return; \
     }
 
+#define MAX_VERSION std::numeric_limits<int64_t>::max()
+#define MIN_VERSION std::numeric_limits<int64_t>::min()
+
 template<typename RESP>
 class BaseProcessor {
 public:
@@ -86,13 +89,7 @@
         switch (status.code()) {
         case Status::kOk:
             return cpp2::ErrorCode::SUCCEEDED;
-<<<<<<< HEAD
         case Status::kNotFound:
-=======
-        case Status::kSpaceNotFound:
-        case Status::kHostNotFound:
-        case Status::kTagNotFound:
->>>>>>> e059b5f4
             return cpp2::ErrorCode::E_NOT_FOUND;
         default:
             return cpp2::ErrorCode::E_UNKNOWN;
@@ -191,7 +188,6 @@
     StatusOr<GraphSpaceID> getSpaceId(const std::string& name);
 
     /**
-<<<<<<< HEAD
      * Return the tagId from name.
      * */
     StatusOr<TagID> getTagId(GraphSpaceID spaceId, const std::string& name);
@@ -200,11 +196,6 @@
      * Return the edgeType from name.
      * */
     StatusOr<EdgeType> getEdgeType(GraphSpaceID spaceId, const std::string& name);
-=======
-     * Return the tagId for name.
-     */
-    StatusOr<TagID> getTagId(const std::string& name);
->>>>>>> e059b5f4
 
 protected:
     kvstore::KVStore* kvstore_ = nullptr;
