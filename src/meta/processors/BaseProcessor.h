--- conflicted
+++ resolved
@@ -78,23 +78,10 @@
     /**
      * Destroy current instance when finished.
      * */
-<<<<<<< HEAD
     virtual void onFinished() {
-        if (this->stats_ != nullptr) {
-            stats::StatsManager::addValue(this->stats_->latencyStatId_,
-                                          this->duration_.elapsedInUSec());
-            if (resp_.get_code() == cpp2::ErrorCode::SUCCEEDED) {
-                stats::StatsManager::addValue(this->stats_->qpsStatId_, 1);
-            } else {
-                stats::StatsManager::addValue(this->stats_->errorQpsStatId_, 1);
-            }
-        }
-=======
-    void onFinished() {
         stats::Stats::addStatsValue(stats_,
                                     resp_.get_code() == cpp2::ErrorCode::SUCCEEDED,
                                     this->duration_.elapsedInUSec());
->>>>>>> 9b6baacf
         promise_.setValue(std::move(resp_));
         delete this;
     }
