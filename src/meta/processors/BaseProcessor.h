--- conflicted
+++ resolved
@@ -240,17 +240,15 @@
     StatusOr<std::unordered_map<std::string, nebula::cpp2::ValueType>>
     getLatestEdgeFields(GraphSpaceID spaceId, const std::string& name);
 
-<<<<<<< HEAD
     /**
      * Fetch the latest edge type.
      */
     StatusOr<EdgeVersion>
     getLatestEdgeVersion(GraphSpaceID spaceId, const std::string& name);
-=======
+
     // Get Edge schema by EdgeType
     StatusOr<std::unordered_map<std::string, nebula::cpp2::ValueType>>
     getLatestEdgeFields(GraphSpaceID spaceId, EdgeType edgeType);
->>>>>>> 3af397da
 
     StatusOr<TagIndexID> getTagIndexID(GraphSpaceID spaceId, const std::string& indexName);
 
