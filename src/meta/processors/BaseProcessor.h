/* Copyright (c) 2018 vesoft inc. All rights reserved.
 *
 * This source code is licensed under Apache 2.0 License,
 * attached with Common Clause Condition 1.0, found in the LICENSES directory.
 */

#ifndef META_BASEPROCESSOR_H_
#define META_BASEPROCESSOR_H_

#include "base/Base.h"
#include <folly/futures/Promise.h>
#include <folly/futures/Future.h>
#include <folly/SharedMutex.h>
#include "base/StatusOr.h"
#include "time/Duration.h"
#include "kvstore/KVStore.h"
#include "meta/MetaServiceUtils.h"
#include "meta/common/MetaCommon.h"
#include "network/NetworkUtils.h"
#include "meta/processors/Common.h"

namespace nebula {
namespace meta {

using nebula::network::NetworkUtils;

<<<<<<< HEAD
const PartitionID kDefaultPartId = 0;
const GraphSpaceID kDefaultSpaceId = 0;

class LockUtils {
public:
    LockUtils() = delete;
#define GENERATE_LOCK(Entry) \
    static folly::SharedMutex& Entry##Lock() { \
        static folly::SharedMutex l; \
        return l; \
    }

GENERATE_LOCK(space);
GENERATE_LOCK(id);
GENERATE_LOCK(tag);
GENERATE_LOCK(edge);
GENERATE_LOCK(user);
GENERATE_LOCK(tagIndex);
GENERATE_LOCK(edgeIndex);

#undef GENERATE_LOCK
};

=======
>>>>>>> 6ad8914b
#define CHECK_SPACE_ID_AND_RETURN(spaceID) \
    if (spaceExist(spaceID) == Status::SpaceNotFound()) { \
        resp_.set_code(cpp2::ErrorCode::E_NOT_FOUND); \
        onFinished(); \
        return; \
    }

#define CHECK_USER_ID_AND_RETURN(userID) \
    if (userExist(userID) == Status::UserNotFound()) { \
        resp_.set_code(cpp2::ErrorCode::E_NOT_FOUND); \
        onFinished(); \
        return; \
    }

/**
 * Check segment is consist of numbers and letters and should not empty.
 * */
#define CHECK_SEGMENT(segment) \
    if (!MetaCommon::checkSegment(segment)) { \
        resp_.set_code(cpp2::ErrorCode::E_STORE_SEGMENT_ILLEGAL); \
        onFinished(); \
        return; \
    }

template<typename RESP>
class BaseProcessor {
public:
    explicit BaseProcessor(kvstore::KVStore* kvstore)
            : kvstore_(kvstore) {}

    virtual ~BaseProcessor() = default;

    folly::Future<RESP> getFuture() {
        return promise_.getFuture();
    }

protected:
    /**
     * Destroy current instance when finished.
     * */
    void onFinished() {
        promise_.setValue(std::move(resp_));
        delete this;
    }

    cpp2::ErrorCode to(kvstore::ResultCode code) {
        switch (code) {
        case kvstore::ResultCode::SUCCEEDED:
            return cpp2::ErrorCode::SUCCEEDED;
        case kvstore::ResultCode::ERR_KEY_NOT_FOUND:
            return cpp2::ErrorCode::E_NOT_FOUND;
        default:
            return cpp2::ErrorCode::E_UNKNOWN;
        }
    }

    cpp2::ErrorCode to(const Status& status) {
        switch (status.code()) {
        case Status::kOk:
            return cpp2::ErrorCode::SUCCEEDED;
        case Status::kSpaceNotFound:
        case Status::kHostNotFound:
        case Status::kTagNotFound:
        case Status::kUserNotFound:
            return cpp2::ErrorCode::E_NOT_FOUND;
        default:
            return cpp2::ErrorCode::E_UNKNOWN;
        }
    }

    template<class T>
    std::enable_if_t<std::is_integral<T>::value, cpp2::ID>
    to(T id, EntryType type) {
        cpp2::ID thriftID;
        switch (type) {
        case EntryType::SPACE:
            thriftID.set_space_id(static_cast<GraphSpaceID>(id));
            break;
        case EntryType::TAG:
            thriftID.set_tag_id(static_cast<TagID>(id));
            break;
        case EntryType::EDGE:
            thriftID.set_edge_type(static_cast<EdgeType>(id));
            break;
        case EntryType::USER:
            thriftID.set_user_id(static_cast<UserID>(id));
            break;
        case EntryType::TAG_INDEX:
            thriftID.set_tag_index_id(static_cast<TagIndexID>(id));
            break;
        case EntryType::EDGE_INDEX:
            thriftID.set_edge_index_id(static_cast<EdgeIndexID>(id));
            break;
        }
        return thriftID;
    }

    nebula::cpp2::HostAddr toThriftHost(const HostAddr& host) {
        nebula::cpp2::HostAddr tHost;
        tHost.set_ip(host.first);
        tHost.set_port(host.second);
        return tHost;
    }

    /**
     * General put function.
     * */
    void doPut(std::vector<kvstore::KV> data);

    StatusOr<std::unique_ptr<kvstore::KVIterator>> doPrefix(const std::string& key);

    /**
     * General get function.
     * */
    StatusOr<std::string> doGet(const std::string& key);

    /**
     * General multi get function.
     * */
    StatusOr<std::vector<std::string>> doMultiGet(const std::vector<std::string>& keys);

    /**
     * General remove function.
     * */
    void doRemove(const std::string& key);

    /**
     * Remove keys from start to end, doesn't contain end.
     * */
    void doRemoveRange(const std::string& start,
                       const std::string& end);

    /**
     * Scan keys from start to end, doesn't contain end.
     * */
     StatusOr<std::vector<std::string>> doScan(const std::string& start,
                                               const std::string& end);
     /**
     * General multi remove function.
     **/
     void doMultiRemove(std::vector<std::string> keys);

    /**
     * Get all hosts
     * */
    StatusOr<std::vector<nebula::cpp2::HostAddr>> allHosts();

    /**
     * Get one auto-increment Id.
     * */
    int32_t autoIncrementId();

    /**
     * Check spaceId exist or not.
     * */
    Status spaceExist(GraphSpaceID spaceId);

    /**
     * Check userId exist or not.
     **/
    Status userExist(UserID userId);

    /**
     * Check host has been registered or not.
     * */
    Status hostExist(const std::string& hostKey);

    /**
     * Return the spaceId for name.
     * */
    StatusOr<GraphSpaceID> getSpaceId(const std::string& name);

    /**
     * Return the tagId for name.
     */
    StatusOr<TagID> getTagId(GraphSpaceID spaceId, const std::string& name);

    StatusOr<std::vector<std::string>> getLatestTagFields(GraphSpaceID spaceId,
                                                          const std::string& name);

    /**
     * Return the edgeType for name.
     */
    StatusOr<EdgeType> getEdgeType(GraphSpaceID spaceId, const std::string& name);

    StatusOr<std::vector<std::string>> getLatestEdgeFields(GraphSpaceID spaceId,
                                                           const std::string& name);

    StatusOr<TagIndexID> getTagIndexID(GraphSpaceID spaceId, const std::string& indexName);

    StatusOr<EdgeIndexID> getEdgeIndexID(GraphSpaceID spaceId, const std::string& indexName);

    StatusOr<UserID> getUserId(const std::string& account);

    bool checkPassword(UserID userId, const std::string& password);

    StatusOr<std::string> getUserAccount(UserID userId);

protected:
    kvstore::KVStore* kvstore_ = nullptr;
    RESP resp_;
    folly::Promise<RESP> promise_;
};

}  // namespace meta
}  // namespace nebula

#include "meta/processors/BaseProcessor.inl"

#endif  // META_BASEPROCESSOR_H_
<|MERGE_RESOLUTION|>--- conflicted
+++ resolved
@@ -24,32 +24,6 @@
 
 using nebula::network::NetworkUtils;
 
-<<<<<<< HEAD
-const PartitionID kDefaultPartId = 0;
-const GraphSpaceID kDefaultSpaceId = 0;
-
-class LockUtils {
-public:
-    LockUtils() = delete;
-#define GENERATE_LOCK(Entry) \
-    static folly::SharedMutex& Entry##Lock() { \
-        static folly::SharedMutex l; \
-        return l; \
-    }
-
-GENERATE_LOCK(space);
-GENERATE_LOCK(id);
-GENERATE_LOCK(tag);
-GENERATE_LOCK(edge);
-GENERATE_LOCK(user);
-GENERATE_LOCK(tagIndex);
-GENERATE_LOCK(edgeIndex);
-
-#undef GENERATE_LOCK
-};
-
-=======
->>>>>>> 6ad8914b
 #define CHECK_SPACE_ID_AND_RETURN(spaceID) \
     if (spaceExist(spaceID) == Status::SpaceNotFound()) { \
         resp_.set_code(cpp2::ErrorCode::E_NOT_FOUND); \
