--- conflicted
+++ resolved
@@ -249,9 +249,8 @@
 
     void doSyncMultiRemoveAndUpdate(std::vector<std::string> keys);
 
-<<<<<<< HEAD
     bool saveRebuildStatus(std::string statusKey, std::string&& statusValue);
-=======
+
     /**
      * check if the edge or tag contains indexes when alter edge or tag.
      **/
@@ -260,7 +259,6 @@
 
     StatusOr<std::vector<nebula::cpp2::IndexItem>>
     getIndexes(GraphSpaceID spaceId, int32_t edgeOrTag, bool isEdge);
->>>>>>> 44e2aed5
 
 protected:
     kvstore::KVStore* kvstore_ = nullptr;
