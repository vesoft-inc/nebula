/* Copyright (c) 2018 - present, VE Software Inc. All rights reserved
 *
 * This source code is licensed under Apache 2.0 License
 *  (found in the LICENSE.Apache file in the root directory)
 */

#ifndef META_BASEPROCESSOR_H_
#define META_BASEPROCESSOR_H_

#include "base/Base.h"
#include <folly/futures/Promise.h>
#include <folly/futures/Future.h>
#include <folly/SharedMutex.h>
#include "interface/gen-cpp2/meta_types.h"
#include "base/StatusOr.h"
#include "time/Duration.h"
#include "kvstore/KVStore.h"
#include "meta/MetaServiceUtils.h"
#include "meta/common/MetaCommon.h"
#include "network/NetworkUtils.h"

namespace nebula {
namespace meta {

using nebula::network::NetworkUtils;

class LockUtils {
public:
    LockUtils() = delete;
#define GENERATE_LOCK(Entry) \
    static folly::SharedMutex& Entry##Lock() { \
        static folly::SharedMutex l; \
        return l; \
    }

GENERATE_LOCK(space);
GENERATE_LOCK(id);
GENERATE_LOCK(tag);
GENERATE_LOCK(edge);

#undef GENERATE_LOCK
};

/**
 * Check segemnt is consist of numbers and letters and should not empty.
 * */
#define CHECK_SEGMENT(segment) \
    if (!MetaCommon::checkSegment(segment)) { \
        resp_.set_code(cpp2::ErrorCode::E_STORE_SEGMENT_ILLEGAL); \
        onFinished(); \
        return; \
    }

template<typename RESP>
class BaseProcessor {
public:
    explicit BaseProcessor(kvstore::KVStore* kvstore)
            : kvstore_(kvstore) {}

    virtual ~BaseProcessor() = default;

    folly::Future<RESP> getFuture() {
        return promise_.getFuture();
    }

protected:
    /**
     * Destroy current instance when finished.
     * */
    void onFinished() {
        promise_.setValue(std::move(resp_));
        delete this;
    }

    cpp2::ErrorCode to(kvstore::ResultCode code) {
        switch (code) {
        case kvstore::ResultCode::SUCCEEDED:
            return cpp2::ErrorCode::SUCCEEDED;
        case kvstore::ResultCode::ERR_KEY_NOT_FOUND:
            return cpp2::ErrorCode::E_NOT_FOUND;
        default:
            return cpp2::ErrorCode::E_UNKNOWN;
        }
    }

    cpp2::ErrorCode to(Status status) {
        switch (status.code()) {
        case Status::kOk:
            return cpp2::ErrorCode::SUCCEEDED;
        case Status::kSpaceNotFound:
        case Status::kHostNotFound:
        case Status::kTagNotFound:
            return cpp2::ErrorCode::E_NOT_FOUND;
        default:
            return cpp2::ErrorCode::E_UNKNOWN;
        }
    }

    template<class T>
    std::enable_if_t<std::is_integral<T>::value, cpp2::ID>
    to(T id, EntryType type) {
        cpp2::ID thriftID;
        switch (type) {
        case EntryType::SPACE:
            thriftID.set_space_id(static_cast<GraphSpaceID>(id));
            break;
        case EntryType::TAG:
            thriftID.set_tag_id(static_cast<TagID>(id));
            break;
        case EntryType::EDGE:
            thriftID.set_edge_type(static_cast<EdgeType>(id));
            break;
        }
        return thriftID;
    }

    /**
     * General put function.
     * */
    void doPut(std::vector<kvstore::KV> data);

    /**
     * General get function.
     * */
    StatusOr<std::string> doGet(const std::string& key);

    /**
     * General multi get function.
     * */
    StatusOr<std::vector<std::string>> doMultiGet(const std::vector<std::string>& keys);

    /**
     * General remove function.
     * */
    void doRemove(const std::string& key);

    /**
     * Remove keys from start to end, doesn't contain end.
     * */
    void doRemoveRange(const std::string& start,
                       const std::string& end);

    /**
     * Scan keys from start to end, doesn't contain end.
     * */
     StatusOr<std::vector<std::string>> doScan(const std::string& start,
                                               const std::string& end);
     /**
     * General multi remove function.
     **/
     void doMultiRemove(std::vector<std::string> keys);

    /**
     * Get all hosts
     * */
    StatusOr<std::vector<nebula::cpp2::HostAddr>> allHosts();

    /**
     * Get one auto-increment Id.
     * */
    int32_t autoIncrementId();

    /**
     * Check spaceId exist or not.
     * */
    Status spaceExist(GraphSpaceID spaceId);

    /**
     * Check multi host_name exists or not.
     * */
    Status hostsExist(const std::vector<std::string>& name);

    /**
     * Return the spaceId for name.
     * */
    StatusOr<GraphSpaceID> getSpaceId(const std::string& name);

    /**
     * Return the tagId for name.
     */
<<<<<<< HEAD
    StatusOr<TagID> getTagId(const std::string& name);
=======
    StatusOr<TagID> getTagId(GraphSpaceID spaceId, const std::string& name);
>>>>>>> 687e697b

    /**
     * Return the edgeType for name.
     */
<<<<<<< HEAD
    StatusOr<EdgeType> getEdgeType(const std::string& name);
=======
    StatusOr<EdgeType> getEdgeType(GraphSpaceID spaceId, const std::string& name);
>>>>>>> 687e697b

protected:
    kvstore::KVStore* kvstore_ = nullptr;
    RESP resp_;
    folly::Promise<RESP> promise_;
    const PartitionID kDefaultPartId_ = 0;
    const GraphSpaceID kDefaultSpaceId_ = 0;
};

}  // namespace meta
}  // namespace nebula

#include "meta/processors/BaseProcessor.inl"

#endif  // META_BASEPROCESSOR_H_
<|MERGE_RESOLUTION|>--- conflicted
+++ resolved
@@ -178,20 +178,12 @@
     /**
      * Return the tagId for name.
      */
-<<<<<<< HEAD
-    StatusOr<TagID> getTagId(const std::string& name);
-=======
     StatusOr<TagID> getTagId(GraphSpaceID spaceId, const std::string& name);
->>>>>>> 687e697b
 
     /**
      * Return the edgeType for name.
      */
-<<<<<<< HEAD
-    StatusOr<EdgeType> getEdgeType(const std::string& name);
-=======
     StatusOr<EdgeType> getEdgeType(GraphSpaceID spaceId, const std::string& name);
->>>>>>> 687e697b
 
 protected:
     kvstore::KVStore* kvstore_ = nullptr;
