/* Copyright (c) 2018 - present, VE Software Inc. All rights reserved
 *
 * This source code is licensed under Apache 2.0 License
 *  (found in the LICENSE.Apache file in the root directory)
 */

#include "meta/MetaUtils.h"
#include <thrift/lib/cpp2/protocol/Serializer.h>
#include <thrift/lib/cpp2/protocol/CompactProtocol.h>

namespace nebula {
namespace meta {

const std::string kSpacesTable = "__spaces__";  // NOLINT
const std::string kPartsTable  = "__parts__";   // NOLINT
const std::string kHostsTable  = "__hosts__";   // NOLINT
const std::string kTagsTable   = "__tags__";    // NOLINT
const std::string kEdgesTable  = "__edges__";   // NOLINT
const std::string kIndexTable  = "__index__";   // NOLINT

std::string MetaUtils::spaceKey(GraphSpaceID spaceId) {
    std::string key;
    key.reserve(256);
    key.append(kSpacesTable.data(), kSpacesTable.size());
    key.append(reinterpret_cast<const char*>(&spaceId), sizeof(spaceId));
    return key;
}

std::string MetaUtils::spaceVal(int32_t partsNum, int32_t replicaFactor, const std::string& name) {
    std::string val;
    val.reserve(256);
    val.append(reinterpret_cast<const char*>(&partsNum), sizeof(partsNum));
    val.append(reinterpret_cast<const char*>(&replicaFactor), sizeof(replicaFactor));
    val.append(name);
    return val;
}

const std::string& MetaUtils::spacePrefix() {
    return kSpacesTable;
}

GraphSpaceID MetaUtils::spaceId(folly::StringPiece rawKey) {
    return *reinterpret_cast<const GraphSpaceID*>(rawKey.data() + kSpacesTable.size());
}

folly::StringPiece MetaUtils::spaceName(folly::StringPiece rawVal) {
    return rawVal.subpiece(sizeof(int32_t)*2);
}

std::string MetaUtils::partKey(GraphSpaceID spaceId, PartitionID partId) {
    std::string key;
    key.reserve(128);
    key.append(kPartsTable.data(), kPartsTable.size());
    key.append(reinterpret_cast<const char*>(&spaceId), sizeof(GraphSpaceID));
    key.append(reinterpret_cast<const char*>(&partId), sizeof(PartitionID));
    return key;
}

std::string MetaUtils::partVal(const std::vector<nebula::cpp2::HostAddr>& hosts) {
    std::string val;
    val.reserve(128);
    for (auto& h : hosts) {
        val.append(reinterpret_cast<const char*>(&h.ip), sizeof(h.ip));
        val.append(reinterpret_cast<const char*>(&h.port), sizeof(h.port));
    }
    return val;
}

std::string MetaUtils::partPrefix(GraphSpaceID spaceId) {
    std::string prefix;
    prefix.reserve(128);
    prefix.append(kPartsTable.data(), kPartsTable.size());
    prefix.append(reinterpret_cast<const char*>(&spaceId), sizeof(GraphSpaceID));
    return prefix;
}

std::vector<nebula::cpp2::HostAddr> MetaUtils::parsePartVal(folly::StringPiece val) {
    std::vector<nebula::cpp2::HostAddr> hosts;
    static const size_t unitSize = sizeof(int32_t) * 2;
    auto hostsNum = val.size() / unitSize;
    hosts.reserve(hostsNum);
    VLOG(3) << "Total size:" << val.size()
            << ", host size:" << unitSize
            << ", host num:" << hostsNum;
    for (decltype(hostsNum) i = 0; i < hostsNum; i++) {
        nebula::cpp2::HostAddr h;
        h.set_ip(*reinterpret_cast<const int32_t*>(val.data() + i * unitSize));
        h.set_port(*reinterpret_cast<const int32_t*>(val.data() + i * unitSize + sizeof(int32_t)));
        hosts.emplace_back(std::move(h));
    }
    return hosts;
}

std::string MetaUtils::hostKey(IPv4 ip, Port port) {
    std::string key;
    key.reserve(128);
    key.append(kHostsTable.data(), kHostsTable.size());
    key.append(reinterpret_cast<const char*>(&ip), sizeof(ip));
    key.append(reinterpret_cast<const char*>(&port), sizeof(port));
    return key;
}

std::string MetaUtils::hostVal() {
    return "";
}

const std::string& MetaUtils::hostPrefix() {
    return kHostsTable;
}

nebula::cpp2::HostAddr MetaUtils::parseHostKey(folly::StringPiece key) {
    nebula::cpp2::HostAddr host;
    memcpy(&host, key.data() + kHostsTable.size(), sizeof(host));
    return host;
}

std::string MetaUtils::schemaEdgeKey(GraphSpaceID spaceId, EdgeType edgeType, int64_t version) {
    std::string key;
    key.reserve(128);
    key.append(kEdgesTable.data(), kEdgesTable.size());
    key.append(reinterpret_cast<const char*>(&spaceId), sizeof(spaceId));
    key.append(reinterpret_cast<const char*>(&edgeType), sizeof(edgeType));
    key.append(reinterpret_cast<const char*>(&version), sizeof(version));
    return key;
}

std::string MetaUtils::schemaEdgeVal(nebula::cpp2::Schema schema) {
    std::string val;
    apache::thrift::CompactSerializer::serialize(schema, &val);
    return val;
}

std::string MetaUtils::schemaTagKey(GraphSpaceID spaceId, TagID tagId, int64_t version) {
    std::string key;
    key.reserve(128);
    key.append(kTagsTable.data(), kTagsTable.size());
    key.append(reinterpret_cast<const char*>(&spaceId), sizeof(spaceId));
    key.append(reinterpret_cast<const char*>(&tagId), sizeof(tagId));
    key.append(reinterpret_cast<const char*>(&version), sizeof(version));
    return key;
}

<<<<<<< HEAD
std::string MetaUtils::schemaTagVal(nebula::cpp2::Schema schema) {
    std::string val;
    apache::thrift::CompactSerializer::serialize(schema, &val);
=======

std::string MetaUtils::schemaTagsPrefix(GraphSpaceID spaceId) {
    std::string key;
    key.reserve(kTagsTable.size() + sizeof(GraphSpaceID));
    key.append(kTagsTable.data(), kTagsTable.size());
    key.append(reinterpret_cast<const char*>(&spaceId), sizeof(spaceId));
    return key;
}


std::string MetaUtils::schemaTagVal(const std::string& name, nebula::cpp2::Schema schema) {
    int32_t len = name.size();
    std::string val, sval;
    apache::thrift::CompactSerializer::serialize(schema, &sval);
    val.reserve(sizeof(int32_t) + name.size() + sval.size());
    val.append(reinterpret_cast<const char*>(&len), sizeof(int32_t));
    val.append(name);
    val.append(sval);
>>>>>>> 74440749
    return val;
}

nebula::cpp2::Schema MetaUtils::parseSchema(folly::StringPiece rawData) {
    nebula::cpp2::Schema schema;
    int32_t offset = sizeof(int32_t) + *reinterpret_cast<const int32_t *>(rawData.begin());
    auto schval = rawData.subpiece(offset, rawData.size() - offset);
    apache::thrift::CompactSerializer::deserialize(schval, schema);
    return schema;
}

std::string MetaUtils::indexKey(EntryType type, const std::string& name) {
    std::string key;
    key.reserve(128);
    key.append(kIndexTable.data(), kIndexTable.size());
    key.append(reinterpret_cast<const char*>(&type), sizeof(type));
    key.append(name);
    return key;
}

bool MetaUtils::checkSegment(const std::string& segment) {
    static const std::regex pattern("^[0-9a-zA-Z]+$");
    if (!segment.empty() && std::regex_match(segment, pattern)) {
        return true;
    }
    return false;
}

std::string MetaUtils::assembleSegmentKey(const std::string& segment, const std::string& key) {
    std::string segmentKey;
    segmentKey.reserve(64);
    segmentKey.append(segment);
    segmentKey.append(key.data(), key.size());
    return segmentKey;
}
}  // namespace meta
}  // namespace nebula<|MERGE_RESOLUTION|>--- conflicted
+++ resolved
@@ -140,12 +140,6 @@
     return key;
 }
 
-<<<<<<< HEAD
-std::string MetaUtils::schemaTagVal(nebula::cpp2::Schema schema) {
-    std::string val;
-    apache::thrift::CompactSerializer::serialize(schema, &val);
-=======
-
 std::string MetaUtils::schemaTagsPrefix(GraphSpaceID spaceId) {
     std::string key;
     key.reserve(kTagsTable.size() + sizeof(GraphSpaceID));
@@ -163,7 +157,6 @@
     val.append(reinterpret_cast<const char*>(&len), sizeof(int32_t));
     val.append(name);
     val.append(sval);
->>>>>>> 74440749
     return val;
 }
 
