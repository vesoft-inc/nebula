/* Copyright (c) 2018 - present, VE Software Inc. All rights reserved
 *
 * This source code is licensed under Apache 2.0 License
 *  (found in the LICENSE.Apache file in the root directory)
 */

#include "meta/MetaUtils.h"
#include <thrift/lib/cpp2/protocol/Serializer.h>
#include <thrift/lib/cpp2/protocol/CompactProtocol.h>

namespace nebula {
namespace meta {

const std::string kSpacesTable = "__spaces__";  // NOLINT
const std::string kPartsTable  = "__parts__";   // NOLINT
const std::string kHostsTable  = "__hosts__";   // NOLINT
const std::string kTagsTable   = "__tags__";    // NOLINT
const std::string kEdgesTable  = "__edges__";   // NOLINT
const std::string kIndexTable  = "__index__";   // NOLINT

std::string MetaUtils::spaceKey(GraphSpaceID spaceId) {
    std::string key;
    key.reserve(256);
    key.append(kSpacesTable.data(), kSpacesTable.size());
    key.append(reinterpret_cast<const char*>(&spaceId), sizeof(spaceId));
    return key;
}


std::string MetaUtils::spaceVal(int32_t partsNum, int32_t replicaFactor, const std::string& name) {
    std::string val;
    val.reserve(256);
    val.append(reinterpret_cast<const char*>(&partsNum), sizeof(partsNum));
    val.append(reinterpret_cast<const char*>(&replicaFactor), sizeof(replicaFactor));
    val.append(name);
    return val;
}


const std::string& MetaUtils::spacePrefix() {
    return kSpacesTable;
}


GraphSpaceID MetaUtils::spaceId(folly::StringPiece rawKey) {
    return *reinterpret_cast<const GraphSpaceID*>(rawKey.data() + kSpacesTable.size());
}


folly::StringPiece MetaUtils::spaceName(folly::StringPiece rawVal) {
    return rawVal.subpiece(sizeof(int32_t)*2);
}


std::string MetaUtils::partKey(GraphSpaceID spaceId, PartitionID partId) {
    std::string key;
    key.reserve(128);
    key.append(kPartsTable.data(), kPartsTable.size());
    key.append(reinterpret_cast<const char*>(&spaceId), sizeof(GraphSpaceID));
    key.append(reinterpret_cast<const char*>(&partId), sizeof(PartitionID));
    return key;
}


std::string MetaUtils::partVal(const std::vector<nebula::cpp2::HostAddr>& hosts) {
    std::string val;
    val.reserve(128);
    for (auto& h : hosts) {
        val.append(reinterpret_cast<const char*>(&h.ip), sizeof(h.ip));
        val.append(reinterpret_cast<const char*>(&h.port), sizeof(h.port));
    }
    return val;
}

<<<<<<< HEAD
const std::string& MetaUtils::partPrefix() {
    static const std::string prefix = kPartsTable;
    return prefix;
}
=======
>>>>>>> 8246708c

std::string MetaUtils::partPrefix(GraphSpaceID spaceId) {
    std::string prefix;
    prefix.reserve(128);
    prefix.append(kPartsTable.data(), kPartsTable.size());
    prefix.append(reinterpret_cast<const char*>(&spaceId), sizeof(GraphSpaceID));
    return prefix;
}


std::vector<nebula::cpp2::HostAddr> MetaUtils::parsePartVal(folly::StringPiece val) {
    std::vector<nebula::cpp2::HostAddr> hosts;
    static const size_t unitSize = sizeof(int32_t) * 2;
    auto hostsNum = val.size() / unitSize;
    hosts.reserve(hostsNum);
    VLOG(3) << "Total size:" << val.size()
            << ", host size:" << unitSize
            << ", host num:" << hostsNum;
    for (decltype(hostsNum) i = 0; i < hostsNum; i++) {
        nebula::cpp2::HostAddr h;
        h.set_ip(*reinterpret_cast<const int32_t*>(val.data() + i * unitSize));
        h.set_port(*reinterpret_cast<const int32_t*>(val.data() + i * unitSize + sizeof(int32_t)));
        hosts.emplace_back(std::move(h));
    }
    return hosts;
}


std::string MetaUtils::hostKey(IPv4 ip, Port port) {
    std::string key;
    key.reserve(128);
    key.append(kHostsTable.data(), kHostsTable.size());
    key.append(reinterpret_cast<const char*>(&ip), sizeof(ip));
    key.append(reinterpret_cast<const char*>(&port), sizeof(port));
    return key;
}


std::string MetaUtils::hostVal() {
    return "";
}


const std::string& MetaUtils::hostPrefix() {
    return kHostsTable;
}


nebula::cpp2::HostAddr MetaUtils::parseHostKey(folly::StringPiece key) {
    nebula::cpp2::HostAddr host;
    memcpy(&host, key.data() + kHostsTable.size(), sizeof(host));
    return host;
}


std::string MetaUtils::schemaEdgeKey(GraphSpaceID spaceId, EdgeType edgeType, int64_t version) {
    std::string key;
    key.reserve(128);
    key.append(kEdgesTable.data(), kEdgesTable.size());
    key.append(reinterpret_cast<const char*>(&spaceId), sizeof(spaceId));
    key.append(reinterpret_cast<const char*>(&edgeType), sizeof(edgeType));
    key.append(reinterpret_cast<const char*>(&version), sizeof(version));
    return key;
}


std::string MetaUtils::schemaEdgeVal(nebula::cpp2::Schema schema) {
    std::string val;
    apache::thrift::CompactSerializer::serialize(schema, &val);
    return val;
}


std::string MetaUtils::schemaTagKey(GraphSpaceID spaceId, TagID tagId, int64_t version) {
    std::string key;
    key.reserve(128);
    key.append(kTagsTable.data(), kTagsTable.size());
    key.append(reinterpret_cast<const char*>(&spaceId), sizeof(spaceId));
    key.append(reinterpret_cast<const char*>(&tagId), sizeof(tagId));
    key.append(reinterpret_cast<const char*>(&version), sizeof(version));
    return key;
}


std::string MetaUtils::schemaTagVal(nebula::cpp2::Schema schema) {
    std::string val;
    apache::thrift::CompactSerializer::serialize(schema, &val);
    return val;
}


nebula::cpp2::Schema MetaUtils::parseSchema(folly::StringPiece rawData) {
    nebula::cpp2::Schema schema;
    apache::thrift::CompactSerializer::deserialize(rawData, schema);
    return schema;
}


std::string MetaUtils::indexKey(EntryType type, const std::string& name) {
    std::string key;
    key.reserve(128);
    key.append(kIndexTable.data(), kIndexTable.size());
    key.append(reinterpret_cast<const char*>(&type), sizeof(type));
    key.append(name);
    return key;
}

bool MetaUtils::checkPrefix(const std::string& key) {
    std::regex reg("^[0-9a-zA-Z]+$");
    if (!key.empty() && std::regex_match(key, reg)) {
        return true;
    }
    return false;
}

}  // namespace meta
}  // namespace nebula<|MERGE_RESOLUTION|>--- conflicted
+++ resolved
@@ -71,14 +71,6 @@
     }
     return val;
 }
-
-<<<<<<< HEAD
-const std::string& MetaUtils::partPrefix() {
-    static const std::string prefix = kPartsTable;
-    return prefix;
-}
-=======
->>>>>>> 8246708c
 
 std::string MetaUtils::partPrefix(GraphSpaceID spaceId) {
     std::string prefix;
