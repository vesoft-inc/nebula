--- conflicted
+++ resolved
@@ -3,13 +3,8 @@
  * This source code is licensed under Apache 2.0 License.
  */
 
-<<<<<<< HEAD
 #ifndef META_UPGRADE_METADATAUPGRADE_H
 #define META_UPGRADE_METADATAUPGRADE_H
-=======
-#pragma once
->>>>>>> c4fe6bf6
-
 #include "common/base/Base.h"
 #include "common/base/Status.h"
 #include "common/utils/MetaKeyUtils.h"
