--- conflicted
+++ resolved
@@ -99,12 +99,7 @@
         return ret;
     }
 
-<<<<<<< HEAD
-    static void mockTag(kvstore::KVStore* kv, int32_t spaceId, int32_t tagNum,
-                        int64_t version = 0) {
-=======
     static void mockTag(kvstore::KVStore* kv, int32_t tagNum, SchemaVer version = 0) {
->>>>>>> 71dd6ca1
         std::vector<nebula::kvstore::KV> tags;
         SchemaVer ver = version;
         for (auto t = 0; t < tagNum; t++) {
@@ -118,13 +113,8 @@
             }
             auto tagName = folly::stringPrintf("tag_%d", tagId);
             auto tagIdVal = std::string(reinterpret_cast<const char*>(&tagId), sizeof(tagId));
-<<<<<<< HEAD
-            tags.emplace_back(MetaServiceUtils::tagIndexKey(spaceId, tagName), tagIdVal);
-            tags.emplace_back(MetaServiceUtils::schemaTagKey(spaceId, tagId, ver++),
-=======
             tags.emplace_back(MetaServiceUtils::indexTagKey(1, tagName), tagIdVal);
             tags.emplace_back(MetaServiceUtils::schemaTagKey(1, tagId, ver++),
->>>>>>> 71dd6ca1
                               MetaServiceUtils::schemaTagVal(tagName, srcsch));
         }
 
