/* Copyright (c) 2020 vesoft inc. All rights reserved.
 *
 * This source code is licensed under Apache 2.0 License.
 */

#include <folly/synchronization/Baton.h>
#include <gtest/gtest.h>

#include "common/base/Base.h"
#include "common/fs/TempDir.h"
#include "interface/gen-cpp2/meta_types.h"
#include "kvstore/Common.h"
#include "meta/processors/job/GetStatsProcessor.h"
#include "meta/processors/job/JobManager.h"
#include "meta/processors/job/JobUtils.h"
#include "meta/test/MockAdminClient.h"
#include "meta/test/TestUtils.h"

namespace nebula {
namespace meta {

using ::testing::_;
using ::testing::ByMove;
using ::testing::DefaultValue;
using ::testing::NiceMock;
using ::testing::Return;
using ::testing::SetArgPointee;

std::string toTempKey(int32_t space, int32_t jobId) {
  std::string key = MetaKeyUtils::statsKey(space);
  return key.append(reinterpret_cast<const char*>(&jobId), sizeof(int32_t));
}

void copyData(kvstore::KVStore* kv,
              int32_t space,
              int32_t part,
              const std::string& keySrc,
              const std::string& keyDst) {
  std::string val;
  kv->get(space, part, keySrc, &val);

  std::vector<kvstore::KV> data{std::make_pair(keyDst, val)};
  folly::Baton<true, std::atomic> b;
  kv->asyncMultiPut(space, part, std::move(data), [&](auto) { b.post(); });
  b.wait();
}

void genTempData(int32_t spaceId, int jobId, kvstore::KVStore* kv) {
  auto statsKey = MetaKeyUtils::statsKey(spaceId);
  auto tempKey = toTempKey(spaceId, jobId);
  copyData(kv, 0, 0, statsKey, tempKey);
}

struct JobCallBack {
  JobCallBack(JobManager* jobMgr, int job, int task, int n)
      : jobMgr_(jobMgr), jobId_(job), taskId_(task), n_(n) {}

  folly::Future<nebula::Status> operator()() {
    cpp2::ReportTaskReq req;
    req.set_code(nebula::cpp2::ErrorCode::SUCCEEDED);
    req.set_job_id(jobId_);
    req.set_task_id(taskId_);

    cpp2::StatsItem item;
    item.set_tag_vertices({{"t1", n_}, {"t2", n_}});
    item.set_edges({{"e1", n_}, {"e2", n_}});
    item.set_space_vertices(2 * n_);
    item.set_space_edges(2 * n_);
    req.set_stats(item);
    jobMgr_->reportTaskFinish(req);
    return folly::Future<Status>(Status::OK());
  }

  JobManager* jobMgr_{nullptr};
  int32_t jobId_{-1};
  int32_t taskId_{-1};
  int32_t n_{-1};
};

class GetStatsTest : public ::testing::Test {
 protected:
  void SetUp() override {
    rootPath_ = std::make_unique<fs::TempDir>("/tmp/GetStatsTest.XXXXXX");
    mock::MockCluster cluster;
    kv_ = cluster.initMetaKV(rootPath_->path());

    DefaultValue<folly::Future<Status>>::SetFactory(
        [] { return folly::Future<Status>(Status::OK()); });

    jobMgr = JobManager::getInstance();
    jobMgr->status_ = JobManager::JbmgrStatus::NOT_START;
    jobMgr->init(kv_.get());
  }

  void TearDown() override {
    jobMgr->shutDown();
    kv_.reset();
    rootPath_.reset();
  }

  // using AllLeaders = std::unordered_map<GraphSpaceID,
  // std::vector<cpp2::LeaderInfo>>;
  using FakeHost = std::pair<HostAddr, ActiveHostsMan::AllLeaders>;
  FakeHost fakeHost(std::string ip, int port, int space, std::vector<int> parts) {
    HostAddr host(ip, port);
    ActiveHostsMan::AllLeaders leaders;
    for (auto i = 0U; i != parts.size(); ++i) {
      leaders[space].emplace_back();
      leaders[space].back().set_part_id(parts[i]);
      leaders[space].back().set_term(9999);
    }
    return std::make_pair(host, leaders);
  }

  std::unique_ptr<fs::TempDir> rootPath_{nullptr};
  std::unique_ptr<kvstore::KVStore> kv_{nullptr};
  JobManager* jobMgr{nullptr};
};

TEST_F(GetStatsTest, StatsJob) {
  ASSERT_TRUE(TestUtils::createSomeHosts(kv_.get()));
  TestUtils::assembleSpace(kv_.get(), 1, 1);
  GraphSpaceID spaceId = 1;
  std::vector<std::string> paras{"test_space"};
  JobDescription statsJob(12, cpp2::AdminCmd::STATS, paras);
  NiceMock<MockAdminClient> adminClient;
  jobMgr->adminClient_ = &adminClient;
  auto rc = jobMgr->save(statsJob.jobKey(), statsJob.jobVal());
  ASSERT_EQ(rc, nebula::cpp2::ErrorCode::SUCCEEDED);

  {
    // Job is not executed, job status is QUEUE.
    // Stats data does not exist.
    auto job1Ret = JobDescription::loadJobDescription(statsJob.id_, kv_.get());
    ASSERT_TRUE(nebula::ok(job1Ret));
    auto job1 = nebula::value(job1Ret);
    ASSERT_EQ(statsJob.id_, job1.id_);
    ASSERT_EQ(cpp2::JobStatus::QUEUE, job1.status_);

    cpp2::GetStatsReq req;
    req.set_space_id(spaceId);
    auto* processor = GetStatsProcessor::instance(kv_.get());
    auto f = processor->getFuture();
    processor->process(req);
    auto resp = std::move(f).get();
    ASSERT_NE(nebula::cpp2::ErrorCode::SUCCEEDED, resp.get_code());

    // Directly find stats data in kvstore, stats data does not exist.
    auto key = MetaKeyUtils::statsKey(spaceId);
    std::string val;
    auto ret = kv_->get(kDefaultSpaceId, kDefaultPartId, key, &val);
    ASSERT_NE(nebula::cpp2::ErrorCode::SUCCEEDED, ret);

    auto res = job1.setStatus(cpp2::JobStatus::RUNNING);
    ASSERT_TRUE(res);
    auto retsav = jobMgr->save(job1.jobKey(), job1.jobVal());
    ASSERT_EQ(retsav, nebula::cpp2::ErrorCode::SUCCEEDED);
  }

  // Run stats job, job finished.
  // Insert running status stats data in prepare function of runJobInternal.
  // Update stats data to finished or failed status in finish function of
  // runJobInternal.
<<<<<<< HEAD
  auto result = jobMgr->runJobInternal(statsJob);
=======
  auto result = jobMgr->runJobInternal(statisJob, JobManager::JbOp::ADD);
>>>>>>> b92c65ee
  ASSERT_TRUE(result);
  // JobManager does not set the job finished status in RunJobInternal function.
  // But set stats data.
  statsJob.setStatus(cpp2::JobStatus::FINISHED);
  jobMgr->save(statsJob.jobKey(), statsJob.jobVal());
  auto jobId = statsJob.getJobId();
  auto statsKey = MetaKeyUtils::statsKey(spaceId);
  auto tempKey = toTempKey(spaceId, jobId);

  copyData(kv_.get(), 0, 0, statsKey, tempKey);
  jobMgr->jobFinished(jobId, cpp2::JobStatus::FINISHED);
  {
    auto job2Ret = JobDescription::loadJobDescription(statsJob.id_, kv_.get());
    ASSERT_TRUE(nebula::ok(job2Ret));
    auto job2 = nebula::value(job2Ret);
    ASSERT_EQ(statsJob.id_, job2.id_);
    ASSERT_EQ(cpp2::JobStatus::FINISHED, job2.status_);

    cpp2::GetStatsReq req;
    req.set_space_id(spaceId);
    auto* processor = GetStatsProcessor::instance(kv_.get());
    auto f = processor->getFuture();
    processor->process(req);
    auto resp = std::move(f).get();
    if (resp.get_code() != nebula::cpp2::ErrorCode::SUCCEEDED) {
      LOG(INFO) << "resp.code=" << apache::thrift::util::enumNameSafe(resp.get_code());
    }
    ASSERT_EQ(nebula::cpp2::ErrorCode::SUCCEEDED, resp.get_code());

    auto statsItem = resp.get_stats();
    ASSERT_EQ(cpp2::JobStatus::FINISHED, statsItem.get_status());
    ASSERT_EQ(0, statsItem.get_tag_vertices().size());
    ASSERT_EQ(0, statsItem.get_edges().size());
    ASSERT_EQ(0, statsItem.get_space_vertices());
    ASSERT_EQ(0, statsItem.get_space_edges());

    // Directly find stats data in kvstore, stats data exists.
    auto key = MetaKeyUtils::statsKey(spaceId);
    std::string val;
    auto ret = kv_->get(kDefaultSpaceId, kDefaultPartId, key, &val);
    ASSERT_EQ(nebula::cpp2::ErrorCode::SUCCEEDED, ret);

    auto statsItem1 = MetaKeyUtils::parseStatsVal(val);
    ASSERT_EQ(cpp2::JobStatus::FINISHED, statsItem1.get_status());
    ASSERT_EQ(0, statsItem1.get_tag_vertices().size());
    ASSERT_EQ(0, statsItem1.get_edges().size());
    ASSERT_EQ(0, statsItem1.get_space_vertices());
    ASSERT_EQ(0, statsItem1.get_space_edges());
  }

  // Execute new stats job in same space.
  std::vector<std::string> paras1{"test_space"};
  JobDescription statsJob2(13, cpp2::AdminCmd::STATS, paras1);
  auto rc2 = jobMgr->save(statsJob2.jobKey(), statsJob2.jobVal());
  ASSERT_EQ(rc2, nebula::cpp2::ErrorCode::SUCCEEDED);
  {
    // Job is not executed, job status is QUEUE.
    // Stats data exists, but it is the result of the last stats job
    // execution.
    auto job1Ret = JobDescription::loadJobDescription(statsJob2.id_, kv_.get());
    ASSERT_TRUE(nebula::ok(job1Ret));
    auto job1 = nebula::value(job1Ret);
    ASSERT_EQ(statsJob2.id_, job1.id_);
    ASSERT_EQ(cpp2::JobStatus::QUEUE, job1.status_);

    // Success,  but stats data is the result of the last stats job.
    cpp2::GetStatsReq req;
    req.set_space_id(spaceId);
    auto* processor = GetStatsProcessor::instance(kv_.get());
    auto f = processor->getFuture();
    processor->process(req);
    auto resp = std::move(f).get();
    ASSERT_EQ(nebula::cpp2::ErrorCode::SUCCEEDED, resp.get_code());

    auto statsItem = resp.get_stats();
    ASSERT_EQ(cpp2::JobStatus::FINISHED, statsItem.get_status());
    ASSERT_EQ(0, statsItem.get_tag_vertices().size());
    ASSERT_EQ(0, statsItem.get_edges().size());
    ASSERT_EQ(0, statsItem.get_space_vertices());
    ASSERT_EQ(0, statsItem.get_space_edges());

    // Directly find stats data in kvstore, stats data exists.
    auto key = MetaKeyUtils::statsKey(spaceId);
    std::string val;
    auto ret = kv_->get(kDefaultSpaceId, kDefaultPartId, key, &val);
    ASSERT_EQ(nebula::cpp2::ErrorCode::SUCCEEDED, ret);

    auto statsItem1 = MetaKeyUtils::parseStatsVal(val);
    ASSERT_EQ(cpp2::JobStatus::FINISHED, statsItem1.get_status());
    ASSERT_EQ(0, statsItem1.get_tag_vertices().size());
    ASSERT_EQ(0, statsItem1.get_edges().size());
    ASSERT_EQ(0, statsItem1.get_space_vertices());
    ASSERT_EQ(0, statsItem1.get_space_edges());

    auto res = job1.setStatus(cpp2::JobStatus::RUNNING);
    ASSERT_TRUE(res);
    auto retsav = jobMgr->save(job1.jobKey(), job1.jobVal());
    ASSERT_EQ(retsav, nebula::cpp2::ErrorCode::SUCCEEDED);
  }

  // Remove stats data.
  {
    auto key = MetaKeyUtils::statsKey(spaceId);
    folly::Baton<true, std::atomic> baton;
    auto retCode = nebula::cpp2::ErrorCode::SUCCEEDED;
    kv_->asyncRemove(kDefaultSpaceId, kDefaultPartId, key, [&](nebula::cpp2::ErrorCode code) {
      if (code != nebula::cpp2::ErrorCode::SUCCEEDED) {
        retCode = code;
        LOG(ERROR) << "kvstore asyncRemove failed: " << apache::thrift::util::enumNameSafe(code);
      }
      baton.post();
    });
    baton.wait();
    ASSERT_EQ(nebula::cpp2::ErrorCode::SUCCEEDED, retCode);

    // Directly find stats data in kvstore, stats data does not exist.
    std::string val;
    auto ret = kv_->get(kDefaultSpaceId, kDefaultPartId, key, &val);
    ASSERT_NE(nebula::cpp2::ErrorCode::SUCCEEDED, ret);

    cpp2::GetStatsReq req;
    req.set_space_id(spaceId);
    auto* processor = GetStatsProcessor::instance(kv_.get());
    auto f = processor->getFuture();
    processor->process(req);
    auto resp = std::move(f).get();
    ASSERT_NE(nebula::cpp2::ErrorCode::SUCCEEDED, resp.get_code());
  }

  // Run stats job.
  // Insert running status stats data in prepare function of runJobInternal.
  // Update stats data to finished or failed status in finish function of
  // runJobInternal.
<<<<<<< HEAD
  auto result2 = jobMgr->runJobInternal(statsJob2);
=======
  auto result2 = jobMgr->runJobInternal(statisJob2, JobManager::JbOp::ADD);
>>>>>>> b92c65ee

  auto jobId2 = statsJob2.getJobId();
  auto statsKey2 = MetaKeyUtils::statsKey(spaceId);
  auto tempKey2 = toTempKey(spaceId, jobId2);

  copyData(kv_.get(), 0, 0, statsKey2, tempKey2);
  jobMgr->jobFinished(jobId2, cpp2::JobStatus::FINISHED);

  ASSERT_TRUE(result2);
  // JobManager does not set the job finished status in RunJobInternal function.
  // But set stats data.
  statsJob2.setStatus(cpp2::JobStatus::FINISHED);
  jobMgr->save(statsJob2.jobKey(), statsJob2.jobVal());

  {
    auto job2Ret = JobDescription::loadJobDescription(statsJob2.id_, kv_.get());
    ASSERT_TRUE(nebula::ok(job2Ret));
    auto job2 = nebula::value(job2Ret);
    ASSERT_EQ(statsJob2.id_, job2.id_);
    ASSERT_EQ(cpp2::JobStatus::FINISHED, job2.status_);

    cpp2::GetStatsReq req;
    req.set_space_id(spaceId);
    auto* processor = GetStatsProcessor::instance(kv_.get());
    auto f = processor->getFuture();
    processor->process(req);
    auto resp = std::move(f).get();
    ASSERT_EQ(nebula::cpp2::ErrorCode::SUCCEEDED, resp.get_code());

    auto statsItem = resp.get_stats();
    ASSERT_EQ(cpp2::JobStatus::FINISHED, statsItem.get_status());
    ASSERT_EQ(0, statsItem.get_tag_vertices().size());
    ASSERT_EQ(0, statsItem.get_edges().size());
    ASSERT_EQ(0, statsItem.get_space_vertices());
    ASSERT_EQ(0, statsItem.get_space_edges());

    // Directly find stats data in kvstore, stats data exists.
    auto key = MetaKeyUtils::statsKey(spaceId);
    std::string val;
    auto ret = kv_->get(kDefaultSpaceId, kDefaultPartId, key, &val);
    ASSERT_EQ(nebula::cpp2::ErrorCode::SUCCEEDED, ret);

    auto statsItem1 = MetaKeyUtils::parseStatsVal(val);
    ASSERT_EQ(cpp2::JobStatus::FINISHED, statsItem1.get_status());
    ASSERT_EQ(0, statsItem1.get_tag_vertices().size());
    ASSERT_EQ(0, statsItem1.get_edges().size());
    ASSERT_EQ(0, statsItem1.get_space_vertices());
    ASSERT_EQ(0, statsItem1.get_space_edges());
  }
}

TEST_F(GetStatsTest, MockSingleMachineTest) {
  GraphSpaceID spaceId = 1;
  // // Because only send to leader, need to mock leader distribution
  std::map<HostAddr, ActiveHostsMan::AllLeaders> allStorage;
  auto storage = fakeHost("0", 0, 1, {1});
  allStorage[storage.first] = storage.second;

  ASSERT_TRUE(TestUtils::createSomeHosts(kv_.get()));
  TestUtils::assembleSpace(kv_.get(), 1, 1, 1, 1);
  for (const auto& entry : allStorage) {
    auto now = time::WallClock::fastNowInMilliSec();
    auto ret = ActiveHostsMan::updateHostInfo(kv_.get(),
                                              entry.first,
                                              HostInfo(now, cpp2::HostRole::STORAGE, gitInfoSha()),
                                              &entry.second);
    ASSERT_EQ(ret, nebula::cpp2::ErrorCode::SUCCEEDED);
  }

  NiceMock<MockAdminClient> adminClient;
  jobMgr->adminClient_ = &adminClient;

  // add stats job1
  JobID jobId1 = 1;
  std::vector<std::string> paras{"test_space"};
  JobDescription job1(jobId1, cpp2::AdminCmd::STATS, paras);
  jobMgr->addJob(job1, &adminClient);

  JobCallBack cb1(jobMgr, jobId1, 0, 100);
  JobCallBack cb2(jobMgr, 2, 0, 200);

  EXPECT_CALL(adminClient, addTask(_, _, _, _, _, _, _, _, _))
      .Times(2)
      .WillOnce(testing::InvokeWithoutArgs(cb1))
      .WillOnce(testing::InvokeWithoutArgs(cb2));

  // check job result
  {
    sleep(1);
    auto descRet = JobDescription::loadJobDescription(job1.id_, kv_.get());
    ASSERT_TRUE(nebula::ok(descRet));
    auto desc = nebula::value(descRet);
    ASSERT_EQ(job1.id_, desc.id_);
    ASSERT_EQ(cpp2::JobStatus::FINISHED, desc.status_);

    cpp2::GetStatsReq req;
    req.set_space_id(spaceId);
    auto* processor = GetStatsProcessor::instance(kv_.get());
    auto f = processor->getFuture();
    processor->process(req);
    auto resp = std::move(f).get();
    ASSERT_EQ(nebula::cpp2::ErrorCode::SUCCEEDED, resp.get_code());

    auto statsItem = resp.get_stats();
    ASSERT_EQ(cpp2::JobStatus::FINISHED, statsItem.get_status());
    ASSERT_EQ(2, statsItem.get_tag_vertices().size());
    int64_t tagCount = 0;
    for (const auto& entry : statsItem.get_tag_vertices()) {
      tagCount += entry.second;
    }
    ASSERT_EQ(200, tagCount);
    ASSERT_EQ(2, statsItem.get_edges().size());
    int64_t edgeCount = 0;
    for (const auto& entry : statsItem.get_edges()) {
      edgeCount += entry.second;
    }
    ASSERT_EQ(200, edgeCount);
    ASSERT_EQ(200, statsItem.get_space_vertices());
    ASSERT_EQ(200, statsItem.get_space_edges());
  }

  // add stats job2 of same space
  JobID jobId2 = 2;
  JobDescription job2(jobId2, cpp2::AdminCmd::STATS, paras);
  jobMgr->addJob(job2, &adminClient);

  // check job result
  {
    sleep(1);
    auto descRet = JobDescription::loadJobDescription(job2.id_, kv_.get());
    ASSERT_TRUE(nebula::ok(descRet));
    auto desc = nebula::value(descRet);
    ASSERT_EQ(job2.id_, desc.id_);
    ASSERT_EQ(cpp2::JobStatus::FINISHED, desc.status_);

    cpp2::GetStatsReq req;
    req.set_space_id(spaceId);
    auto* processor = GetStatsProcessor::instance(kv_.get());
    auto f = processor->getFuture();
    processor->process(req);
    auto resp = std::move(f).get();
    ASSERT_EQ(nebula::cpp2::ErrorCode::SUCCEEDED, resp.get_code());

    auto statsItem = resp.get_stats();
    ASSERT_EQ(cpp2::JobStatus::FINISHED, statsItem.get_status());
    ASSERT_EQ(2, statsItem.get_tag_vertices().size());
    int64_t tagCount = 0;
    for (const auto& entry : statsItem.get_tag_vertices()) {
      tagCount += entry.second;
    }
    ASSERT_EQ(400, tagCount);
    ASSERT_EQ(2, statsItem.get_edges().size());
    int64_t edgeCount = 0;
    for (const auto& entry : statsItem.get_edges()) {
      edgeCount += entry.second;
    }
    ASSERT_EQ(400, edgeCount);
    ASSERT_EQ(400, statsItem.get_space_vertices());
    ASSERT_EQ(400, statsItem.get_space_edges());
  }
}

TEST_F(GetStatsTest, MockMultiMachineTest) {
  GraphSpaceID spaceId = 1;
  // Because only send to leader, need to mock leader distribution
  std::map<HostAddr, ActiveHostsMan::AllLeaders> allStorage;
  auto s1 = fakeHost("0", 0, 1, {1, 2});
  auto s2 = fakeHost("1", 1, 1, {3, 4});
  auto s3 = fakeHost("2", 2, 1, {5, 6});
  allStorage[s1.first] = s1.second;
  allStorage[s2.first] = s2.second;
  allStorage[s3.first] = s3.second;

  ASSERT_TRUE(TestUtils::createSomeHosts(kv_.get()));
  TestUtils::assembleSpace(kv_.get(), 1, 6, 3, 3);
  for (const auto& entry : allStorage) {
    auto now = time::WallClock::fastNowInMilliSec();
    auto ret = ActiveHostsMan::updateHostInfo(kv_.get(),
                                              entry.first,
                                              HostInfo(now, cpp2::HostRole::STORAGE, gitInfoSha()),
                                              &entry.second);
    ASSERT_EQ(nebula::cpp2::ErrorCode::SUCCEEDED, ret);
  }

  NiceMock<MockAdminClient> adminClient;
  jobMgr->adminClient_ = &adminClient;

  // add stats job
  JobID jobId = 1;
  std::vector<std::string> paras{"test_space"};
  JobDescription job(jobId, cpp2::AdminCmd::STATS, paras);
  jobMgr->addJob(job, &adminClient);

  JobCallBack cb1(jobMgr, jobId, 0, 100);
  JobCallBack cb2(jobMgr, jobId, 1, 200);
  JobCallBack cb3(jobMgr, jobId, 2, 300);

  EXPECT_CALL(adminClient, addTask(_, _, _, _, _, _, _, _, _))
      .Times(3)
      .WillOnce(testing::InvokeWithoutArgs(cb1))
      .WillOnce(testing::InvokeWithoutArgs(cb2))
      .WillOnce(testing::InvokeWithoutArgs(cb3));

  // check job result
  {
    sleep(1);
    auto descRet = JobDescription::loadJobDescription(job.id_, kv_.get());
    ASSERT_TRUE(nebula::ok(descRet));
    auto desc = nebula::value(descRet);
    ASSERT_EQ(job.id_, desc.id_);
    ASSERT_EQ(cpp2::JobStatus::FINISHED, desc.status_);

    cpp2::GetStatsReq req;
    req.set_space_id(spaceId);
    auto* processor = GetStatsProcessor::instance(kv_.get());
    auto f = processor->getFuture();
    processor->process(req);
    auto resp = std::move(f).get();
    ASSERT_EQ(nebula::cpp2::ErrorCode::SUCCEEDED, resp.get_code());

    auto statsItem = resp.get_stats();
    ASSERT_EQ(cpp2::JobStatus::FINISHED, statsItem.get_status());
    ASSERT_EQ(2, statsItem.get_tag_vertices().size());
    int64_t tagCount = 0;
    for (const auto& entry : statsItem.get_tag_vertices()) {
      tagCount += entry.second;
    }
    ASSERT_EQ((100 + 200 + 300) * 2, tagCount);
    ASSERT_EQ(2, statsItem.get_edges().size());
    int64_t edgeCount = 0;
    for (const auto& entry : statsItem.get_edges()) {
      edgeCount += entry.second;
    }
    ASSERT_EQ((100 + 200 + 300) * 2, edgeCount);
    ASSERT_EQ((100 + 200 + 300) * 2, statsItem.get_space_vertices());
    ASSERT_EQ((100 + 200 + 300) * 2, statsItem.get_space_edges());
  }
}

}  // namespace meta
}  // namespace nebula

int main(int argc, char** argv) {
  testing::InitGoogleTest(&argc, argv);
  folly::init(&argc, &argv, true);
  google::SetStderrLogging(google::INFO);
  return RUN_ALL_TESTS();
}<|MERGE_RESOLUTION|>--- conflicted
+++ resolved
@@ -161,11 +161,7 @@
   // Insert running status stats data in prepare function of runJobInternal.
   // Update stats data to finished or failed status in finish function of
   // runJobInternal.
-<<<<<<< HEAD
-  auto result = jobMgr->runJobInternal(statsJob);
-=======
-  auto result = jobMgr->runJobInternal(statisJob, JobManager::JbOp::ADD);
->>>>>>> b92c65ee
+  auto result = jobMgr->runJobInternal(statsJob, JobManager::JbOp::ADD);
   ASSERT_TRUE(result);
   // JobManager does not set the job finished status in RunJobInternal function.
   // But set stats data.
@@ -299,11 +295,7 @@
   // Insert running status stats data in prepare function of runJobInternal.
   // Update stats data to finished or failed status in finish function of
   // runJobInternal.
-<<<<<<< HEAD
-  auto result2 = jobMgr->runJobInternal(statsJob2);
-=======
-  auto result2 = jobMgr->runJobInternal(statisJob2, JobManager::JbOp::ADD);
->>>>>>> b92c65ee
+  auto result2 = jobMgr->runJobInternal(statsJob2, JobManager::JbOp::ADD);
 
   auto jobId2 = statsJob2.getJobId();
   auto statsKey2 = MetaKeyUtils::statsKey(spaceId);
