/* Copyright (c) 2018 vesoft inc. All rights reserved.
 *
 * This source code is licensed under Apache 2.0 License,
 * attached with Common Clause Condition 1.0, found in the LICENSES directory.
 */

#include "base/Base.h"
#include <gtest/gtest.h>
#include <folly/String.h>
#include <fstream>
#include "fs/TempDir.h"
#include "meta/test/TestUtils.h"
#include "meta/processors/admin/HBProcessor.h"

DECLARE_bool(hosts_whitelist_enabled);

namespace nebula {
namespace meta {

<<<<<<< HEAD
using nebula::cpp2::SupportedType;

=======
>>>>>>> aeca9b74
TEST(HBProcessorTest, HBTest) {
    fs::TempDir rootPath("/tmp/HBTest.XXXXXX");
    std::unique_ptr<kvstore::KVStore> kv(TestUtils::initKV(rootPath.path()));
    const ClusterID kClusterId = 10;
    {
        for (auto i = 0; i < 5; i++) {
            cpp2::HBReq req;
            req.set_in_storaged(true);
            nebula::cpp2::HostAddr thriftHost;
            thriftHost.set_ip(i);
            thriftHost.set_port(i);
            req.set_host(std::move(thriftHost));
            req.set_cluster_id(kClusterId);
            auto* processor = HBProcessor::instance(kv.get(), kClusterId);
            auto f = processor->getFuture();
            processor->process(req);
            auto resp = std::move(f).get();
            ASSERT_EQ(cpp2::ErrorCode::SUCCEEDED, resp.code);
        }
        auto hosts = ActiveHostsMan::getActiveHosts(kv.get(), 1);
        ASSERT_EQ(5, hosts.size());
        sleep(3);
        ASSERT_EQ(0, ActiveHostsMan::getActiveHosts(kv.get(), 1).size());

        LOG(INFO) << "Test for invalid host!";
        cpp2::HBReq req;
        nebula::cpp2::HostAddr thriftHost;
        thriftHost.set_ip(11);
        thriftHost.set_port(11);
        req.set_host(std::move(thriftHost));
        req.set_cluster_id(1);
        auto* processor = HBProcessor::instance(kv.get());
        auto f = processor->getFuture();
        processor->process(req);
        auto resp = std::move(f).get();
        ASSERT_EQ(cpp2::ErrorCode::E_WRONGCLUSTER, resp.code);
    }
}

}  // namespace meta
}  // namespace nebula


int main(int argc, char** argv) {
    testing::InitGoogleTest(&argc, argv);
    folly::init(&argc, &argv, true);
    google::SetStderrLogging(google::INFO);
    return RUN_ALL_TESTS();
}
<|MERGE_RESOLUTION|>--- conflicted
+++ resolved
@@ -17,11 +17,6 @@
 namespace nebula {
 namespace meta {
 
-<<<<<<< HEAD
-using nebula::cpp2::SupportedType;
-
-=======
->>>>>>> aeca9b74
 TEST(HBProcessorTest, HBTest) {
     fs::TempDir rootPath("/tmp/HBTest.XXXXXX");
     std::unique_ptr<kvstore::KVStore> kv(TestUtils::initKV(rootPath.path()));
