--- conflicted
+++ resolved
@@ -91,7 +91,6 @@
         ASSERT_EQ(Status::SpaceNotFound(), ret.status());
     }
     {
-<<<<<<< HEAD
         // Multi Put Test
         std::vector<std::pair<std::string, std::string>> pairs;
         for (auto i = 0; i < 10; i++) {
@@ -151,7 +150,8 @@
     {
         auto ret = client->remove("_test_", "key_8").get();
         ASSERT_FALSE(ret.ok());
-=======
+    }
+    {
         auto ret = client->dropSpace("default_space").get();
         ASSERT_TRUE(ret.ok());
         auto ret1 = client->listSpaces().get();
@@ -165,7 +165,6 @@
         auto ret1 = client->listHosts().get();
         ASSERT_TRUE(ret1.ok());
         ASSERT_EQ(0, ret1.value().size());
->>>>>>> b52a911f
     }
     client.reset();
 }
