--- conflicted
+++ resolved
@@ -366,13 +366,8 @@
                              std::move(stringValue));
 
         nebula::cpp2::Schema schema;
-<<<<<<< HEAD
-        schema.set_columns(columns);
-        auto result = client->createTagSchema(spaceId, "test_tag", schema).get();
-=======
         schema.set_columns(std::move(columns));
         auto result = client->createTagSchema(spaceId, "test_tag", std::move(schema)).get();
->>>>>>> 214fc001
         ASSERT_TRUE(result.ok());
         id = result.value();
     }
