--- conflicted
+++ resolved
@@ -328,11 +328,7 @@
                              ValueType(FRAGILE, SupportedType::STRING, nullptr, nullptr));
         nebula::cpp2::Schema schema;
         schema.set_columns(std::move(columns));
-<<<<<<< HEAD
-        auto result = client->createTagSchema(spaceId, "test_tag", schema).get();
-=======
         auto result = client->createTagSchema(spaceId, "test_tag", std::move(schema)).get();
->>>>>>> 5ab1b2bc
         ASSERT_TRUE(result.ok());
         id = result.value();
     }
