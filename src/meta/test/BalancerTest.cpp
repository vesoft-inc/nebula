--- conflicted
+++ resolved
@@ -948,12 +948,6 @@
     }
 }
 
-<<<<<<< HEAD
-static void verifyLeaderBalancePlan(
-    std::unordered_map<HostAddr, std::vector<PartitionID>> leaderCount,
-    size_t minLoad,
-    size_t maxLoad) {
-=======
 TEST(BalanceTest, StopBalanceDataTest) {
     FLAGS_task_concurrency = 1;
     fs::TempDir rootPath("/tmp/BalanceTest.XXXXXX");
@@ -1077,10 +1071,10 @@
     }
 }
 
-
-void verifyLeaderBalancePlan(std::unordered_map<HostAddr, std::vector<PartitionID>> leaderCount,
-        size_t minLoad, size_t maxLoad) {
->>>>>>> ebd1e56a
+static void verifyLeaderBalancePlan(
+    std::unordered_map<HostAddr, std::vector<PartitionID>> leaderCount,
+    size_t minLoad,
+    size_t maxLoad) {
     for (const auto& hostEntry : leaderCount) {
         EXPECT_GE(hostEntry.second.size(), minLoad);
         EXPECT_LE(hostEntry.second.size(), maxLoad);
