--- conflicted
+++ resolved
@@ -13,16 +13,13 @@
 #include "meta/processors/CreateSpaceProcessor.h"
 #include "meta/processors/GetPartsAllocProcessor.h"
 #include "meta/processors/ListSpacesProcessor.h"
-<<<<<<< HEAD
+#include "meta/processors/AddTagProcessor.h"
 #include "meta/processors/MultiPutProcessor.h"
 #include "meta/processors/GetProcessor.h"
 #include "meta/processors/MultiGetProcessor.h"
 #include "meta/processors/RemoveProcessor.h"
 #include "meta/processors/RemoveRangeProcessor.h"
 #include "meta/processors/ScanProcessor.h"
-=======
-#include "meta/processors/AddTagProcessor.h"
->>>>>>> 756a3a4e
 
 namespace nebula {
 namespace meta {
@@ -129,37 +126,72 @@
     }
 }
 
-<<<<<<< HEAD
+TEST(ProcessorTest, AddTagsTest) {
+    fs::TempDir rootPath("/tmp/CreateSpaceTest.XXXXXX");
+    std::unique_ptr<kvstore::KVStore> kv(TestUtils::initKV(rootPath.path()));
+    TestUtils::createSomeHosts(kv.get());
+    {
+        cpp2::CreateSpaceReq req;
+        req.set_space_name("default_space");
+        req.set_parts_num(9);
+        req.set_replica_factor(1);
+        auto* processor = CreateSpaceProcessor::instance(kv.get());
+        auto f = processor->getFuture();
+        processor->process(req);
+        auto resp = std::move(f).get();
+        ASSERT_EQ(cpp2::ErrorCode::SUCCEEDED, resp.code);
+        ASSERT_EQ(1, resp.get_id().get_space_id());
+    }
+    nebula::cpp2::Schema schema;
+    decltype(schema.columns) cols;
+    cols.emplace_back(TestUtils::columnDef(0, nebula::cpp2::SupportedType::INT));
+    cols.emplace_back(TestUtils::columnDef(1, nebula::cpp2::SupportedType::FLOAT));
+    cols.emplace_back(TestUtils::columnDef(2, nebula::cpp2::SupportedType::STRING));
+    schema.set_columns(std::move(cols));
+    {
+        cpp2::AddTagReq req;
+        req.set_space_id(0);
+        req.set_tag_name("default_tag");
+        req.set_schema(schema);
+        auto* processor = AddTagProcessor::instance(kv.get());
+        auto f = processor->getFuture();
+        processor->process(req);
+        auto resp = std::move(f).get();
+        ASSERT_EQ(cpp2::ErrorCode::E_NOT_FOUND, resp.code);
+    }
+    {
+        cpp2::AddTagReq req;
+        req.set_space_id(1);
+        req.set_tag_name("default_tag");
+        req.set_schema(schema);
+        auto* processor = AddTagProcessor::instance(kv.get());
+        auto f = processor->getFuture();
+        processor->process(req);
+        auto resp = std::move(f).get();
+        ASSERT_EQ(cpp2::ErrorCode::SUCCEEDED, resp.code);
+        ASSERT_EQ(2, resp.get_id().get_tag_id());
+    }
+}
+
 TEST(ProcessorTest, KVOperationTest) {
     fs::TempDir rootPath("/tmp/KVOperationTest.XXXXXX");
     std::unique_ptr<kvstore::KVStore> kv(TestUtils::initKV(rootPath.path()));
     auto hostsNum = TestUtils::createSomeHosts(kv.get());
     UNUSED(hostsNum);
 
-=======
-TEST(ProcessorTest, AddTagsTest) {
-    fs::TempDir rootPath("/tmp/CreateSpaceTest.XXXXXX");
-    std::unique_ptr<kvstore::KVStore> kv(TestUtils::initKV(rootPath.path()));
-    TestUtils::createSomeHosts(kv.get());
->>>>>>> 756a3a4e
-    {
+     {
         cpp2::CreateSpaceReq req;
         req.set_space_name("default_space");
         req.set_parts_num(9);
-<<<<<<< HEAD
         req.set_replica_factor(3);
 
-=======
-        req.set_replica_factor(1);
->>>>>>> 756a3a4e
-        auto* processor = CreateSpaceProcessor::instance(kv.get());
+         auto* processor = CreateSpaceProcessor::instance(kv.get());
         auto f = processor->getFuture();
         processor->process(req);
         auto resp = std::move(f).get();
         ASSERT_EQ(cpp2::ErrorCode::SUCCEEDED, resp.code);
         ASSERT_EQ(1, resp.get_id().get_space_id());
     }
-<<<<<<< HEAD
     {
         // Multi Put Test
         std::vector<cpp2::Pair> pairs;
@@ -169,10 +201,10 @@
                                folly::stringPrintf("value_%d", i));
         }
 
-        cpp2::MultiPutReq req;
+         cpp2::MultiPutReq req;
         req.set_pairs(std::move(pairs));
 
-        auto* processor = MultiPutProcessor::instance(kv.get());
+         auto* processor = MultiPutProcessor::instance(kv.get());
         auto f = processor->getFuture();
         processor->process(req);
         auto resp = std::move(f).get();
@@ -183,48 +215,18 @@
         cpp2::GetReq req;
         req.set_key("key_0");
 
-        auto* processor = GetProcessor::instance(kv.get());
-=======
-    nebula::cpp2::Schema schema;
-    decltype(schema.columns) cols;
-    cols.emplace_back(TestUtils::columnDef(0, nebula::cpp2::SupportedType::INT));
-    cols.emplace_back(TestUtils::columnDef(1, nebula::cpp2::SupportedType::FLOAT));
-    cols.emplace_back(TestUtils::columnDef(2, nebula::cpp2::SupportedType::STRING));
-    schema.set_columns(std::move(cols));
-    {
-        cpp2::AddTagReq req;
-        req.set_space_id(0);
-        req.set_tag_name("default_tag");
-        req.set_schema(schema);
-        auto* processor = AddTagProcessor::instance(kv.get());
-        auto f = processor->getFuture();
-        processor->process(req);
-        auto resp = std::move(f).get();
-        ASSERT_EQ(cpp2::ErrorCode::E_NOT_FOUND, resp.code);
-    }
-    {
-        cpp2::AddTagReq req;
-        req.set_space_id(1);
-        req.set_tag_name("default_tag");
-        req.set_schema(schema);
-        auto* processor = AddTagProcessor::instance(kv.get());
->>>>>>> 756a3a4e
-        auto f = processor->getFuture();
-        processor->process(req);
-        auto resp = std::move(f).get();
-        ASSERT_EQ(cpp2::ErrorCode::SUCCEEDED, resp.code);
-<<<<<<< HEAD
+         auto* processor = GetProcessor::instance(kv.get());
+        auto f = processor->getFuture();
+        processor->process(req);
+        auto resp = std::move(f).get();
+        ASSERT_EQ(cpp2::ErrorCode::SUCCEEDED, resp.code);
         ASSERT_EQ("value_0", resp.value);
-=======
-        ASSERT_EQ(2, resp.get_id().get_tag_id());
-    }
-}
->>>>>>> 756a3a4e
-
-        cpp2::GetReq missedReq;
+
+
+         cpp2::GetReq missedReq;
         missedReq.set_key("missed_key");
 
-        auto* missedProcessor = GetProcessor::instance(kv.get());
+         auto* missedProcessor = GetProcessor::instance(kv.get());
         auto missedFuture = missedProcessor->getFuture();
         missedProcessor->process(missedReq);
         auto missedResp = std::move(missedFuture).get();
@@ -237,10 +239,10 @@
             keys.emplace_back(std::move(folly::stringPrintf("key_%d", i)));
         }
 
-        cpp2::MultiGetReq req;
+         cpp2::MultiGetReq req;
         req.set_keys(std::move(keys));
 
-        auto* processor = MultiGetProcessor::instance(kv.get());
+         auto* processor = MultiGetProcessor::instance(kv.get());
         auto f = processor->getFuture();
         processor->process(req);
         auto resp = std::move(f).get();
@@ -269,7 +271,7 @@
         cpp2::RemoveReq req;
         req.set_key("key");
 
-        auto* processor = RemoveProcessor::instance(kv.get());
+         auto* processor = RemoveProcessor::instance(kv.get());
         auto f = processor->getFuture();
         processor->process(req);
         auto resp = std::move(f).get();
@@ -281,7 +283,7 @@
         req.set_start("key_0");
         req.set_end("key_4");
 
-        auto* processor = RemoveRangeProcessor::instance(kv.get());
+         auto* processor = RemoveRangeProcessor::instance(kv.get());
         auto f = processor->getFuture();
         processor->process(req);
         auto resp = std::move(f).get();
