--- conflicted
+++ resolved
@@ -670,11 +670,208 @@
         column.name = folly::stringPrintf("tag_%d_col_%d", 0, 0);
         dropSch.columns.emplace_back(std::move(column));
 
-<<<<<<< HEAD
         items.emplace_back(FRAGILE, cpp2::AlterSchemaOp::ADD, std::move(addSch));
-        items.emplace_back(FRAGILE, cpp2::AlterSchemaOp::SET, std::move(setSch));
+        items.emplace_back(FRAGILE, cpp2::AlterSchemaOp::CHANGE, std::move(setSch));
         items.emplace_back(FRAGILE, cpp2::AlterSchemaOp::DROP, std::move(dropSch));
-=======
+        req.set_space_id(1);
+        req.set_tag_name("tag_0");
+        req.set_tag_items(items);
+        auto* processor = AlterTagProcessor::instance(kv.get());
+        auto f = processor->getFuture();
+        processor->process(req);
+        auto resp = std::move(f).get();
+        ASSERT_EQ(cpp2::ErrorCode::SUCCEEDED, resp.get_code());
+    }
+    // verify alter result.
+    {
+        cpp2::ListTagsReq req;
+        req.set_space_id(1);
+        auto* processor = ListTagsProcessor::instance(kv.get());
+        auto f = processor->getFuture();
+        processor->process(req);
+        auto resp = std::move(f).get();
+        ASSERT_EQ(cpp2::ErrorCode::SUCCEEDED, resp.get_code());
+        auto tags = resp.get_tags();
+        ASSERT_EQ(2, tags.size());
+        // TagItems in vector are unordered.So need to get the latest one by comparing the versions.
+        auto tag = tags[0].version > 0 ? tags[0] : tags[1];
+        EXPECT_EQ(0, tag.get_tag_id());
+        EXPECT_EQ(folly::stringPrintf("tag_%d", 0), tag.get_tag_name());
+        EXPECT_EQ(1, tag.version);
+
+        nebula::cpp2::Schema schema;
+        decltype(schema.columns) cols;
+
+        nebula::cpp2::ColumnDef column;
+        column.name = "tag_0_col_1";
+        column.type.type = SupportedType::DOUBLE;
+        cols.emplace_back(std::move(column));
+
+        column.name = "tag_0_col_10";
+        column.type.type = SupportedType::INT;
+        cols.emplace_back(std::move(column));
+
+        column.name = "tag_0_col_11";
+        column.type.type = SupportedType::STRING;
+        cols.emplace_back(std::move(column));
+        schema.set_columns(std::move(cols));
+        EXPECT_EQ(schema, tag.get_schema());
+    }
+    // verify ErrorCode of add
+    {
+        cpp2::AlterTagReq req;
+        std::vector<cpp2::AlterSchemaItem> items;
+        nebula::cpp2::Schema addSch;
+        nebula::cpp2::ColumnDef column;
+        column.name = "tag_0_col_1";
+        column.type.type = SupportedType::INT;
+        addSch.columns.emplace_back(std::move(column));
+        auto addItem = cpp2::AlterSchemaItem(FRAGILE,
+                                             cpp2::AlterSchemaOp::ADD,
+                                             std::move(addSch));
+        items.push_back(std::move(addItem));
+        req.set_space_id(1);
+        req.set_tag_name("tag_0");
+        req.set_tag_items(items);
+        auto* processor = AlterTagProcessor::instance(kv.get());
+        auto f = processor->getFuture();
+        processor->process(req);
+        auto resp = std::move(f).get();
+        ASSERT_EQ(cpp2::ErrorCode::E_EXISTED, resp.get_code());
+    }
+    // verify ErrorCode of set
+    {
+        cpp2::AlterTagReq req;
+        std::vector<cpp2::AlterSchemaItem> items;
+        nebula::cpp2::Schema addSch;
+        nebula::cpp2::ColumnDef column;
+        column.name = "tag_0_col_2";
+        column.type.type = SupportedType::INT;
+        addSch.columns.emplace_back(std::move(column));
+        auto addItem = cpp2::AlterSchemaItem(FRAGILE,
+                                             cpp2::AlterSchemaOp::CHANGE,
+                                             std::move(addSch));
+        items.push_back(std::move(addItem));
+        req.set_space_id(1);
+        req.set_tag_name("tag_0");
+        req.set_tag_items(items);
+        auto* processor = AlterTagProcessor::instance(kv.get());
+        auto f = processor->getFuture();
+        processor->process(req);
+        auto resp = std::move(f).get();
+        ASSERT_EQ(cpp2::ErrorCode::E_NOT_FOUND, resp.get_code());
+    }
+    // verify ErrorCode of drop
+    {
+        cpp2::AlterTagReq req;
+        std::vector<cpp2::AlterSchemaItem> items;
+        nebula::cpp2::Schema addSch;
+        nebula::cpp2::ColumnDef column;
+        column.name = "tag_0_col_2";
+        column.type.type = SupportedType::INT;
+        addSch.columns.emplace_back(std::move(column));
+        items.emplace_back(FRAGILE, cpp2::AlterSchemaOp::DROP, std::move(addSch));
+        req.set_space_id(1);
+        req.set_tag_name("tag_0");
+        req.set_tag_items(items);
+        auto* processor = AlterTagProcessor::instance(kv.get());
+        auto f = processor->getFuture();
+        processor->process(req);
+        auto resp = std::move(f).get();
+        ASSERT_EQ(cpp2::ErrorCode::E_NOT_FOUND, resp.get_code());
+    }
+}
+
+TEST(ProcessorTest, AlterEdgeTest) {
+    fs::TempDir rootPath("/tmp/AlterEdgeTest.XXXXXX");
+    std::unique_ptr<kvstore::KVStore> kv(TestUtils::initKV(rootPath.path()));
+    ASSERT_TRUE(TestUtils::assembleSpace(kv.get(), 1));
+    TestUtils::mockEdge(kv.get(), 1);
+    // Drop all, then add
+    {
+        cpp2::AlterEdgeReq req;
+        nebula::cpp2::Schema dropSch;
+        nebula::cpp2::ColumnDef column;
+        std::vector<cpp2::AlterEdgeItem> items;
+        column.name = folly::stringPrintf("edge_%d_col_%d", 0, 0);
+        dropSch.columns.emplace_back(std::move(column));
+        column.name = folly::stringPrintf("edge_%d_col_%d", 0, 1);
+        dropSch.columns.emplace_back(std::move(column));
+
+        auto dropItem = cpp2::AlterSchemaItem(FRAGILE,
+                                              cpp2::AlterSchemaOp::DROP,
+                                              std::move(dropSch));
+        items.emplace_back(std::move(dropItem));
+        req.set_space_id(1);
+        req.set_edge_name("edge_0");
+        req.set_edge_items(items);
+        auto* processor = AlterEdgeProcessor::instance(kv.get());
+        auto f = processor->getFuture();
+        processor->process(req);
+        auto resp = std::move(f).get();
+        ASSERT_EQ(cpp2::ErrorCode::SUCCEEDED, resp.get_code());
+    }
+    {
+        cpp2::ListEdgesReq req;
+        req.set_space_id(1);
+        auto* processor = ListEdgesProcessor::instance(kv.get());
+        auto f = processor->getFuture();
+        processor->process(req);
+        auto resp = std::move(f).get();
+        ASSERT_EQ(cpp2::ErrorCode::SUCCEEDED, resp.get_code());
+        auto edges = resp.get_edges();
+        ASSERT_EQ(2, edges.size());
+        auto edge = edges[0].version > 0 ? edges[0] : edges[1];
+        EXPECT_EQ(0, edge.get_edge_type());
+        EXPECT_EQ(folly::stringPrintf("edge_%d", 0), edge.get_edge_name());
+        EXPECT_EQ(1, edge.version);
+        EXPECT_EQ(0, edge.get_schema().columns.size());
+    }
+    {
+        cpp2::AlterEdgeReq req;
+        nebula::cpp2::Schema addSch;
+        nebula::cpp2::ColumnDef column;
+        std::vector<cpp2::AlterSchemaItem> items;
+        column.name = folly::stringPrintf("edge_%d_col_%d", 0, 0);
+        addSch.columns.emplace_back(std::move(column));
+        column.name = folly::stringPrintf("edge_%d_col_%d", 0, 1);
+        addSch.columns.emplace_back(std::move(column));
+
+        auto dropItem = cpp2::AlterSchemaItem(FRAGILE,
+                                              cpp2::AlterSchemaOp::ADD,
+                                              std::move(addSch));
+        items.emplace_back(std::move(dropItem));
+        req.set_space_id(1);
+        req.set_edge_name("edge_0");
+        req.set_edge_items(items);
+        auto* processor = AlterEdgeProcessor::instance(kv.get());
+        auto f = processor->getFuture();
+        processor->process(req);
+        auto resp = std::move(f).get();
+        ASSERT_EQ(cpp2::ErrorCode::SUCCEEDED, resp.get_code());
+    }
+    {
+        cpp2::AlterEdgeReq req;
+        std::vector<cpp2::AlterSchemaItem> items;
+        nebula::cpp2::Schema addSch;
+        for (auto i = 0; i < 2; i++) {
+            nebula::cpp2::ColumnDef column;
+            column.name = folly::stringPrintf("edge_%d_col_%d", 0, i + 10);
+            column.type.type = i < 1 ? SupportedType::INT : SupportedType::STRING;
+            addSch.columns.emplace_back(std::move(column));
+        }
+        nebula::cpp2::Schema setSch;
+        for (auto i = 0; i < 2; i++) {
+            nebula::cpp2::ColumnDef column;
+            column.name = folly::stringPrintf("edge_%d_col_%d", 0, i);
+            column.type.type = i < 1 ? SupportedType::BOOL : SupportedType::DOUBLE;
+            setSch.columns.emplace_back(std::move(column));
+        }
+        nebula::cpp2::Schema dropSch;
+        nebula::cpp2::ColumnDef column;
+        column.name = folly::stringPrintf("edge_%d_col_%d", 0, 0);
+        dropSch.columns.emplace_back(std::move(column));
+
         auto addItem = cpp2::AlterSchemaItem(FRAGILE,
                                              cpp2::AlterSchemaOp::ADD,
                                              std::move(addSch));
@@ -687,235 +884,6 @@
         items.emplace_back(std::move(addItem));
         items.emplace_back(std::move(setItem));
         items.emplace_back(std::move(dropItem));
->>>>>>> 313b2906
-        req.set_space_id(1);
-        req.set_tag_name("tag_0");
-        req.set_tag_items(items);
-        auto* processor = AlterTagProcessor::instance(kv.get());
-        auto f = processor->getFuture();
-        processor->process(req);
-        auto resp = std::move(f).get();
-        ASSERT_EQ(cpp2::ErrorCode::SUCCEEDED, resp.get_code());
-    }
-    // verify alter result.
-    {
-        cpp2::ListTagsReq req;
-        req.set_space_id(1);
-        auto* processor = ListTagsProcessor::instance(kv.get());
-        auto f = processor->getFuture();
-        processor->process(req);
-        auto resp = std::move(f).get();
-        ASSERT_EQ(cpp2::ErrorCode::SUCCEEDED, resp.get_code());
-        auto tags = resp.get_tags();
-        ASSERT_EQ(2, tags.size());
-        // TagItems in vector are unordered.So need to get the latest one by comparing the versions.
-        auto tag = tags[0].version > 0 ? tags[0] : tags[1];
-        EXPECT_EQ(0, tag.get_tag_id());
-        EXPECT_EQ(folly::stringPrintf("tag_%d", 0), tag.get_tag_name());
-        EXPECT_EQ(1, tag.version);
-
-        nebula::cpp2::Schema schema;
-        decltype(schema.columns) cols;
-
-        nebula::cpp2::ColumnDef column;
-        column.name = "tag_0_col_1";
-        column.type.type = SupportedType::DOUBLE;
-        cols.emplace_back(std::move(column));
-
-        column.name = "tag_0_col_10";
-        column.type.type = SupportedType::INT;
-        cols.emplace_back(std::move(column));
-
-        column.name = "tag_0_col_11";
-        column.type.type = SupportedType::STRING;
-        cols.emplace_back(std::move(column));
-        schema.set_columns(std::move(cols));
-        EXPECT_EQ(schema, tag.get_schema());
-    }
-    // verify ErrorCode of add
-    {
-        cpp2::AlterTagReq req;
-        std::vector<cpp2::AlterSchemaItem> items;
-        nebula::cpp2::Schema addSch;
-        nebula::cpp2::ColumnDef column;
-        column.name = "tag_0_col_1";
-        column.type.type = SupportedType::INT;
-        addSch.columns.emplace_back(std::move(column));
-<<<<<<< HEAD
-        auto addItem = cpp2::AlterTagItem(FRAGILE,
-                                          cpp2::AlterSchemaOp::ADD,
-                                          std::move(addSch));
-=======
-        auto addItem = cpp2::AlterSchemaItem(FRAGILE,
-                                             cpp2::AlterSchemaOp::ADD,
-                                             std::move(addSch));
->>>>>>> 313b2906
-        items.push_back(std::move(addItem));
-        req.set_space_id(1);
-        req.set_tag_name("tag_0");
-        req.set_tag_items(items);
-        auto* processor = AlterTagProcessor::instance(kv.get());
-        auto f = processor->getFuture();
-        processor->process(req);
-        auto resp = std::move(f).get();
-        ASSERT_EQ(cpp2::ErrorCode::E_EXISTED, resp.get_code());
-    }
-    // verify ErrorCode of set
-    {
-        cpp2::AlterTagReq req;
-        std::vector<cpp2::AlterSchemaItem> items;
-        nebula::cpp2::Schema addSch;
-        nebula::cpp2::ColumnDef column;
-        column.name = "tag_0_col_2";
-        column.type.type = SupportedType::INT;
-        addSch.columns.emplace_back(std::move(column));
-<<<<<<< HEAD
-        auto addItem = cpp2::AlterTagItem(FRAGILE,
-                                          cpp2::AlterSchemaOp::SET,
-                                          std::move(addSch));
-=======
-        auto addItem = cpp2::AlterSchemaItem(FRAGILE,
-                                             cpp2::AlterSchemaOp::CHANGE,
-                                             std::move(addSch));
->>>>>>> 313b2906
-        items.push_back(std::move(addItem));
-        req.set_space_id(1);
-        req.set_tag_name("tag_0");
-        req.set_tag_items(items);
-        auto* processor = AlterTagProcessor::instance(kv.get());
-        auto f = processor->getFuture();
-        processor->process(req);
-        auto resp = std::move(f).get();
-        ASSERT_EQ(cpp2::ErrorCode::E_NOT_FOUND, resp.get_code());
-    }
-    // verify ErrorCode of drop
-    {
-        cpp2::AlterTagReq req;
-        std::vector<cpp2::AlterSchemaItem> items;
-        nebula::cpp2::Schema addSch;
-        nebula::cpp2::ColumnDef column;
-        column.name = "tag_0_col_2";
-        column.type.type = SupportedType::INT;
-        addSch.columns.emplace_back(std::move(column));
-<<<<<<< HEAD
-        items.emplace_back(FRAGILE, cpp2::AlterSchemaOp::DROP, std::move(addSch));
-=======
-        auto addItem = cpp2::AlterSchemaItem(FRAGILE, cpp2::AlterSchemaOp::DROP, std::move(addSch));
-        items.push_back(addItem);
->>>>>>> 313b2906
-        req.set_space_id(1);
-        req.set_tag_name("tag_0");
-        req.set_tag_items(items);
-        auto* processor = AlterTagProcessor::instance(kv.get());
-        auto f = processor->getFuture();
-        processor->process(req);
-        auto resp = std::move(f).get();
-        ASSERT_EQ(cpp2::ErrorCode::E_NOT_FOUND, resp.get_code());
-    }
-}
-
-TEST(ProcessorTest, AlterEdgeTest) {
-    fs::TempDir rootPath("/tmp/AlterEdgeTest.XXXXXX");
-    std::unique_ptr<kvstore::KVStore> kv(TestUtils::initKV(rootPath.path()));
-    ASSERT_TRUE(TestUtils::assembleSpace(kv.get(), 1));
-    TestUtils::mockEdge(kv.get(), 1);
-    // Drop all, then add
-    {
-        cpp2::AlterEdgeReq req;
-        nebula::cpp2::Schema dropSch;
-        nebula::cpp2::ColumnDef column;
-        std::vector<cpp2::AlterSchemaItem> items;
-        column.name = folly::stringPrintf("edge_%d_col_%d", 0, 0);
-        dropSch.columns.emplace_back(std::move(column));
-        column.name = folly::stringPrintf("edge_%d_col_%d", 0, 1);
-        dropSch.columns.emplace_back(std::move(column));
-
-        auto dropItem = cpp2::AlterSchemaItem(FRAGILE,
-                                              cpp2::AlterSchemaOp::DROP,
-                                              std::move(dropSch));
-        items.emplace_back(std::move(dropItem));
-        req.set_space_id(1);
-        req.set_edge_name("edge_0");
-        req.set_edge_items(items);
-        auto* processor = AlterEdgeProcessor::instance(kv.get());
-        auto f = processor->getFuture();
-        processor->process(req);
-        auto resp = std::move(f).get();
-        ASSERT_EQ(cpp2::ErrorCode::SUCCEEDED, resp.get_code());
-    }
-    {
-        cpp2::ListEdgesReq req;
-        req.set_space_id(1);
-        auto* processor = ListEdgesProcessor::instance(kv.get());
-        auto f = processor->getFuture();
-        processor->process(req);
-        auto resp = std::move(f).get();
-        ASSERT_EQ(cpp2::ErrorCode::SUCCEEDED, resp.get_code());
-        auto edges = resp.get_edges();
-        ASSERT_EQ(2, edges.size());
-        auto edge = edges[0].version > 0 ? edges[0] : edges[1];
-        EXPECT_EQ(0, edge.get_edge_type());
-        EXPECT_EQ(folly::stringPrintf("edge_%d", 0), edge.get_edge_name());
-        EXPECT_EQ(1, edge.version);
-        EXPECT_EQ(0, edge.get_schema().columns.size());
-    }
-    {
-        cpp2::AlterEdgeReq req;
-        nebula::cpp2::Schema addSch;
-        nebula::cpp2::ColumnDef column;
-        std::vector<cpp2::AlterSchemaItem> items;
-        column.name = folly::stringPrintf("edge_%d_col_%d", 0, 0);
-        addSch.columns.emplace_back(std::move(column));
-        column.name = folly::stringPrintf("edge_%d_col_%d", 0, 1);
-        addSch.columns.emplace_back(std::move(column));
-
-        auto dropItem = cpp2::AlterSchemaItem(FRAGILE,
-                                              cpp2::AlterSchemaOp::ADD,
-                                              std::move(addSch));
-        items.emplace_back(std::move(dropItem));
-        req.set_space_id(1);
-        req.set_edge_name("edge_0");
-        req.set_edge_items(items);
-        auto* processor = AlterEdgeProcessor::instance(kv.get());
-        auto f = processor->getFuture();
-        processor->process(req);
-        auto resp = std::move(f).get();
-        ASSERT_EQ(cpp2::ErrorCode::SUCCEEDED, resp.get_code());
-    }
-    {
-        cpp2::AlterEdgeReq req;
-        std::vector<cpp2::AlterSchemaItem> items;
-        nebula::cpp2::Schema addSch;
-        for (auto i = 0; i < 2; i++) {
-            nebula::cpp2::ColumnDef column;
-            column.name = folly::stringPrintf("edge_%d_col_%d", 0, i + 10);
-            column.type.type = i < 1 ? SupportedType::INT : SupportedType::STRING;
-            addSch.columns.emplace_back(std::move(column));
-        }
-        nebula::cpp2::Schema setSch;
-        for (auto i = 0; i < 2; i++) {
-            nebula::cpp2::ColumnDef column;
-            column.name = folly::stringPrintf("edge_%d_col_%d", 0, i);
-            column.type.type = i < 1 ? SupportedType::BOOL : SupportedType::DOUBLE;
-            setSch.columns.emplace_back(std::move(column));
-        }
-        nebula::cpp2::Schema dropSch;
-        nebula::cpp2::ColumnDef column;
-        column.name = folly::stringPrintf("edge_%d_col_%d", 0, 0);
-        dropSch.columns.emplace_back(std::move(column));
-
-        auto addItem = cpp2::AlterSchemaItem(FRAGILE,
-                                             cpp2::AlterSchemaOp::ADD,
-                                             std::move(addSch));
-        auto setItem = cpp2::AlterSchemaItem(FRAGILE,
-                                             cpp2::AlterSchemaOp::CHANGE,
-                                             std::move(setSch));
-        auto dropItem = cpp2::AlterSchemaItem(FRAGILE,
-                                              cpp2::AlterSchemaOp::DROP,
-                                              std::move(dropSch));
-        items.emplace_back(std::move(addItem));
-        items.emplace_back(std::move(setItem));
-        items.emplace_back(std::move(dropItem));
         req.set_space_id(1);
         req.set_edge_name("edge_0");
         req.set_edge_items(items);
