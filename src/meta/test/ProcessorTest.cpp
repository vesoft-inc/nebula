/* Copyright (c) 2018 vesoft inc. All rights reserved.
 *
 * This source code is licensed under Apache 2.0 License,
 * attached with Common Clause Condition 1.0, found in the LICENSES directory.
 */

#include <gtest/gtest.h>
#include <folly/String.h>
#include <fstream>
#include "fs/TempDir.h"
#include "meta/test/TestUtils.h"
#include <common/time/TimeUtils.h>
#include "meta/processors/CreateSpaceProcessor.h"
#include "meta/processors/ListSpacesProcessor.h"
#include "meta/processors/ListSpacesProcessor.h"
#include "meta/processors/DropSpaceProcessor.h"
#include "meta/processors/RemoveHostsProcessor.h"
#include "meta/processors/GetPartsAllocProcessor.h"
#include "meta/processors/CreateTagProcessor.h"
#include "meta/processors/CreateEdgeProcessor.h"
#include "meta/processors/RemoveTagProcessor.h"
#include "meta/processors/RemoveEdgeProcessor.h"
#include "meta/processors/GetTagProcessor.h"
#include "meta/processors/GetEdgeProcessor.h"
#include "meta/processors/ListTagsProcessor.h"
#include "meta/processors/ListEdgesProcessor.h"
#include "meta/processors/MultiPutProcessor.h"
#include "meta/processors/GetProcessor.h"
#include "meta/processors/MultiGetProcessor.h"
#include "meta/processors/RemoveProcessor.h"
#include "meta/processors/RemoveRangeProcessor.h"
#include "meta/processors/ScanProcessor.h"
#include "meta/processors/ScanKeyProcessor.h"
#include "meta/processors/ScanValueProcessor.h"
#include "meta/processors/AlterTagProcessor.h"
#include "meta/processors/AlterEdgeProcessor.h"

namespace nebula {
namespace meta {

using nebula::cpp2::SupportedType;
using apache::thrift::FragileConstructor::FRAGILE;

TEST(ProcessorTest, AddHostsTest) {
    fs::TempDir rootPath("/tmp/AddHostsTest.XXXXXX");
    std::unique_ptr<kvstore::KVStore> kv(TestUtils::initKV(rootPath.path()));
    {
        std::vector<nebula::cpp2::HostAddr> thriftHosts;
        for (auto i = 0; i < 10; i++) {
            thriftHosts.emplace_back(FRAGILE, i, i);
        }
        cpp2::AddHostsReq req;
        req.set_hosts(std::move(thriftHosts));
        auto* processor = AddHostsProcessor::instance(kv.get());
        auto f = processor->getFuture();
        processor->process(req);
        auto resp = std::move(f).get();
        ASSERT_EQ(cpp2::ErrorCode::SUCCEEDED, resp.code);
    }
    {
        cpp2::ListHostsReq req;
        auto* processor = ListHostsProcessor::instance(kv.get());
        auto f = processor->getFuture();
        processor->process(req);
        auto resp = std::move(f).get();
        ASSERT_EQ(10, resp.hosts.size());
        for (auto i = 0; i < 10; i++) {
            ASSERT_EQ(i, resp.hosts[i].ip);
            ASSERT_EQ(i, resp.hosts[i].port);
        }
    }
    {
        std::vector<nebula::cpp2::HostAddr> thriftHosts;
        for (auto i = 10; i < 20; i++) {
            thriftHosts.emplace_back(FRAGILE, i, i);
        }
        cpp2::AddHostsReq req;
        req.set_hosts(std::move(thriftHosts));
        auto* processor = AddHostsProcessor::instance(kv.get());
        auto f = processor->getFuture();
        processor->process(req);
        auto resp = std::move(f).get();
        ASSERT_EQ(cpp2::ErrorCode::SUCCEEDED, resp.code);
    }
    {
        cpp2::ListHostsReq req;
        auto* processor = ListHostsProcessor::instance(kv.get());
        auto f = processor->getFuture();
        processor->process(req);
        auto resp = std::move(f).get();
        ASSERT_EQ(20, resp.hosts.size());
        for (auto i = 0; i < 20; i++) {
            ASSERT_EQ(i, resp.hosts[i].ip);
            ASSERT_EQ(i, resp.hosts[i].port);
        }
    }
    {
        std::vector<nebula::cpp2::HostAddr> thriftHosts;
        for (auto i = 0; i < 20; i++) {
            thriftHosts.emplace_back(apache::thrift::FragileConstructor::FRAGILE, i, i);
        }
        cpp2::RemoveHostsReq req;
        req.set_hosts(std::move(thriftHosts));
        auto* processor = RemoveHostsProcessor::instance(kv.get());
        auto f = processor->getFuture();
        processor->process(req);
        auto resp = std::move(f).get();
        ASSERT_EQ(cpp2::ErrorCode::SUCCEEDED, resp.code);
    }
    {
        cpp2::ListHostsReq req;
        auto* processor = ListHostsProcessor::instance(kv.get());
        auto f = processor->getFuture();
        processor->process(req);
        auto resp = std::move(f).get();
        ASSERT_EQ(0, resp.hosts.size());
    }
}

TEST(ProcessorTest, CreateSpaceTest) {
    fs::TempDir rootPath("/tmp/CreateSpaceTest.XXXXXX");
    std::unique_ptr<kvstore::KVStore> kv(TestUtils::initKV(rootPath.path()));
    auto hostsNum = TestUtils::createSomeHosts(kv.get());
    {
        cpp2::CreateSpaceReq req;
        req.set_space_name("default_space");
        req.set_parts_num(9);
        req.set_replica_factor(3);

        auto* processor = CreateSpaceProcessor::instance(kv.get());
        auto f = processor->getFuture();
        processor->process(req);
        auto resp = std::move(f).get();
        ASSERT_EQ(cpp2::ErrorCode::SUCCEEDED, resp.code);
        ASSERT_EQ(1, resp.get_id().get_space_id());
    }
    {
        cpp2::ListSpacesReq req;
        auto* processor = ListSpacesProcessor::instance(kv.get());
        auto f = processor->getFuture();
        processor->process(req);
        auto resp = std::move(f).get();
        ASSERT_EQ(cpp2::ErrorCode::SUCCEEDED, resp.code);
        ASSERT_EQ(1, resp.spaces.size());
        ASSERT_EQ(1, resp.spaces[0].id.get_space_id());
        ASSERT_EQ("default_space", resp.spaces[0].name);
    }
    // Check the result. The dispatch way from part to hosts is in a round robin fashion.
    {
        cpp2::GetPartsAllocReq req;
        req.set_space_id(1);
        auto* processor = GetPartsAllocProcessor::instance(kv.get());
        auto f = processor->getFuture();
        processor->process(req);
        auto resp = std::move(f).get();
        ASSERT_EQ(cpp2::ErrorCode::SUCCEEDED, resp.code);
        for (auto& p : resp.get_parts()) {
            auto startIndex = p.first;
            for (auto& h : p.second) {
                ASSERT_EQ(startIndex++ % hostsNum, h.get_ip());
                ASSERT_EQ(h.get_ip(), h.get_port());
            }
        }
    }
    {
        cpp2::DropSpaceReq req;
        req.set_space_name("default_space");

        auto* processor = DropSpaceProcessor::instance(kv.get());
        auto f = processor->getFuture();
        processor->process(req);
        auto resp = std::move(f).get();
        ASSERT_EQ(cpp2::ErrorCode::SUCCEEDED, resp.code);
    }
    {
        cpp2::ListSpacesReq req;
        auto* processor = ListSpacesProcessor::instance(kv.get());
        auto f = processor->getFuture();
        processor->process(req);
        auto resp = std::move(f).get();
        ASSERT_EQ(cpp2::ErrorCode::SUCCEEDED, resp.code);
        ASSERT_EQ(0, resp.spaces.size());
    }
}

TEST(ProcessorTest, CreateTagTest) {
    fs::TempDir rootPath("/tmp/CreateTagTest.XXXXXX");
    std::unique_ptr<kvstore::KVStore> kv(TestUtils::initKV(rootPath.path()));
    TestUtils::createSomeHosts(kv.get());
    {
        cpp2::CreateSpaceReq req;
        req.set_space_name("default_space");
        req.set_parts_num(9);
        req.set_replica_factor(1);
        auto* processor = CreateSpaceProcessor::instance(kv.get());
        auto f = processor->getFuture();
        processor->process(req);
        auto resp = std::move(f).get();
        ASSERT_EQ(cpp2::ErrorCode::SUCCEEDED, resp.code);
        ASSERT_EQ(1, resp.get_id().get_space_id());
    }

    nebula::cpp2::Schema schema;
    decltype(schema.columns) cols;
    cols.emplace_back(TestUtils::columnDef(0, SupportedType::INT));
    cols.emplace_back(TestUtils::columnDef(1, SupportedType::FLOAT));
    cols.emplace_back(TestUtils::columnDef(2, SupportedType::STRING));
    schema.set_columns(std::move(cols));
    {
        cpp2::CreateTagReq req;
        req.set_space_id(0);
        req.set_tag_name("default_tag");
        req.set_schema(schema);
        auto* processor = CreateTagProcessor::instance(kv.get());
        auto f = processor->getFuture();
        processor->process(req);
        auto resp = std::move(f).get();
        ASSERT_EQ(cpp2::ErrorCode::E_NOT_FOUND, resp.code);
    }
    {
        cpp2::CreateTagReq req;
        req.set_space_id(1);
        req.set_tag_name("default_tag");
        req.set_schema(schema);
        auto* processor = CreateTagProcessor::instance(kv.get());
        auto f = processor->getFuture();
        processor->process(req);
        auto resp = std::move(f).get();
        ASSERT_EQ(cpp2::ErrorCode::SUCCEEDED, resp.code);
        ASSERT_EQ(2, resp.get_id().get_tag_id());
    }
}

TEST(ProcessorTest, CreateEdgeTest) {
    fs::TempDir rootPath("/tmp/CreateEdgeTest.XXXXXX");
    std::unique_ptr<kvstore::KVStore> kv(TestUtils::initKV(rootPath.path()));
    TestUtils::createSomeHosts(kv.get());
    {
        cpp2::CreateSpaceReq req;
        req.set_space_name("first_space");
        req.set_parts_num(9);
        req.set_replica_factor(1);
        auto* processor = CreateSpaceProcessor::instance(kv.get());
        auto f = processor->getFuture();
        processor->process(req);
        auto resp = std::move(f).get();
        ASSERT_EQ(cpp2::ErrorCode::SUCCEEDED, resp.code);
        ASSERT_EQ(1, resp.get_id().get_space_id());
   }
   {
        // create second space
        cpp2::CreateSpaceReq req;
        req.set_space_name("second_space");
        req.set_parts_num(9);
        req.set_replica_factor(1);
        auto* processor = CreateSpaceProcessor::instance(kv.get());
        auto f = processor->getFuture();
        processor->process(req);
        auto resp = std::move(f).get();
        ASSERT_EQ(cpp2::ErrorCode::SUCCEEDED, resp.code);
        ASSERT_EQ(2, resp.get_id().get_space_id());
    }

    nebula::cpp2::Schema schema;
    decltype(schema.columns) cols;
    cols.emplace_back(TestUtils::columnDef(0, SupportedType::INT));
    cols.emplace_back(TestUtils::columnDef(1, SupportedType::FLOAT));
    cols.emplace_back(TestUtils::columnDef(2, SupportedType::STRING));
    schema.set_columns(std::move(cols));
    {
        cpp2::CreateEdgeReq req;
        req.set_space_id(0);
        req.set_edge_name("default_edge");
        req.set_schema(schema);
        auto* processor = CreateEdgeProcessor::instance(kv.get());
        auto f = processor->getFuture();
        processor->process(req);
        auto resp = std::move(f).get();
        ASSERT_EQ(cpp2::ErrorCode::E_NOT_FOUND, resp.code);
    }
    {
        // succeeded
        cpp2::CreateEdgeReq req;
        req.set_space_id(1);
        req.set_edge_name("default_edge");
        req.set_schema(schema);
        auto* processor = CreateEdgeProcessor::instance(kv.get());
        auto f = processor->getFuture();
        processor->process(req);
        auto resp = std::move(f).get();
        ASSERT_EQ(cpp2::ErrorCode::SUCCEEDED, resp.code);
        ASSERT_NE(0, resp.get_id().get_edge_type());
    }
    {
        // existed
        cpp2::CreateEdgeReq req;
        req.set_space_id(1);
        req.set_edge_name("default_edge");
        req.set_schema(schema);
        auto* processor = CreateEdgeProcessor::instance(kv.get());
        auto f = processor->getFuture();
        processor->process(req);
        auto resp = std::move(f).get();
        ASSERT_EQ(cpp2::ErrorCode::E_EXISTED, resp.code);
    }
    {
        // create same name edge in diff spaces
        cpp2::CreateEdgeReq req;
        req.set_space_id(2);
        req.set_edge_name("default_edge");
        req.set_schema(schema);
        auto* processor = CreateEdgeProcessor::instance(kv.get());
        auto f = processor->getFuture();
        processor->process(req);
        auto resp = std::move(f).get();
        ASSERT_EQ(cpp2::ErrorCode::SUCCEEDED, resp.code);
        ASSERT_NE(0, resp.get_id().get_edge_type());
    }
}

TEST(ProcessorTest, KVOperationTest) {
    fs::TempDir rootPath("/tmp/KVOperationTest.XXXXXX");
    std::unique_ptr<kvstore::KVStore> kv(TestUtils::initKV(rootPath.path()));
    auto hostsNum = TestUtils::createSomeHosts(kv.get());
    UNUSED(hostsNum);

    {
        cpp2::CreateSpaceReq req;
        req.set_space_name("default_space");
        req.set_parts_num(9);
        req.set_replica_factor(3);

        auto* processor = CreateSpaceProcessor::instance(kv.get());
        auto f = processor->getFuture();
        processor->process(req);
        auto resp = std::move(f).get();
        ASSERT_EQ(cpp2::ErrorCode::SUCCEEDED, resp.code);
        ASSERT_EQ(1, resp.get_id().get_space_id());
    }
    {
        // Multi Put Test
        std::vector<cpp2::Pair> pairs;
        for (auto i = 0; i < 10; i++) {
            pairs.emplace_back(apache::thrift::FragileConstructor::FRAGILE,
                               folly::stringPrintf("key_%d", i),
                               folly::stringPrintf("value_%d", i));
        }

        cpp2::MultiPutReq req;
        req.set_segment("test");
        req.set_pairs(std::move(pairs));

        auto* processor = MultiPutProcessor::instance(kv.get());
        auto f = processor->getFuture();
        processor->process(req);
        auto resp = std::move(f).get();
        ASSERT_EQ(cpp2::ErrorCode::SUCCEEDED, resp.code);
    }
    {
        // Get Test
        cpp2::GetReq req;
        req.set_segment("test");
        req.set_key("key_0");

        auto* processor = GetProcessor::instance(kv.get());
        auto f = processor->getFuture();
        processor->process(req);
        auto resp = std::move(f).get();
        ASSERT_EQ(cpp2::ErrorCode::SUCCEEDED, resp.code);
        ASSERT_EQ("value_0", resp.value);

        cpp2::GetReq missedReq;
        missedReq.set_segment("test");
        missedReq.set_key("missed_key");

        auto* missedProcessor = GetProcessor::instance(kv.get());
        auto missedFuture = missedProcessor->getFuture();
        missedProcessor->process(missedReq);
        auto missedResp = std::move(missedFuture).get();
        ASSERT_EQ(cpp2::ErrorCode::E_NOT_FOUND, missedResp.code);
    }
    {
        // Multi Get Test
        std::vector<std::string> keys;
        for (auto i = 0; i < 2; i++) {
            keys.emplace_back(folly::stringPrintf("key_%d", i));
        }

        cpp2::MultiGetReq req;
        req.set_segment("test");
        req.set_keys(std::move(keys));

        auto* processor = MultiGetProcessor::instance(kv.get());
        auto f = processor->getFuture();
        processor->process(req);
        auto resp = std::move(f).get();
        ASSERT_EQ(cpp2::ErrorCode::SUCCEEDED, resp.code);
        ASSERT_EQ(2, resp.values.size());
        ASSERT_EQ("value_0", resp.values[0]);
        ASSERT_EQ("value_1", resp.values[1]);
    }
    {
        // Scan Test
        cpp2::ScanReq req;
        req.set_segment("test");
        req.set_start("key_1");
        req.set_end("key_4");

        auto* processor = ScanProcessor::instance(kv.get());
        auto f = processor->getFuture();
        processor->process(req);
        auto resp = std::move(f).get();
        ASSERT_EQ(cpp2::ErrorCode::SUCCEEDED, resp.code);
        ASSERT_EQ(3, resp.values.size());
        ASSERT_EQ("value_1", resp.values["testkey_1"]);
        ASSERT_EQ("value_2", resp.values["testkey_2"]);
        ASSERT_EQ("value_3", resp.values["testkey_3"]);
    }
    {
        // Partial Scan Key Test
        cpp2::ScanReq keyReq;
        keyReq.set_segment("test");
        keyReq.set_start("key_1");
        keyReq.set_end("key_4");

        auto* processor = ScanKeyProcessor::instance(kv.get());
        auto f = processor->getFuture();
        processor->process(keyReq);
        auto resp = std::move(f).get();
        ASSERT_EQ(cpp2::ErrorCode::SUCCEEDED, resp.code);
        ASSERT_EQ(3, resp.values.size());
        ASSERT_EQ("testkey_1", resp.values[0]);
        ASSERT_EQ("testkey_2", resp.values[1]);
        ASSERT_EQ("testkey_3", resp.values[2]);
    }
    {
        // Partial Scan Value Test
        cpp2::ScanReq valueReq;
        valueReq.set_segment("test");
        valueReq.set_start("key_1");
        valueReq.set_end("key_4");

        auto* processor = ScanValueProcessor::instance(kv.get());
        auto f = processor->getFuture();
        processor->process(valueReq);
        auto resp = std::move(f).get();
        ASSERT_EQ(cpp2::ErrorCode::SUCCEEDED, resp.code);
        ASSERT_EQ(3, resp.values.size());
        ASSERT_EQ("value_1", resp.values[0]);
        ASSERT_EQ("value_2", resp.values[1]);
        ASSERT_EQ("value_3", resp.values[2]);
    }
    {
        // Remove Test
        cpp2::RemoveReq req;
        req.set_segment("test");
        req.set_key("key_9");

        auto* processor = RemoveProcessor::instance(kv.get());
        auto f = processor->getFuture();
        processor->process(req);
        auto resp = std::move(f).get();
        ASSERT_EQ(cpp2::ErrorCode::SUCCEEDED, resp.code);
    }
    {
        // Remove Range Test
        cpp2::RemoveRangeReq req;
        req.set_segment("test");
        req.set_start("key_0");
        req.set_end("key_4");

        auto* processor = RemoveRangeProcessor::instance(kv.get());
        auto f = processor->getFuture();
        processor->process(req);
        auto resp = std::move(f).get();
        ASSERT_EQ(cpp2::ErrorCode::SUCCEEDED, resp.code);
    }
    {
        // Illegal Segment Test
        cpp2::GetReq req;
        req.set_segment("_test0_");
        req.set_key("key_8");

        auto* processor = GetProcessor::instance(kv.get());
        auto f = processor->getFuture();
        processor->process(req);
        auto resp = std::move(f).get();
        ASSERT_EQ(cpp2::ErrorCode::E_STORE_SEGMENT_ILLEGAL, resp.code);
    }
}

TEST(ProcessorTest, ListOrGetTagsTest) {
    fs::TempDir rootPath("/tmp/ListTagsTest.XXXXXX");
    std::unique_ptr<kvstore::KVStore> kv(TestUtils::initKV(rootPath.path()));
<<<<<<< HEAD
    TestUtils::mockTag(kv.get(), 1, 10);
=======
    ASSERT_TRUE(TestUtils::assembleSpace(kv.get(), 1));
    TestUtils::mockTag(kv.get(), 10);
>>>>>>> 7fc5bd50

    // test ListTagsProcessor
    {
        cpp2::ListTagsReq req;
        req.set_space_id(1);
        auto* processor = ListTagsProcessor::instance(kv.get());
        auto f = processor->getFuture();
        processor->process(req);
        auto resp = std::move(f).get();
        decltype(resp.tags) tags;
        tags = resp.get_tags();
        ASSERT_EQ(cpp2::ErrorCode::SUCCEEDED, resp.get_code());
        ASSERT_EQ(10, tags.size());

        for (auto t = 0; t < 10; t++) {
            auto tag = tags[t];
            ASSERT_EQ(t, tag.get_tag_id());
            ASSERT_EQ(t, tag.get_version());
            ASSERT_EQ(folly::stringPrintf("tag_%d", t), tag.get_tag_name());
            ASSERT_EQ(2, tag.get_schema().columns.size());
        }
    }

    // test GetTagProcessor
    {
        cpp2::GetTagReq req;
        req.set_space_id(1);
        req.set_tag_id(0);
        req.set_version(0);

        auto* processor = GetTagProcessor::instance(kv.get());
        auto f = processor->getFuture();
        processor->process(req);
        auto resp = std::move(f).get();
        auto schema = resp.get_schema();

        std::vector<nebula::cpp2::ColumnDef> cols = schema.get_columns();
        ASSERT_EQ(cols.size(), 2);
        for (auto i = 0; i < 2; i++) {
            ASSERT_EQ(folly::stringPrintf("tag_%d_col_%d", 0, i), cols[i].get_name());
            ASSERT_EQ((i < 1 ? SupportedType::INT : SupportedType::STRING),
                      cols[i].get_type().get_type());
        }
    }
}

TEST(ProcessorTest, ListOrGetEdgesTest) {
    fs::TempDir rootPath("/tmp/ListEdgesTest.XXXXXX");
    std::unique_ptr<kvstore::KVStore> kv(TestUtils::initKV(rootPath.path()));
    ASSERT_TRUE(TestUtils::assembleSpace(kv.get(), 1));
    TestUtils::mockEdge(kv.get(), 10);

    // test ListEdgesProcessor
    {
        cpp2::ListEdgesReq req;
        req.set_space_id(1);
        auto* processor = ListEdgesProcessor::instance(kv.get());
        auto f = processor->getFuture();
        processor->process(req);
        auto resp = std::move(f).get();
        decltype(resp.edges) edges;
        edges = resp.get_edges();
        ASSERT_EQ(cpp2::ErrorCode::SUCCEEDED, resp.get_code());
        ASSERT_EQ(10, edges.size());

        for (auto t = 0; t < 10; t++) {
            auto edge = edges[t];
            ASSERT_EQ(t, edge.get_edge_type());
            ASSERT_EQ(t, edge.get_version());
            ASSERT_EQ(folly::stringPrintf("edge_%d", t), edge.get_edge_name());
            ASSERT_EQ(2, edge.get_schema().columns.size());
        }
    }

    // test GetEdgeProcessor
    {
        for (auto t = 0; t < 10; t++) {
            cpp2::GetEdgeReq req;
            req.set_space_id(1);
            req.set_edge_type(t);
            req.set_version(t);

            auto* processor = GetEdgeProcessor::instance(kv.get());
            auto f = processor->getFuture();
            processor->process(req);
            auto resp = std::move(f).get();
            auto schema = resp.get_schema();

            std::vector<nebula::cpp2::ColumnDef> cols = schema.get_columns();
            ASSERT_EQ(cols.size(), 2);
            for (auto i = 0; i < 2; i++) {
                ASSERT_EQ(folly::stringPrintf("edge_%d_col_%d", t, i), cols[i].get_name());
                ASSERT_EQ((i < 1 ? SupportedType::INT : SupportedType::STRING),
                cols[i].get_type().get_type());
            }
        }
    }
}

TEST(ProcessorTest, RemoveTagTest) {
     fs::TempDir rootPath("/tmp/RemoveTagTest.XXXXXX");
     std::unique_ptr<kvstore::KVStore> kv(TestUtils::initKV(rootPath.path()));
     ASSERT_TRUE(TestUtils::assembleSpace(kv.get(), 1));
     TestUtils::mockTag(kv.get(), 1, 1);
      // remove tag processor test
     {
         cpp2::RemoveTagReq req;
         req.set_space_id(1);
         req.set_tag_name("tag_0");
         auto* processor = RemoveTagProcessor::instance(kv.get());
         auto f = processor->getFuture();
         processor->process(req);
         auto resp = std::move(f).get();
         ASSERT_EQ(cpp2::ErrorCode::SUCCEEDED, resp.get_code());
     }

     // check tag data has been deleted.
     {
         std::string tagVal;
         kvstore::ResultCode ret;
         std::unique_ptr<kvstore::KVIterator> iter;
         ret = kv->get(0, 0, std::move(MetaServiceUtils::indexTagKey(1, "tag_1")), &tagVal);
         ASSERT_EQ(kvstore::ResultCode::ERR_KEY_NOT_FOUND, ret);
         std::string tagPrefix = "__tags__";
         ret = kv->prefix(0, 0, tagPrefix, &iter);
         ASSERT_EQ(kvstore::ResultCode::ERR_KEY_NOT_FOUND, ret);
         ASSERT_EQ(kvstore::ResultCode::SUCCEEDED, ret);
         ASSERT_FALSE(iter->valid());
     }
}

TEST(ProcessorTest, RemoveEdgeTest) {
    fs::TempDir rootPath("/tmp/RemoveEdgeTest.XXXXXX");
    std::unique_ptr<kvstore::KVStore> kv(TestUtils::initKV(rootPath.path()));
    ASSERT_TRUE(TestUtils::assembleSpace(kv.get(), 1));
    TestUtils::mockEdge(kv.get(), 1);
    // Space not exist
    {
        cpp2::RemoveEdgeReq req;
        req.set_space_id(0);
        req.set_edge_name("edge_0");
        auto* processor = RemoveEdgeProcessor::instance(kv.get());
        auto f = processor->getFuture();
        processor->process(req);
        auto resp = std::move(f).get();
        ASSERT_EQ(cpp2::ErrorCode::E_NOT_FOUND, resp.get_code());
    }
    // Edge not exist
    {
        cpp2::RemoveEdgeReq req;
        req.set_space_id(1);
        req.set_edge_name("edge_no");
        auto* processor = RemoveEdgeProcessor::instance(kv.get());
        auto f = processor->getFuture();
        processor->process(req);
        auto resp = std::move(f).get();
        ASSERT_EQ(cpp2::ErrorCode::E_NOT_FOUND, resp.get_code());
    }
    // Succeeded
    {
        cpp2::RemoveEdgeReq req;
        req.set_space_id(1);
        req.set_edge_name("edge_0");
        auto* processor = RemoveEdgeProcessor::instance(kv.get());
        auto f = processor->getFuture();
        processor->process(req);
        auto resp = std::move(f).get();
        ASSERT_EQ(cpp2::ErrorCode::SUCCEEDED, resp.get_code());
    }

    // Check edge data has been deleted.
    {
        std::string edgeVal;
        kvstore::ResultCode ret;
        std::unique_ptr<kvstore::KVIterator> iter;
        ret = kv.get()->get(0, 0, std::move(MetaServiceUtils::indexEdgeKey(1, "edge_1")),
                            &edgeVal);
        ASSERT_EQ(kvstore::ResultCode::ERR_KEY_NOT_FOUND, ret);
        std::string edgePrefix = "__edges__";
        ret = kv.get()->prefix(0, 0, edgePrefix, &iter);
        ASSERT_EQ(kvstore::ResultCode::SUCCEEDED, ret);
        ASSERT_FALSE(iter->valid());
    }
}

TEST(ProcessorTest, AlterTagTest) {
    fs::TempDir rootPath("/tmp/AlterTagTest.XXXXXX");
    std::unique_ptr<kvstore::KVStore> kv(TestUtils::initKV(rootPath.path()));
    ASSERT_TRUE(TestUtils::assembleSpace(kv.get(), 1));
    TestUtils::mockTag(kv.get(), 1, 1);
    // Alter tag processor test
    {
        cpp2::AlterTagReq req;
        std::vector<cpp2::AlterSchemaItem> items;
        nebula::cpp2::Schema addSch;
        for (auto i = 0; i < 2; i++) {
            nebula::cpp2::ColumnDef column;
            column.name = folly::stringPrintf("tag_%d_col_%d", 0, i + 10);
            column.type.type = i < 1 ? SupportedType::INT : SupportedType::STRING;
            addSch.columns.emplace_back(std::move(column));
        }
        nebula::cpp2::Schema setSch;
        for (auto i = 0; i < 2; i++) {
            nebula::cpp2::ColumnDef column;
            column.name = folly::stringPrintf("tag_%d_col_%d", 0, i);
            column.type.type = i < 1 ? SupportedType::BOOL : SupportedType::DOUBLE;
            setSch.columns.emplace_back(std::move(column));
        }
        nebula::cpp2::Schema dropSch;
        nebula::cpp2::ColumnDef column;
        column.name = folly::stringPrintf("tag_%d_col_%d", 0, 0);
        dropSch.columns.emplace_back(std::move(column));

        items.emplace_back(FRAGILE, cpp2::AlterSchemaOp::ADD, std::move(addSch));
        items.emplace_back(FRAGILE, cpp2::AlterSchemaOp::CHANGE, std::move(setSch));
        items.emplace_back(FRAGILE, cpp2::AlterSchemaOp::DROP, std::move(dropSch));
        req.set_space_id(1);
        req.set_tag_name("tag_0");
        req.set_tag_items(items);
        auto* processor = AlterTagProcessor::instance(kv.get());
        auto f = processor->getFuture();
        processor->process(req);
        auto resp = std::move(f).get();
        ASSERT_EQ(cpp2::ErrorCode::SUCCEEDED, resp.get_code());
    }
    // verify alter result.
    {
        cpp2::ListTagsReq req;
        req.set_space_id(1);
        auto* processor = ListTagsProcessor::instance(kv.get());
        auto f = processor->getFuture();
        processor->process(req);
        auto resp = std::move(f).get();
        ASSERT_EQ(cpp2::ErrorCode::SUCCEEDED, resp.get_code());
        auto tags = resp.get_tags();
        ASSERT_EQ(2, tags.size());
        // TagItems in vector are unordered.So need to get the latest one by comparing the versions.
        auto tag = tags[0].version > 0 ? tags[0] : tags[1];
        EXPECT_EQ(0, tag.get_tag_id());
        EXPECT_EQ(folly::stringPrintf("tag_%d", 0), tag.get_tag_name());
        EXPECT_EQ(1, tag.version);

        nebula::cpp2::Schema schema;
        decltype(schema.columns) cols;

        nebula::cpp2::ColumnDef column;
        column.name = "tag_0_col_1";
        column.type.type = SupportedType::DOUBLE;
        cols.emplace_back(std::move(column));

        column.name = "tag_0_col_10";
        column.type.type = SupportedType::INT;
        cols.emplace_back(std::move(column));

        column.name = "tag_0_col_11";
        column.type.type = SupportedType::STRING;
        cols.emplace_back(std::move(column));
        schema.set_columns(std::move(cols));
        EXPECT_EQ(schema, tag.get_schema());
    }
    // verify ErrorCode of add
    {
        cpp2::AlterTagReq req;
        std::vector<cpp2::AlterSchemaItem> items;
        nebula::cpp2::Schema addSch;
        nebula::cpp2::ColumnDef column;
        column.name = "tag_0_col_1";
        column.type.type = SupportedType::INT;
        addSch.columns.emplace_back(std::move(column));
        auto addItem = cpp2::AlterSchemaItem(FRAGILE,
                                             cpp2::AlterSchemaOp::ADD,
                                             std::move(addSch));
        items.push_back(std::move(addItem));
        req.set_space_id(1);
        req.set_tag_name("tag_0");
        req.set_tag_items(items);
        auto* processor = AlterTagProcessor::instance(kv.get());
        auto f = processor->getFuture();
        processor->process(req);
        auto resp = std::move(f).get();
        ASSERT_EQ(cpp2::ErrorCode::E_EXISTED, resp.get_code());
    }
    // verify ErrorCode of set
    {
        cpp2::AlterTagReq req;
        std::vector<cpp2::AlterSchemaItem> items;
        nebula::cpp2::Schema addSch;
        nebula::cpp2::ColumnDef column;
        column.name = "tag_0_col_2";
        column.type.type = SupportedType::INT;
        addSch.columns.emplace_back(std::move(column));
        auto addItem = cpp2::AlterSchemaItem(FRAGILE,
                                             cpp2::AlterSchemaOp::CHANGE,
                                             std::move(addSch));
        items.push_back(std::move(addItem));
        req.set_space_id(1);
        req.set_tag_name("tag_0");
        req.set_tag_items(items);
        auto* processor = AlterTagProcessor::instance(kv.get());
        auto f = processor->getFuture();
        processor->process(req);
        auto resp = std::move(f).get();
        ASSERT_EQ(cpp2::ErrorCode::E_NOT_FOUND, resp.get_code());
    }
    // verify ErrorCode of drop
    {
        cpp2::AlterTagReq req;
        std::vector<cpp2::AlterSchemaItem> items;
        nebula::cpp2::Schema addSch;
        nebula::cpp2::ColumnDef column;
        column.name = "tag_0_col_2";
        column.type.type = SupportedType::INT;
        addSch.columns.emplace_back(std::move(column));
        items.emplace_back(FRAGILE, cpp2::AlterSchemaOp::DROP, std::move(addSch));
        req.set_space_id(1);
        req.set_tag_name("tag_0");
        req.set_tag_items(items);
        auto* processor = AlterTagProcessor::instance(kv.get());
        auto f = processor->getFuture();
        processor->process(req);
        auto resp = std::move(f).get();
        ASSERT_EQ(cpp2::ErrorCode::E_NOT_FOUND, resp.get_code());
    }
}

TEST(ProcessorTest, AlterEdgeTest) {
    fs::TempDir rootPath("/tmp/AlterEdgeTest.XXXXXX");
    std::unique_ptr<kvstore::KVStore> kv(TestUtils::initKV(rootPath.path()));
    ASSERT_TRUE(TestUtils::assembleSpace(kv.get(), 1));
    TestUtils::mockEdge(kv.get(), 1);
    // Drop all, then add
    {
        cpp2::AlterEdgeReq req;
        nebula::cpp2::Schema dropSch;
        nebula::cpp2::ColumnDef column;
        std::vector<cpp2::AlterSchemaItem> items;
        column.name = folly::stringPrintf("edge_%d_col_%d", 0, 0);
        dropSch.columns.emplace_back(std::move(column));
        column.name = folly::stringPrintf("edge_%d_col_%d", 0, 1);
        dropSch.columns.emplace_back(std::move(column));

        auto dropItem = cpp2::AlterSchemaItem(FRAGILE,
                                              cpp2::AlterSchemaOp::DROP,
                                              std::move(dropSch));
        items.emplace_back(std::move(dropItem));
        req.set_space_id(1);
        req.set_edge_name("edge_0");
        req.set_edge_items(items);
        auto* processor = AlterEdgeProcessor::instance(kv.get());
        auto f = processor->getFuture();
        processor->process(req);
        auto resp = std::move(f).get();
        ASSERT_EQ(cpp2::ErrorCode::SUCCEEDED, resp.get_code());
    }
    {
        cpp2::ListEdgesReq req;
        req.set_space_id(1);
        auto* processor = ListEdgesProcessor::instance(kv.get());
        auto f = processor->getFuture();
        processor->process(req);
        auto resp = std::move(f).get();
        ASSERT_EQ(cpp2::ErrorCode::SUCCEEDED, resp.get_code());
        auto edges = resp.get_edges();
        ASSERT_EQ(2, edges.size());
        auto edge = edges[0].version > 0 ? edges[0] : edges[1];
        EXPECT_EQ(0, edge.get_edge_type());
        EXPECT_EQ(folly::stringPrintf("edge_%d", 0), edge.get_edge_name());
        EXPECT_EQ(1, edge.version);
        EXPECT_EQ(0, edge.get_schema().columns.size());
    }
    {
        cpp2::AlterEdgeReq req;
        nebula::cpp2::Schema addSch;
        nebula::cpp2::ColumnDef column;
        std::vector<cpp2::AlterSchemaItem> items;
        column.name = folly::stringPrintf("edge_%d_col_%d", 0, 0);
        addSch.columns.emplace_back(std::move(column));
        column.name = folly::stringPrintf("edge_%d_col_%d", 0, 1);
        addSch.columns.emplace_back(std::move(column));

        auto dropItem = cpp2::AlterSchemaItem(FRAGILE,
                                              cpp2::AlterSchemaOp::ADD,
                                              std::move(addSch));
        items.emplace_back(std::move(dropItem));
        req.set_space_id(1);
        req.set_edge_name("edge_0");
        req.set_edge_items(items);
        auto* processor = AlterEdgeProcessor::instance(kv.get());
        auto f = processor->getFuture();
        processor->process(req);
        auto resp = std::move(f).get();
        ASSERT_EQ(cpp2::ErrorCode::SUCCEEDED, resp.get_code());
    }
    {
        cpp2::AlterEdgeReq req;
        std::vector<cpp2::AlterSchemaItem> items;
        nebula::cpp2::Schema addSch;
        for (auto i = 0; i < 2; i++) {
            nebula::cpp2::ColumnDef column;
            column.name = folly::stringPrintf("edge_%d_col_%d", 0, i + 10);
            column.type.type = i < 1 ? SupportedType::INT : SupportedType::STRING;
            addSch.columns.emplace_back(std::move(column));
        }
        nebula::cpp2::Schema setSch;
        for (auto i = 0; i < 2; i++) {
            nebula::cpp2::ColumnDef column;
            column.name = folly::stringPrintf("edge_%d_col_%d", 0, i);
            column.type.type = i < 1 ? SupportedType::BOOL : SupportedType::DOUBLE;
            setSch.columns.emplace_back(std::move(column));
        }
        nebula::cpp2::Schema dropSch;
        nebula::cpp2::ColumnDef column;
        column.name = folly::stringPrintf("edge_%d_col_%d", 0, 0);
        dropSch.columns.emplace_back(std::move(column));

        auto addItem = cpp2::AlterSchemaItem(FRAGILE,
                                             cpp2::AlterSchemaOp::ADD,
                                             std::move(addSch));
        auto setItem = cpp2::AlterSchemaItem(FRAGILE,
                                             cpp2::AlterSchemaOp::CHANGE,
                                             std::move(setSch));
        auto dropItem = cpp2::AlterSchemaItem(FRAGILE,
                                              cpp2::AlterSchemaOp::DROP,
                                              std::move(dropSch));
        items.emplace_back(std::move(addItem));
        items.emplace_back(std::move(setItem));
        items.emplace_back(std::move(dropItem));
        req.set_space_id(1);
        req.set_edge_name("edge_0");
        req.set_edge_items(items);
        auto* processor = AlterEdgeProcessor::instance(kv.get());
        auto f = processor->getFuture();
        processor->process(req);
        auto resp = std::move(f).get();
        ASSERT_EQ(cpp2::ErrorCode::SUCCEEDED, resp.get_code());
    }
    // Verify alter result.
    {
        cpp2::ListEdgesReq req;
        req.set_space_id(1);
        auto* processor = ListEdgesProcessor::instance(kv.get());
        auto f = processor->getFuture();
        processor->process(req);
        auto resp = std::move(f).get();
        ASSERT_EQ(cpp2::ErrorCode::SUCCEEDED, resp.get_code());
        auto edges = resp.get_edges();
        ASSERT_EQ(4, edges.size());
        // Get the latest one by comparing the versions.
        auto edge = edges[0].version > 0 ? edges[0] : edges[1];
        EXPECT_EQ(0, edge.get_edge_type());
        EXPECT_EQ(folly::stringPrintf("edge_%d", 0), edge.get_edge_name());
        EXPECT_EQ(3, edge.version);

        nebula::cpp2::Schema schema;
        decltype(schema.columns) cols;

        nebula::cpp2::ColumnDef column;
        column.name = "edge_0_col_1";
        column.type.type = SupportedType::DOUBLE;
        cols.emplace_back(std::move(column));

        column.name = "edge_0_col_10";
        column.type.type = SupportedType::INT;
        cols.emplace_back(std::move(column));

        column.name = "edge_0_col_11";
        column.type.type = SupportedType::STRING;
        cols.emplace_back(std::move(column));
        schema.set_columns(std::move(cols));
        EXPECT_EQ(schema, edge.get_schema());
    }
    // verify ErrorCode of add
    {
        cpp2::AlterEdgeReq req;
        std::vector<cpp2::AlterSchemaItem> items;
        nebula::cpp2::Schema addSch;
        nebula::cpp2::ColumnDef column;
        column.name = "edge_0_col_1";
        column.type.type = SupportedType::INT;
        addSch.columns.emplace_back(std::move(column));
        auto addItem = cpp2::AlterSchemaItem(FRAGILE,
                                             cpp2::AlterSchemaOp::ADD,
                                             std::move(addSch));
        items.emplace_back(std::move(addItem));
        req.set_space_id(1);
        req.set_edge_name("edge_0");
        req.set_edge_items(items);
        auto* processor = AlterEdgeProcessor::instance(kv.get());
        auto f = processor->getFuture();
        processor->process(req);
        auto resp = std::move(f).get();
        ASSERT_EQ(cpp2::ErrorCode::E_EXISTED, resp.get_code());
    }
    // verify ErrorCode of set
    {
        cpp2::AlterEdgeReq req;
        std::vector<cpp2::AlterSchemaItem> items;
        nebula::cpp2::Schema addSch;
        nebula::cpp2::ColumnDef column;
        column.name = "edge_0_col_2";
        column.type.type = SupportedType::INT;
        addSch.columns.emplace_back(std::move(column));
        auto addItem = cpp2::AlterSchemaItem(FRAGILE,
                                             cpp2::AlterSchemaOp::CHANGE,
                                             std::move(addSch));
        items.emplace_back(std::move(addItem));
        req.set_space_id(1);
        req.set_edge_name("edge_0");
        req.set_edge_items(items);
        auto* processor = AlterEdgeProcessor::instance(kv.get());
        auto f = processor->getFuture();
        processor->process(req);
        auto resp = std::move(f).get();
        ASSERT_EQ(cpp2::ErrorCode::E_NOT_FOUND, resp.get_code());
    }
    // verify ErrorCode of drop
    {
        cpp2::AlterEdgeReq req;
        std::vector<cpp2::AlterSchemaItem> items;
        nebula::cpp2::Schema addSch;
        nebula::cpp2::ColumnDef column;
        column.name = "edge_0_col_2";
        column.type.type = SupportedType::INT;
        addSch.columns.emplace_back(std::move(column));
        auto addItem = cpp2::AlterSchemaItem(FRAGILE, cpp2::AlterSchemaOp::DROP, std::move(addSch));
        items.emplace_back(addItem);
        req.set_space_id(1);
        req.set_edge_name("edge_0");
        req.set_edge_items(items);
        auto* processor = AlterEdgeProcessor::instance(kv.get());
        auto f = processor->getFuture();
        processor->process(req);
        auto resp = std::move(f).get();
        ASSERT_EQ(cpp2::ErrorCode::E_NOT_FOUND, resp.get_code());
    }
}

TEST(ProcessorTest, SameNameTagsTest) {
    fs::TempDir rootPath("/tmp/CreateSpaceTest.XXXXXX");
    std::unique_ptr<kvstore::KVStore> kv(TestUtils::initKV(rootPath.path()));
    TestUtils::createSomeHosts(kv.get());
    {
        cpp2::CreateSpaceReq req;
        req.set_space_name("first_space");
        req.set_parts_num(9);
        req.set_replica_factor(1);
        auto* processor = CreateSpaceProcessor::instance(kv.get());
        auto f = processor->getFuture();
        processor->process(req);
        auto resp = std::move(f).get();
        ASSERT_EQ(cpp2::ErrorCode::SUCCEEDED, resp.code);
        ASSERT_EQ(1, resp.get_id().get_space_id());
    }
    {
        cpp2::CreateSpaceReq req;
        req.set_space_name("second_space");
        req.set_parts_num(9);
        req.set_replica_factor(1);
        auto* processor = CreateSpaceProcessor::instance(kv.get());
        auto f = processor->getFuture();
        processor->process(req);
        auto resp = std::move(f).get();
        ASSERT_EQ(cpp2::ErrorCode::SUCCEEDED, resp.code);
        ASSERT_EQ(2, resp.get_id().get_space_id());
    }

    // Add same tag name in different space
    nebula::cpp2::Schema schema;
    decltype(schema.columns) cols;
    cols.emplace_back(TestUtils::columnDef(0, SupportedType::INT));
    cols.emplace_back(TestUtils::columnDef(1, SupportedType::FLOAT));
    cols.emplace_back(TestUtils::columnDef(2, SupportedType::STRING));
    schema.set_columns(std::move(cols));
    {
        cpp2::CreateTagReq req;
        req.set_space_id(1);
        req.set_tag_name("default_tag");
        req.set_schema(schema);
        auto* processor = CreateTagProcessor::instance(kv.get());
        auto f = processor->getFuture();
        processor->process(req);
        auto resp = std::move(f).get();
        ASSERT_EQ(cpp2::ErrorCode::SUCCEEDED, resp.code);
        ASSERT_EQ(3, resp.get_id().get_tag_id());
    }
    {
        cpp2::CreateTagReq req;
        req.set_space_id(2);
        req.set_tag_name("default_tag");
        req.set_schema(schema);
        auto* processor = CreateTagProcessor::instance(kv.get());
        auto f = processor->getFuture();
        processor->process(req);
        auto resp = std::move(f).get();
        ASSERT_EQ(cpp2::ErrorCode::SUCCEEDED, resp.code);
        ASSERT_EQ(4, resp.get_id().get_tag_id());
    }

    // Remove Test
    {
        cpp2::RemoveTagReq req;
        req.set_space_id(1);
        req.set_tag_name("default_tag");
        auto* processor = RemoveTagProcessor::instance(kv.get());
        auto f = processor->getFuture();
        processor->process(req);
        auto resp = std::move(f).get();
        ASSERT_EQ(cpp2::ErrorCode::SUCCEEDED, resp.get_code());
    }

    // List Test
    {
        cpp2::ListTagsReq req;
        req.set_space_id(1);
        auto* processor = ListTagsProcessor::instance(kv.get());
        auto f = processor->getFuture();
        processor->process(req);
        auto resp = std::move(f).get();
        decltype(resp.tags) tags;
        tags = resp.get_tags();
        ASSERT_EQ(cpp2::ErrorCode::SUCCEEDED, resp.get_code());
        ASSERT_EQ(0, tags.size());
    }
    {
        cpp2::ListTagsReq req;
        req.set_space_id(2);
        auto* processor = ListTagsProcessor::instance(kv.get());
        auto f = processor->getFuture();
        processor->process(req);
        auto resp = std::move(f).get();
        decltype(resp.tags) tags;
        tags = resp.get_tags();
        ASSERT_EQ(cpp2::ErrorCode::SUCCEEDED, resp.get_code());
        ASSERT_EQ(1, tags.size());

        ASSERT_EQ(4, tags[0].get_tag_id());
        ASSERT_EQ("default_tag", tags[0].get_tag_name());
    }
}
}  // namespace meta
}  // namespace nebula

int main(int argc, char** argv) {
    testing::InitGoogleTest(&argc, argv);
    folly::init(&argc, &argv, true);
    google::SetStderrLogging(google::INFO);
    return RUN_ALL_TESTS();
}

<|MERGE_RESOLUTION|>--- conflicted
+++ resolved
@@ -492,12 +492,8 @@
 TEST(ProcessorTest, ListOrGetTagsTest) {
     fs::TempDir rootPath("/tmp/ListTagsTest.XXXXXX");
     std::unique_ptr<kvstore::KVStore> kv(TestUtils::initKV(rootPath.path()));
-<<<<<<< HEAD
-    TestUtils::mockTag(kv.get(), 1, 10);
-=======
     ASSERT_TRUE(TestUtils::assembleSpace(kv.get(), 1));
     TestUtils::mockTag(kv.get(), 10);
->>>>>>> 7fc5bd50
 
     // test ListTagsProcessor
     {
