/* Copyright (c) 2018 vesoft inc. All rights reserved.
 *
 * This source code is licensed under Apache 2.0 License,
 * attached with Common Clause Condition 1.0, found in the LICENSES directory.
 */

#include "base/Base.h"
#include <gtest/gtest.h>
#include <folly/String.h>
#include <fstream>
#include "fs/TempDir.h"
#include "meta/test/TestUtils.h"
#include "meta/processors/partsMan/CreateSpaceProcessor.h"
#include "meta/processors/partsMan/ListSpacesProcessor.h"
#include "meta/processors/partsMan/ListSpacesProcessor.h"
#include "meta/processors/partsMan/ListPartsProcessor.h"
#include "meta/processors/partsMan/DropSpaceProcessor.h"
#include "meta/processors/partsMan/GetSpaceProcessor.h"
#include "meta/processors/partsMan/GetPartsAllocProcessor.h"
#include "meta/processors/schemaMan/CreateTagProcessor.h"
#include "meta/processors/schemaMan/CreateEdgeProcessor.h"
#include "meta/processors/schemaMan/DropTagProcessor.h"
#include "meta/processors/schemaMan/DropEdgeProcessor.h"
#include "meta/processors/schemaMan/GetTagProcessor.h"
#include "meta/processors/schemaMan/GetEdgeProcessor.h"
#include "meta/processors/schemaMan/ListTagsProcessor.h"
#include "meta/processors/schemaMan/ListEdgesProcessor.h"
#include "meta/processors/schemaMan/AlterTagProcessor.h"
#include "meta/processors/schemaMan/AlterEdgeProcessor.h"
#include "meta/processors/indexMan/CreateTagIndexProcessor.h"
#include "meta/processors/indexMan/DropTagIndexProcessor.h"
#include "meta/processors/indexMan/GetTagIndexProcessor.h"
#include "meta/processors/indexMan/ListTagIndexesProcessor.h"
#include "meta/processors/indexMan/CreateEdgeIndexProcessor.h"
#include "meta/processors/indexMan/DropEdgeIndexProcessor.h"
#include "meta/processors/indexMan/GetEdgeIndexProcessor.h"
#include "meta/processors/indexMan/ListEdgeIndexesProcessor.h"
#include "meta/processors/customKV/MultiPutProcessor.h"
#include "meta/processors/customKV/GetProcessor.h"
#include "meta/processors/customKV/MultiGetProcessor.h"
#include "meta/processors/customKV/RemoveProcessor.h"
#include "meta/processors/customKV/RemoveRangeProcessor.h"
#include "meta/processors/customKV/ScanProcessor.h"

DECLARE_int32(expired_threshold_sec);

namespace nebula {
namespace meta {

using nebula::cpp2::SupportedType;
using apache::thrift::FragileConstructor::FRAGILE;

TEST(ProcessorTest, ListHostsTest) {
    fs::TempDir rootPath("/tmp/ListHostsTest.XXXXXX");
    FLAGS_expired_threshold_sec = 1;
    std::unique_ptr<kvstore::KVStore> kv(TestUtils::initKV(rootPath.path()));
    std::vector<HostAddr> hosts;
    for (auto i = 0; i < 10; i++) {
        hosts.emplace_back(i, i);
    }
    {
        // after received heartbeat, host status will become online
        meta::TestUtils::registerHB(kv.get(), hosts);
        cpp2::ListHostsReq req;
        auto* processor = ListHostsProcessor::instance(kv.get());
        auto f = processor->getFuture();
        processor->process(req);
        auto resp = std::move(f).get();
        ASSERT_EQ(10, resp.hosts.size());
        for (auto i = 0; i < 10; i++) {
            ASSERT_EQ(i, resp.hosts[i].hostAddr.ip);
            ASSERT_EQ(i, resp.hosts[i].hostAddr.port);
            ASSERT_EQ(cpp2::HostStatus::ONLINE, resp.hosts[i].status);
        }
    }
    {
        // host info expired
        sleep(FLAGS_expired_threshold_sec + 1);
        cpp2::ListHostsReq req;
        auto* processor = ListHostsProcessor::instance(kv.get());
        auto f = processor->getFuture();
        processor->process(req);
        auto resp = std::move(f).get();
        ASSERT_EQ(10, resp.hosts.size());
        for (auto i = 0; i < 10; i++) {
            ASSERT_EQ(i, resp.hosts[i].hostAddr.ip);
            ASSERT_EQ(i, resp.hosts[i].hostAddr.port);
            ASSERT_EQ(cpp2::HostStatus::OFFLINE, resp.hosts[i].status);
        }
    }
}

TEST(ProcessorTest, ListPartsTest) {
    fs::TempDir rootPath("/tmp/ListPartsTest.XXXXXX");
    std::unique_ptr<kvstore::KVStore> kv(TestUtils::initKV(rootPath.path()));
    std::vector<HostAddr> hosts = {{0, 0}, {1, 1}, {2, 2}};
    TestUtils::createSomeHosts(kv.get(), hosts);
    // 9 partition in space 1, 3 replica, 3 hosts
    TestUtils::assembleSpace(kv.get(), 1, 9, 3, 3);
    {
        cpp2::ListPartsReq req;
        req.set_space_id(1);
        auto* processor = ListPartsProcessor::instance(kv.get());
        auto f = processor->getFuture();
        processor->process(req);
        auto resp = std::move(f).get();
        ASSERT_EQ(9, resp.parts.size());

        auto parts = std::move(resp.parts);
        std::sort(parts.begin(), parts.end(), [] (const auto& a, const auto& b) {
            return a.get_part_id() < b.get_part_id();
        });
        PartitionID partId = 0;
        for (auto& part : parts) {
            partId++;
            EXPECT_EQ(partId, part.get_part_id());
            EXPECT_FALSE(part.__isset.leader);
            EXPECT_EQ(3, part.peers.size());
            EXPECT_EQ(0, part.losts.size());
        }
    }

    std::vector<Status> sts(8, Status::OK());
    std::unique_ptr<FaultInjector> injector(new TestFaultInjector(std::move(sts)));
    auto client = std::make_unique<AdminClient>(std::move(injector));
    {
        cpp2::ListPartsReq req;
        req.set_space_id(1);
        auto* processor = ListPartsProcessor::instance(kv.get(), client.get());
        auto f = processor->getFuture();
        processor->process(req);
        auto resp = std::move(f).get();
        ASSERT_EQ(9, resp.parts.size());

        auto parts = std::move(resp.parts);
        std::sort(parts.begin(), parts.end(), [] (const auto& a, const auto& b) {
            return a.get_part_id() < b.get_part_id();
        });
        PartitionID partId = 0;
        for (auto& part : parts) {
            partId++;
            EXPECT_EQ(partId, part.get_part_id());

            EXPECT_TRUE(part.__isset.leader);
            if (partId <= 5) {
                EXPECT_EQ(0, part.leader.ip);
                EXPECT_EQ(0, part.leader.port);
            } else if (partId > 5 && partId <= 8) {
                EXPECT_EQ(1, part.leader.ip);
                EXPECT_EQ(1, part.leader.port);
            } else {
                EXPECT_EQ(2, part.leader.ip);
                EXPECT_EQ(2, part.leader.port);
            }

            EXPECT_EQ(3, part.peers.size());
            for (auto& peer : part.peers) {
                auto it = std::find_if(hosts.begin(), hosts.end(),
                        [&] (const auto& host) {
                            return host.first == peer.ip && host.second == peer.port;
                    });
                EXPECT_TRUE(it != hosts.end());
            }
            EXPECT_EQ(0, part.losts.size());
        }
    }
}

TEST(ProcessorTest, CreateSpaceTest) {
    fs::TempDir rootPath("/tmp/CreateSpaceTest.XXXXXX");
    auto kv = TestUtils::initKV(rootPath.path());
    auto hostsNum = TestUtils::createSomeHosts(kv.get());

    {
        cpp2::SpaceProperties properties;
        properties.set_space_name("default_space");
        properties.set_partition_num(8);
        properties.set_replica_factor(3);
        cpp2::CreateSpaceReq req;
        req.set_properties(std::move(properties));
        auto* processor = CreateSpaceProcessor::instance(kv.get());
        auto f = processor->getFuture();
        processor->process(req);
        auto resp = std::move(f).get();
        ASSERT_EQ(cpp2::ErrorCode::SUCCEEDED, resp.code);
        ASSERT_EQ(1, resp.get_id().get_space_id());
    }
    {
        cpp2::GetSpaceReq req;
        req.set_space_name("default_space");
        auto* processor = GetSpaceProcessor::instance(kv.get());
        auto f = processor->getFuture();
        processor->process(req);
        auto resp = std::move(f).get();
        ASSERT_EQ(cpp2::ErrorCode::SUCCEEDED, resp.code);
        ASSERT_EQ("default_space", resp.item.properties.space_name);
        ASSERT_EQ(8, resp.item.properties.partition_num);
        ASSERT_EQ(3, resp.item.properties.replica_factor);
    }

    {
        cpp2::ListSpacesReq req;
        auto* processor = ListSpacesProcessor::instance(kv.get());
        auto f = processor->getFuture();
        processor->process(req);
        auto resp = std::move(f).get();
        ASSERT_EQ(cpp2::ErrorCode::SUCCEEDED, resp.code);
        ASSERT_EQ(1, resp.spaces.size());
        ASSERT_EQ(1, resp.spaces[0].id.get_space_id());
        ASSERT_EQ("default_space", resp.spaces[0].name);
    }
    // Check the result. The dispatch way from part to hosts is in a round robin fashion.
    {
        cpp2::GetPartsAllocReq req;
        req.set_space_id(1);
        auto* processor = GetPartsAllocProcessor::instance(kv.get());
        auto f = processor->getFuture();
        processor->process(req);
        auto resp = std::move(f).get();
        ASSERT_EQ(cpp2::ErrorCode::SUCCEEDED, resp.code);
        std::unordered_map<HostAddr, std::set<PartitionID>> hostsParts;
        for (auto& p : resp.get_parts()) {
            for (auto& h : p.second) {
                hostsParts[std::make_pair(h.get_ip(), h.get_port())].insert(p.first);
                ASSERT_EQ(h.get_ip(), h.get_port());
            }
        }
        ASSERT_EQ(hostsNum, hostsParts.size());
        for (auto it = hostsParts.begin(); it != hostsParts.end(); it++) {
            ASSERT_EQ(6, it->second.size());
        }
    }
    {
        cpp2::DropSpaceReq req;
        req.set_space_name("default_space");
        auto* processor = DropSpaceProcessor::instance(kv.get());
        auto f = processor->getFuture();
        processor->process(req);
        auto resp = std::move(f).get();
        ASSERT_EQ(cpp2::ErrorCode::SUCCEEDED, resp.code);
    }
    {
        cpp2::ListSpacesReq req;
        auto* processor = ListSpacesProcessor::instance(kv.get());
        auto f = processor->getFuture();
        processor->process(req);
        auto resp = std::move(f).get();
        ASSERT_EQ(cpp2::ErrorCode::SUCCEEDED, resp.code);
        ASSERT_EQ(0, resp.spaces.size());
    }
}

TEST(ProcessorTest, CreateTagTest) {
    fs::TempDir rootPath("/tmp/CreateTagTest.XXXXXX");
    auto kv = TestUtils::initKV(rootPath.path());
    TestUtils::createSomeHosts(kv.get());

    {
        cpp2::SpaceProperties properties;
        properties.set_space_name("first_space");
        properties.set_partition_num(9);
        properties.set_replica_factor(1);
        cpp2::CreateSpaceReq req;
        req.set_properties(std::move(properties));

        auto* processor = CreateSpaceProcessor::instance(kv.get());
        auto f = processor->getFuture();
        processor->process(req);
        auto resp = std::move(f).get();
        ASSERT_EQ(cpp2::ErrorCode::SUCCEEDED, resp.code);
        ASSERT_EQ(1, resp.get_id().get_space_id());
    }
    {
        cpp2::SpaceProperties properties;
        properties.set_space_name("second_space");
        properties.set_partition_num(9);
        properties.set_replica_factor(1);
        cpp2::CreateSpaceReq req;
        req.set_properties(std::move(properties));

        auto* processor = CreateSpaceProcessor::instance(kv.get());
        auto f = processor->getFuture();
        processor->process(req);
        auto resp = std::move(f).get();
        ASSERT_EQ(cpp2::ErrorCode::SUCCEEDED, resp.code);
        ASSERT_EQ(2, resp.get_id().get_space_id());
    }
    nebula::cpp2::Schema schema;
    decltype(schema.columns) cols;
    cols.emplace_back(TestUtils::columnDef(0, SupportedType::INT));
    cols.emplace_back(TestUtils::columnDef(1, SupportedType::FLOAT));
    cols.emplace_back(TestUtils::columnDef(2, SupportedType::STRING));
    schema.set_columns(std::move(cols));
    {
        cpp2::CreateTagReq req;
        req.set_space_id(0);
        req.set_tag_name("default_tag");
        req.set_schema(schema);
        auto* processor = CreateTagProcessor::instance(kv.get());
        auto f = processor->getFuture();
        processor->process(req);
        auto resp = std::move(f).get();
        ASSERT_EQ(cpp2::ErrorCode::SUCCEEDED, resp.code);
    }
    {
        // Succeeded
        cpp2::CreateTagReq req;
        req.set_space_id(1);
        req.set_tag_name("default_tag");
        req.set_schema(schema);
        auto* processor = CreateTagProcessor::instance(kv.get());
        auto f = processor->getFuture();
        processor->process(req);
        auto resp = std::move(f).get();
        ASSERT_EQ(cpp2::ErrorCode::SUCCEEDED, resp.code);
        ASSERT_EQ(3, resp.get_id().get_tag_id());
    }
    {
        // Existed
        cpp2::CreateTagReq req;
        req.set_space_id(1);
        req.set_tag_name("default_tag");
        req.set_schema(schema);
        auto* processor = CreateTagProcessor::instance(kv.get());
        auto f = processor->getFuture();
        processor->process(req);
        auto resp = std::move(f).get();
        ASSERT_EQ(cpp2::ErrorCode::E_EXISTED, resp.code);
    }
    {
        // Create same name tag in diff spaces
        cpp2::CreateTagReq req;
        req.set_space_id(2);
        req.set_tag_name("default_tag");
        req.set_schema(schema);
        auto* processor = CreateTagProcessor::instance(kv.get());
        auto f = processor->getFuture();
        processor->process(req);
        auto resp = std::move(f).get();
        ASSERT_EQ(cpp2::ErrorCode::SUCCEEDED, resp.code);
        ASSERT_EQ(4, resp.get_id().get_tag_id());
    }
    {
        // Create same name edge in same spaces
        cpp2::CreateEdgeReq req;
        req.set_space_id(1);
        req.set_edge_name("default_tag");
        req.set_schema(schema);
        auto* processor = CreateEdgeProcessor::instance(kv.get());
        auto f = processor->getFuture();
        processor->process(req);
        auto resp = std::move(f).get();
        ASSERT_EQ(cpp2::ErrorCode::E_CONFLICT, resp.code);
    }
    {
        // Set schema ttl property
        nebula::cpp2::SchemaProp schemaProp;
        schemaProp.set_ttl_duration(100);
        schemaProp.set_ttl_col("col_0");
        schema.set_schema_prop(std::move(schemaProp));

        // Tag with TTL
        cpp2::CreateTagReq req;
        req.set_space_id(1);
        req.set_tag_name("tag_ttl");
        req.set_schema(schema);
        auto* processor = CreateTagProcessor::instance(kv.get());
        auto f = processor->getFuture();
        processor->process(req);
        auto resp = std::move(f).get();
        ASSERT_EQ(cpp2::ErrorCode::SUCCEEDED, resp.code);
        ASSERT_EQ(5, resp.get_id().get_tag_id());
    }
    {
<<<<<<< HEAD
        cpp2::CreateTagReq req;
        req.set_space_id(1);
        req.set_tag_name("default_tag");
        req.set_schema(schema);
=======
        nebula::cpp2::Schema schemaWithDefault;
        decltype(schema.columns) colsWithDefault;
        colsWithDefault.emplace_back(TestUtils::columnDefWithDefault(0, SupportedType::BOOL));
        colsWithDefault.emplace_back(TestUtils::columnDefWithDefault(1, SupportedType::INT));
        colsWithDefault.emplace_back(TestUtils::columnDefWithDefault(2, SupportedType::DOUBLE));
        colsWithDefault.emplace_back(TestUtils::columnDefWithDefault(3, SupportedType::STRING));
        schemaWithDefault.set_columns(std::move(colsWithDefault));

        cpp2::CreateTagReq req;
        req.set_space_id(1);
        req.set_tag_name("tag_with_default");
        req.set_schema(std::move(schemaWithDefault));
>>>>>>> d79ed190
        auto* processor = CreateTagProcessor::instance(kv.get());
        auto f = processor->getFuture();
        processor->process(req);
        auto resp = std::move(f).get();
<<<<<<< HEAD
        ASSERT_EQ(cpp2::ErrorCode::E_EXISTED, resp.code);
=======
        ASSERT_EQ(cpp2::ErrorCode::SUCCEEDED, resp.code);
        ASSERT_EQ(6, resp.get_id().get_tag_id());
    }
    {
        nebula::cpp2::Schema schemaWithDefault;
        decltype(schema.columns) colsWithDefault;

        nebula::cpp2::ColumnDef columnWithDefault;
        columnWithDefault.set_name(folly::stringPrintf("col_type_mismatch"));
        nebula::cpp2::ValueType vType;
        vType.set_type(SupportedType::BOOL);
        columnWithDefault.set_type(std::move(vType));
        nebula::cpp2::Value defaultValue;
        defaultValue.set_string_value("default value");
        columnWithDefault.set_default_value(std::move(defaultValue));

        colsWithDefault.push_back(std::move(columnWithDefault));
        schemaWithDefault.set_columns(std::move(colsWithDefault));

        cpp2::CreateTagReq req;
        req.set_space_id(1);
        req.set_tag_name("tag_type_mismatche");
        req.set_schema(std::move(schemaWithDefault));
        auto* processor = CreateTagProcessor::instance(kv.get());
        auto f = processor->getFuture();
        processor->process(req);
        auto resp = std::move(f).get();
        ASSERT_EQ(cpp2::ErrorCode::E_CONFLICT, resp.code);
>>>>>>> d79ed190
    }
}


TEST(ProcessorTest, CreateEdgeTest) {
    fs::TempDir rootPath("/tmp/CreateEdgeTest.XXXXXX");
    auto kv = TestUtils::initKV(rootPath.path());
    TestUtils::createSomeHosts(kv.get());

    {
        cpp2::SpaceProperties properties;
        properties.set_space_name("default_space");
        properties.set_partition_num(9);
        properties.set_replica_factor(3);
        cpp2::CreateSpaceReq req;
        req.set_properties(std::move(properties));

        auto* processor = CreateSpaceProcessor::instance(kv.get());
        auto f = processor->getFuture();
        processor->process(req);
        auto resp = std::move(f).get();
        ASSERT_EQ(cpp2::ErrorCode::SUCCEEDED, resp.code);
        ASSERT_EQ(1, resp.get_id().get_space_id());
   }
   {
        // Create another space
        cpp2::SpaceProperties properties;
        properties.set_space_name("another_space");
        properties.set_partition_num(9);
        properties.set_replica_factor(3);
        cpp2::CreateSpaceReq req;
        req.set_properties(std::move(properties));

        auto* processor = CreateSpaceProcessor::instance(kv.get());
        auto f = processor->getFuture();
        processor->process(req);
        auto resp = std::move(f).get();
        ASSERT_EQ(cpp2::ErrorCode::SUCCEEDED, resp.code);
        ASSERT_EQ(2, resp.get_id().get_space_id());
    }

    nebula::cpp2::Schema schema;
    decltype(schema.columns) cols;
    cols.emplace_back(TestUtils::columnDef(0, SupportedType::INT));
    cols.emplace_back(TestUtils::columnDef(1, SupportedType::FLOAT));
    cols.emplace_back(TestUtils::columnDef(2, SupportedType::STRING));
    schema.set_columns(std::move(cols));
    {
        cpp2::CreateEdgeReq req;
        req.set_space_id(0);
        req.set_edge_name("default_edge");
        req.set_schema(schema);
        auto* processor = CreateEdgeProcessor::instance(kv.get());
        auto f = processor->getFuture();
        processor->process(req);
        auto resp = std::move(f).get();
        ASSERT_EQ(cpp2::ErrorCode::E_NOT_FOUND, resp.code);
    }
    {
        // Succeeded
        cpp2::CreateEdgeReq req;
        req.set_space_id(1);
        req.set_edge_name("default_edge");
        req.set_schema(schema);
        auto* processor = CreateEdgeProcessor::instance(kv.get());
        auto f = processor->getFuture();
        processor->process(req);
        auto resp = std::move(f).get();
        ASSERT_EQ(cpp2::ErrorCode::SUCCEEDED, resp.code);
        ASSERT_EQ(3, resp.get_id().get_edge_type());
    }
    {
        // Existed
        cpp2::CreateEdgeReq req;
        req.set_space_id(1);
        req.set_edge_name("default_edge");
        req.set_schema(schema);
        auto* processor = CreateEdgeProcessor::instance(kv.get());
        auto f = processor->getFuture();
        processor->process(req);
        auto resp = std::move(f).get();
        ASSERT_EQ(cpp2::ErrorCode::E_EXISTED, resp.code);
    }
    {
        // Create same name edge in diff spaces
        cpp2::CreateEdgeReq req;
        req.set_space_id(2);
        req.set_edge_name("default_edge");
        req.set_schema(schema);
        auto* processor = CreateEdgeProcessor::instance(kv.get());
        auto f = processor->getFuture();
        processor->process(req);
        auto resp = std::move(f).get();
        ASSERT_EQ(cpp2::ErrorCode::SUCCEEDED, resp.code);
        ASSERT_EQ(4, resp.get_id().get_edge_type());
    }
    {
        // Create same name tag in same spaces
        cpp2::CreateTagReq req;
        req.set_space_id(1);
        req.set_tag_name("default_edge");
        req.set_schema(schema);
        auto* processor = CreateTagProcessor::instance(kv.get());
        auto f = processor->getFuture();
        processor->process(req);
        auto resp = std::move(f).get();
        ASSERT_EQ(cpp2::ErrorCode::E_CONFLICT, resp.code);
    }

    // Set schema ttl property
    nebula::cpp2::SchemaProp schemaProp;
    schemaProp.set_ttl_duration(100);
    schemaProp.set_ttl_col("col_0");
    schema.set_schema_prop(std::move(schemaProp));
    {
        // Edge with TTL
        cpp2::CreateEdgeReq req;
        req.set_space_id(1);
        req.set_edge_name("edge_ttl");
        req.set_schema(schema);
        auto* processor = CreateEdgeProcessor::instance(kv.get());
        auto f = processor->getFuture();
        processor->process(req);
        auto resp = std::move(f).get();
        ASSERT_EQ(cpp2::ErrorCode::SUCCEEDED, resp.code);
        ASSERT_EQ(5, resp.get_id().get_edge_type());
    }
    {
        nebula::cpp2::Schema schemaWithDefault;
        decltype(schema.columns) colsWithDefault;
        colsWithDefault.emplace_back(TestUtils::columnDefWithDefault(0, SupportedType::BOOL));
        colsWithDefault.emplace_back(TestUtils::columnDefWithDefault(1, SupportedType::INT));
        colsWithDefault.emplace_back(TestUtils::columnDefWithDefault(2, SupportedType::DOUBLE));
        colsWithDefault.emplace_back(TestUtils::columnDefWithDefault(3, SupportedType::STRING));
        schemaWithDefault.set_columns(std::move(colsWithDefault));

        cpp2::CreateEdgeReq req;
        req.set_space_id(1);
        req.set_edge_name("edge_with_defaule");
        req.set_schema(std::move(schemaWithDefault));
        auto* processor = CreateEdgeProcessor::instance(kv.get());
        auto f = processor->getFuture();
        processor->process(req);
        auto resp = std::move(f).get();
        ASSERT_EQ(cpp2::ErrorCode::SUCCEEDED, resp.code);
        ASSERT_EQ(6, resp.get_id().get_edge_type());
    }
    {
        nebula::cpp2::Schema schemaWithDefault;
        decltype(schema.columns) colsWithDefault;

        nebula::cpp2::ColumnDef columnWithDefault;
        columnWithDefault.set_name(folly::stringPrintf("col_type_mismatch"));
        nebula::cpp2::ValueType vType;
        vType.set_type(SupportedType::BOOL);
        columnWithDefault.set_type(std::move(vType));
        nebula::cpp2::Value defaultValue;
        defaultValue.set_string_value("default value");
        columnWithDefault.set_default_value(std::move(defaultValue));

        colsWithDefault.push_back(std::move(columnWithDefault));
        schemaWithDefault.set_columns(std::move(colsWithDefault));

        cpp2::CreateEdgeReq req;
        req.set_space_id(1);
        req.set_edge_name("edge_type_mismatche");
        req.set_schema(std::move(schemaWithDefault));
        auto* processor = CreateEdgeProcessor::instance(kv.get());
        auto f = processor->getFuture();
        processor->process(req);
        auto resp = std::move(f).get();
        ASSERT_EQ(cpp2::ErrorCode::E_CONFLICT, resp.code);
    }
}

TEST(ProcessorTest, KVOperationTest) {
    fs::TempDir rootPath("/tmp/KVOperationTest.XXXXXX");
    auto kv = TestUtils::initKV(rootPath.path());
    TestUtils::createSomeHosts(kv.get());

    {
        cpp2::SpaceProperties properties;
        properties.set_space_name("default_space");
        properties.set_partition_num(9);
        properties.set_replica_factor(3);
        cpp2::CreateSpaceReq req;
        req.set_properties(std::move(properties));

        auto* processor = CreateSpaceProcessor::instance(kv.get());
        auto f = processor->getFuture();
        processor->process(req);
        auto resp = std::move(f).get();
        ASSERT_EQ(cpp2::ErrorCode::SUCCEEDED, resp.code);
        ASSERT_EQ(1, resp.get_id().get_space_id());
    }
    {
        // Multi Put Test
        std::vector<nebula::cpp2::Pair> pairs;
        for (auto i = 0; i < 10; i++) {
            pairs.emplace_back(apache::thrift::FragileConstructor::FRAGILE,
                               folly::stringPrintf("key_%d", i),
                               folly::stringPrintf("value_%d", i));
        }

        cpp2::MultiPutReq req;
        req.set_segment("test");
        req.set_pairs(std::move(pairs));

        auto* processor = MultiPutProcessor::instance(kv.get());
        auto f = processor->getFuture();
        processor->process(req);
        auto resp = std::move(f).get();
        ASSERT_EQ(cpp2::ErrorCode::SUCCEEDED, resp.code);
    }
    {
        // Get Test
        cpp2::GetReq req;
        req.set_segment("test");
        req.set_key("key_0");

        auto* processor = GetProcessor::instance(kv.get());
        auto f = processor->getFuture();
        processor->process(req);
        auto resp = std::move(f).get();
        ASSERT_EQ(cpp2::ErrorCode::SUCCEEDED, resp.code);
        ASSERT_EQ("value_0", resp.value);

        cpp2::GetReq missedReq;
        missedReq.set_segment("test");
        missedReq.set_key("missed_key");

        auto* missedProcessor = GetProcessor::instance(kv.get());
        auto missedFuture = missedProcessor->getFuture();
        missedProcessor->process(missedReq);
        auto missedResp = std::move(missedFuture).get();
        ASSERT_EQ(cpp2::ErrorCode::E_NOT_FOUND, missedResp.code);
    }
    {
        // Multi Get Test
        std::vector<std::string> keys;
        for (auto i = 0; i < 2; i++) {
            keys.emplace_back(folly::stringPrintf("key_%d", i));
        }

        cpp2::MultiGetReq req;
        req.set_segment("test");
        req.set_keys(std::move(keys));

        auto* processor = MultiGetProcessor::instance(kv.get());
        auto f = processor->getFuture();
        processor->process(req);
        auto resp = std::move(f).get();
        ASSERT_EQ(cpp2::ErrorCode::SUCCEEDED, resp.code);
        ASSERT_EQ(2, resp.values.size());
        ASSERT_EQ("value_0", resp.values[0]);
        ASSERT_EQ("value_1", resp.values[1]);
    }
    {
        // Scan Test
        cpp2::ScanReq req;
        req.set_segment("test");
        req.set_start("key_1");
        req.set_end("key_4");

        auto* processor = ScanProcessor::instance(kv.get());
        auto f = processor->getFuture();
        processor->process(req);
        auto resp = std::move(f).get();
        ASSERT_EQ(cpp2::ErrorCode::SUCCEEDED, resp.code);
        ASSERT_EQ(3, resp.values.size());
        ASSERT_EQ("value_1", resp.values[0]);
        ASSERT_EQ("value_2", resp.values[1]);
        ASSERT_EQ("value_3", resp.values[2]);
    }
    {
        // Remove Test
        cpp2::RemoveReq req;
        req.set_segment("test");
        req.set_key("key_9");

        auto* processor = RemoveProcessor::instance(kv.get());
        auto f = processor->getFuture();
        processor->process(req);
        auto resp = std::move(f).get();
        ASSERT_EQ(cpp2::ErrorCode::SUCCEEDED, resp.code);
    }
    {
        // Remove Range Test
        cpp2::RemoveRangeReq req;
        req.set_segment("test");
        req.set_start("key_0");
        req.set_end("key_4");

        auto* processor = RemoveRangeProcessor::instance(kv.get());
        auto f = processor->getFuture();
        processor->process(req);
        auto resp = std::move(f).get();
        ASSERT_EQ(cpp2::ErrorCode::SUCCEEDED, resp.code);
    }
}


TEST(ProcessorTest, ListOrGetTagsTest) {
    fs::TempDir rootPath("/tmp/ListOrGetTagsTest.XXXXXX");
    auto kv = TestUtils::initKV(rootPath.path());
    ASSERT_TRUE(TestUtils::assembleSpace(kv.get(), 1, 1));
    TestUtils::mockTag(kv.get(), 10);

    // Test ListTagsProcessor
    {
        cpp2::ListTagsReq req;
        req.set_space_id(1);
        auto* processor = ListTagsProcessor::instance(kv.get());
        auto f = processor->getFuture();
        processor->process(req);
        auto resp = std::move(f).get();
        decltype(resp.tags) tags;
        tags = resp.get_tags();
        ASSERT_EQ(cpp2::ErrorCode::SUCCEEDED, resp.get_code());
        ASSERT_EQ(10, tags.size());

        for (auto t = 0; t < 10; t++) {
            auto tag = tags[t];
            ASSERT_EQ(t, tag.get_tag_id());
            ASSERT_EQ(t, tag.get_version());
            ASSERT_EQ(folly::stringPrintf("tag_%d", t), tag.get_tag_name());
            ASSERT_EQ(2, tag.get_schema().columns.size());
        }
    }

    // Test GetTagProcessor with version
    {
        cpp2::GetTagReq req;
        req.set_space_id(1);
        req.set_tag_name("tag_0");
        req.set_version(0);

        auto* processor = GetTagProcessor::instance(kv.get());
        auto f = processor->getFuture();
        processor->process(req);
        auto resp = std::move(f).get();
        auto schema = resp.get_schema();

        std::vector<nebula::cpp2::ColumnDef> cols = schema.get_columns();
        ASSERT_EQ(cols.size(), 2);
        for (auto i = 0; i < 2; i++) {
            ASSERT_EQ(folly::stringPrintf("tag_%d_col_%d", 0, i), cols[i].get_name());
            ASSERT_EQ((i < 1 ? SupportedType::INT : SupportedType::STRING),
                      cols[i].get_type().get_type());
        }
    }

    // Test GetTagProcessor without version
    {
        cpp2::GetTagReq req;
        req.set_space_id(1);
        req.set_tag_name("tag_0");
        req.set_version(-1);

        auto* processor = GetTagProcessor::instance(kv.get());
        auto f = processor->getFuture();
        processor->process(req);
        auto resp = std::move(f).get();
        auto schema = resp.get_schema();

        std::vector<nebula::cpp2::ColumnDef> cols = schema.get_columns();
        ASSERT_EQ(cols.size(), 2);
        for (auto i = 0; i < 2; i++) {
            ASSERT_EQ(folly::stringPrintf("tag_%d_col_%d", 0, i), cols[i].get_name());
            ASSERT_EQ((i < 1 ? SupportedType::INT : SupportedType::STRING),
                      cols[i].get_type().get_type());
        }
    }
}


TEST(ProcessorTest, ListOrGetEdgesTest) {
    fs::TempDir rootPath("/tmp/ListOrGetEdgesTest.XXXXXX");
    auto kv = TestUtils::initKV(rootPath.path());
    ASSERT_TRUE(TestUtils::assembleSpace(kv.get(), 1, 1));
    TestUtils::mockEdge(kv.get(), 10);

    // Test ListEdgesProcessor
    {
        cpp2::ListEdgesReq req;
        req.set_space_id(1);
        auto* processor = ListEdgesProcessor::instance(kv.get());
        auto f = processor->getFuture();
        processor->process(req);
        auto resp = std::move(f).get();
        decltype(resp.edges) edges;
        edges = resp.get_edges();
        ASSERT_EQ(cpp2::ErrorCode::SUCCEEDED, resp.get_code());
        ASSERT_EQ(10, edges.size());

        for (auto t = 0; t < 10; t++) {
            auto edge = edges[t];
            ASSERT_EQ(t, edge.get_edge_type());
            ASSERT_EQ(t, edge.get_version());
            ASSERT_EQ(folly::stringPrintf("edge_%d", t), edge.get_edge_name());
            ASSERT_EQ(2, edge.get_schema().columns.size());
        }
    }

    // Test GetEdgeProcessor
    {
        for (auto t = 0; t < 10; t++) {
            cpp2::GetEdgeReq req;
            req.set_space_id(1);
            req.set_edge_name(folly::stringPrintf("edge_%d", t));
            req.set_version(t);

            auto* processor = GetEdgeProcessor::instance(kv.get());
            auto f = processor->getFuture();
            processor->process(req);
            auto resp = std::move(f).get();
            auto schema = resp.get_schema();

            std::vector<nebula::cpp2::ColumnDef> cols = schema.get_columns();
            ASSERT_EQ(cols.size(), 2);
            for (auto i = 0; i < 2; i++) {
                ASSERT_EQ(folly::stringPrintf("edge_%d_col_%d", t, i), cols[i].get_name());
                ASSERT_EQ((i < 1 ? SupportedType::INT : SupportedType::STRING),
                cols[i].get_type().get_type());
            }
        }
    }

    // Test GetEdgeProcessor without version
    {
        cpp2::GetEdgeReq req;
        req.set_space_id(1);
        req.set_edge_name("edge_0");
        req.set_version(-1);

        auto* processor = GetEdgeProcessor::instance(kv.get());
        auto f = processor->getFuture();
        processor->process(req);
        auto resp = std::move(f).get();
        auto schema = resp.get_schema();

        std::vector<nebula::cpp2::ColumnDef> cols = schema.get_columns();
        ASSERT_EQ(cols.size(), 2);
        for (auto i = 0; i < 2; i++) {
            ASSERT_EQ(folly::stringPrintf("edge_%d_col_%d", 0, i), cols[i].get_name());
            ASSERT_EQ((i < 1 ? SupportedType::INT : SupportedType::STRING),
                      cols[i].get_type().get_type());
        }
    }
}


TEST(ProcessorTest, DropTagTest) {
    fs::TempDir rootPath("/tmp/DropTagTest.XXXXXX");
    auto kv = TestUtils::initKV(rootPath.path());
    ASSERT_TRUE(TestUtils::assembleSpace(kv.get(), 1, 1));
    TestUtils::mockTag(kv.get(), 1);

    // Space not exist
    {
        cpp2::DropTagReq req;
        req.set_space_id(0);
        req.set_tag_name("tag_0");
        auto* processor = DropTagProcessor::instance(kv.get());
        auto f = processor->getFuture();
        processor->process(req);
        auto resp = std::move(f).get();
        ASSERT_EQ(cpp2::ErrorCode::E_NOT_FOUND, resp.get_code());
    }
    // Tag not exist
    {
        cpp2::DropTagReq req;
        req.set_space_id(1);
        req.set_tag_name("tag_no");
        auto* processor = DropTagProcessor::instance(kv.get());
        auto f = processor->getFuture();
        processor->process(req);
        auto resp = std::move(f).get();
        ASSERT_EQ(cpp2::ErrorCode::E_NOT_FOUND, resp.get_code());
    }
    // Succeeded
    {
        cpp2::DropTagReq req;
        req.set_space_id(1);
        req.set_tag_name("tag_0");
        auto* processor = DropTagProcessor::instance(kv.get());
        auto f = processor->getFuture();
        processor->process(req);
        auto resp = std::move(f).get();
        ASSERT_EQ(cpp2::ErrorCode::SUCCEEDED, resp.get_code());
    }

    // Check tag data has been deleted.
    {
        std::string tagVal;
        kvstore::ResultCode ret;
        std::unique_ptr<kvstore::KVIterator> iter;
        ret = kv.get()->get(0, 0, std::move(MetaServiceUtils::indexTagKey(1, "tag_0")),
                            &tagVal);
        ASSERT_EQ(kvstore::ResultCode::ERR_KEY_NOT_FOUND, ret);
        std::string tagPrefix = "__tags__";
        ret = kv.get()->prefix(0, 0, tagPrefix, &iter);
        ASSERT_EQ(kvstore::ResultCode::SUCCEEDED, ret);
        ASSERT_FALSE(iter->valid());
    }
}


TEST(ProcessorTest, DropEdgeTest) {
    fs::TempDir rootPath("/tmp/DropEdgeTest.XXXXXX");
    auto kv = TestUtils::initKV(rootPath.path());
    ASSERT_TRUE(TestUtils::assembleSpace(kv.get(), 1, 1));
    TestUtils::mockEdge(kv.get(), 1);

    // Space not exist
    {
        cpp2::DropEdgeReq req;
        req.set_space_id(0);
        req.set_edge_name("edge_0");
        auto* processor = DropEdgeProcessor::instance(kv.get());
        auto f = processor->getFuture();
        processor->process(req);
        auto resp = std::move(f).get();
        ASSERT_EQ(cpp2::ErrorCode::E_NOT_FOUND, resp.get_code());
    }
    // Edge not exist
    {
        cpp2::DropEdgeReq req;
        req.set_space_id(1);
        req.set_edge_name("edge_no");
        auto* processor = DropEdgeProcessor::instance(kv.get());
        auto f = processor->getFuture();
        processor->process(req);
        auto resp = std::move(f).get();
        ASSERT_EQ(cpp2::ErrorCode::E_NOT_FOUND, resp.get_code());
    }
    // Succeeded
    {
        cpp2::DropEdgeReq req;
        req.set_space_id(1);
        req.set_edge_name("edge_0");
        auto* processor = DropEdgeProcessor::instance(kv.get());
        auto f = processor->getFuture();
        processor->process(req);
        auto resp = std::move(f).get();
        ASSERT_EQ(cpp2::ErrorCode::SUCCEEDED, resp.get_code());
    }
    // Check edge data has been deleted.
    {
        std::string edgeVal;
        kvstore::ResultCode ret;
        std::unique_ptr<kvstore::KVIterator> iter;
        ret = kv.get()->get(0, 0, std::move(MetaServiceUtils::indexEdgeKey(1, "edge_0")),
                            &edgeVal);
        ASSERT_EQ(kvstore::ResultCode::ERR_KEY_NOT_FOUND, ret);
        std::string edgePrefix = "__edges__";
        ret = kv.get()->prefix(0, 0, edgePrefix, &iter);
        ASSERT_EQ(kvstore::ResultCode::SUCCEEDED, ret);
        ASSERT_FALSE(iter->valid());
    }
}


TEST(ProcessorTest, AlterTagTest) {
    fs::TempDir rootPath("/tmp/AlterTagTest.XXXXXX");
    auto kv = TestUtils::initKV(rootPath.path());
    ASSERT_TRUE(TestUtils::assembleSpace(kv.get(), 1, 1));
    TestUtils::mockTag(kv.get(), 1);
    // Alter tag options test
    {
        cpp2::AlterTagReq req;
        std::vector<cpp2::AlterSchemaItem> items;
        nebula::cpp2::Schema addSch;
        for (auto i = 0; i < 2; i++) {
            nebula::cpp2::ColumnDef column;
            column.name = folly::stringPrintf("tag_%d_col_%d", 0, i + 10);
            column.type.type = i < 1 ? SupportedType::INT : SupportedType::STRING;
            addSch.columns.emplace_back(std::move(column));
        }
        nebula::cpp2::Schema changeSch;
        for (auto i = 0; i < 2; i++) {
            nebula::cpp2::ColumnDef column;
            column.name = folly::stringPrintf("tag_%d_col_%d", 0, i);
            column.type.type = i < 1 ? SupportedType::BOOL : SupportedType::DOUBLE;
            changeSch.columns.emplace_back(std::move(column));
        }
        nebula::cpp2::Schema dropSch;
        nebula::cpp2::ColumnDef column;
        column.name = folly::stringPrintf("tag_%d_col_%d", 0, 0);
        dropSch.columns.emplace_back(std::move(column));
        items.emplace_back();
        items.back().set_op(cpp2::AlterSchemaOp::ADD);
        items.back().set_schema(std::move(addSch));

        items.emplace_back();
        items.back().set_op(cpp2::AlterSchemaOp::CHANGE);
        items.back().set_schema(std::move(changeSch));

        items.emplace_back();
        items.back().set_op(cpp2::AlterSchemaOp::DROP);
        items.back().set_schema(std::move(dropSch));
        req.set_space_id(1);
        req.set_tag_name("tag_0");
        req.set_tag_items(items);
        auto* processor = AlterTagProcessor::instance(kv.get());
        auto f = processor->getFuture();
        processor->process(req);
        auto resp = std::move(f).get();
        ASSERT_EQ(cpp2::ErrorCode::SUCCEEDED, resp.get_code());
    }
    // Verify alter result.
    {
        cpp2::ListTagsReq req;
        req.set_space_id(1);
        auto* processor = ListTagsProcessor::instance(kv.get());
        auto f = processor->getFuture();
        processor->process(req);
        auto resp = std::move(f).get();
        ASSERT_EQ(cpp2::ErrorCode::SUCCEEDED, resp.get_code());
        auto tags = resp.get_tags();
        ASSERT_EQ(2, tags.size());
        // TagItems in vector are unordered.So need to get the latest one by comparing the versions.
        auto tag = tags[0].version > 0 ? tags[0] : tags[1];
        EXPECT_EQ(0, tag.get_tag_id());
        EXPECT_EQ(folly::stringPrintf("tag_%d", 0), tag.get_tag_name());
        EXPECT_EQ(1, tag.version);

        nebula::cpp2::Schema schema;
        decltype(schema.columns) cols;

        nebula::cpp2::ColumnDef column;
        column.name = "tag_0_col_1";
        column.type.type = SupportedType::DOUBLE;
        cols.emplace_back(std::move(column));

        column.name = "tag_0_col_10";
        column.type.type = SupportedType::INT;
        cols.emplace_back(std::move(column));

        column.name = "tag_0_col_11";
        column.type.type = SupportedType::STRING;
        cols.emplace_back(std::move(column));

        schema.set_columns(std::move(cols));
        EXPECT_EQ(schema, tag.get_schema());
    }
    // Alter tag with ttl
    {
        // Only set ttl_duration
        cpp2::AlterTagReq req;
        nebula::cpp2::SchemaProp schemaProp;
        schemaProp.set_ttl_duration(100);

        req.set_space_id(1);
        req.set_tag_name("tag_0");
        req.set_schema_prop(std::move(schemaProp));
        auto* processor = AlterTagProcessor::instance(kv.get());
        auto f = processor->getFuture();
        processor->process(req);
        auto resp = std::move(f).get();
        ASSERT_NE(cpp2::ErrorCode::SUCCEEDED, resp.get_code());
    }
    {
        // Succeeded
        cpp2::AlterTagReq req;
        nebula::cpp2::SchemaProp schemaProp;
        schemaProp.set_ttl_duration(100);
        schemaProp.set_ttl_col("tag_0_col_10");

        req.set_space_id(1);
        req.set_tag_name("tag_0");
        req.set_schema_prop(std::move(schemaProp));
        auto* processor = AlterTagProcessor::instance(kv.get());
        auto f = processor->getFuture();
        processor->process(req);
        auto resp = std::move(f).get();
        ASSERT_EQ(cpp2::ErrorCode::SUCCEEDED, resp.get_code());
    }
    // Verify alter result.
    {
        cpp2::ListTagsReq req;
        req.set_space_id(1);
        auto* processor = ListTagsProcessor::instance(kv.get());
        auto f = processor->getFuture();
        processor->process(req);
        auto resp = std::move(f).get();
        ASSERT_EQ(cpp2::ErrorCode::SUCCEEDED, resp.get_code());
        auto tags = resp.get_tags();
        ASSERT_EQ(3, tags.size());
        // TagItems in vector are unordered.So need to get the latest one by comparing the versions.
        auto tag = tags[0].version > tags[1].version ? tags[0] : tags[1];
        tag =  tag.version > tags[2].version ? tag : tags[2];

        EXPECT_EQ(0, tag.get_tag_id());
        EXPECT_EQ(folly::stringPrintf("tag_%d", 0), tag.get_tag_name());
        EXPECT_EQ(2, tag.version);

        nebula::cpp2::Schema schema;
        decltype(schema.columns) cols;

        nebula::cpp2::ColumnDef column;
        column.name = "tag_0_col_1";
        column.type.type = SupportedType::DOUBLE;
        cols.emplace_back(std::move(column));

        column.name = "tag_0_col_10";
        column.type.type = SupportedType::INT;
        cols.emplace_back(std::move(column));

        column.name = "tag_0_col_11";
        column.type.type = SupportedType::STRING;
        cols.emplace_back(std::move(column));

        schema.set_columns(std::move(cols));

        nebula::cpp2::SchemaProp schemaProp;
        schemaProp.set_ttl_duration(100);
        schemaProp.set_ttl_col("tag_0_col_10");
        schema.set_schema_prop(std::move(schemaProp));
        EXPECT_EQ(schema.get_columns(), tag.get_schema().get_columns());
        EXPECT_EQ(*schema.get_schema_prop().get_ttl_duration(),
                  *tag.get_schema().get_schema_prop().get_ttl_duration());
        EXPECT_EQ(*schema.get_schema_prop().get_ttl_col(),
                  *tag.get_schema().get_schema_prop().get_ttl_col());
    }

    {
        // Drop ttl_col column, failed
        cpp2::AlterTagReq req;
        std::vector<cpp2::AlterSchemaItem> items;
        nebula::cpp2::Schema dropSch;
        nebula::cpp2::ColumnDef column;
        column.name = folly::stringPrintf("tag_%d_col_%d", 0, 10);
        dropSch.columns.emplace_back(std::move(column));

        items.emplace_back();
        items.back().set_op(cpp2::AlterSchemaOp::DROP);
        items.back().set_schema(std::move(dropSch));
        req.set_space_id(1);
        req.set_tag_name("tag_0");
        req.set_tag_items(items);
        auto* processor = AlterTagProcessor::instance(kv.get());
        auto f = processor->getFuture();
        processor->process(req);
        auto resp = std::move(f).get();
        ASSERT_NE(cpp2::ErrorCode::SUCCEEDED, resp.get_code());
    }
    // Verify ErrorCode of add
    {
        cpp2::AlterTagReq req;
        std::vector<cpp2::AlterSchemaItem> items;
        nebula::cpp2::Schema addSch;
        nebula::cpp2::ColumnDef column;
        column.name = "tag_0_col_1";
        column.type.type = SupportedType::INT;
        addSch.columns.emplace_back(std::move(column));

        items.emplace_back();
        items.back().set_op(cpp2::AlterSchemaOp::ADD);
        items.back().set_schema(std::move(addSch));
        req.set_space_id(1);
        req.set_tag_name("tag_0");
        req.set_tag_items(items);
        auto* processor = AlterTagProcessor::instance(kv.get());
        auto f = processor->getFuture();
        processor->process(req);
        auto resp = std::move(f).get();
        ASSERT_EQ(cpp2::ErrorCode::E_EXISTED, resp.get_code());
    }
    // Verify ErrorCode of change
    {
        cpp2::AlterTagReq req;
        std::vector<cpp2::AlterSchemaItem> items;
        nebula::cpp2::Schema changeSch;
        nebula::cpp2::ColumnDef column;
        column.name = "tag_0_col_2";
        column.type.type = SupportedType::INT;
        changeSch.columns.emplace_back(std::move(column));

        items.emplace_back();
        items.back().set_op(cpp2::AlterSchemaOp::CHANGE);
        items.back().set_schema(std::move(changeSch));
        req.set_space_id(1);
        req.set_tag_name("tag_0");
        req.set_tag_items(items);
        auto* processor = AlterTagProcessor::instance(kv.get());
        auto f = processor->getFuture();
        processor->process(req);
        auto resp = std::move(f).get();
        ASSERT_EQ(cpp2::ErrorCode::E_NOT_FOUND, resp.get_code());
    }
    // Verify ErrorCode of drop
    {
        cpp2::AlterTagReq req;
        std::vector<cpp2::AlterSchemaItem> items;
        nebula::cpp2::Schema dropSch;
        nebula::cpp2::ColumnDef column;
        column.name = "tag_0_col_0";
        column.type.type = SupportedType::INT;
    dropSch.columns.emplace_back(std::move(column));

        items.emplace_back();
        items.back().set_op(cpp2::AlterSchemaOp::DROP);
        items.back().set_schema(std::move(dropSch));
        req.set_space_id(1);
        req.set_tag_name("tag_0");
        req.set_tag_items(items);
        auto* processor = AlterTagProcessor::instance(kv.get());
        auto f = processor->getFuture();
        processor->process(req);
        auto resp = std::move(f).get();
        ASSERT_EQ(cpp2::ErrorCode::E_NOT_FOUND, resp.get_code());
    }
}


TEST(ProcessorTest, AlterEdgeTest) {
    fs::TempDir rootPath("/tmp/AlterEdgeTest.XXXXXX");
    auto kv = TestUtils::initKV(rootPath.path());
    ASSERT_TRUE(TestUtils::assembleSpace(kv.get(), 1, 1));
    TestUtils::mockEdge(kv.get(), 1);

    // Drop all, then add
    {
        cpp2::AlterEdgeReq req;
        nebula::cpp2::Schema dropSch;
        nebula::cpp2::ColumnDef column;
        std::vector<cpp2::AlterSchemaItem> items;
        column.name = folly::stringPrintf("edge_%d_col_%d", 0, 0);
        dropSch.columns.emplace_back(std::move(column));
        column.name = folly::stringPrintf("edge_%d_col_%d", 0, 1);
        dropSch.columns.emplace_back(std::move(column));

        items.emplace_back();
        items.back().set_op(cpp2::AlterSchemaOp::DROP);
        items.back().set_schema(std::move(dropSch));
        req.set_space_id(1);
        req.set_edge_name("edge_0");
        req.set_edge_items(items);
        auto* processor = AlterEdgeProcessor::instance(kv.get());
        auto f = processor->getFuture();
        processor->process(req);
        auto resp = std::move(f).get();
        ASSERT_EQ(cpp2::ErrorCode::SUCCEEDED, resp.get_code());
    }
    {
        cpp2::ListEdgesReq req;
        req.set_space_id(1);
        auto* processor = ListEdgesProcessor::instance(kv.get());
        auto f = processor->getFuture();
        processor->process(req);
        auto resp = std::move(f).get();
        ASSERT_EQ(cpp2::ErrorCode::SUCCEEDED, resp.get_code());
        auto edges = resp.get_edges();
        ASSERT_EQ(2, edges.size());
        auto edge = edges[0].version > 0 ? edges[0] : edges[1];
        EXPECT_EQ(0, edge.get_edge_type());
        EXPECT_EQ(folly::stringPrintf("edge_%d", 0), edge.get_edge_name());
        EXPECT_EQ(1, edge.version);
        EXPECT_EQ(0, edge.get_schema().columns.size());
    }
    {
        cpp2::AlterEdgeReq req;
        nebula::cpp2::Schema addSch;
        nebula::cpp2::ColumnDef column;
        std::vector<cpp2::AlterSchemaItem> items;
        column.name = folly::stringPrintf("edge_%d_col_%d", 0, 0);
        addSch.columns.emplace_back(std::move(column));
        column.name = folly::stringPrintf("edge_%d_col_%d", 0, 1);
        addSch.columns.emplace_back(std::move(column));

        items.emplace_back();
        items.back().set_op(cpp2::AlterSchemaOp::ADD);
        items.back().set_schema(std::move(addSch));
        req.set_space_id(1);
        req.set_edge_name("edge_0");
        req.set_edge_items(items);
        auto* processor = AlterEdgeProcessor::instance(kv.get());
        auto f = processor->getFuture();
        processor->process(req);
        auto resp = std::move(f).get();
        ASSERT_EQ(cpp2::ErrorCode::SUCCEEDED, resp.get_code());
    }
    {
        cpp2::AlterEdgeReq req;
        std::vector<cpp2::AlterSchemaItem> items;
        nebula::cpp2::Schema addSch;
        for (auto i = 0; i < 2; i++) {
            nebula::cpp2::ColumnDef column;
            column.name = folly::stringPrintf("edge_%d_col_%d", 0, i + 10);
            column.type.type = i < 1 ? SupportedType::INT : SupportedType::STRING;
            addSch.columns.emplace_back(std::move(column));
        }
        nebula::cpp2::Schema changeSch;
        for (auto i = 0; i < 2; i++) {
            nebula::cpp2::ColumnDef column;
            column.name = folly::stringPrintf("edge_%d_col_%d", 0, i);
            column.type.type = i < 1 ? SupportedType::BOOL : SupportedType::DOUBLE;
            changeSch.columns.emplace_back(std::move(column));
        }
        nebula::cpp2::Schema dropSch;
        nebula::cpp2::ColumnDef column;
        column.name = folly::stringPrintf("edge_%d_col_%d", 0, 0);
        dropSch.columns.emplace_back(std::move(column));

        items.emplace_back();
        items.back().set_op(cpp2::AlterSchemaOp::ADD);
        items.back().set_schema(std::move(addSch));

        items.emplace_back();
        items.back().set_op(cpp2::AlterSchemaOp::CHANGE);
        items.back().set_schema(std::move(changeSch));

        items.emplace_back();
        items.back().set_op(cpp2::AlterSchemaOp::DROP);
        items.back().set_schema(std::move(dropSch));

        req.set_space_id(1);
        req.set_edge_name("edge_0");
        req.set_edge_items(items);
        auto* processor = AlterEdgeProcessor::instance(kv.get());
        auto f = processor->getFuture();
        processor->process(req);
        auto resp = std::move(f).get();
        ASSERT_EQ(cpp2::ErrorCode::SUCCEEDED, resp.get_code());
    }
    // Verify alter result.
    {
        cpp2::ListEdgesReq req;
        req.set_space_id(1);
        auto* processor = ListEdgesProcessor::instance(kv.get());
        auto f = processor->getFuture();
        processor->process(req);
        auto resp = std::move(f).get();
        ASSERT_EQ(cpp2::ErrorCode::SUCCEEDED, resp.get_code());
        auto edges = resp.get_edges();
        ASSERT_EQ(4, edges.size());
        // Get the latest one by comparing the versions.
        auto edge = edges[0].version > 0 ? edges[0] : edges[1];
        EXPECT_EQ(0, edge.get_edge_type());
        EXPECT_EQ(folly::stringPrintf("edge_%d", 0), edge.get_edge_name());
        EXPECT_EQ(3, edge.version);

        nebula::cpp2::Schema schema;
        decltype(schema.columns) cols;

        nebula::cpp2::ColumnDef column;
        column.name = "edge_0_col_1";
        column.type.type = SupportedType::DOUBLE;
        cols.emplace_back(std::move(column));

        column.name = "edge_0_col_10";
        column.type.type = SupportedType::INT;
        cols.emplace_back(std::move(column));

        column.name = "edge_0_col_11";
        column.type.type = SupportedType::STRING;
        cols.emplace_back(std::move(column));
        schema.set_columns(std::move(cols));
        EXPECT_EQ(schema, edge.get_schema());
    }

    // Alter edge with ttl
    {
        // Only set ttl_duration, failed
        cpp2::AlterEdgeReq req;
        nebula::cpp2::SchemaProp schemaProp;
        schemaProp.set_ttl_duration(100);

        req.set_space_id(1);
        req.set_edge_name("edge_0");
        req.set_schema_prop(std::move(schemaProp));
        auto* processor = AlterEdgeProcessor::instance(kv.get());
        auto f = processor->getFuture();
        processor->process(req);
        auto resp = std::move(f).get();
        ASSERT_NE(cpp2::ErrorCode::SUCCEEDED, resp.get_code());
    }
    {
        // Succeed
        cpp2::AlterEdgeReq req;
        nebula::cpp2::SchemaProp schemaProp;
        schemaProp.set_ttl_duration(100);
        schemaProp.set_ttl_col("edge_0_col_10");

        req.set_space_id(1);
        req.set_edge_name("edge_0");
        req.set_schema_prop(std::move(schemaProp));
        auto* processor = AlterEdgeProcessor::instance(kv.get());
        auto f = processor->getFuture();
        processor->process(req);
        auto resp = std::move(f).get();
        ASSERT_EQ(cpp2::ErrorCode::SUCCEEDED, resp.get_code());
    }
    // Verify alter result.
    {
        cpp2::ListEdgesReq req;
        req.set_space_id(1);
        auto* processor = ListEdgesProcessor::instance(kv.get());
        auto f = processor->getFuture();
        processor->process(req);
        auto resp = std::move(f).get();
        ASSERT_EQ(cpp2::ErrorCode::SUCCEEDED, resp.get_code());
        auto edges = resp.get_edges();
        ASSERT_EQ(5, edges.size());
        // EdgeItems in vector are unordered.So get the latest one by comparing the versions.
        int version = 0;
        int max_index = 0;
        for (uint32_t i = 0; i < edges.size(); i++) {
            if (edges[i].version > version) {
                max_index = i;
                version  = edges[i].version;
            }
        }
        auto edge = edges[max_index];

        EXPECT_EQ(0, edge.get_edge_type());
        EXPECT_EQ(folly::stringPrintf("edge_%d", 0), edge.get_edge_name());
        EXPECT_EQ(4, edge.version);

        nebula::cpp2::Schema schema;
        decltype(schema.columns) cols;

        nebula::cpp2::ColumnDef column;
        column.name = "edge_0_col_1";
        column.type.type = SupportedType::DOUBLE;
        cols.emplace_back(std::move(column));

        column.name = "edge_0_col_10";
        column.type.type = SupportedType::INT;
        cols.emplace_back(std::move(column));

        column.name = "edge_0_col_11";
        column.type.type = SupportedType::STRING;
        cols.emplace_back(std::move(column));

        schema.set_columns(std::move(cols));

        nebula::cpp2::SchemaProp schemaProp;
        schemaProp.set_ttl_duration(100);
        schemaProp.set_ttl_col("edge_0_col_10");
        schema.set_schema_prop(std::move(schemaProp));
        EXPECT_EQ(schema.get_columns(), edge.get_schema().get_columns());
        EXPECT_EQ(*schema.get_schema_prop().get_ttl_duration(),
                  *edge.get_schema().get_schema_prop().get_ttl_duration());
        EXPECT_EQ(*schema.get_schema_prop().get_ttl_col(),
                  *edge.get_schema().get_schema_prop().get_ttl_col());
    }
    {
        // Drop ttl_col column, failed
        cpp2::AlterEdgeReq req;
        std::vector<cpp2::AlterSchemaItem> items;
        nebula::cpp2::Schema dropSch;
        nebula::cpp2::ColumnDef column;
        column.name = folly::stringPrintf("edge_%d_col_%d", 0, 10);
        dropSch.columns.emplace_back(std::move(column));

        items.emplace_back();
        items.back().set_op(cpp2::AlterSchemaOp::DROP);
        items.back().set_schema(std::move(dropSch));
        req.set_space_id(1);
        req.set_edge_name("edge_0");
        req.set_edge_items(items);
        auto* processor = AlterEdgeProcessor::instance(kv.get());
        auto f = processor->getFuture();
        processor->process(req);
        auto resp = std::move(f).get();
        ASSERT_NE(cpp2::ErrorCode::SUCCEEDED, resp.get_code());
    }
    // Verify ErrorCode of add
    {
        cpp2::AlterEdgeReq req;
        std::vector<cpp2::AlterSchemaItem> items;
        nebula::cpp2::Schema addSch;
        nebula::cpp2::ColumnDef column;
        column.name = "edge_0_col_1";
        column.type.type = SupportedType::INT;
        addSch.columns.emplace_back(std::move(column));

        items.emplace_back();
        items.back().set_op(cpp2::AlterSchemaOp::ADD);
        items.back().set_schema(std::move(addSch));

        req.set_space_id(1);
        req.set_edge_name("edge_0");
        req.set_edge_items(items);
        auto* processor = AlterEdgeProcessor::instance(kv.get());
        auto f = processor->getFuture();
        processor->process(req);
        auto resp = std::move(f).get();
        ASSERT_EQ(cpp2::ErrorCode::E_EXISTED, resp.get_code());
    }
    // Verify ErrorCode of change
    {
        cpp2::AlterEdgeReq req;
        std::vector<cpp2::AlterSchemaItem> items;
        nebula::cpp2::Schema changeSch;
        nebula::cpp2::ColumnDef column;
        column.name = "edge_0_col_2";
        column.type.type = SupportedType::INT;
        changeSch.columns.emplace_back(std::move(column));

        items.emplace_back();
        items.back().set_op(cpp2::AlterSchemaOp::CHANGE);
        items.back().set_schema(std::move(changeSch));

        req.set_space_id(1);
        req.set_edge_name("edge_0");
        req.set_edge_items(items);
        auto* processor = AlterEdgeProcessor::instance(kv.get());
        auto f = processor->getFuture();
        processor->process(req);
        auto resp = std::move(f).get();
        ASSERT_EQ(cpp2::ErrorCode::E_NOT_FOUND, resp.get_code());
    }
    // Verify ErrorCode of drop
    {
        cpp2::AlterEdgeReq req;
        std::vector<cpp2::AlterSchemaItem> items;
        nebula::cpp2::Schema dropSch;
        nebula::cpp2::ColumnDef column;
        column.name = "edge_0_col_2";
        column.type.type = SupportedType::INT;
        dropSch.columns.emplace_back(std::move(column));

        items.emplace_back();
        items.back().set_op(cpp2::AlterSchemaOp::DROP);
        items.back().set_schema(std::move(dropSch));

        req.set_space_id(1);
        req.set_edge_name("edge_0");
        req.set_edge_items(items);
        auto* processor = AlterEdgeProcessor::instance(kv.get());
        auto f = processor->getFuture();
        processor->process(req);
        auto resp = std::move(f).get();
        ASSERT_EQ(cpp2::ErrorCode::E_NOT_FOUND, resp.get_code());
    }
}
<<<<<<< HEAD

TEST(ProcessorTest, SameNameTagsTest) {
    fs::TempDir rootPath("/tmp/SameNameTagsTest.XXXXXX");
    auto kv = TestUtils::initKV(rootPath.path());
    TestUtils::createSomeHosts(kv.get());

    {
        cpp2::SpaceProperties properties;
        properties.set_space_name("default_space");
        properties.set_partition_num(9);
        properties.set_replica_factor(3);
        cpp2::CreateSpaceReq req;
        req.set_properties(std::move(properties));
        auto* processor = CreateSpaceProcessor::instance(kv.get());
        auto f = processor->getFuture();
        processor->process(req);
        auto resp = std::move(f).get();
        ASSERT_EQ(cpp2::ErrorCode::SUCCEEDED, resp.code);
        ASSERT_EQ(1, resp.get_id().get_space_id());
    }
    {
        cpp2::SpaceProperties properties;
        properties.set_space_name("second_space");
        properties.set_partition_num(9);
        properties.set_replica_factor(1);
        cpp2::CreateSpaceReq req;
        req.set_properties(std::move(properties));
        auto* processor = CreateSpaceProcessor::instance(kv.get());
        auto f = processor->getFuture();
        processor->process(req);
        auto resp = std::move(f).get();
        ASSERT_EQ(cpp2::ErrorCode::SUCCEEDED, resp.code);
        ASSERT_EQ(2, resp.get_id().get_space_id());
    }

    // Add same tag name in different space
    nebula::cpp2::Schema schema;
    decltype(schema.columns) cols;
    cols.emplace_back(TestUtils::columnDef(0, SupportedType::INT));
    cols.emplace_back(TestUtils::columnDef(1, SupportedType::FLOAT));
    cols.emplace_back(TestUtils::columnDef(2, SupportedType::STRING));
    schema.set_columns(std::move(cols));
    {
        cpp2::CreateTagReq req;
        req.set_space_id(1);
        req.set_tag_name("default_tag");
        req.set_schema(schema);
        auto* processor = CreateTagProcessor::instance(kv.get());
        auto f = processor->getFuture();
        processor->process(req);
        auto resp = std::move(f).get();
        ASSERT_EQ(cpp2::ErrorCode::SUCCEEDED, resp.code);
        ASSERT_EQ(3, resp.get_id().get_tag_id());
    }
    {
        cpp2::CreateTagReq req;
        req.set_space_id(2);
        req.set_tag_name("default_tag");
        req.set_schema(schema);
        auto* processor = CreateTagProcessor::instance(kv.get());
        auto f = processor->getFuture();
        processor->process(req);
        auto resp = std::move(f).get();
        ASSERT_EQ(cpp2::ErrorCode::SUCCEEDED, resp.code);
        ASSERT_EQ(4, resp.get_id().get_tag_id());
    }

    // Remove Test
    {
        cpp2::DropTagReq req;
        req.set_space_id(1);
        req.set_tag_name("default_tag");
        auto* processor = DropTagProcessor::instance(kv.get());
        auto f = processor->getFuture();
        processor->process(req);
        auto resp = std::move(f).get();
        ASSERT_EQ(cpp2::ErrorCode::SUCCEEDED, resp.get_code());
    }

    // List Test
    {
        cpp2::ListTagsReq req;
        req.set_space_id(1);
        auto* processor = ListTagsProcessor::instance(kv.get());
        auto f = processor->getFuture();
        processor->process(req);
        auto resp = std::move(f).get();
        decltype(resp.tags) tags;
        tags = resp.get_tags();
        ASSERT_EQ(cpp2::ErrorCode::SUCCEEDED, resp.get_code());
        ASSERT_EQ(0, tags.size());
    }
    {
        cpp2::ListTagsReq req;
        req.set_space_id(2);
        auto* processor = ListTagsProcessor::instance(kv.get());
        auto f = processor->getFuture();
        processor->process(req);
        auto resp = std::move(f).get();
        decltype(resp.tags) tags;
        tags = resp.get_tags();
        ASSERT_EQ(cpp2::ErrorCode::SUCCEEDED, resp.get_code());
        ASSERT_EQ(1, tags.size());

        ASSERT_EQ(4, tags[0].get_tag_id());
        ASSERT_EQ("default_tag", tags[0].get_tag_name());
    }
}

TEST(ProcessorTest, TagIndexTest) {
    fs::TempDir rootPath("/tmp/TagIndexTest.XXXXXX");
    std::unique_ptr<kvstore::KVStore> kv(TestUtils::initKV(rootPath.path()));
    TestUtils::createSomeHosts(kv.get());
    ASSERT_TRUE(TestUtils::assembleSpace(kv.get(), 1, 1));
    TestUtils::mockTag(kv.get(), 2);
    {
        cpp2::IndexProperties properties;
        std::map<std::string, std::vector<std::string>> tagFields {
            {"tag_0", {"tag_0_col_0"}}
        };
        properties.set_fields(std::move(tagFields));
        cpp2::CreateTagIndexReq req;
        req.set_space_id(1);
        req.set_index_name("single_field_index");
        req.set_properties(std::move(properties));
        auto* processor = CreateTagIndexProcessor::instance(kv.get());
        auto f = processor->getFuture();
        processor->process(req);
        auto resp = std::move(f).get();
        ASSERT_EQ(cpp2::ErrorCode::SUCCEEDED, resp.get_code());
    }
    {
        cpp2::IndexProperties properties;
        std::map<std::string, std::vector<std::string>> tagFields {
            {"tag_0", {"tag_0_col_0", "tag_0_col_1"}}
        };
        properties.set_fields(std::move(tagFields));
        cpp2::CreateTagIndexReq req;
        req.set_space_id(1);
        req.set_index_name("multi_field_index");
        req.set_properties(std::move(properties));
        auto* processor = CreateTagIndexProcessor::instance(kv.get());
        auto f = processor->getFuture();
        processor->process(req);
        auto resp = std::move(f).get();
        ASSERT_EQ(cpp2::ErrorCode::SUCCEEDED, resp.get_code());
    }
    {
        cpp2::IndexProperties properties;
        std::map<std::string, std::vector<std::string>> tagFields {
            {"tag_0", {"tag_0_col_0", "tag_0_col_1"}},
            {"tag_1", {"tag_1_col_0", "tag_1_col_1"}}
        };
        properties.set_fields(std::move(tagFields));
        cpp2::CreateTagIndexReq req;
        req.set_space_id(1);
        req.set_index_name("multi_tag_index");
        req.set_properties(std::move(properties));
        auto* processor = CreateTagIndexProcessor::instance(kv.get());
        auto f = processor->getFuture();
        processor->process(req);
        auto resp = std::move(f).get();
        ASSERT_EQ(cpp2::ErrorCode::SUCCEEDED, resp.get_code());
    }
    {
        cpp2::IndexProperties properties;
        std::map<std::string, std::vector<std::string>> tagFields {
            {"tag_not_exist", {"tag_0_col_0"}}
        };
        properties.set_fields(std::move(tagFields));
        cpp2::CreateTagIndexReq req;
        req.set_space_id(1);
        req.set_index_name("tag_not_exist_index");
        req.set_properties(std::move(properties));
        auto* processor = CreateTagIndexProcessor::instance(kv.get());
        auto f = processor->getFuture();
        processor->process(req);
        auto resp = std::move(f).get();
        ASSERT_EQ(cpp2::ErrorCode::E_NOT_FOUND, resp.get_code());
    }
    {
        cpp2::IndexProperties properties;
        std::map<std::string, std::vector<std::string>> tagFields {
            {"tag_0", {"field_not_exist"}}
        };
        properties.set_fields(std::move(tagFields));
        cpp2::CreateTagIndexReq req;
        req.set_space_id(1);
        req.set_index_name("field_not_exist_index");
        req.set_properties(std::move(properties));
        auto* processor = CreateTagIndexProcessor::instance(kv.get());
        auto f = processor->getFuture();
        processor->process(req);
        auto resp = std::move(f).get();
        ASSERT_EQ(cpp2::ErrorCode::E_NOT_FOUND, resp.get_code());
    }
    {
        // Test index have exist
        cpp2::IndexProperties properties;
        std::map<std::string, std::vector<std::string>> tagFields {
            {"tag_0", {"tag_0_col_0"}}
        };
        properties.set_fields(std::move(tagFields));
        cpp2::CreateTagIndexReq req;
        req.set_space_id(1);
        req.set_index_name("single_field_index");
        req.set_properties(std::move(properties));
        auto* processor = CreateTagIndexProcessor::instance(kv.get());
        auto f = processor->getFuture();
        processor->process(req);
        auto resp = std::move(f).get();
        ASSERT_EQ(cpp2::ErrorCode::E_EXISTED, resp.get_code());
    }
    {
        cpp2::ListTagIndexesReq req;
        req.set_space_id(1);
        auto* processor = ListTagIndexesProcessor::instance(kv.get());
        auto f = processor->getFuture();
        processor->process(req);
        auto resp = std::move(f).get();
        ASSERT_EQ(cpp2::ErrorCode::SUCCEEDED, resp.get_code());
        auto items = resp.get_items();
        ASSERT_EQ(3, items.size());
        for (auto &item : items) {
            LOG(INFO) << item.get_index_id();
        }
        std::map<std::string, std::vector<std::string>> singleField {
            {"tag_0", {"tag_0_col_0"}}
        };
        auto singleItem = items[0];
        ASSERT_EQ(1, singleItem.get_index_id());

        std::map<std::string, std::vector<std::string>> multiField {
            {"tag_0", {"tag_0_col_0", "tag_0_col_1"}}
        };
        auto multiItem = items[1];
        ASSERT_EQ(2, multiItem.get_index_id());

        std::map<std::string, std::vector<std::string>> multiTagField {
            {"tag_0", {"tag_0_col_0", "tag_0_col_1"}},
            {"tag_1", {"tag_1_col_0", "tag_1_col_1"}}
        };
        auto multiTagItem = items[2];
        ASSERT_EQ(3, multiTagItem.get_index_id());
    }
    /*
    {
        cpp2::GetTagIndexReq req;
        req.set_space_id(1);
        req.set_index_name("single_field_index");

        auto* processor = GetTagIndexProcessor::instance(kv.get());
        auto f = processor->getFuture();
        processor->process(req);
        auto resp = std::move(f).get();
        ASSERT_EQ(cpp2::ErrorCode::SUCCEEDED, resp.get_code());
        auto item = resp.get_item();
        auto properties = item.get_fields().get_fields();
        ASSERT_EQ(1, item.get_index_id());

        nebula::cpp2::ColumnDef column;
        column.set_name("tag_0_col_0");
        nebula::cpp2::ValueType type;
        type.set_type(SupportedType::INT);
        column.set_type(std::move(type));
        std::vector<nebula::cpp2::ColumnDef> columns;
        columns.emplace_back(std::move(column));

        TestUtils::verifyResult(columns, properties["tag_0"]);
    }
    {
        cpp2::DropTagIndexReq req;
        req.set_space_id(1);
        req.set_index_name("single_field_index");

        auto* processor = DropTagIndexProcessor::instance(kv.get());
        auto f = processor->getFuture();
        processor->process(req);
        auto resp = std::move(f).get();
        ASSERT_EQ(cpp2::ErrorCode::SUCCEEDED, resp.get_code());
    }
    {
        cpp2::GetTagIndexReq req;
        req.set_space_id(1);
        req.set_index_name("single_field_index");

        auto* processor = GetTagIndexProcessor::instance(kv.get());
        auto f = processor->getFuture();
        processor->process(req);
        auto resp = std::move(f).get();
        ASSERT_EQ(cpp2::ErrorCode::E_NOT_FOUND, resp.get_code());
    }
    {
        cpp2::DropTagIndexReq req;
        req.set_space_id(1);
        req.set_index_name("single_field_index");

        auto* processor = DropTagIndexProcessor::instance(kv.get());
        auto f = processor->getFuture();
        processor->process(req);
        auto resp = std::move(f).get();
        ASSERT_EQ(cpp2::ErrorCode::E_NOT_FOUND, resp.get_code());
    }
    */
}

TEST(ProcessorTest, EdgeIndexTest) {
    fs::TempDir rootPath("/tmp/EdgeIndexTest.XXXXXX");
    std::unique_ptr<kvstore::KVStore> kv(TestUtils::initKV(rootPath.path()));
    TestUtils::createSomeHosts(kv.get());
    ASSERT_TRUE(TestUtils::assembleSpace(kv.get(), 1, 1));
    TestUtils::mockEdge(kv.get(), 2);
    {
        cpp2::IndexProperties   properties;
        std::map<std::string, std::vector<std::string>> edgeFields{
            {"edge_0", {"edge_0_col_0"}}
        };
        properties.set_fields(std::move(edgeFields));
        cpp2::CreateEdgeIndexReq req;
        req.set_space_id(1);
        req.set_index_name("single_field_index");
        req.set_properties(std::move(properties));

        auto* processor = CreateEdgeIndexProcessor::instance(kv.get());
        auto f = processor->getFuture();
        processor->process(req);
        auto resp = std::move(f).get();
        ASSERT_EQ(cpp2::ErrorCode::SUCCEEDED, resp.get_code());
    }
    {
        cpp2::IndexProperties   properties;
        std::map<std::string, std::vector<std::string>> edgeFields{
            {"edge_0", {"edge_0_col_0", "edge_0_col_1"}}
        };
        properties.set_fields(std::move(edgeFields));
        cpp2::CreateEdgeIndexReq req;
        req.set_space_id(1);
        req.set_index_name("multi_field_index");
        req.set_properties(std::move(properties));

        auto* processor = CreateEdgeIndexProcessor::instance(kv.get());
        auto f = processor->getFuture();
        processor->process(req);
        auto resp = std::move(f).get();
        ASSERT_EQ(cpp2::ErrorCode::SUCCEEDED, resp.get_code());
    }
    {
        cpp2::IndexProperties properties;
        std::map<std::string, std::vector<std::string>> edgeFields {
            {"edge_not_exist", {"edge_0_col_0"}}
        };
        properties.set_fields(std::move(edgeFields));
        cpp2::CreateEdgeIndexReq req;
        req.set_space_id(1);
        req.set_index_name("edge_not_exist_index");
        req.set_properties(std::move(properties));
        auto* processor = CreateEdgeIndexProcessor::instance(kv.get());
        auto f = processor->getFuture();
        processor->process(req);
        auto resp = std::move(f).get();
        ASSERT_EQ(cpp2::ErrorCode::E_NOT_FOUND, resp.get_code());
    }
    {
        cpp2::IndexProperties properties;
        std::map<std::string, std::vector<std::string>> edgeFields {
            {"edge_0", {"edge_field_not_exist"}}
        };
        properties.set_fields(std::move(edgeFields));
        cpp2::CreateEdgeIndexReq req;
        req.set_space_id(1);
        req.set_index_name("field_not_exist_index");
        req.set_properties(std::move(properties));
        auto* processor = CreateEdgeIndexProcessor::instance(kv.get());
        auto f = processor->getFuture();
        processor->process(req);
        auto resp = std::move(f).get();
        ASSERT_EQ(cpp2::ErrorCode::E_NOT_FOUND, resp.get_code());
    }
    {
        cpp2::IndexProperties   properties;
        std::map<std::string, std::vector<std::string>> edgeFields{
            {"edge_0", {"edge_0_col_0", "edge_0_col_1"}},
            {"edge_1", {"edge_1_col_0", "edge_1_col_1"}}
        };
        properties.set_fields(std::move(edgeFields));
        cpp2::CreateEdgeIndexReq req;
        req.set_space_id(1);
        req.set_index_name("multi_edge_index");
        req.set_properties(std::move(properties));

        auto* processor = CreateEdgeIndexProcessor::instance(kv.get());
        auto f = processor->getFuture();
        processor->process(req);
        auto resp = std::move(f).get();
        ASSERT_EQ(cpp2::ErrorCode::SUCCEEDED, resp.get_code());
    }
    {
        cpp2::IndexProperties   properties;
        std::map<std::string, std::vector<std::string>> edgeFields{
            {"edge_0", {"edge_0_col_0"}}
        };
        properties.set_fields(std::move(edgeFields));
        cpp2::CreateEdgeIndexReq req;
        req.set_space_id(1);
        req.set_index_name("single_field_index");
        req.set_properties(std::move(properties));

        auto* processor = CreateEdgeIndexProcessor::instance(kv.get());
        auto f = processor->getFuture();
        processor->process(req);
        auto resp = std::move(f).get();
        ASSERT_EQ(cpp2::ErrorCode::E_EXISTED, resp.get_code());
    }
    {
        cpp2::ListEdgeIndexesReq req;
        req.set_space_id(1);
        auto* processor = ListEdgeIndexesProcessor::instance(kv.get());
        auto f = processor->getFuture();
        processor->process(req);
        auto resp = std::move(f).get();
        ASSERT_EQ(cpp2::ErrorCode::SUCCEEDED, resp.get_code());
        auto items = resp.get_items();
        ASSERT_EQ(3, items.size());
        for (auto &item : items) {
            LOG(INFO) << item.get_index_id();
        }

        std::map<std::string, std::vector<nebula::cpp2::ColumnDef>> singleField;
            /*
            {"edge_0", {"edge_0_col_0"}}
        };*/
        auto singleItem = items[0];
        ASSERT_EQ(1, singleItem.get_index_id());
        auto singleFieldResult = singleItem.get_fields().get_fields();
        ASSERT_TRUE(TestUtils::verifyMap(singleFieldResult, singleField));

        std::map<std::string, std::vector<nebula::cpp2::ColumnDef>> multiField;
        /*
            {"edge_0", {"edge_0_col_0", "edge_0_col_1"}}
        };
        */
        auto multiItem = items[1];
        ASSERT_EQ(2, multiItem.get_index_id());

        std::map<std::string, std::vector<nebula::cpp2::ColumnDef>> multiEdgeField;
        /*
            {"edge_0", {"edge_0_col_0", "edge_0_col_1"}},
            {"edge_1", {"edge_1_col_0", "edge_1_col_1"}}
        };
        */
        auto multiEdgeItem = items[2];
        ASSERT_EQ(3, multiEdgeItem.get_index_id());
    }
    {
        cpp2::GetEdgeIndexReq req;
        req.set_space_id(1);
        req.set_index_name("single_field_index");

        auto* processor = GetEdgeIndexProcessor::instance(kv.get());
        auto f = processor->getFuture();
        processor->process(req);
        auto resp = std::move(f).get();
        ASSERT_EQ(cpp2::ErrorCode::SUCCEEDED, resp.get_code());
        auto item = resp.get_item();
        auto properties = item.get_fields().get_fields();
        ASSERT_EQ(1, item.get_index_id());
    }
    {
        cpp2::DropEdgeIndexReq req;
        req.set_space_id(1);
        req.set_index_name("single_field_index");

        auto* processor = DropEdgeIndexProcessor::instance(kv.get());
        auto f = processor->getFuture();
        processor->process(req);
        auto resp = std::move(f).get();
        ASSERT_EQ(cpp2::ErrorCode::SUCCEEDED, resp.get_code());
    }
    {
        cpp2::GetEdgeIndexReq req;
        req.set_space_id(1);
        req.set_index_name("single_field_index");

        auto* processor = GetEdgeIndexProcessor::instance(kv.get());
        auto f = processor->getFuture();
        processor->process(req);
        auto resp = std::move(f).get();
        ASSERT_EQ(cpp2::ErrorCode::E_NOT_FOUND, resp.get_code());
    }
    {
        cpp2::DropEdgeIndexReq req;
        req.set_space_id(1);
        req.set_index_name("single_field_index");

        auto* processor = DropEdgeIndexProcessor::instance(kv.get());
        auto f = processor->getFuture();
        processor->process(req);
        auto resp = std::move(f).get();
        ASSERT_EQ(cpp2::ErrorCode::E_NOT_FOUND, resp.get_code());
    }
}

=======
>>>>>>> d79ed190
}  // namespace meta
}  // namespace nebula


int main(int argc, char** argv) {
    testing::InitGoogleTest(&argc, argv);
    folly::init(&argc, &argv, true);
    google::SetStderrLogging(google::INFO);
    return RUN_ALL_TESTS();
}

<|MERGE_RESOLUTION|>--- conflicted
+++ resolved
@@ -48,7 +48,6 @@
 namespace meta {
 
 using nebula::cpp2::SupportedType;
-using apache::thrift::FragileConstructor::FRAGILE;
 
 TEST(ProcessorTest, ListHostsTest) {
     fs::TempDir rootPath("/tmp/ListHostsTest.XXXXXX");
@@ -166,7 +165,7 @@
     }
 }
 
-TEST(ProcessorTest, CreateSpaceTest) {
+TEST(ProcessorTest, SpaceTest) {
     fs::TempDir rootPath("/tmp/CreateSpaceTest.XXXXXX");
     auto kv = TestUtils::initKV(rootPath.path());
     auto hostsNum = TestUtils::createSomeHosts(kv.get());
@@ -292,6 +291,7 @@
     cols.emplace_back(TestUtils::columnDef(2, SupportedType::STRING));
     schema.set_columns(std::move(cols));
     {
+        // Space not exist
         cpp2::CreateTagReq req;
         req.set_space_id(0);
         req.set_tag_name("default_tag");
@@ -300,7 +300,7 @@
         auto f = processor->getFuture();
         processor->process(req);
         auto resp = std::move(f).get();
-        ASSERT_EQ(cpp2::ErrorCode::SUCCEEDED, resp.code);
+        ASSERT_EQ(cpp2::ErrorCode::E_NOT_FOUND, resp.code);
     }
     {
         // Succeeded
@@ -316,7 +316,7 @@
         ASSERT_EQ(3, resp.get_id().get_tag_id());
     }
     {
-        // Existed
+        // Tag have existed
         cpp2::CreateTagReq req;
         req.set_space_id(1);
         req.set_tag_name("default_tag");
@@ -372,12 +372,6 @@
         ASSERT_EQ(5, resp.get_id().get_tag_id());
     }
     {
-<<<<<<< HEAD
-        cpp2::CreateTagReq req;
-        req.set_space_id(1);
-        req.set_tag_name("default_tag");
-        req.set_schema(schema);
-=======
         nebula::cpp2::Schema schemaWithDefault;
         decltype(schema.columns) colsWithDefault;
         colsWithDefault.emplace_back(TestUtils::columnDefWithDefault(0, SupportedType::BOOL));
@@ -390,14 +384,10 @@
         req.set_space_id(1);
         req.set_tag_name("tag_with_default");
         req.set_schema(std::move(schemaWithDefault));
->>>>>>> d79ed190
         auto* processor = CreateTagProcessor::instance(kv.get());
         auto f = processor->getFuture();
         processor->process(req);
         auto resp = std::move(f).get();
-<<<<<<< HEAD
-        ASSERT_EQ(cpp2::ErrorCode::E_EXISTED, resp.code);
-=======
         ASSERT_EQ(cpp2::ErrorCode::SUCCEEDED, resp.code);
         ASSERT_EQ(6, resp.get_id().get_tag_id());
     }
@@ -426,7 +416,6 @@
         processor->process(req);
         auto resp = std::move(f).get();
         ASSERT_EQ(cpp2::ErrorCode::E_CONFLICT, resp.code);
->>>>>>> d79ed190
     }
 }
 
@@ -626,9 +615,10 @@
         // Multi Put Test
         std::vector<nebula::cpp2::Pair> pairs;
         for (auto i = 0; i < 10; i++) {
-            pairs.emplace_back(apache::thrift::FragileConstructor::FRAGILE,
-                               folly::stringPrintf("key_%d", i),
-                               folly::stringPrintf("value_%d", i));
+            nebula::cpp2::Pair pair;
+            pair.set_key(folly::stringPrintf("key_%d", i));
+            pair.set_value(folly::stringPrintf("value_%d", i));
+            pairs.emplace_back(std::move(pair));
         }
 
         cpp2::MultiPutReq req;
@@ -924,11 +914,12 @@
         std::string tagVal;
         kvstore::ResultCode ret;
         std::unique_ptr<kvstore::KVIterator> iter;
-        ret = kv.get()->get(0, 0, std::move(MetaServiceUtils::indexTagKey(1, "tag_0")),
+        ret = kv.get()->get(kDefaultSpaceId, kDefaultPartId,
+                            std::move(MetaServiceUtils::indexTagKey(1, "tag_0")),
                             &tagVal);
         ASSERT_EQ(kvstore::ResultCode::ERR_KEY_NOT_FOUND, ret);
         std::string tagPrefix = "__tags__";
-        ret = kv.get()->prefix(0, 0, tagPrefix, &iter);
+        ret = kv.get()->prefix(kDefaultSpaceId, kDefaultPartId, tagPrefix, &iter);
         ASSERT_EQ(kvstore::ResultCode::SUCCEEDED, ret);
         ASSERT_FALSE(iter->valid());
     }
@@ -979,11 +970,12 @@
         std::string edgeVal;
         kvstore::ResultCode ret;
         std::unique_ptr<kvstore::KVIterator> iter;
-        ret = kv.get()->get(0, 0, std::move(MetaServiceUtils::indexEdgeKey(1, "edge_0")),
+        ret = kv.get()->get(kDefaultSpaceId, kDefaultPartId,
+                            std::move(MetaServiceUtils::indexEdgeKey(1, "edge_0")),
                             &edgeVal);
         ASSERT_EQ(kvstore::ResultCode::ERR_KEY_NOT_FOUND, ret);
         std::string edgePrefix = "__edges__";
-        ret = kv.get()->prefix(0, 0, edgePrefix, &iter);
+        ret = kv.get()->prefix(kDefaultSpaceId, kDefaultPartId, edgePrefix, &iter);
         ASSERT_EQ(kvstore::ResultCode::SUCCEEDED, ret);
         ASSERT_FALSE(iter->valid());
     }
@@ -1002,20 +994,20 @@
         nebula::cpp2::Schema addSch;
         for (auto i = 0; i < 2; i++) {
             nebula::cpp2::ColumnDef column;
-            column.name = folly::stringPrintf("tag_%d_col_%d", 0, i + 10);
+            column.name = folly::stringPrintf("tag_0_col_%d", i + 10);
             column.type.type = i < 1 ? SupportedType::INT : SupportedType::STRING;
             addSch.columns.emplace_back(std::move(column));
         }
         nebula::cpp2::Schema changeSch;
         for (auto i = 0; i < 2; i++) {
             nebula::cpp2::ColumnDef column;
-            column.name = folly::stringPrintf("tag_%d_col_%d", 0, i);
+            column.name = folly::stringPrintf("tag_0_col_%d", i);
             column.type.type = i < 1 ? SupportedType::BOOL : SupportedType::DOUBLE;
             changeSch.columns.emplace_back(std::move(column));
         }
         nebula::cpp2::Schema dropSch;
         nebula::cpp2::ColumnDef column;
-        column.name = folly::stringPrintf("tag_%d_col_%d", 0, 0);
+        column.name = "tag_0_col_0";
         dropSch.columns.emplace_back(std::move(column));
         items.emplace_back();
         items.back().set_op(cpp2::AlterSchemaOp::ADD);
@@ -1159,7 +1151,7 @@
         std::vector<cpp2::AlterSchemaItem> items;
         nebula::cpp2::Schema dropSch;
         nebula::cpp2::ColumnDef column;
-        column.name = folly::stringPrintf("tag_%d_col_%d", 0, 10);
+        column.name = "tag_0_col_10";
         dropSch.columns.emplace_back(std::move(column));
 
         items.emplace_back();
@@ -1255,10 +1247,10 @@
         nebula::cpp2::Schema dropSch;
         nebula::cpp2::ColumnDef column;
         std::vector<cpp2::AlterSchemaItem> items;
-        column.name = folly::stringPrintf("edge_%d_col_%d", 0, 0);
-        dropSch.columns.emplace_back(std::move(column));
-        column.name = folly::stringPrintf("edge_%d_col_%d", 0, 1);
-        dropSch.columns.emplace_back(std::move(column));
+        for (int32_t i = 0; i < 2; i++) {
+            column.name = folly::stringPrintf("edge_0_col_%d", i);
+            dropSch.columns.emplace_back(std::move(column));
+        }
 
         items.emplace_back();
         items.back().set_op(cpp2::AlterSchemaOp::DROP);
@@ -1284,7 +1276,7 @@
         ASSERT_EQ(2, edges.size());
         auto edge = edges[0].version > 0 ? edges[0] : edges[1];
         EXPECT_EQ(0, edge.get_edge_type());
-        EXPECT_EQ(folly::stringPrintf("edge_%d", 0), edge.get_edge_name());
+        EXPECT_EQ("edge_0", edge.get_edge_name());
         EXPECT_EQ(1, edge.version);
         EXPECT_EQ(0, edge.get_schema().columns.size());
     }
@@ -1293,10 +1285,10 @@
         nebula::cpp2::Schema addSch;
         nebula::cpp2::ColumnDef column;
         std::vector<cpp2::AlterSchemaItem> items;
-        column.name = folly::stringPrintf("edge_%d_col_%d", 0, 0);
-        addSch.columns.emplace_back(std::move(column));
-        column.name = folly::stringPrintf("edge_%d_col_%d", 0, 1);
-        addSch.columns.emplace_back(std::move(column));
+        for (int32_t i = 0; i < 2; i++) {
+            column.name = folly::stringPrintf("edge_0_col_%d", i);
+            addSch.columns.emplace_back(std::move(column));
+        }
 
         items.emplace_back();
         items.back().set_op(cpp2::AlterSchemaOp::ADD);
@@ -1329,7 +1321,7 @@
         }
         nebula::cpp2::Schema dropSch;
         nebula::cpp2::ColumnDef column;
-        column.name = folly::stringPrintf("edge_%d_col_%d", 0, 0);
+        column.name = "edge_0_col_0";
         dropSch.columns.emplace_back(std::move(column));
 
         items.emplace_back();
@@ -1367,7 +1359,7 @@
         // Get the latest one by comparing the versions.
         auto edge = edges[0].version > 0 ? edges[0] : edges[1];
         EXPECT_EQ(0, edge.get_edge_type());
-        EXPECT_EQ(folly::stringPrintf("edge_%d", 0), edge.get_edge_name());
+        EXPECT_EQ("edge_0", edge.get_edge_name());
         EXPECT_EQ(3, edge.version);
 
         nebula::cpp2::Schema schema;
@@ -1444,7 +1436,7 @@
         auto edge = edges[max_index];
 
         EXPECT_EQ(0, edge.get_edge_type());
-        EXPECT_EQ(folly::stringPrintf("edge_%d", 0), edge.get_edge_name());
+        EXPECT_EQ("edge_0", edge.get_edge_name());
         EXPECT_EQ(4, edge.version);
 
         nebula::cpp2::Schema schema;
@@ -1481,7 +1473,7 @@
         std::vector<cpp2::AlterSchemaItem> items;
         nebula::cpp2::Schema dropSch;
         nebula::cpp2::ColumnDef column;
-        column.name = folly::stringPrintf("edge_%d_col_%d", 0, 10);
+        column.name = "edge_0_col_10";
         dropSch.columns.emplace_back(std::move(column));
 
         items.emplace_back();
@@ -1566,7 +1558,6 @@
         ASSERT_EQ(cpp2::ErrorCode::E_NOT_FOUND, resp.get_code());
     }
 }
-<<<<<<< HEAD
 
 TEST(ProcessorTest, SameNameTagsTest) {
     fs::TempDir rootPath("/tmp/SameNameTagsTest.XXXXXX");
@@ -1789,30 +1780,72 @@
         auto resp = std::move(f).get();
         ASSERT_EQ(cpp2::ErrorCode::SUCCEEDED, resp.get_code());
         auto items = resp.get_items();
+
         ASSERT_EQ(3, items.size());
-        for (auto &item : items) {
-            LOG(INFO) << item.get_index_id();
-        }
-        std::map<std::string, std::vector<std::string>> singleField {
-            {"tag_0", {"tag_0_col_0"}}
-        };
-        auto singleItem = items[0];
-        ASSERT_EQ(1, singleItem.get_index_id());
-
-        std::map<std::string, std::vector<std::string>> multiField {
-            {"tag_0", {"tag_0_col_0", "tag_0_col_1"}}
-        };
-        auto multiItem = items[1];
-        ASSERT_EQ(2, multiItem.get_index_id());
-
-        std::map<std::string, std::vector<std::string>> multiTagField {
-            {"tag_0", {"tag_0_col_0", "tag_0_col_1"}},
-            {"tag_1", {"tag_1_col_0", "tag_1_col_1"}}
-        };
-        auto multiTagItem = items[2];
-        ASSERT_EQ(3, multiTagItem.get_index_id());
-    }
-    /*
+        {
+            std::map<std::string, std::vector<nebula::cpp2::ColumnDef>> singleField;
+            nebula::cpp2::ColumnDef column;
+            column.set_name("tag_0_col_0");
+            nebula::cpp2::ValueType type;
+            type.set_type(SupportedType::INT);
+            column.set_type(std::move(type));
+            std::vector<nebula::cpp2::ColumnDef> columns;
+            columns.emplace_back(std::move(column));
+            singleField.emplace("tag_0", std::move(columns));
+
+            auto singleItem = items[0];
+            ASSERT_EQ(1, singleItem.get_index_id());
+            auto singleFieldResult = singleItem.get_fields().get_fields();
+            ASSERT_TRUE(TestUtils::verifyMap(singleFieldResult, singleField));
+        }
+        {
+            std::map<std::string, std::vector<nebula::cpp2::ColumnDef>> multiField;
+            std::vector<nebula::cpp2::ColumnDef> columns;
+            nebula::cpp2::ColumnDef intColumn;
+            intColumn.set_name("tag_0_col_0");
+            nebula::cpp2::ValueType intType;
+            intType.set_type(SupportedType::INT);
+            intColumn.set_type(std::move(intType));
+            columns.emplace_back(std::move(intColumn));
+            nebula::cpp2::ColumnDef stringColumn;
+            stringColumn.set_name("tag_0_col_1");
+            nebula::cpp2::ValueType stringType;
+            stringType.set_type(SupportedType::STRING);
+            stringColumn.set_type(std::move(stringType));
+            columns.emplace_back(std::move(stringColumn));
+            multiField.emplace("tag_0", std::move(columns));
+
+            auto multiItem = items[1];
+            ASSERT_EQ(2, multiItem.get_index_id());
+            auto multiFieldResult = multiItem.get_fields().get_fields();
+            ASSERT_TRUE(TestUtils::verifyMap(multiFieldResult, multiField));
+        }
+        {
+            std::map<std::string, std::vector<nebula::cpp2::ColumnDef>> multiTagField;
+            for (int32_t i = 0; i< 2; i++) {
+                std::vector<nebula::cpp2::ColumnDef> columns;
+                nebula::cpp2::ColumnDef intColumn;
+                intColumn.set_name(folly::stringPrintf("tag_%d_col_0", i));
+                nebula::cpp2::ValueType intType;
+                intType.set_type(SupportedType::INT);
+                intColumn.set_type(std::move(intType));
+                columns.emplace_back(std::move(intColumn));
+
+                nebula::cpp2::ColumnDef stringColumn;
+                stringColumn.set_name(folly::stringPrintf("tag_%d_col_1", i));
+                nebula::cpp2::ValueType stringType;
+                stringType.set_type(SupportedType::STRING);
+                stringColumn.set_type(std::move(stringType));
+                columns.emplace_back(std::move(stringColumn));
+                multiTagField.emplace(folly::stringPrintf("tag_%d", i),
+                                       std::move(columns));
+            }
+            auto multiTagItem = items[2];
+            ASSERT_EQ(3, multiTagItem.get_index_id());
+            auto multiTagResult = multiTagItem.get_fields().get_fields();
+            ASSERT_TRUE(TestUtils::verifyMap(multiTagResult, multiTagField));
+        }
+    }
     {
         cpp2::GetTagIndexReq req;
         req.set_space_id(1);
@@ -1870,7 +1903,6 @@
         auto resp = std::move(f).get();
         ASSERT_EQ(cpp2::ErrorCode::E_NOT_FOUND, resp.get_code());
     }
-    */
 }
 
 TEST(ProcessorTest, EdgeIndexTest) {
@@ -1990,35 +2022,71 @@
         ASSERT_EQ(cpp2::ErrorCode::SUCCEEDED, resp.get_code());
         auto items = resp.get_items();
         ASSERT_EQ(3, items.size());
-        for (auto &item : items) {
-            LOG(INFO) << item.get_index_id();
-        }
-
-        std::map<std::string, std::vector<nebula::cpp2::ColumnDef>> singleField;
-            /*
-            {"edge_0", {"edge_0_col_0"}}
-        };*/
-        auto singleItem = items[0];
-        ASSERT_EQ(1, singleItem.get_index_id());
-        auto singleFieldResult = singleItem.get_fields().get_fields();
-        ASSERT_TRUE(TestUtils::verifyMap(singleFieldResult, singleField));
-
-        std::map<std::string, std::vector<nebula::cpp2::ColumnDef>> multiField;
-        /*
-            {"edge_0", {"edge_0_col_0", "edge_0_col_1"}}
-        };
-        */
-        auto multiItem = items[1];
-        ASSERT_EQ(2, multiItem.get_index_id());
-
-        std::map<std::string, std::vector<nebula::cpp2::ColumnDef>> multiEdgeField;
-        /*
-            {"edge_0", {"edge_0_col_0", "edge_0_col_1"}},
-            {"edge_1", {"edge_1_col_0", "edge_1_col_1"}}
-        };
-        */
-        auto multiEdgeItem = items[2];
-        ASSERT_EQ(3, multiEdgeItem.get_index_id());
+
+        {
+            std::map<std::string, std::vector<nebula::cpp2::ColumnDef>> singleField;
+            nebula::cpp2::ColumnDef column;
+            column.set_name("edge_0_col_0");
+            nebula::cpp2::ValueType type;
+            type.set_type(SupportedType::INT);
+            column.set_type(std::move(type));
+            std::vector<nebula::cpp2::ColumnDef> columns;
+            columns.emplace_back(std::move(column));
+            singleField.emplace("edge_0", std::move(columns));
+
+            auto singleItem = items[0];
+            ASSERT_EQ(1, singleItem.get_index_id());
+            auto singleFieldResult = singleItem.get_fields().get_fields();
+            ASSERT_TRUE(TestUtils::verifyMap(singleFieldResult, singleField));
+        }
+
+        {
+            std::map<std::string, std::vector<nebula::cpp2::ColumnDef>> multiField;
+            std::vector<nebula::cpp2::ColumnDef> columns;
+            nebula::cpp2::ColumnDef intColumn;
+            intColumn.set_name("edge_0_col_0");
+            nebula::cpp2::ValueType intType;
+            intType.set_type(SupportedType::INT);
+            intColumn.set_type(std::move(intType));
+            columns.emplace_back(std::move(intColumn));
+            nebula::cpp2::ColumnDef stringColumn;
+            stringColumn.set_name("edge_0_col_1");
+            nebula::cpp2::ValueType stringType;
+            stringType.set_type(SupportedType::STRING);
+            stringColumn.set_type(std::move(stringType));
+            columns.emplace_back(std::move(stringColumn));
+            multiField.emplace("edge_0", std::move(columns));
+            auto multiItem = items[1];
+            ASSERT_EQ(2, multiItem.get_index_id());
+            auto multiFieldResult = multiItem.get_fields().get_fields();
+            ASSERT_TRUE(TestUtils::verifyMap(multiFieldResult, multiField));
+        }
+
+        {
+            std::map<std::string, std::vector<nebula::cpp2::ColumnDef>> multiEdgeField;
+            for (int32_t i = 0; i< 2; i++) {
+                std::vector<nebula::cpp2::ColumnDef> columns;
+                nebula::cpp2::ColumnDef intColumn;
+                intColumn.set_name(folly::stringPrintf("edge_%d_col_0", i));
+                nebula::cpp2::ValueType intType;
+                intType.set_type(SupportedType::INT);
+                intColumn.set_type(std::move(intType));
+                columns.emplace_back(std::move(intColumn));
+
+                nebula::cpp2::ColumnDef stringColumn;
+                stringColumn.set_name(folly::stringPrintf("edge_%d_col_1", i));
+                nebula::cpp2::ValueType stringType;
+                stringType.set_type(SupportedType::STRING);
+                stringColumn.set_type(std::move(stringType));
+                columns.emplace_back(std::move(stringColumn));
+                multiEdgeField.emplace(folly::stringPrintf("edge_%d", i),
+                                       std::move(columns));
+            }
+            auto multiEdgeItem = items[2];
+            ASSERT_EQ(3, multiEdgeItem.get_index_id());
+            auto multiEdgeResult = multiEdgeItem.get_fields().get_fields();
+            ASSERT_TRUE(TestUtils::verifyMap(multiEdgeResult, multiEdgeField));
+        }
     }
     {
         cpp2::GetEdgeIndexReq req;
@@ -2069,8 +2137,6 @@
     }
 }
 
-=======
->>>>>>> d79ed190
 }  // namespace meta
 }  // namespace nebula
 
