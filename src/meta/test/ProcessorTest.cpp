--- conflicted
+++ resolved
@@ -465,18 +465,11 @@
          std::string tagVal;
          kvstore::ResultCode ret;
          std::unique_ptr<kvstore::KVIterator> iter;
-<<<<<<< HEAD
-         ret = kv->get(0, 0, std::move(MetaServiceUtils::tagIndexKey(1, "tag_1")),
-                             &tagVal);
-         ASSERT_EQ(kvstore::ResultCode::ERR_KEY_NOT_FOUND, ret);
-         ret = kv->prefix(0, 0, "__tags__", &iter);
-=======
-         ret = kv.get()->get(0, 0, std::move(MetaServiceUtils::indexTagKey(1, "tag_1")),
-                             &tagVal);
+         ret = kv->get(0, 0, std::move(MetaServiceUtils::indexTagKey(1, "tag_1")), &tagVal);
          ASSERT_EQ(kvstore::ResultCode::ERR_KEY_NOT_FOUND, ret);
          std::string tagPrefix = "__tags__";
-         ret = kv.get()->prefix(0, 0, tagPrefix, &iter);
->>>>>>> 71dd6ca1
+         ret = kv->prefix(0, 0, tagPrefix, &iter);
+         ASSERT_EQ(kvstore::ResultCode::ERR_KEY_NOT_FOUND, ret);
          ASSERT_EQ(kvstore::ResultCode::SUCCEEDED, ret);
          ASSERT_FALSE(iter->valid());
      }
