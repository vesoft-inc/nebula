/* Copyright (c) 2018 vesoft inc. All rights reserved.
 *
 * This source code is licensed under Apache 2.0 License,
 * attached with Common Clause Condition 1.0, found in the LICENSES directory.
 */

#include "base/Base.h"
#include <gtest/gtest.h>
#include <folly/String.h>
#include <fstream>
#include "fs/TempDir.h"
#include "meta/test/TestUtils.h"
#include "meta/processors/partsMan/CreateSpaceProcessor.h"
#include "meta/processors/partsMan/ListSpacesProcessor.h"
#include "meta/processors/partsMan/ListSpacesProcessor.h"
#include "meta/processors/partsMan/ListPartsProcessor.h"
#include "meta/processors/partsMan/DropSpaceProcessor.h"
#include "meta/processors/partsMan/GetSpaceProcessor.h"
#include "meta/processors/partsMan/GetPartsAllocProcessor.h"
#include "meta/processors/schemaMan/CreateTagProcessor.h"
#include "meta/processors/schemaMan/CreateEdgeProcessor.h"
#include "meta/processors/schemaMan/DropTagProcessor.h"
#include "meta/processors/schemaMan/DropEdgeProcessor.h"
#include "meta/processors/schemaMan/GetTagProcessor.h"
#include "meta/processors/schemaMan/GetEdgeProcessor.h"
#include "meta/processors/schemaMan/ListTagsProcessor.h"
#include "meta/processors/schemaMan/ListEdgesProcessor.h"
#include "meta/processors/schemaMan/AlterTagProcessor.h"
#include "meta/processors/schemaMan/AlterEdgeProcessor.h"
#include "meta/processors/indexMan/CreateTagIndexProcessor.h"
#include "meta/processors/indexMan/DropTagIndexProcessor.h"
#include "meta/processors/indexMan/GetTagIndexProcessor.h"
#include "meta/processors/indexMan/ListTagIndexesProcessor.h"
#include "meta/processors/indexMan/CreateEdgeIndexProcessor.h"
#include "meta/processors/indexMan/DropEdgeIndexProcessor.h"
#include "meta/processors/indexMan/GetEdgeIndexProcessor.h"
#include "meta/processors/indexMan/ListEdgeIndexesProcessor.h"
#include "meta/processors/customKV/MultiPutProcessor.h"
#include "meta/processors/customKV/GetProcessor.h"
#include "meta/processors/customKV/MultiGetProcessor.h"
#include "meta/processors/customKV/RemoveProcessor.h"
#include "meta/processors/customKV/RemoveRangeProcessor.h"
#include "meta/processors/customKV/ScanProcessor.h"

DECLARE_int32(expired_threshold_sec);

namespace nebula {
namespace meta {

using nebula::cpp2::SupportedType;
using apache::thrift::FragileConstructor::FRAGILE;

<<<<<<< HEAD
/*
TEST(ProcessorTest, AddHostsTest) {
    fs::TempDir rootPath("/tmp/AddHostsTest.XXXXXX");
    FLAGS_expired_threshold_sec = 2;
    std::unique_ptr<kvstore::KVStore> kv(TestUtils::initKV(rootPath.path()));
    {
        std::vector<nebula::cpp2::HostAddr> thriftHosts;
        for (auto i = 0; i < 10; i++) {
            thriftHosts.emplace_back(FRAGILE, i, i);
        }
        cpp2::AddHostsReq req;
        req.set_hosts(std::move(thriftHosts));
        auto* processor = AddHostsProcessor::instance(kv.get());
        auto f = processor->getFuture();
        processor->process(req);
        auto resp = std::move(f).get();
        ASSERT_EQ(cpp2::ErrorCode::SUCCEEDED, resp.code);
    }
    {
        cpp2::ListHostsReq req;
        auto* processor = ListHostsProcessor::instance(kv.get());
        auto f = processor->getFuture();
        processor->process(req);
        auto resp = std::move(f).get();
        ASSERT_EQ(10, resp.hosts.size());
        for (auto i = 0; i < 10; i++) {
            ASSERT_EQ(i, resp.hosts[i].hostAddr.ip);
            ASSERT_EQ(i, resp.hosts[i].hostAddr.port);
        }
    }
    {
        std::vector<nebula::cpp2::HostAddr> thriftHosts;
        for (auto i = 10; i < 20; i++) {
            thriftHosts.emplace_back(FRAGILE, i, i);
        }
        cpp2::AddHostsReq req;
        req.set_hosts(std::move(thriftHosts));
        auto* processor = AddHostsProcessor::instance(kv.get());
        auto f = processor->getFuture();
        processor->process(req);
        auto resp = std::move(f).get();
        ASSERT_EQ(cpp2::ErrorCode::SUCCEEDED, resp.code);
    }
    {
        cpp2::ListHostsReq req;
        auto* processor = ListHostsProcessor::instance(kv.get());
        auto f = processor->getFuture();
        processor->process(req);
        auto resp = std::move(f).get();
        ASSERT_EQ(20, resp.hosts.size());
        for (auto i = 0; i < 20; i++) {
            ASSERT_EQ(i, resp.hosts[i].hostAddr.ip);
            ASSERT_EQ(i, resp.hosts[i].hostAddr.port);
        }
    }
    {
        std::vector<nebula::cpp2::HostAddr> thriftHosts;
        for (auto i = 0; i < 20; i++) {
            thriftHosts.emplace_back(apache::thrift::FragileConstructor::FRAGILE, i, i);
        }
        cpp2::RemoveHostsReq req;
        req.set_hosts(std::move(thriftHosts));
        auto* processor = RemoveHostsProcessor::instance(kv.get());
        auto f = processor->getFuture();
        processor->process(req);
        auto resp = std::move(f).get();
        ASSERT_EQ(cpp2::ErrorCode::SUCCEEDED, resp.code);
    }
    {
        cpp2::ListHostsReq req;
        auto* processor = ListHostsProcessor::instance(kv.get());
        auto f = processor->getFuture();
        processor->process(req);
        auto resp = std::move(f).get();
        ASSERT_EQ(0, resp.hosts.size());
    }
}

=======
>>>>>>> b614cab7
TEST(ProcessorTest, ListHostsTest) {
    fs::TempDir rootPath("/tmp/ListHostsTest.XXXXXX");
    FLAGS_expired_threshold_sec = 1;
    std::unique_ptr<kvstore::KVStore> kv(TestUtils::initKV(rootPath.path()));
    std::vector<HostAddr> hosts;
    for (auto i = 0; i < 10; i++) {
        hosts.emplace_back(i, i);
    }
    {
        // after received heartbeat, host status will become online
        meta::TestUtils::registerHB(kv.get(), hosts);
        cpp2::ListHostsReq req;
        auto* processor = ListHostsProcessor::instance(kv.get());
        auto f = processor->getFuture();
        processor->process(req);
        auto resp = std::move(f).get();
        ASSERT_EQ(10, resp.hosts.size());
        for (auto i = 0; i < 10; i++) {
            ASSERT_EQ(i, resp.hosts[i].hostAddr.ip);
            ASSERT_EQ(i, resp.hosts[i].hostAddr.port);
            ASSERT_EQ(cpp2::HostStatus::ONLINE, resp.hosts[i].status);
        }
    }
    {
        // host info expired
        sleep(FLAGS_expired_threshold_sec + 1);
        cpp2::ListHostsReq req;
        auto* processor = ListHostsProcessor::instance(kv.get());
        auto f = processor->getFuture();
        processor->process(req);
        auto resp = std::move(f).get();
        ASSERT_EQ(10, resp.hosts.size());
        for (auto i = 0; i < 10; i++) {
            ASSERT_EQ(i, resp.hosts[i].hostAddr.ip);
            ASSERT_EQ(i, resp.hosts[i].hostAddr.port);
            ASSERT_EQ(cpp2::HostStatus::OFFLINE, resp.hosts[i].status);
        }
    }
}

TEST(ProcessorTest, ListPartsTest) {
    fs::TempDir rootPath("/tmp/ListPartsTest.XXXXXX");
    std::unique_ptr<kvstore::KVStore> kv(TestUtils::initKV(rootPath.path()));
    std::vector<HostAddr> hosts = {{0, 0}, {1, 1}, {2, 2}};
    TestUtils::createSomeHosts(kv.get(), hosts);
    // 9 partition in space 1, 3 replica, 3 hosts
    TestUtils::assembleSpace(kv.get(), 1, 9, 3, 3);
    {
        cpp2::ListPartsReq req;
        req.set_space_id(1);
        auto* processor = ListPartsProcessor::instance(kv.get());
        auto f = processor->getFuture();
        processor->process(req);
        auto resp = std::move(f).get();
        ASSERT_EQ(9, resp.parts.size());

        auto parts = std::move(resp.parts);
        std::sort(parts.begin(), parts.end(), [] (const auto& a, const auto& b) {
            return a.get_part_id() < b.get_part_id();
        });
        PartitionID partId = 0;
        for (auto& part : parts) {
            partId++;
            EXPECT_EQ(partId, part.get_part_id());
            EXPECT_FALSE(part.__isset.leader);
            EXPECT_EQ(3, part.peers.size());
            EXPECT_EQ(0, part.losts.size());
        }
    }

    std::vector<Status> sts(8, Status::OK());
    std::unique_ptr<FaultInjector> injector(new TestFaultInjector(std::move(sts)));
    auto client = std::make_unique<AdminClient>(std::move(injector));
    {
        cpp2::ListPartsReq req;
        req.set_space_id(1);
        auto* processor = ListPartsProcessor::instance(kv.get(), client.get());
        auto f = processor->getFuture();
        processor->process(req);
        auto resp = std::move(f).get();
        ASSERT_EQ(9, resp.parts.size());

        auto parts = std::move(resp.parts);
        std::sort(parts.begin(), parts.end(), [] (const auto& a, const auto& b) {
            return a.get_part_id() < b.get_part_id();
        });
        PartitionID partId = 0;
        for (auto& part : parts) {
            partId++;
            EXPECT_EQ(partId, part.get_part_id());

            EXPECT_TRUE(part.__isset.leader);
            if (partId <= 5) {
                EXPECT_EQ(0, part.leader.ip);
                EXPECT_EQ(0, part.leader.port);
            } else if (partId > 5 && partId <= 8) {
                EXPECT_EQ(1, part.leader.ip);
                EXPECT_EQ(1, part.leader.port);
            } else {
                EXPECT_EQ(2, part.leader.ip);
                EXPECT_EQ(2, part.leader.port);
            }

            EXPECT_EQ(3, part.peers.size());
            for (auto& peer : part.peers) {
                auto it = std::find_if(hosts.begin(), hosts.end(),
                        [&] (const auto& host) {
                            return host.first == peer.ip && host.second == peer.port;
                    });
                EXPECT_TRUE(it != hosts.end());
            }
            EXPECT_EQ(0, part.losts.size());
        }
    }
}

TEST(ProcessorTest, CreateSpaceTest) {
    fs::TempDir rootPath("/tmp/CreateSpaceTest.XXXXXX");
    auto kv = TestUtils::initKV(rootPath.path());
    auto hostsNum = TestUtils::createSomeHosts(kv.get());

    {
        cpp2::SpaceProperties properties;
        properties.set_space_name("default_space");
        properties.set_partition_num(8);
        properties.set_replica_factor(3);
        cpp2::CreateSpaceReq req;
        req.set_properties(std::move(properties));
        auto* processor = CreateSpaceProcessor::instance(kv.get());
        auto f = processor->getFuture();
        processor->process(req);
        auto resp = std::move(f).get();
        ASSERT_EQ(cpp2::ErrorCode::SUCCEEDED, resp.code);
        ASSERT_EQ(1, resp.get_id().get_space_id());
    }
    {
        cpp2::GetSpaceReq req;
        req.set_space_name("default_space");
        auto* processor = GetSpaceProcessor::instance(kv.get());
        auto f = processor->getFuture();
        processor->process(req);
        auto resp = std::move(f).get();
        ASSERT_EQ(cpp2::ErrorCode::SUCCEEDED, resp.code);
        ASSERT_EQ("default_space", resp.item.properties.space_name);
        ASSERT_EQ(8, resp.item.properties.partition_num);
        ASSERT_EQ(3, resp.item.properties.replica_factor);
    }

    {
        cpp2::ListSpacesReq req;
        auto* processor = ListSpacesProcessor::instance(kv.get());
        auto f = processor->getFuture();
        processor->process(req);
        auto resp = std::move(f).get();
        ASSERT_EQ(cpp2::ErrorCode::SUCCEEDED, resp.code);
        ASSERT_EQ(1, resp.spaces.size());
        ASSERT_EQ(1, resp.spaces[0].id.get_space_id());
        ASSERT_EQ("default_space", resp.spaces[0].name);
    }
    // Check the result. The dispatch way from part to hosts is in a round robin fashion.
    {
        cpp2::GetPartsAllocReq req;
        req.set_space_id(1);
        auto* processor = GetPartsAllocProcessor::instance(kv.get());
        auto f = processor->getFuture();
        processor->process(req);
        auto resp = std::move(f).get();
        ASSERT_EQ(cpp2::ErrorCode::SUCCEEDED, resp.code);
        std::unordered_map<HostAddr, std::set<PartitionID>> hostsParts;
        for (auto& p : resp.get_parts()) {
            for (auto& h : p.second) {
                hostsParts[std::make_pair(h.get_ip(), h.get_port())].insert(p.first);
                ASSERT_EQ(h.get_ip(), h.get_port());
            }
        }
        ASSERT_EQ(hostsNum, hostsParts.size());
        for (auto it = hostsParts.begin(); it != hostsParts.end(); it++) {
            ASSERT_EQ(6, it->second.size());
        }
    }
    {
        cpp2::DropSpaceReq req;
        req.set_space_name("default_space");
        auto* processor = DropSpaceProcessor::instance(kv.get());
        auto f = processor->getFuture();
        processor->process(req);
        auto resp = std::move(f).get();
        ASSERT_EQ(cpp2::ErrorCode::SUCCEEDED, resp.code);
    }
    {
        cpp2::ListSpacesReq req;
        auto* processor = ListSpacesProcessor::instance(kv.get());
        auto f = processor->getFuture();
        processor->process(req);
        auto resp = std::move(f).get();
        ASSERT_EQ(cpp2::ErrorCode::SUCCEEDED, resp.code);
        ASSERT_EQ(0, resp.spaces.size());
    }
}


TEST(ProcessorTest, CreateTagTest) {
    fs::TempDir rootPath("/tmp/CreateTagTest.XXXXXX");
    auto kv = TestUtils::initKV(rootPath.path());
    TestUtils::createSomeHosts(kv.get());

    {
        cpp2::SpaceProperties properties;
        properties.set_space_name("first_space");
        properties.set_partition_num(9);
        properties.set_replica_factor(1);
        cpp2::CreateSpaceReq req;
        req.set_properties(std::move(properties));

        auto* processor = CreateSpaceProcessor::instance(kv.get());
        auto f = processor->getFuture();
        processor->process(req);
        auto resp = std::move(f).get();
        ASSERT_EQ(cpp2::ErrorCode::SUCCEEDED, resp.code);
        ASSERT_EQ(1, resp.get_id().get_space_id());
    }
    {
        cpp2::SpaceProperties properties;
        properties.set_space_name("second_space");
        properties.set_partition_num(9);
        properties.set_replica_factor(1);
        cpp2::CreateSpaceReq req;
        req.set_properties(std::move(properties));

        auto* processor = CreateSpaceProcessor::instance(kv.get());
        auto f = processor->getFuture();
        processor->process(req);
        auto resp = std::move(f).get();
        ASSERT_EQ(cpp2::ErrorCode::SUCCEEDED, resp.code);
        ASSERT_EQ(2, resp.get_id().get_space_id());
    }
    nebula::cpp2::Schema schema;
    decltype(schema.columns) cols;
    cols.emplace_back(TestUtils::columnDef(0, SupportedType::INT));
    cols.emplace_back(TestUtils::columnDef(1, SupportedType::FLOAT));
    cols.emplace_back(TestUtils::columnDef(2, SupportedType::STRING));
    schema.set_columns(std::move(cols));
    {
        cpp2::CreateTagReq req;
        req.set_space_id(0);
        req.set_tag_name("default_tag");
        req.set_schema(schema);
        auto* processor = CreateTagProcessor::instance(kv.get());
        auto f = processor->getFuture();
        processor->process(req);
        auto resp = std::move(f).get();
        ASSERT_EQ(cpp2::ErrorCode::SUCCEEDED, resp.code);
    }
    {
        // Succeeded
        cpp2::CreateTagReq req;
        req.set_space_id(1);
        req.set_tag_name("default_tag");
        req.set_schema(schema);
        auto* processor = CreateTagProcessor::instance(kv.get());
        auto f = processor->getFuture();
        processor->process(req);
        auto resp = std::move(f).get();
        ASSERT_EQ(cpp2::ErrorCode::SUCCEEDED, resp.code);
        ASSERT_EQ(3, resp.get_id().get_tag_id());
    }
    {
        // Existed
        cpp2::CreateTagReq req;
        req.set_space_id(1);
        req.set_tag_name("default_tag");
        req.set_schema(schema);
        auto* processor = CreateTagProcessor::instance(kv.get());
        auto f = processor->getFuture();
        processor->process(req);
        auto resp = std::move(f).get();
        ASSERT_EQ(cpp2::ErrorCode::E_EXISTED, resp.code);
    }
    {
        // Create same name tag in diff spaces
        cpp2::CreateTagReq req;
        req.set_space_id(2);
        req.set_tag_name("default_tag");
        req.set_schema(schema);
        auto* processor = CreateTagProcessor::instance(kv.get());
        auto f = processor->getFuture();
        processor->process(req);
        auto resp = std::move(f).get();
        ASSERT_EQ(cpp2::ErrorCode::SUCCEEDED, resp.code);
        ASSERT_EQ(4, resp.get_id().get_tag_id());
    }
    {
        // Create same name edge in same spaces
        cpp2::CreateEdgeReq req;
        req.set_space_id(1);
        req.set_edge_name("default_tag");
        req.set_schema(schema);
        auto* processor = CreateEdgeProcessor::instance(kv.get());
        auto f = processor->getFuture();
        processor->process(req);
        auto resp = std::move(f).get();
        ASSERT_EQ(cpp2::ErrorCode::E_CONFLICT, resp.code);
    }

    // Set schema ttl property
    nebula::cpp2::SchemaProp schemaProp;
    schemaProp.set_ttl_duration(100);
    schemaProp.set_ttl_col("col_0");
    schema.set_schema_prop(std::move(schemaProp));
    {
        // Tag with TTL
        cpp2::CreateTagReq req;
        req.set_space_id(1);
        req.set_tag_name("tag_ttl");
        req.set_schema(schema);
        auto* processor = CreateTagProcessor::instance(kv.get());
        auto f = processor->getFuture();
        processor->process(req);
        auto resp = std::move(f).get();
        ASSERT_EQ(cpp2::ErrorCode::SUCCEEDED, resp.code);
        ASSERT_EQ(5, resp.get_id().get_tag_id());
    }
    {
        cpp2::CreateTagReq req;
        req.set_space_id(1);
        req.set_tag_name("default_tag");
        req.set_schema(schema);
        auto* processor = CreateTagProcessor::instance(kv.get());
        auto f = processor->getFuture();
        processor->process(req);
        auto resp = std::move(f).get();
        ASSERT_EQ(cpp2::ErrorCode::E_EXISTED, resp.code);
    }
}


TEST(ProcessorTest, CreateEdgeTest) {
    fs::TempDir rootPath("/tmp/CreateEdgeTest.XXXXXX");
    auto kv = TestUtils::initKV(rootPath.path());
    TestUtils::createSomeHosts(kv.get());

    {
        cpp2::SpaceProperties properties;
        properties.set_space_name("default_space");
        properties.set_partition_num(9);
        properties.set_replica_factor(3);
        cpp2::CreateSpaceReq req;
        req.set_properties(std::move(properties));

        auto* processor = CreateSpaceProcessor::instance(kv.get());
        auto f = processor->getFuture();
        processor->process(req);
        auto resp = std::move(f).get();
        ASSERT_EQ(cpp2::ErrorCode::SUCCEEDED, resp.code);
        ASSERT_EQ(1, resp.get_id().get_space_id());
   }
   {
        // Create another space
        cpp2::SpaceProperties properties;
        properties.set_space_name("another_space");
        properties.set_partition_num(9);
        properties.set_replica_factor(3);
        cpp2::CreateSpaceReq req;
        req.set_properties(std::move(properties));

        auto* processor = CreateSpaceProcessor::instance(kv.get());
        auto f = processor->getFuture();
        processor->process(req);
        auto resp = std::move(f).get();
        ASSERT_EQ(cpp2::ErrorCode::SUCCEEDED, resp.code);
        ASSERT_EQ(2, resp.get_id().get_space_id());
    }

    nebula::cpp2::Schema schema;
    decltype(schema.columns) cols;
    cols.emplace_back(TestUtils::columnDef(0, SupportedType::INT));
    cols.emplace_back(TestUtils::columnDef(1, SupportedType::FLOAT));
    cols.emplace_back(TestUtils::columnDef(2, SupportedType::STRING));
    schema.set_columns(std::move(cols));
    {
        cpp2::CreateEdgeReq req;
        req.set_space_id(0);
        req.set_edge_name("default_edge");
        req.set_schema(schema);
        auto* processor = CreateEdgeProcessor::instance(kv.get());
        auto f = processor->getFuture();
        processor->process(req);
        auto resp = std::move(f).get();
        ASSERT_EQ(cpp2::ErrorCode::E_NOT_FOUND, resp.code);
    }
    {
        // Succeeded
        cpp2::CreateEdgeReq req;
        req.set_space_id(1);
        req.set_edge_name("default_edge");
        req.set_schema(schema);
        auto* processor = CreateEdgeProcessor::instance(kv.get());
        auto f = processor->getFuture();
        processor->process(req);
        auto resp = std::move(f).get();
        ASSERT_EQ(cpp2::ErrorCode::SUCCEEDED, resp.code);
        ASSERT_EQ(3, resp.get_id().get_edge_type());
    }
    {
        // Existed
        cpp2::CreateEdgeReq req;
        req.set_space_id(1);
        req.set_edge_name("default_edge");
        req.set_schema(schema);
        auto* processor = CreateEdgeProcessor::instance(kv.get());
        auto f = processor->getFuture();
        processor->process(req);
        auto resp = std::move(f).get();
        ASSERT_EQ(cpp2::ErrorCode::E_EXISTED, resp.code);
    }
    {
        // Create same name edge in diff spaces
        cpp2::CreateEdgeReq req;
        req.set_space_id(2);
        req.set_edge_name("default_edge");
        req.set_schema(schema);
        auto* processor = CreateEdgeProcessor::instance(kv.get());
        auto f = processor->getFuture();
        processor->process(req);
        auto resp = std::move(f).get();
        ASSERT_EQ(cpp2::ErrorCode::SUCCEEDED, resp.code);
        ASSERT_EQ(4, resp.get_id().get_edge_type());
    }
    {
        // Create same name tag in same spaces
        cpp2::CreateTagReq req;
        req.set_space_id(1);
        req.set_tag_name("default_edge");
        req.set_schema(schema);
        auto* processor = CreateTagProcessor::instance(kv.get());
        auto f = processor->getFuture();
        processor->process(req);
        auto resp = std::move(f).get();
        ASSERT_EQ(cpp2::ErrorCode::E_CONFLICT, resp.code);
    }

    // Set schema ttl property
    nebula::cpp2::SchemaProp schemaProp;
    schemaProp.set_ttl_duration(100);
    schemaProp.set_ttl_col("col_0");
    schema.set_schema_prop(std::move(schemaProp));
    {
        // Edge with TTL
        cpp2::CreateEdgeReq req;
        req.set_space_id(1);
        req.set_edge_name("edge_ttl");
        req.set_schema(schema);
        auto* processor = CreateEdgeProcessor::instance(kv.get());
        auto f = processor->getFuture();
        processor->process(req);
        auto resp = std::move(f).get();
        ASSERT_EQ(cpp2::ErrorCode::SUCCEEDED, resp.code);
        ASSERT_EQ(5, resp.get_id().get_edge_type());
    }
}


TEST(ProcessorTest, KVOperationTest) {
    fs::TempDir rootPath("/tmp/KVOperationTest.XXXXXX");
    auto kv = TestUtils::initKV(rootPath.path());
    TestUtils::createSomeHosts(kv.get());

    {
        cpp2::SpaceProperties properties;
        properties.set_space_name("default_space");
        properties.set_partition_num(9);
        properties.set_replica_factor(3);
        cpp2::CreateSpaceReq req;
        req.set_properties(std::move(properties));

        auto* processor = CreateSpaceProcessor::instance(kv.get());
        auto f = processor->getFuture();
        processor->process(req);
        auto resp = std::move(f).get();
        ASSERT_EQ(cpp2::ErrorCode::SUCCEEDED, resp.code);
        ASSERT_EQ(1, resp.get_id().get_space_id());
    }
    {
        // Multi Put Test
        std::vector<nebula::cpp2::Pair> pairs;
        for (auto i = 0; i < 10; i++) {
            pairs.emplace_back(apache::thrift::FragileConstructor::FRAGILE,
                               folly::stringPrintf("key_%d", i),
                               folly::stringPrintf("value_%d", i));
        }

        cpp2::MultiPutReq req;
        req.set_segment("test");
        req.set_pairs(std::move(pairs));

        auto* processor = MultiPutProcessor::instance(kv.get());
        auto f = processor->getFuture();
        processor->process(req);
        auto resp = std::move(f).get();
        ASSERT_EQ(cpp2::ErrorCode::SUCCEEDED, resp.code);
    }
    {
        // Get Test
        cpp2::GetReq req;
        req.set_segment("test");
        req.set_key("key_0");

        auto* processor = GetProcessor::instance(kv.get());
        auto f = processor->getFuture();
        processor->process(req);
        auto resp = std::move(f).get();
        ASSERT_EQ(cpp2::ErrorCode::SUCCEEDED, resp.code);
        ASSERT_EQ("value_0", resp.value);

        cpp2::GetReq missedReq;
        missedReq.set_segment("test");
        missedReq.set_key("missed_key");

        auto* missedProcessor = GetProcessor::instance(kv.get());
        auto missedFuture = missedProcessor->getFuture();
        missedProcessor->process(missedReq);
        auto missedResp = std::move(missedFuture).get();
        ASSERT_EQ(cpp2::ErrorCode::E_NOT_FOUND, missedResp.code);
    }
    {
        // Multi Get Test
        std::vector<std::string> keys;
        for (auto i = 0; i < 2; i++) {
            keys.emplace_back(folly::stringPrintf("key_%d", i));
        }

        cpp2::MultiGetReq req;
        req.set_segment("test");
        req.set_keys(std::move(keys));

        auto* processor = MultiGetProcessor::instance(kv.get());
        auto f = processor->getFuture();
        processor->process(req);
        auto resp = std::move(f).get();
        ASSERT_EQ(cpp2::ErrorCode::SUCCEEDED, resp.code);
        ASSERT_EQ(2, resp.values.size());
        ASSERT_EQ("value_0", resp.values[0]);
        ASSERT_EQ("value_1", resp.values[1]);
    }
    {
        // Scan Test
        cpp2::ScanReq req;
        req.set_segment("test");
        req.set_start("key_1");
        req.set_end("key_4");

        auto* processor = ScanProcessor::instance(kv.get());
        auto f = processor->getFuture();
        processor->process(req);
        auto resp = std::move(f).get();
        ASSERT_EQ(cpp2::ErrorCode::SUCCEEDED, resp.code);
        ASSERT_EQ(3, resp.values.size());
        ASSERT_EQ("value_1", resp.values[0]);
        ASSERT_EQ("value_2", resp.values[1]);
        ASSERT_EQ("value_3", resp.values[2]);
    }
    {
        // Remove Test
        cpp2::RemoveReq req;
        req.set_segment("test");
        req.set_key("key_9");

        auto* processor = RemoveProcessor::instance(kv.get());
        auto f = processor->getFuture();
        processor->process(req);
        auto resp = std::move(f).get();
        ASSERT_EQ(cpp2::ErrorCode::SUCCEEDED, resp.code);
    }
    {
        // Remove Range Test
        cpp2::RemoveRangeReq req;
        req.set_segment("test");
        req.set_start("key_0");
        req.set_end("key_4");

        auto* processor = RemoveRangeProcessor::instance(kv.get());
        auto f = processor->getFuture();
        processor->process(req);
        auto resp = std::move(f).get();
        ASSERT_EQ(cpp2::ErrorCode::SUCCEEDED, resp.code);
    }
    {
        // Illegal Segment Test
        cpp2::GetReq req;
        req.set_segment("_test0_");
        req.set_key("key_8");

        auto* processor = GetProcessor::instance(kv.get());
        auto f = processor->getFuture();
        processor->process(req);
        auto resp = std::move(f).get();
        ASSERT_EQ(cpp2::ErrorCode::E_STORE_SEGMENT_ILLEGAL, resp.code);
    }
}


TEST(ProcessorTest, ListOrGetTagsTest) {
    fs::TempDir rootPath("/tmp/ListOrGetTagsTest.XXXXXX");
    auto kv = TestUtils::initKV(rootPath.path());
    ASSERT_TRUE(TestUtils::assembleSpace(kv.get(), 1, 1));
    TestUtils::mockTag(kv.get(), 10);

    // Test ListTagsProcessor
    {
        cpp2::ListTagsReq req;
        req.set_space_id(1);
        auto* processor = ListTagsProcessor::instance(kv.get());
        auto f = processor->getFuture();
        processor->process(req);
        auto resp = std::move(f).get();
        decltype(resp.tags) tags;
        tags = resp.get_tags();
        ASSERT_EQ(cpp2::ErrorCode::SUCCEEDED, resp.get_code());
        ASSERT_EQ(10, tags.size());

        for (auto t = 0; t < 10; t++) {
            auto tag = tags[t];
            ASSERT_EQ(t, tag.get_tag_id());
            ASSERT_EQ(t, tag.get_version());
            ASSERT_EQ(folly::stringPrintf("tag_%d", t), tag.get_tag_name());
            ASSERT_EQ(2, tag.get_schema().columns.size());
        }
    }

    // Test GetTagProcessor with version
    {
        cpp2::GetTagReq req;
        req.set_space_id(1);
        req.set_tag_name("tag_0");
        req.set_version(0);

        auto* processor = GetTagProcessor::instance(kv.get());
        auto f = processor->getFuture();
        processor->process(req);
        auto resp = std::move(f).get();
        auto schema = resp.get_schema();

        std::vector<nebula::cpp2::ColumnDef> cols = schema.get_columns();
        ASSERT_EQ(cols.size(), 2);
        for (auto i = 0; i < 2; i++) {
            ASSERT_EQ(folly::stringPrintf("tag_%d_col_%d", 0, i), cols[i].get_name());
            ASSERT_EQ((i < 1 ? SupportedType::INT : SupportedType::STRING),
                      cols[i].get_type().get_type());
        }
    }

    // Test GetTagProcessor without version
    {
        cpp2::GetTagReq req;
        req.set_space_id(1);
        req.set_tag_name("tag_0");
        req.set_version(-1);

        auto* processor = GetTagProcessor::instance(kv.get());
        auto f = processor->getFuture();
        processor->process(req);
        auto resp = std::move(f).get();
        auto schema = resp.get_schema();

        std::vector<nebula::cpp2::ColumnDef> cols = schema.get_columns();
        ASSERT_EQ(cols.size(), 2);
        for (auto i = 0; i < 2; i++) {
            ASSERT_EQ(folly::stringPrintf("tag_%d_col_%d", 0, i), cols[i].get_name());
            ASSERT_EQ((i < 1 ? SupportedType::INT : SupportedType::STRING),
                      cols[i].get_type().get_type());
        }
    }
}


TEST(ProcessorTest, ListOrGetEdgesTest) {
    fs::TempDir rootPath("/tmp/ListOrGetEdgesTest.XXXXXX");
    auto kv = TestUtils::initKV(rootPath.path());
    ASSERT_TRUE(TestUtils::assembleSpace(kv.get(), 1, 1));
    TestUtils::mockEdge(kv.get(), 10);

    // Test ListEdgesProcessor
    {
        cpp2::ListEdgesReq req;
        req.set_space_id(1);
        auto* processor = ListEdgesProcessor::instance(kv.get());
        auto f = processor->getFuture();
        processor->process(req);
        auto resp = std::move(f).get();
        decltype(resp.edges) edges;
        edges = resp.get_edges();
        ASSERT_EQ(cpp2::ErrorCode::SUCCEEDED, resp.get_code());
        ASSERT_EQ(10, edges.size());

        for (auto t = 0; t < 10; t++) {
            auto edge = edges[t];
            ASSERT_EQ(t, edge.get_edge_type());
            ASSERT_EQ(t, edge.get_version());
            ASSERT_EQ(folly::stringPrintf("edge_%d", t), edge.get_edge_name());
            ASSERT_EQ(2, edge.get_schema().columns.size());
        }
    }

    // Test GetEdgeProcessor
    {
        for (auto t = 0; t < 10; t++) {
            cpp2::GetEdgeReq req;
            req.set_space_id(1);
            req.set_edge_name(folly::stringPrintf("edge_%d", t));
            req.set_version(t);

            auto* processor = GetEdgeProcessor::instance(kv.get());
            auto f = processor->getFuture();
            processor->process(req);
            auto resp = std::move(f).get();
            auto schema = resp.get_schema();

            std::vector<nebula::cpp2::ColumnDef> cols = schema.get_columns();
            ASSERT_EQ(cols.size(), 2);
            for (auto i = 0; i < 2; i++) {
                ASSERT_EQ(folly::stringPrintf("edge_%d_col_%d", t, i), cols[i].get_name());
                ASSERT_EQ((i < 1 ? SupportedType::INT : SupportedType::STRING),
                cols[i].get_type().get_type());
            }
        }
    }

    // Test GetEdgeProcessor without version
    {
        cpp2::GetEdgeReq req;
        req.set_space_id(1);
        req.set_edge_name("edge_0");
        req.set_version(-1);

        auto* processor = GetEdgeProcessor::instance(kv.get());
        auto f = processor->getFuture();
        processor->process(req);
        auto resp = std::move(f).get();
        auto schema = resp.get_schema();

        std::vector<nebula::cpp2::ColumnDef> cols = schema.get_columns();
        ASSERT_EQ(cols.size(), 2);
        for (auto i = 0; i < 2; i++) {
            ASSERT_EQ(folly::stringPrintf("edge_%d_col_%d", 0, i), cols[i].get_name());
            ASSERT_EQ((i < 1 ? SupportedType::INT : SupportedType::STRING),
                      cols[i].get_type().get_type());
        }
    }
}


TEST(ProcessorTest, DropTagTest) {
    fs::TempDir rootPath("/tmp/DropTagTest.XXXXXX");
    auto kv = TestUtils::initKV(rootPath.path());
    ASSERT_TRUE(TestUtils::assembleSpace(kv.get(), 1, 1));
    TestUtils::mockTag(kv.get(), 1);

    // Space not exist
    {
        cpp2::DropTagReq req;
        req.set_space_id(0);
        req.set_tag_name("tag_0");
        auto* processor = DropTagProcessor::instance(kv.get());
        auto f = processor->getFuture();
        processor->process(req);
        auto resp = std::move(f).get();
        ASSERT_EQ(cpp2::ErrorCode::E_NOT_FOUND, resp.get_code());
    }
    // Tag not exist
    {
        cpp2::DropTagReq req;
        req.set_space_id(1);
        req.set_tag_name("tag_no");
        auto* processor = DropTagProcessor::instance(kv.get());
        auto f = processor->getFuture();
        processor->process(req);
        auto resp = std::move(f).get();
        ASSERT_EQ(cpp2::ErrorCode::E_NOT_FOUND, resp.get_code());
    }
    // Succeeded
    {
        cpp2::DropTagReq req;
        req.set_space_id(1);
        req.set_tag_name("tag_0");
        auto* processor = DropTagProcessor::instance(kv.get());
        auto f = processor->getFuture();
        processor->process(req);
        auto resp = std::move(f).get();
        ASSERT_EQ(cpp2::ErrorCode::SUCCEEDED, resp.get_code());
    }

    // Check tag data has been deleted.
    {
        std::string tagVal;
        kvstore::ResultCode ret;
        std::unique_ptr<kvstore::KVIterator> iter;
        ret = kv.get()->get(0, 0, std::move(MetaServiceUtils::indexTagKey(1, "tag_0")),
                            &tagVal);
        ASSERT_EQ(kvstore::ResultCode::ERR_KEY_NOT_FOUND, ret);
        std::string tagPrefix = "__tags__";
        ret = kv.get()->prefix(0, 0, tagPrefix, &iter);
        ASSERT_EQ(kvstore::ResultCode::SUCCEEDED, ret);
        ASSERT_FALSE(iter->valid());
    }
}


TEST(ProcessorTest, DropEdgeTest) {
    fs::TempDir rootPath("/tmp/DropEdgeTest.XXXXXX");
    auto kv = TestUtils::initKV(rootPath.path());
    ASSERT_TRUE(TestUtils::assembleSpace(kv.get(), 1, 1));
    TestUtils::mockEdge(kv.get(), 1);

    // Space not exist
    {
        cpp2::DropEdgeReq req;
        req.set_space_id(0);
        req.set_edge_name("edge_0");
        auto* processor = DropEdgeProcessor::instance(kv.get());
        auto f = processor->getFuture();
        processor->process(req);
        auto resp = std::move(f).get();
        ASSERT_EQ(cpp2::ErrorCode::E_NOT_FOUND, resp.get_code());
    }
    // Edge not exist
    {
        cpp2::DropEdgeReq req;
        req.set_space_id(1);
        req.set_edge_name("edge_no");
        auto* processor = DropEdgeProcessor::instance(kv.get());
        auto f = processor->getFuture();
        processor->process(req);
        auto resp = std::move(f).get();
        ASSERT_EQ(cpp2::ErrorCode::E_NOT_FOUND, resp.get_code());
    }
    // Succeeded
    {
        cpp2::DropEdgeReq req;
        req.set_space_id(1);
        req.set_edge_name("edge_0");
        auto* processor = DropEdgeProcessor::instance(kv.get());
        auto f = processor->getFuture();
        processor->process(req);
        auto resp = std::move(f).get();
        ASSERT_EQ(cpp2::ErrorCode::SUCCEEDED, resp.get_code());
    }
    // Check edge data has been deleted.
    {
        std::string edgeVal;
        kvstore::ResultCode ret;
        std::unique_ptr<kvstore::KVIterator> iter;
        ret = kv.get()->get(0, 0, std::move(MetaServiceUtils::indexEdgeKey(1, "edge_0")),
                            &edgeVal);
        ASSERT_EQ(kvstore::ResultCode::ERR_KEY_NOT_FOUND, ret);
        std::string edgePrefix = "__edges__";
        ret = kv.get()->prefix(0, 0, edgePrefix, &iter);
        ASSERT_EQ(kvstore::ResultCode::SUCCEEDED, ret);
        ASSERT_FALSE(iter->valid());
    }
}


TEST(ProcessorTest, AlterTagTest) {
    fs::TempDir rootPath("/tmp/AlterTagTest.XXXXXX");
    auto kv = TestUtils::initKV(rootPath.path());
    ASSERT_TRUE(TestUtils::assembleSpace(kv.get(), 1, 1));
    TestUtils::mockTag(kv.get(), 1);
    // Alter tag options test
    {
        cpp2::AlterTagReq req;
        std::vector<cpp2::AlterSchemaItem> items;
        nebula::cpp2::Schema addSch;
        for (auto i = 0; i < 2; i++) {
            nebula::cpp2::ColumnDef column;
            column.name = folly::stringPrintf("tag_%d_col_%d", 0, i + 10);
            column.type.type = i < 1 ? SupportedType::INT : SupportedType::STRING;
            addSch.columns.emplace_back(std::move(column));
        }
        nebula::cpp2::Schema changeSch;
        for (auto i = 0; i < 2; i++) {
            nebula::cpp2::ColumnDef column;
            column.name = folly::stringPrintf("tag_%d_col_%d", 0, i);
            column.type.type = i < 1 ? SupportedType::BOOL : SupportedType::DOUBLE;
            changeSch.columns.emplace_back(std::move(column));
        }
        nebula::cpp2::Schema dropSch;
        nebula::cpp2::ColumnDef column;
        column.name = folly::stringPrintf("tag_%d_col_%d", 0, 0);
        dropSch.columns.emplace_back(std::move(column));
        items.emplace_back();
        items.back().set_op(cpp2::AlterSchemaOp::ADD);
        items.back().set_schema(std::move(addSch));

        items.emplace_back();
        items.back().set_op(cpp2::AlterSchemaOp::CHANGE);
        items.back().set_schema(std::move(changeSch));

        items.emplace_back();
        items.back().set_op(cpp2::AlterSchemaOp::DROP);
        items.back().set_schema(std::move(dropSch));
        req.set_space_id(1);
        req.set_tag_name("tag_0");
        req.set_tag_items(items);
        auto* processor = AlterTagProcessor::instance(kv.get());
        auto f = processor->getFuture();
        processor->process(req);
        auto resp = std::move(f).get();
        ASSERT_EQ(cpp2::ErrorCode::SUCCEEDED, resp.get_code());
    }
    // Verify alter result.
    {
        cpp2::ListTagsReq req;
        req.set_space_id(1);
        auto* processor = ListTagsProcessor::instance(kv.get());
        auto f = processor->getFuture();
        processor->process(req);
        auto resp = std::move(f).get();
        ASSERT_EQ(cpp2::ErrorCode::SUCCEEDED, resp.get_code());
        auto tags = resp.get_tags();
        ASSERT_EQ(2, tags.size());
        // TagItems in vector are unordered.So need to get the latest one by comparing the versions.
        auto tag = tags[0].version > 0 ? tags[0] : tags[1];
        EXPECT_EQ(0, tag.get_tag_id());
        EXPECT_EQ(folly::stringPrintf("tag_%d", 0), tag.get_tag_name());
        EXPECT_EQ(1, tag.version);

        nebula::cpp2::Schema schema;
        decltype(schema.columns) cols;

        nebula::cpp2::ColumnDef column;
        column.name = "tag_0_col_1";
        column.type.type = SupportedType::DOUBLE;
        cols.emplace_back(std::move(column));

        column.name = "tag_0_col_10";
        column.type.type = SupportedType::INT;
        cols.emplace_back(std::move(column));

        column.name = "tag_0_col_11";
        column.type.type = SupportedType::STRING;
        cols.emplace_back(std::move(column));

        schema.set_columns(std::move(cols));
        EXPECT_EQ(schema, tag.get_schema());
    }
    // Alter tag with ttl
    {
        // Only set ttl_duration
        cpp2::AlterTagReq req;
        nebula::cpp2::SchemaProp schemaProp;
        schemaProp.set_ttl_duration(100);

        req.set_space_id(1);
        req.set_tag_name("tag_0");
        req.set_schema_prop(std::move(schemaProp));
        auto* processor = AlterTagProcessor::instance(kv.get());
        auto f = processor->getFuture();
        processor->process(req);
        auto resp = std::move(f).get();
        ASSERT_NE(cpp2::ErrorCode::SUCCEEDED, resp.get_code());
    }
    {
        // Succeeded
        cpp2::AlterTagReq req;
        nebula::cpp2::SchemaProp schemaProp;
        schemaProp.set_ttl_duration(100);
        schemaProp.set_ttl_col("tag_0_col_10");

        req.set_space_id(1);
        req.set_tag_name("tag_0");
        req.set_schema_prop(std::move(schemaProp));
        auto* processor = AlterTagProcessor::instance(kv.get());
        auto f = processor->getFuture();
        processor->process(req);
        auto resp = std::move(f).get();
        ASSERT_EQ(cpp2::ErrorCode::SUCCEEDED, resp.get_code());
    }
    // Verify alter result.
    {
        cpp2::ListTagsReq req;
        req.set_space_id(1);
        auto* processor = ListTagsProcessor::instance(kv.get());
        auto f = processor->getFuture();
        processor->process(req);
        auto resp = std::move(f).get();
        ASSERT_EQ(cpp2::ErrorCode::SUCCEEDED, resp.get_code());
        auto tags = resp.get_tags();
        ASSERT_EQ(3, tags.size());
        // TagItems in vector are unordered.So need to get the latest one by comparing the versions.
        auto tag = tags[0].version > tags[1].version ? tags[0] : tags[1];
        tag =  tag.version > tags[2].version ? tag : tags[2];

        EXPECT_EQ(0, tag.get_tag_id());
        EXPECT_EQ(folly::stringPrintf("tag_%d", 0), tag.get_tag_name());
        EXPECT_EQ(2, tag.version);

        nebula::cpp2::Schema schema;
        decltype(schema.columns) cols;

        nebula::cpp2::ColumnDef column;
        column.name = "tag_0_col_1";
        column.type.type = SupportedType::DOUBLE;
        cols.emplace_back(std::move(column));

        column.name = "tag_0_col_10";
        column.type.type = SupportedType::INT;
        cols.emplace_back(std::move(column));

        column.name = "tag_0_col_11";
        column.type.type = SupportedType::STRING;
        cols.emplace_back(std::move(column));

        schema.set_columns(std::move(cols));

        nebula::cpp2::SchemaProp schemaProp;
        schemaProp.set_ttl_duration(100);
        schemaProp.set_ttl_col("tag_0_col_10");
        schema.set_schema_prop(std::move(schemaProp));
        EXPECT_EQ(schema.get_columns(), tag.get_schema().get_columns());
        EXPECT_EQ(*schema.get_schema_prop().get_ttl_duration(),
                  *tag.get_schema().get_schema_prop().get_ttl_duration());
        EXPECT_EQ(*schema.get_schema_prop().get_ttl_col(),
                  *tag.get_schema().get_schema_prop().get_ttl_col());
    }

    {
        // Drop ttl_col column, failed
        cpp2::AlterTagReq req;
        std::vector<cpp2::AlterSchemaItem> items;
        nebula::cpp2::Schema dropSch;
        nebula::cpp2::ColumnDef column;
        column.name = folly::stringPrintf("tag_%d_col_%d", 0, 10);
        dropSch.columns.emplace_back(std::move(column));

        items.emplace_back();
        items.back().set_op(cpp2::AlterSchemaOp::DROP);
        items.back().set_schema(std::move(dropSch));
        req.set_space_id(1);
        req.set_tag_name("tag_0");
        req.set_tag_items(items);
        auto* processor = AlterTagProcessor::instance(kv.get());
        auto f = processor->getFuture();
        processor->process(req);
        auto resp = std::move(f).get();
        ASSERT_NE(cpp2::ErrorCode::SUCCEEDED, resp.get_code());
    }
    // Verify ErrorCode of add
    {
        cpp2::AlterTagReq req;
        std::vector<cpp2::AlterSchemaItem> items;
        nebula::cpp2::Schema addSch;
        nebula::cpp2::ColumnDef column;
        column.name = "tag_0_col_1";
        column.type.type = SupportedType::INT;
        addSch.columns.emplace_back(std::move(column));

        items.emplace_back();
        items.back().set_op(cpp2::AlterSchemaOp::ADD);
        items.back().set_schema(std::move(addSch));
        req.set_space_id(1);
        req.set_tag_name("tag_0");
        req.set_tag_items(items);
        auto* processor = AlterTagProcessor::instance(kv.get());
        auto f = processor->getFuture();
        processor->process(req);
        auto resp = std::move(f).get();
        ASSERT_EQ(cpp2::ErrorCode::E_EXISTED, resp.get_code());
    }
    // Verify ErrorCode of change
    {
        cpp2::AlterTagReq req;
        std::vector<cpp2::AlterSchemaItem> items;
        nebula::cpp2::Schema changeSch;
        nebula::cpp2::ColumnDef column;
        column.name = "tag_0_col_2";
        column.type.type = SupportedType::INT;
        changeSch.columns.emplace_back(std::move(column));

        items.emplace_back();
        items.back().set_op(cpp2::AlterSchemaOp::CHANGE);
        items.back().set_schema(std::move(changeSch));
        req.set_space_id(1);
        req.set_tag_name("tag_0");
        req.set_tag_items(items);
        auto* processor = AlterTagProcessor::instance(kv.get());
        auto f = processor->getFuture();
        processor->process(req);
        auto resp = std::move(f).get();
        ASSERT_EQ(cpp2::ErrorCode::E_NOT_FOUND, resp.get_code());
    }
    // Verify ErrorCode of drop
    {
        cpp2::AlterTagReq req;
        std::vector<cpp2::AlterSchemaItem> items;
        nebula::cpp2::Schema dropSch;
        nebula::cpp2::ColumnDef column;
        column.name = "tag_0_col_0";
        column.type.type = SupportedType::INT;
    dropSch.columns.emplace_back(std::move(column));

        items.emplace_back();
        items.back().set_op(cpp2::AlterSchemaOp::DROP);
        items.back().set_schema(std::move(dropSch));
        req.set_space_id(1);
        req.set_tag_name("tag_0");
        req.set_tag_items(items);
        auto* processor = AlterTagProcessor::instance(kv.get());
        auto f = processor->getFuture();
        processor->process(req);
        auto resp = std::move(f).get();
        ASSERT_EQ(cpp2::ErrorCode::E_NOT_FOUND, resp.get_code());
    }
}


TEST(ProcessorTest, AlterEdgeTest) {
    fs::TempDir rootPath("/tmp/AlterEdgeTest.XXXXXX");
    auto kv = TestUtils::initKV(rootPath.path());
    ASSERT_TRUE(TestUtils::assembleSpace(kv.get(), 1, 1));
    TestUtils::mockEdge(kv.get(), 1);

    // Drop all, then add
    {
        cpp2::AlterEdgeReq req;
        nebula::cpp2::Schema dropSch;
        nebula::cpp2::ColumnDef column;
        std::vector<cpp2::AlterSchemaItem> items;
        column.name = folly::stringPrintf("edge_%d_col_%d", 0, 0);
        dropSch.columns.emplace_back(std::move(column));
        column.name = folly::stringPrintf("edge_%d_col_%d", 0, 1);
        dropSch.columns.emplace_back(std::move(column));

        items.emplace_back();
        items.back().set_op(cpp2::AlterSchemaOp::DROP);
        items.back().set_schema(std::move(dropSch));
        req.set_space_id(1);
        req.set_edge_name("edge_0");
        req.set_edge_items(items);
        auto* processor = AlterEdgeProcessor::instance(kv.get());
        auto f = processor->getFuture();
        processor->process(req);
        auto resp = std::move(f).get();
        ASSERT_EQ(cpp2::ErrorCode::SUCCEEDED, resp.get_code());
    }
    {
        cpp2::ListEdgesReq req;
        req.set_space_id(1);
        auto* processor = ListEdgesProcessor::instance(kv.get());
        auto f = processor->getFuture();
        processor->process(req);
        auto resp = std::move(f).get();
        ASSERT_EQ(cpp2::ErrorCode::SUCCEEDED, resp.get_code());
        auto edges = resp.get_edges();
        ASSERT_EQ(2, edges.size());
        auto edge = edges[0].version > 0 ? edges[0] : edges[1];
        EXPECT_EQ(0, edge.get_edge_type());
        EXPECT_EQ(folly::stringPrintf("edge_%d", 0), edge.get_edge_name());
        EXPECT_EQ(1, edge.version);
        EXPECT_EQ(0, edge.get_schema().columns.size());
    }
    {
        cpp2::AlterEdgeReq req;
        nebula::cpp2::Schema addSch;
        nebula::cpp2::ColumnDef column;
        std::vector<cpp2::AlterSchemaItem> items;
        column.name = folly::stringPrintf("edge_%d_col_%d", 0, 0);
        addSch.columns.emplace_back(std::move(column));
        column.name = folly::stringPrintf("edge_%d_col_%d", 0, 1);
        addSch.columns.emplace_back(std::move(column));

        items.emplace_back();
        items.back().set_op(cpp2::AlterSchemaOp::ADD);
        items.back().set_schema(std::move(addSch));
        req.set_space_id(1);
        req.set_edge_name("edge_0");
        req.set_edge_items(items);
        auto* processor = AlterEdgeProcessor::instance(kv.get());
        auto f = processor->getFuture();
        processor->process(req);
        auto resp = std::move(f).get();
        ASSERT_EQ(cpp2::ErrorCode::SUCCEEDED, resp.get_code());
    }
    {
        cpp2::AlterEdgeReq req;
        std::vector<cpp2::AlterSchemaItem> items;
        nebula::cpp2::Schema addSch;
        for (auto i = 0; i < 2; i++) {
            nebula::cpp2::ColumnDef column;
            column.name = folly::stringPrintf("edge_%d_col_%d", 0, i + 10);
            column.type.type = i < 1 ? SupportedType::INT : SupportedType::STRING;
            addSch.columns.emplace_back(std::move(column));
        }
        nebula::cpp2::Schema changeSch;
        for (auto i = 0; i < 2; i++) {
            nebula::cpp2::ColumnDef column;
            column.name = folly::stringPrintf("edge_%d_col_%d", 0, i);
            column.type.type = i < 1 ? SupportedType::BOOL : SupportedType::DOUBLE;
            changeSch.columns.emplace_back(std::move(column));
        }
        nebula::cpp2::Schema dropSch;
        nebula::cpp2::ColumnDef column;
        column.name = folly::stringPrintf("edge_%d_col_%d", 0, 0);
        dropSch.columns.emplace_back(std::move(column));

        items.emplace_back();
        items.back().set_op(cpp2::AlterSchemaOp::ADD);
        items.back().set_schema(std::move(addSch));

        items.emplace_back();
        items.back().set_op(cpp2::AlterSchemaOp::CHANGE);
        items.back().set_schema(std::move(changeSch));

        items.emplace_back();
        items.back().set_op(cpp2::AlterSchemaOp::DROP);
        items.back().set_schema(std::move(dropSch));

        req.set_space_id(1);
        req.set_edge_name("edge_0");
        req.set_edge_items(items);
        auto* processor = AlterEdgeProcessor::instance(kv.get());
        auto f = processor->getFuture();
        processor->process(req);
        auto resp = std::move(f).get();
        ASSERT_EQ(cpp2::ErrorCode::SUCCEEDED, resp.get_code());
    }
    // Verify alter result.
    {
        cpp2::ListEdgesReq req;
        req.set_space_id(1);
        auto* processor = ListEdgesProcessor::instance(kv.get());
        auto f = processor->getFuture();
        processor->process(req);
        auto resp = std::move(f).get();
        ASSERT_EQ(cpp2::ErrorCode::SUCCEEDED, resp.get_code());
        auto edges = resp.get_edges();
        ASSERT_EQ(4, edges.size());
        // Get the latest one by comparing the versions.
        auto edge = edges[0].version > 0 ? edges[0] : edges[1];
        EXPECT_EQ(0, edge.get_edge_type());
        EXPECT_EQ(folly::stringPrintf("edge_%d", 0), edge.get_edge_name());
        EXPECT_EQ(3, edge.version);

        nebula::cpp2::Schema schema;
        decltype(schema.columns) cols;

        nebula::cpp2::ColumnDef column;
        column.name = "edge_0_col_1";
        column.type.type = SupportedType::DOUBLE;
        cols.emplace_back(std::move(column));

        column.name = "edge_0_col_10";
        column.type.type = SupportedType::INT;
        cols.emplace_back(std::move(column));

        column.name = "edge_0_col_11";
        column.type.type = SupportedType::STRING;
        cols.emplace_back(std::move(column));
        schema.set_columns(std::move(cols));
        EXPECT_EQ(schema, edge.get_schema());
    }

    // Alter edge with ttl
    {
        // Only set ttl_duration, failed
        cpp2::AlterEdgeReq req;
        nebula::cpp2::SchemaProp schemaProp;
        schemaProp.set_ttl_duration(100);

        req.set_space_id(1);
        req.set_edge_name("edge_0");
        req.set_schema_prop(std::move(schemaProp));
        auto* processor = AlterEdgeProcessor::instance(kv.get());
        auto f = processor->getFuture();
        processor->process(req);
        auto resp = std::move(f).get();
        ASSERT_NE(cpp2::ErrorCode::SUCCEEDED, resp.get_code());
    }
    {
        // Succeed
        cpp2::AlterEdgeReq req;
        nebula::cpp2::SchemaProp schemaProp;
        schemaProp.set_ttl_duration(100);
        schemaProp.set_ttl_col("edge_0_col_10");

        req.set_space_id(1);
        req.set_edge_name("edge_0");
        req.set_schema_prop(std::move(schemaProp));
        auto* processor = AlterEdgeProcessor::instance(kv.get());
        auto f = processor->getFuture();
        processor->process(req);
        auto resp = std::move(f).get();
        ASSERT_EQ(cpp2::ErrorCode::SUCCEEDED, resp.get_code());
    }
    // Verify alter result.
    {
        cpp2::ListEdgesReq req;
        req.set_space_id(1);
        auto* processor = ListEdgesProcessor::instance(kv.get());
        auto f = processor->getFuture();
        processor->process(req);
        auto resp = std::move(f).get();
        ASSERT_EQ(cpp2::ErrorCode::SUCCEEDED, resp.get_code());
        auto edges = resp.get_edges();
        ASSERT_EQ(5, edges.size());
        // EdgeItems in vector are unordered.So get the latest one by comparing the versions.
        int version = 0;
        int max_index = 0;
        for (uint32_t i = 0; i < edges.size(); i++) {
            if (edges[i].version > version) {
                max_index = i;
                version  = edges[i].version;
            }
        }
        auto edge = edges[max_index];

        EXPECT_EQ(0, edge.get_edge_type());
        EXPECT_EQ(folly::stringPrintf("edge_%d", 0), edge.get_edge_name());
        EXPECT_EQ(4, edge.version);

        nebula::cpp2::Schema schema;
        decltype(schema.columns) cols;

        nebula::cpp2::ColumnDef column;
        column.name = "edge_0_col_1";
        column.type.type = SupportedType::DOUBLE;
        cols.emplace_back(std::move(column));

        column.name = "edge_0_col_10";
        column.type.type = SupportedType::INT;
        cols.emplace_back(std::move(column));

        column.name = "edge_0_col_11";
        column.type.type = SupportedType::STRING;
        cols.emplace_back(std::move(column));

        schema.set_columns(std::move(cols));

        nebula::cpp2::SchemaProp schemaProp;
        schemaProp.set_ttl_duration(100);
        schemaProp.set_ttl_col("edge_0_col_10");
        schema.set_schema_prop(std::move(schemaProp));
        EXPECT_EQ(schema.get_columns(), edge.get_schema().get_columns());
        EXPECT_EQ(*schema.get_schema_prop().get_ttl_duration(),
                  *edge.get_schema().get_schema_prop().get_ttl_duration());
        EXPECT_EQ(*schema.get_schema_prop().get_ttl_col(),
                  *edge.get_schema().get_schema_prop().get_ttl_col());
    }
    {
        // Drop ttl_col column, failed
        cpp2::AlterEdgeReq req;
        std::vector<cpp2::AlterSchemaItem> items;
        nebula::cpp2::Schema dropSch;
        nebula::cpp2::ColumnDef column;
        column.name = folly::stringPrintf("edge_%d_col_%d", 0, 10);
        dropSch.columns.emplace_back(std::move(column));

        items.emplace_back();
        items.back().set_op(cpp2::AlterSchemaOp::DROP);
        items.back().set_schema(std::move(dropSch));
        req.set_space_id(1);
        req.set_edge_name("edge_0");
        req.set_edge_items(items);
        auto* processor = AlterEdgeProcessor::instance(kv.get());
        auto f = processor->getFuture();
        processor->process(req);
        auto resp = std::move(f).get();
        ASSERT_NE(cpp2::ErrorCode::SUCCEEDED, resp.get_code());
    }
    // Verify ErrorCode of add
    {
        cpp2::AlterEdgeReq req;
        std::vector<cpp2::AlterSchemaItem> items;
        nebula::cpp2::Schema addSch;
        nebula::cpp2::ColumnDef column;
        column.name = "edge_0_col_1";
        column.type.type = SupportedType::INT;
        addSch.columns.emplace_back(std::move(column));

        items.emplace_back();
        items.back().set_op(cpp2::AlterSchemaOp::ADD);
        items.back().set_schema(std::move(addSch));

        req.set_space_id(1);
        req.set_edge_name("edge_0");
        req.set_edge_items(items);
        auto* processor = AlterEdgeProcessor::instance(kv.get());
        auto f = processor->getFuture();
        processor->process(req);
        auto resp = std::move(f).get();
        ASSERT_EQ(cpp2::ErrorCode::E_EXISTED, resp.get_code());
    }
    // Verify ErrorCode of change
    {
        cpp2::AlterEdgeReq req;
        std::vector<cpp2::AlterSchemaItem> items;
        nebula::cpp2::Schema changeSch;
        nebula::cpp2::ColumnDef column;
        column.name = "edge_0_col_2";
        column.type.type = SupportedType::INT;
        changeSch.columns.emplace_back(std::move(column));

        items.emplace_back();
        items.back().set_op(cpp2::AlterSchemaOp::CHANGE);
        items.back().set_schema(std::move(changeSch));

        req.set_space_id(1);
        req.set_edge_name("edge_0");
        req.set_edge_items(items);
        auto* processor = AlterEdgeProcessor::instance(kv.get());
        auto f = processor->getFuture();
        processor->process(req);
        auto resp = std::move(f).get();
        ASSERT_EQ(cpp2::ErrorCode::E_NOT_FOUND, resp.get_code());
    }
    // Verify ErrorCode of drop
    {
        cpp2::AlterEdgeReq req;
        std::vector<cpp2::AlterSchemaItem> items;
        nebula::cpp2::Schema dropSch;
        nebula::cpp2::ColumnDef column;
        column.name = "edge_0_col_2";
        column.type.type = SupportedType::INT;
        dropSch.columns.emplace_back(std::move(column));

        items.emplace_back();
        items.back().set_op(cpp2::AlterSchemaOp::DROP);
        items.back().set_schema(std::move(dropSch));

        req.set_space_id(1);
        req.set_edge_name("edge_0");
        req.set_edge_items(items);
        auto* processor = AlterEdgeProcessor::instance(kv.get());
        auto f = processor->getFuture();
        processor->process(req);
        auto resp = std::move(f).get();
        ASSERT_EQ(cpp2::ErrorCode::E_NOT_FOUND, resp.get_code());
    }
}

TEST(ProcessorTest, SameNameTagsTest) {
    fs::TempDir rootPath("/tmp/SameNameTagsTest.XXXXXX");
    auto kv = TestUtils::initKV(rootPath.path());
    TestUtils::createSomeHosts(kv.get());

    {
        cpp2::SpaceProperties properties;
        properties.set_space_name("default_space");
        properties.set_partition_num(9);
        properties.set_replica_factor(3);
        cpp2::CreateSpaceReq req;
        req.set_properties(std::move(properties));
        auto* processor = CreateSpaceProcessor::instance(kv.get());
        auto f = processor->getFuture();
        processor->process(req);
        auto resp = std::move(f).get();
        ASSERT_EQ(cpp2::ErrorCode::SUCCEEDED, resp.code);
        ASSERT_EQ(1, resp.get_id().get_space_id());
    }
    {
        cpp2::SpaceProperties properties;
        properties.set_space_name("second_space");
        properties.set_partition_num(9);
        properties.set_replica_factor(1);
        cpp2::CreateSpaceReq req;
        req.set_properties(std::move(properties));
        auto* processor = CreateSpaceProcessor::instance(kv.get());
        auto f = processor->getFuture();
        processor->process(req);
        auto resp = std::move(f).get();
        ASSERT_EQ(cpp2::ErrorCode::SUCCEEDED, resp.code);
        ASSERT_EQ(2, resp.get_id().get_space_id());
    }

    // Add same tag name in different space
    nebula::cpp2::Schema schema;
    decltype(schema.columns) cols;
    cols.emplace_back(TestUtils::columnDef(0, SupportedType::INT));
    cols.emplace_back(TestUtils::columnDef(1, SupportedType::FLOAT));
    cols.emplace_back(TestUtils::columnDef(2, SupportedType::STRING));
    schema.set_columns(std::move(cols));
    {
        cpp2::CreateTagReq req;
        req.set_space_id(1);
        req.set_tag_name("default_tag");
        req.set_schema(schema);
        auto* processor = CreateTagProcessor::instance(kv.get());
        auto f = processor->getFuture();
        processor->process(req);
        auto resp = std::move(f).get();
        ASSERT_EQ(cpp2::ErrorCode::SUCCEEDED, resp.code);
        ASSERT_EQ(3, resp.get_id().get_tag_id());
    }
    {
        cpp2::CreateTagReq req;
        req.set_space_id(2);
        req.set_tag_name("default_tag");
        req.set_schema(schema);
        auto* processor = CreateTagProcessor::instance(kv.get());
        auto f = processor->getFuture();
        processor->process(req);
        auto resp = std::move(f).get();
        ASSERT_EQ(cpp2::ErrorCode::SUCCEEDED, resp.code);
        ASSERT_EQ(4, resp.get_id().get_tag_id());
    }

    // Remove Test
    {
        cpp2::DropTagReq req;
        req.set_space_id(1);
        req.set_tag_name("default_tag");
        auto* processor = DropTagProcessor::instance(kv.get());
        auto f = processor->getFuture();
        processor->process(req);
        auto resp = std::move(f).get();
        ASSERT_EQ(cpp2::ErrorCode::SUCCEEDED, resp.get_code());
    }

    // List Test
    {
        cpp2::ListTagsReq req;
        req.set_space_id(1);
        auto* processor = ListTagsProcessor::instance(kv.get());
        auto f = processor->getFuture();
        processor->process(req);
        auto resp = std::move(f).get();
        decltype(resp.tags) tags;
        tags = resp.get_tags();
        ASSERT_EQ(cpp2::ErrorCode::SUCCEEDED, resp.get_code());
        ASSERT_EQ(0, tags.size());
    }
    {
        cpp2::ListTagsReq req;
        req.set_space_id(2);
        auto* processor = ListTagsProcessor::instance(kv.get());
        auto f = processor->getFuture();
        processor->process(req);
        auto resp = std::move(f).get();
        decltype(resp.tags) tags;
        tags = resp.get_tags();
        ASSERT_EQ(cpp2::ErrorCode::SUCCEEDED, resp.get_code());
        ASSERT_EQ(1, tags.size());

        ASSERT_EQ(4, tags[0].get_tag_id());
        ASSERT_EQ("default_tag", tags[0].get_tag_name());
    }
}
*/
TEST(ProcessorTest, TagIndexTest) {
    fs::TempDir rootPath("/tmp/TagIndexTest.XXXXXX");
    std::unique_ptr<kvstore::KVStore> kv(TestUtils::initKV(rootPath.path()));
    TestUtils::createSomeHosts(kv.get());
    ASSERT_TRUE(TestUtils::assembleSpace(kv.get(), 1, 1));
    TestUtils::mockTag(kv.get(), 2);
    {
        cpp2::IndexProperties properties;
        std::map<std::string, std::vector<std::string>> tagFields {
            {"tag_0", {"tag_0_col_0"}}
        };
        properties.set_fields(std::move(tagFields));
        cpp2::CreateTagIndexReq req;
        req.set_space_id(1);
        req.set_index_name("single_field_index");
        req.set_properties(std::move(properties));
        auto* processor = CreateTagIndexProcessor::instance(kv.get());
        auto f = processor->getFuture();
        processor->process(req);
        auto resp = std::move(f).get();
        ASSERT_EQ(cpp2::ErrorCode::SUCCEEDED, resp.get_code());
    }
    {
        cpp2::IndexProperties properties;
        std::map<std::string, std::vector<std::string>> tagFields {
            {"tag_0", {"tag_0_col_0", "tag_0_col_1"}}
        };
        properties.set_fields(std::move(tagFields));
        cpp2::CreateTagIndexReq req;
        req.set_space_id(1);
        req.set_index_name("multi_field_index");
        req.set_properties(std::move(properties));
        auto* processor = CreateTagIndexProcessor::instance(kv.get());
        auto f = processor->getFuture();
        processor->process(req);
        auto resp = std::move(f).get();
        ASSERT_EQ(cpp2::ErrorCode::SUCCEEDED, resp.get_code());
    }
    {
        cpp2::IndexProperties properties;
        std::map<std::string, std::vector<std::string>> tagFields {
            {"tag_0", {"tag_0_col_0", "tag_0_col_1"}},
            {"tag_1", {"tag_1_col_0", "tag_1_col_1"}}
        };
        properties.set_fields(std::move(tagFields));
        cpp2::CreateTagIndexReq req;
        req.set_space_id(1);
        req.set_index_name("multi_tag_index");
        req.set_properties(std::move(properties));
        auto* processor = CreateTagIndexProcessor::instance(kv.get());
        auto f = processor->getFuture();
        processor->process(req);
        auto resp = std::move(f).get();
        ASSERT_EQ(cpp2::ErrorCode::SUCCEEDED, resp.get_code());
    }
    {
        cpp2::IndexProperties properties;
        std::map<std::string, std::vector<std::string>> tagFields {
            {"tag_not_exist", {"tag_0_col_0"}}
        };
        properties.set_fields(std::move(tagFields));
        cpp2::CreateTagIndexReq req;
        req.set_space_id(1);
        req.set_index_name("tag_not_exist_index");
        req.set_properties(std::move(properties));
        auto* processor = CreateTagIndexProcessor::instance(kv.get());
        auto f = processor->getFuture();
        processor->process(req);
        auto resp = std::move(f).get();
        ASSERT_EQ(cpp2::ErrorCode::E_NOT_FOUND, resp.get_code());
    }
    {
        cpp2::IndexProperties properties;
        std::map<std::string, std::vector<std::string>> tagFields {
            {"tag_0", {"field_not_exist"}}
        };
        properties.set_fields(std::move(tagFields));
        cpp2::CreateTagIndexReq req;
        req.set_space_id(1);
        req.set_index_name("field_not_exist_index");
        req.set_properties(std::move(properties));
        auto* processor = CreateTagIndexProcessor::instance(kv.get());
        auto f = processor->getFuture();
        processor->process(req);
        auto resp = std::move(f).get();
        ASSERT_EQ(cpp2::ErrorCode::E_NOT_FOUND, resp.get_code());
    }
    {
        // Test index have exist
        cpp2::IndexProperties properties;
        std::map<std::string, std::vector<std::string>> tagFields {
            {"tag_0", {"tag_0_col_0"}}
        };
        properties.set_fields(std::move(tagFields));
        cpp2::CreateTagIndexReq req;
        req.set_space_id(1);
        req.set_index_name("single_field_index");
        req.set_properties(std::move(properties));
        auto* processor = CreateTagIndexProcessor::instance(kv.get());
        auto f = processor->getFuture();
        processor->process(req);
        auto resp = std::move(f).get();
        ASSERT_EQ(cpp2::ErrorCode::E_EXISTED, resp.get_code());
    }
    {
        cpp2::ListTagIndexesReq req;
        req.set_space_id(1);
        auto* processor = ListTagIndexesProcessor::instance(kv.get());
        auto f = processor->getFuture();
        processor->process(req);
        auto resp = std::move(f).get();
        ASSERT_EQ(cpp2::ErrorCode::SUCCEEDED, resp.get_code());
        auto items = resp.get_items();
        ASSERT_EQ(3, items.size());
        for (auto &item : items) {
            LOG(INFO) << item.get_index_id();
        }
        std::map<std::string, std::vector<std::string>> singleField {
            {"tag_0", {"tag_0_col_0"}}
        };
        auto singleItem = items[0];
        ASSERT_EQ(1, singleItem.get_index_id());

        std::map<std::string, std::vector<std::string>> multiField {
            {"tag_0", {"tag_0_col_0", "tag_0_col_1"}}
        };
        auto multiItem = items[1];
        ASSERT_EQ(2, multiItem.get_index_id());

        std::map<std::string, std::vector<std::string>> multiTagField {
            {"tag_0", {"tag_0_col_0", "tag_0_col_1"}},
            {"tag_1", {"tag_1_col_0", "tag_1_col_1"}}
        };
        auto multiTagItem = items[2];
        ASSERT_EQ(3, multiTagItem.get_index_id());
    }
    {
        cpp2::GetTagIndexReq req;
        req.set_space_id(1);
        req.set_index_name("single_field_index");

        auto* processor = GetTagIndexProcessor::instance(kv.get());
        auto f = processor->getFuture();
        processor->process(req);
        auto resp = std::move(f).get();
        ASSERT_EQ(cpp2::ErrorCode::SUCCEEDED, resp.get_code());
        auto item = resp.get_item();
        auto properties = item.get_properties().get_fields();
        ASSERT_EQ(1, item.get_index_id());
        std::vector<std::string> fields{"tag_0_col_0"};
        TestUtils::verifyResult(fields, properties["tag_0"]);
    }
    {
        cpp2::DropTagIndexReq req;
        req.set_space_id(1);
        req.set_index_name("single_field_index");

        auto* processor = DropTagIndexProcessor::instance(kv.get());
        auto f = processor->getFuture();
        processor->process(req);
        auto resp = std::move(f).get();
        ASSERT_EQ(cpp2::ErrorCode::SUCCEEDED, resp.get_code());
    }
    {
        cpp2::GetTagIndexReq req;
        req.set_space_id(1);
        req.set_index_name("single_field_index");

        auto* processor = GetTagIndexProcessor::instance(kv.get());
        auto f = processor->getFuture();
        processor->process(req);
        auto resp = std::move(f).get();
        ASSERT_EQ(cpp2::ErrorCode::E_NOT_FOUND, resp.get_code());
    }
    {
        cpp2::DropTagIndexReq req;
        req.set_space_id(1);
        req.set_index_name("single_field_index");

        auto* processor = DropTagIndexProcessor::instance(kv.get());
        auto f = processor->getFuture();
        processor->process(req);
        auto resp = std::move(f).get();
        ASSERT_EQ(cpp2::ErrorCode::E_NOT_FOUND, resp.get_code());
    }
}

TEST(ProcessorTest, EdgeIndexTest) {
    fs::TempDir rootPath("/tmp/EdgeIndexTest.XXXXXX");
    std::unique_ptr<kvstore::KVStore> kv(TestUtils::initKV(rootPath.path()));
    TestUtils::createSomeHosts(kv.get());
    ASSERT_TRUE(TestUtils::assembleSpace(kv.get(), 1, 1));
    TestUtils::mockEdge(kv.get(), 2);
    {
        cpp2::IndexProperties   properties;
        std::map<std::string, std::vector<std::string>> edgeFields{
            {"edge_0", {"edge_0_col_0"}}
        };
        properties.set_fields(std::move(edgeFields));
        cpp2::CreateEdgeIndexReq req;
        req.set_space_id(1);
        req.set_index_name("single_field_index");
        req.set_properties(std::move(properties));

        auto* processor = CreateEdgeIndexProcessor::instance(kv.get());
        auto f = processor->getFuture();
        processor->process(req);
        auto resp = std::move(f).get();
        ASSERT_EQ(cpp2::ErrorCode::SUCCEEDED, resp.get_code());
    }
    {
        cpp2::IndexProperties   properties;
        std::map<std::string, std::vector<std::string>> edgeFields{
            {"edge_0", {"edge_0_col_0", "edge_0_col_1"}}
        };
        properties.set_fields(std::move(edgeFields));
        cpp2::CreateEdgeIndexReq req;
        req.set_space_id(1);
        req.set_index_name("multi_field_index");
        req.set_properties(std::move(properties));

        auto* processor = CreateEdgeIndexProcessor::instance(kv.get());
        auto f = processor->getFuture();
        processor->process(req);
        auto resp = std::move(f).get();
        ASSERT_EQ(cpp2::ErrorCode::SUCCEEDED, resp.get_code());
    }
    {
        cpp2::IndexProperties properties;
        std::map<std::string, std::vector<std::string>> edgeFields {
            {"edge_not_exist", {"edge_0_col_0"}}
        };
        properties.set_fields(std::move(edgeFields));
        cpp2::CreateEdgeIndexReq req;
        req.set_space_id(1);
        req.set_index_name("edge_not_exist_index");
        req.set_properties(std::move(properties));
        auto* processor = CreateEdgeIndexProcessor::instance(kv.get());
        auto f = processor->getFuture();
        processor->process(req);
        auto resp = std::move(f).get();
        ASSERT_EQ(cpp2::ErrorCode::E_NOT_FOUND, resp.get_code());
    }
    {
        cpp2::IndexProperties properties;
        std::map<std::string, std::vector<std::string>> edgeFields {
            {"edge_0", {"edge_field_not_exist"}}
        };
        properties.set_fields(std::move(edgeFields));
        cpp2::CreateEdgeIndexReq req;
        req.set_space_id(1);
        req.set_index_name("field_not_exist_index");
        req.set_properties(std::move(properties));
        auto* processor = CreateEdgeIndexProcessor::instance(kv.get());
        auto f = processor->getFuture();
        processor->process(req);
        auto resp = std::move(f).get();
        ASSERT_EQ(cpp2::ErrorCode::E_NOT_FOUND, resp.get_code());
    }
    {
        cpp2::IndexProperties   properties;
        std::map<std::string, std::vector<std::string>> edgeFields{
            {"edge_0", {"edge_0_col_0", "edge_0_col_1"}},
            {"edge_1", {"edge_1_col_0", "edge_1_col_1"}}
        };
        properties.set_fields(std::move(edgeFields));
        cpp2::CreateEdgeIndexReq req;
        req.set_space_id(1);
        req.set_index_name("multi_edge_index");
        req.set_properties(std::move(properties));

        auto* processor = CreateEdgeIndexProcessor::instance(kv.get());
        auto f = processor->getFuture();
        processor->process(req);
        auto resp = std::move(f).get();
        ASSERT_EQ(cpp2::ErrorCode::SUCCEEDED, resp.get_code());
    }
    {
        cpp2::IndexProperties   properties;
        std::map<std::string, std::vector<std::string>> edgeFields{
            {"edge_0", {"edge_0_col_0"}}
        };
        properties.set_fields(std::move(edgeFields));
        cpp2::CreateEdgeIndexReq req;
        req.set_space_id(1);
        req.set_index_name("single_field_index");
        req.set_properties(std::move(properties));

        auto* processor = CreateEdgeIndexProcessor::instance(kv.get());
        auto f = processor->getFuture();
        processor->process(req);
        auto resp = std::move(f).get();
        ASSERT_EQ(cpp2::ErrorCode::E_EXISTED, resp.get_code());
    }
    {
        cpp2::ListEdgeIndexesReq req;
        req.set_space_id(1);
        auto* processor = ListEdgeIndexesProcessor::instance(kv.get());
        auto f = processor->getFuture();
        processor->process(req);
        auto resp = std::move(f).get();
        ASSERT_EQ(cpp2::ErrorCode::SUCCEEDED, resp.get_code());
        auto items = resp.get_items();
        ASSERT_EQ(3, items.size());
        for (auto &item : items) {
            LOG(INFO) << item.get_index_id();
        }

        std::map<std::string, std::vector<std::string>> singleField {
            {"edge_0", {"edge_0_col_0"}}
        };
        auto singleItem = items[0];
        ASSERT_EQ(1, singleItem.get_index_id());
        auto singleFieldResult = singleItem.get_properties().get_fields();
        ASSERT_TRUE(TestUtils::verifyMap(singleFieldResult, singleField));

        std::map<std::string, std::vector<std::string>> multiField {
            {"edge_0", {"edge_0_col_0", "edge_0_col_1"}}
        };
        auto multiItem = items[1];
        ASSERT_EQ(2, multiItem.get_index_id());

        std::map<std::string, std::vector<std::string>> multiEdgeField {
            {"edge_0", {"edge_0_col_0", "edge_0_col_1"}},
            {"edge_1", {"edge_1_col_0", "edge_1_col_1"}}
        };
        auto multiEdgeItem = items[2];
        ASSERT_EQ(3, multiEdgeItem.get_index_id());
    }
    {
        cpp2::GetEdgeIndexReq req;
        req.set_space_id(1);
        req.set_index_name("single_field_index");

        auto* processor = GetEdgeIndexProcessor::instance(kv.get());
        auto f = processor->getFuture();
        processor->process(req);
        auto resp = std::move(f).get();
        ASSERT_EQ(cpp2::ErrorCode::SUCCEEDED, resp.get_code());
        auto item = resp.get_item();
        auto properties = item.get_properties().get_fields();
        ASSERT_EQ(1, item.get_index_id());
    }
    {
        cpp2::DropEdgeIndexReq req;
        req.set_space_id(1);
        req.set_index_name("single_field_index");

        auto* processor = DropEdgeIndexProcessor::instance(kv.get());
        auto f = processor->getFuture();
        processor->process(req);
        auto resp = std::move(f).get();
        ASSERT_EQ(cpp2::ErrorCode::SUCCEEDED, resp.get_code());
    }
    {
        cpp2::GetEdgeIndexReq req;
        req.set_space_id(1);
        req.set_index_name("single_field_index");

        auto* processor = GetEdgeIndexProcessor::instance(kv.get());
        auto f = processor->getFuture();
        processor->process(req);
        auto resp = std::move(f).get();
        ASSERT_EQ(cpp2::ErrorCode::E_NOT_FOUND, resp.get_code());
    }
    {
        cpp2::DropEdgeIndexReq req;
        req.set_space_id(1);
        req.set_index_name("single_field_index");

        auto* processor = DropEdgeIndexProcessor::instance(kv.get());
        auto f = processor->getFuture();
        processor->process(req);
        auto resp = std::move(f).get();
        ASSERT_EQ(cpp2::ErrorCode::E_NOT_FOUND, resp.get_code());
    }
}

}  // namespace meta
}  // namespace nebula


int main(int argc, char** argv) {
    testing::InitGoogleTest(&argc, argv);
    folly::init(&argc, &argv, true);
    google::SetStderrLogging(google::INFO);
    return RUN_ALL_TESTS();
}

<|MERGE_RESOLUTION|>--- conflicted
+++ resolved
@@ -50,87 +50,6 @@
 using nebula::cpp2::SupportedType;
 using apache::thrift::FragileConstructor::FRAGILE;
 
-<<<<<<< HEAD
-/*
-TEST(ProcessorTest, AddHostsTest) {
-    fs::TempDir rootPath("/tmp/AddHostsTest.XXXXXX");
-    FLAGS_expired_threshold_sec = 2;
-    std::unique_ptr<kvstore::KVStore> kv(TestUtils::initKV(rootPath.path()));
-    {
-        std::vector<nebula::cpp2::HostAddr> thriftHosts;
-        for (auto i = 0; i < 10; i++) {
-            thriftHosts.emplace_back(FRAGILE, i, i);
-        }
-        cpp2::AddHostsReq req;
-        req.set_hosts(std::move(thriftHosts));
-        auto* processor = AddHostsProcessor::instance(kv.get());
-        auto f = processor->getFuture();
-        processor->process(req);
-        auto resp = std::move(f).get();
-        ASSERT_EQ(cpp2::ErrorCode::SUCCEEDED, resp.code);
-    }
-    {
-        cpp2::ListHostsReq req;
-        auto* processor = ListHostsProcessor::instance(kv.get());
-        auto f = processor->getFuture();
-        processor->process(req);
-        auto resp = std::move(f).get();
-        ASSERT_EQ(10, resp.hosts.size());
-        for (auto i = 0; i < 10; i++) {
-            ASSERT_EQ(i, resp.hosts[i].hostAddr.ip);
-            ASSERT_EQ(i, resp.hosts[i].hostAddr.port);
-        }
-    }
-    {
-        std::vector<nebula::cpp2::HostAddr> thriftHosts;
-        for (auto i = 10; i < 20; i++) {
-            thriftHosts.emplace_back(FRAGILE, i, i);
-        }
-        cpp2::AddHostsReq req;
-        req.set_hosts(std::move(thriftHosts));
-        auto* processor = AddHostsProcessor::instance(kv.get());
-        auto f = processor->getFuture();
-        processor->process(req);
-        auto resp = std::move(f).get();
-        ASSERT_EQ(cpp2::ErrorCode::SUCCEEDED, resp.code);
-    }
-    {
-        cpp2::ListHostsReq req;
-        auto* processor = ListHostsProcessor::instance(kv.get());
-        auto f = processor->getFuture();
-        processor->process(req);
-        auto resp = std::move(f).get();
-        ASSERT_EQ(20, resp.hosts.size());
-        for (auto i = 0; i < 20; i++) {
-            ASSERT_EQ(i, resp.hosts[i].hostAddr.ip);
-            ASSERT_EQ(i, resp.hosts[i].hostAddr.port);
-        }
-    }
-    {
-        std::vector<nebula::cpp2::HostAddr> thriftHosts;
-        for (auto i = 0; i < 20; i++) {
-            thriftHosts.emplace_back(apache::thrift::FragileConstructor::FRAGILE, i, i);
-        }
-        cpp2::RemoveHostsReq req;
-        req.set_hosts(std::move(thriftHosts));
-        auto* processor = RemoveHostsProcessor::instance(kv.get());
-        auto f = processor->getFuture();
-        processor->process(req);
-        auto resp = std::move(f).get();
-        ASSERT_EQ(cpp2::ErrorCode::SUCCEEDED, resp.code);
-    }
-    {
-        cpp2::ListHostsReq req;
-        auto* processor = ListHostsProcessor::instance(kv.get());
-        auto f = processor->getFuture();
-        processor->process(req);
-        auto resp = std::move(f).get();
-        ASSERT_EQ(0, resp.hosts.size());
-    }
-}
-
-=======
->>>>>>> b614cab7
 TEST(ProcessorTest, ListHostsTest) {
     fs::TempDir rootPath("/tmp/ListHostsTest.XXXXXX");
     FLAGS_expired_threshold_sec = 1;
@@ -1677,7 +1596,7 @@
         ASSERT_EQ("default_tag", tags[0].get_tag_name());
     }
 }
-*/
+
 TEST(ProcessorTest, TagIndexTest) {
     fs::TempDir rootPath("/tmp/TagIndexTest.XXXXXX");
     std::unique_ptr<kvstore::KVStore> kv(TestUtils::initKV(rootPath.path()));
@@ -1814,6 +1733,7 @@
         auto multiTagItem = items[2];
         ASSERT_EQ(3, multiTagItem.get_index_id());
     }
+    /*
     {
         cpp2::GetTagIndexReq req;
         req.set_space_id(1);
@@ -1825,10 +1745,18 @@
         auto resp = std::move(f).get();
         ASSERT_EQ(cpp2::ErrorCode::SUCCEEDED, resp.get_code());
         auto item = resp.get_item();
-        auto properties = item.get_properties().get_fields();
+        auto properties = item.get_fields().get_fields();
         ASSERT_EQ(1, item.get_index_id());
-        std::vector<std::string> fields{"tag_0_col_0"};
-        TestUtils::verifyResult(fields, properties["tag_0"]);
+
+        nebula::cpp2::ColumnDef column;
+        column.set_name("tag_0_col_0");
+        nebula::cpp2::ValueType type;
+        type.set_type(SupportedType::INT);
+        column.set_type(std::move(type));
+        std::vector<nebula::cpp2::ColumnDef> columns;
+        columns.emplace_back(std::move(column));
+
+        TestUtils::verifyResult(columns, properties["tag_0"]);
     }
     {
         cpp2::DropTagIndexReq req;
@@ -1863,6 +1791,7 @@
         auto resp = std::move(f).get();
         ASSERT_EQ(cpp2::ErrorCode::E_NOT_FOUND, resp.get_code());
     }
+    */
 }
 
 TEST(ProcessorTest, EdgeIndexTest) {
@@ -1986,24 +1915,29 @@
             LOG(INFO) << item.get_index_id();
         }
 
-        std::map<std::string, std::vector<std::string>> singleField {
+        std::map<std::string, std::vector<nebula::cpp2::ColumnDef>> singleField;
+            /*
             {"edge_0", {"edge_0_col_0"}}
-        };
+        };*/
         auto singleItem = items[0];
         ASSERT_EQ(1, singleItem.get_index_id());
-        auto singleFieldResult = singleItem.get_properties().get_fields();
+        auto singleFieldResult = singleItem.get_fields().get_fields();
         ASSERT_TRUE(TestUtils::verifyMap(singleFieldResult, singleField));
 
-        std::map<std::string, std::vector<std::string>> multiField {
+        std::map<std::string, std::vector<nebula::cpp2::ColumnDef>> multiField;
+        /*
             {"edge_0", {"edge_0_col_0", "edge_0_col_1"}}
         };
+        */
         auto multiItem = items[1];
         ASSERT_EQ(2, multiItem.get_index_id());
 
-        std::map<std::string, std::vector<std::string>> multiEdgeField {
+        std::map<std::string, std::vector<nebula::cpp2::ColumnDef>> multiEdgeField;
+        /*
             {"edge_0", {"edge_0_col_0", "edge_0_col_1"}},
             {"edge_1", {"edge_1_col_0", "edge_1_col_1"}}
         };
+        */
         auto multiEdgeItem = items[2];
         ASSERT_EQ(3, multiEdgeItem.get_index_id());
     }
@@ -2018,7 +1952,7 @@
         auto resp = std::move(f).get();
         ASSERT_EQ(cpp2::ErrorCode::SUCCEEDED, resp.get_code());
         auto item = resp.get_item();
-        auto properties = item.get_properties().get_fields();
+        auto properties = item.get_fields().get_fields();
         ASSERT_EQ(1, item.get_index_id());
     }
     {
