/* Copyright (c) 2019 vesoft inc. All rights reserved.
 *
 * This source code is licensed under Apache 2.0 License,
 * attached with Common Clause Condition 1.0, found in the LICENSES directory.
 */
#include "base/Base.h"
#include <gtest/gtest.h>
#include <folly/executors/CPUThreadPoolExecutor.h>
#include <folly/synchronization/Baton.h>
#include "meta/processors/admin/Balancer.h"
#include "meta/test/TestUtils.h"
#include "storage/test/TestUtils.h"
#include "fs/TempDir.h"
#include "storage/client/StorageClient.h"
#include "storage/test/TestUtils.h"
#include "dataman/RowWriter.h"

DECLARE_int32(load_data_interval_secs);
DECLARE_int32(heartbeat_interval_secs);
DECLARE_uint32(raft_heartbeat_interval_secs);
DECLARE_int32(expired_threshold_sec);

namespace nebula {
namespace meta {

TEST(BalanceIntegrationTest, BalanceTest) {
    FLAGS_load_data_interval_secs = 1;
    FLAGS_heartbeat_interval_secs = 1;
    FLAGS_raft_heartbeat_interval_secs = 1;
    FLAGS_expired_threshold_sec = 3;
    fs::TempDir rootPath("/tmp/balance_integration_test.XXXXXX");
    IPv4 localIp;
    network::NetworkUtils::ipv4ToInt("127.0.0.1", localIp);
    const nebula::ClusterID kClusterId = 10;

    uint32_t localMetaPort = network::NetworkUtils::getAvailablePort();
    LOG(INFO) << "Start meta server....";
    std::string metaPath = folly::stringPrintf("%s/meta", rootPath.path());
    auto metaServerContext = meta::TestUtils::mockMetaServer(localMetaPort, metaPath.c_str(),
                                                             kClusterId);
    localMetaPort = metaServerContext->port_;

    auto adminClient = std::make_unique<AdminClient>(metaServerContext->kvStore_.get());
    Balancer balancer(metaServerContext->kvStore_.get(), std::move(adminClient));

    auto threadPool = std::make_shared<folly::IOThreadPoolExecutor>(10);
    std::vector<HostAddr> metaAddr = {HostAddr(localIp, localMetaPort)};

    LOG(INFO) << "Create meta client...";
    uint32_t tempDataPort = network::NetworkUtils::getAvailablePort();
    HostAddr tempDataAddr(localIp, tempDataPort);
    auto mClient = std::make_unique<meta::MetaClient>(threadPool, metaAddr, tempDataAddr,
                                                      kClusterId, false);

    mClient->waitForMetadReady();

    int partition = 1;
    int replica = 3;
    LOG(INFO) << "Start " << replica << " storage services, partition number " << partition;
    std::vector<HostAddr> peers;
    std::vector<uint32_t> storagePorts;
    std::vector<std::shared_ptr<meta::MetaClient>> metaClients;
    std::vector<std::unique_ptr<test::ServerContext>> serverContexts;
    for (int i = 0; i < replica; i++) {
        uint32_t storagePort = network::NetworkUtils::getAvailablePort();
        HostAddr storageAddr(localIp, storagePort);
        storagePorts.emplace_back(storagePort);
        peers.emplace_back(storageAddr);

        VLOG(1) << "The storage server has been added to the meta service";

        auto metaClient = std::make_shared<meta::MetaClient>(threadPool, metaAddr, storageAddr,
                                                             kClusterId, true);
        metaClient->waitForMetadReady();
        metaClients.emplace_back(metaClient);
    }

    for (int i = 0; i < replica; i++) {
        std::string dataPath = folly::stringPrintf("%s/%d/data", rootPath.path(), i);
        auto sc = storage::TestUtils::mockStorageServer(metaClients[i].get(),
                                                        dataPath.c_str(),
                                                        localIp,
                                                        storagePorts[i],
                                                        true);
        serverContexts.emplace_back(std::move(sc));
    }

    LOG(INFO) << "Create space and schema";
    auto ret = mClient->createSpace("storage", partition, replica).get();
    ASSERT_TRUE(ret.ok());
    auto spaceId = ret.value();

    std::vector<nebula::cpp2::ColumnDef> columns;
<<<<<<< HEAD
    nebula::cpp2::ColumnDef column;
    column.set_name("c");
    nebula::cpp2::ValueType vType;
    vType.set_type(nebula::cpp2::SupportedType::STRING);
    column.set_type(std::move(vType));
    columns.emplace_back(std::move(column));
=======
    nebula::cpp2::ValueType vt;
    vt.set_type(SupportedType::STRING);
    columns.emplace_back();
    columns.back().set_name("c");
    columns.back().set_type(vt);
>>>>>>> 1a1fe141

    nebula::cpp2::Schema schema;
    schema.set_columns(std::move(columns));
    auto tagRet = mClient->createTagSchema(spaceId, "tag", std::move(schema)).get();
    ASSERT_TRUE(tagRet.ok());
    auto tagId = tagRet.value();
    sleep(FLAGS_load_data_interval_secs + FLAGS_raft_heartbeat_interval_secs + 3);

    LOG(INFO) << "Let's write some data";
    auto sClient = std::make_unique<storage::StorageClient>(threadPool, mClient.get());
    {
        std::vector<storage::cpp2::Vertex> vertices;
        for (int32_t vId = 0; vId < 10000; vId++) {
            storage::cpp2::Vertex v;
            v.set_id(vId);
            decltype(v.tags) tags;
            storage::cpp2::Tag t;
            t.set_tag_id(tagId);
            // Generate some tag props.
            RowWriter writer;
            writer << std::string(1024, 'A');
            t.set_props(writer.encode());
            tags.emplace_back(std::move(t));
            v.set_tags(std::move(tags));
            vertices.emplace_back(std::move(v));
        }
        int retry = 10;
        while (retry-- > 0) {
            auto f = sClient->addVertices(spaceId, vertices, true);
            LOG(INFO) << "Waiting for the response...";
            auto resp = std::move(f).get();
            if (resp.completeness() == 100) {
                LOG(INFO) << "All requests has been processed!";
                break;
            }
            if (!resp.succeeded()) {
                for (auto& err : resp.failedParts()) {
                    LOG(ERROR) << "Partition " << err.first
                               << " failed: " << static_cast<int32_t>(err.second);
                }
            }
            LOG(INFO) << "Failed, the remaining retry times " << retry;
        }
    }
    {
        LOG(INFO) << "Check data...";
        std::vector<VertexID> vIds;
        std::vector<storage::cpp2::PropDef> retCols;
        for (int32_t vId = 0; vId < 10000; vId++) {
            vIds.emplace_back(vId);
        }
        retCols.emplace_back(storage::TestUtils::vertexPropDef("c", tagId));
        auto f = sClient->getVertexProps(spaceId, std::move(vIds), std::move(retCols));
        auto resp = std::move(f).get();
        if (!resp.succeeded()) {
            std::stringstream ss;
            for (auto& p : resp.failedParts()) {
                ss << "Part " << p.first
                   << ": " << static_cast<int32_t>(p.second)
                   << "; ";
            }
            VLOG(2) << "Failed partitions:: " << ss.str();
        }
        ASSERT_TRUE(resp.succeeded());
        auto& results = resp.responses();
        EXPECT_EQ(partition, results.size());
        EXPECT_EQ(0, results[0].result.failed_codes.size());
        EXPECT_EQ(1, results[0].vertex_schema[tagId].columns.size());
        auto tagProvider = std::make_shared<ResultSchemaProvider>(results[0].vertex_schema[tagId]);
        EXPECT_EQ(10000, results[0].vertices.size());
    }
    LOG(INFO) << "Let's open a new storage service";
    std::unique_ptr<test::ServerContext> newServer;
    std::unique_ptr<meta::MetaClient> newMetaClient;
    uint32_t storagePort = network::NetworkUtils::getAvailablePort();
    HostAddr storageAddr(localIp, storagePort);
    {
        newMetaClient = std::make_unique<meta::MetaClient>(threadPool, metaAddr, storageAddr,
                                                           kClusterId, true);
        newMetaClient->waitForMetadReady();
        std::string dataPath = folly::stringPrintf("%s/%d/data", rootPath.path(), replica + 1);
        newServer = storage::TestUtils::mockStorageServer(newMetaClient.get(),
                                                          dataPath.c_str(),
                                                          localIp,
                                                          storagePort,
                                                          true);
        LOG(INFO) << "Start a new storage server on " << storageAddr;
    }
    LOG(INFO) << "Let's stop the last storage servcie " << storagePorts.back();
    {
        metaClients.back()->stop();
        serverContexts.back().reset();
        // Wait for the host be expired on meta.
        sleep(FLAGS_expired_threshold_sec + 1);
    }

    LOG(INFO) << "Let's balance";
    auto bIdRet = balancer.balance();
    CHECK(bIdRet.ok()) << bIdRet.status();
    while (balancer.isRunning()) {
        sleep(1);
    }

    // Sleep enough time until the data committed on newly added server
    sleep(FLAGS_raft_heartbeat_interval_secs + 5);
    {
        LOG(INFO) << "Balance Finished, check the newly added server";
        std::unique_ptr<kvstore::KVIterator> iter;
        auto prefix = NebulaKeyUtils::prefix(1);
        ASSERT_EQ(kvstore::ResultCode::SUCCEEDED, newServer->kvStore_->prefix(spaceId,
                                                                              1,
                                                                              prefix,
                                                                              &iter));
        int num = 0;
        std::string lastKey = "";
        while (iter->valid()) {
            // filter the multipule versions for data.
            auto key = NebulaKeyUtils::keyWithNoVersion(iter->key());
            if (lastKey == key) {
                iter->next();
                continue;
            }
            lastKey = key.str();
            iter->next();
            num++;
        }
        ASSERT_EQ(10000, num);
    }
    {
        LOG(INFO) << "Check meta";
        auto paRet = mClient->getPartsAlloc(spaceId).get();
        ASSERT_TRUE(paRet.ok()) << paRet.status();
        ASSERT_EQ(1, paRet.value().size());
        for (auto it = paRet.value().begin(); it != paRet.value().end(); it++) {
            ASSERT_EQ(3, it->second.size());
            ASSERT_TRUE(std::find(it->second.begin(), it->second.end(), storageAddr)
                                    != it->second.end());
        }
    }
    for (auto& c : metaClients) {
        c->stop();
    }
    serverContexts.clear();
    metaClients.clear();
    newMetaClient->stop();
    newServer.reset();
    newMetaClient.reset();
}

TEST(BalanceIntegrationTest, LeaderBalanceTest) {
    FLAGS_load_data_interval_secs = 1;
    FLAGS_heartbeat_interval_secs = 1;
    FLAGS_raft_heartbeat_interval_secs = 1;
    fs::TempDir rootPath("/tmp/balance_integration_test.XXXXXX");
    IPv4 localIp;
    network::NetworkUtils::ipv4ToInt("127.0.0.1", localIp);
    const nebula::ClusterID kClusterId = 10;

    uint32_t localMetaPort = network::NetworkUtils::getAvailablePort();
    LOG(INFO) << "Start meta server....";
    std::string metaPath = folly::stringPrintf("%s/meta", rootPath.path());
    auto metaServerContext = meta::TestUtils::mockMetaServer(localMetaPort, metaPath.c_str(),
                                                             kClusterId);
    localMetaPort = metaServerContext->port_;

    auto adminClient = std::make_unique<AdminClient>(metaServerContext->kvStore_.get());
    Balancer balancer(metaServerContext->kvStore_.get(), std::move(adminClient));

    auto threadPool = std::make_shared<folly::IOThreadPoolExecutor>(10);
    std::vector<HostAddr> metaAddr = {HostAddr(localIp, localMetaPort)};

    LOG(INFO) << "Create meta client...";
    uint32_t tempDataPort = network::NetworkUtils::getAvailablePort();
    HostAddr tempDataAddr(localIp, tempDataPort);
    auto mClient = std::make_unique<meta::MetaClient>(threadPool, metaAddr, tempDataAddr,
                                                      kClusterId, false);

    mClient->waitForMetadReady();

    int partition = 9;
    int replica = 3;
    std::vector<HostAddr> peers;
    std::vector<uint32_t> storagePorts;
    std::vector<std::shared_ptr<meta::MetaClient>> metaClients;

    std::vector<std::unique_ptr<test::ServerContext>> serverContexts;
    for (int i = 0; i < replica; i++) {
        uint32_t storagePort = network::NetworkUtils::getAvailablePort();
        HostAddr storageAddr(localIp, storagePort);
        storagePorts.emplace_back(storagePort);
        peers.emplace_back(storageAddr);

        VLOG(1) << "The storage server has been added to the meta service";

        auto metaClient = std::make_shared<meta::MetaClient>(threadPool, metaAddr, storageAddr,
                                                             kClusterId, true);
        metaClient->waitForMetadReady();
        metaClients.emplace_back(metaClient);
    }

    for (int i = 0; i < replica; i++) {
        std::string dataPath = folly::stringPrintf("%s/%d/data", rootPath.path(), i);
        auto sc = storage::TestUtils::mockStorageServer(metaClients[i].get(),
                                                        dataPath.c_str(),
                                                        localIp,
                                                        storagePorts[i],
                                                        true);
        serverContexts.emplace_back(std::move(sc));
    }

    auto ret = mClient->createSpace("storage", partition, replica).get();
    ASSERT_TRUE(ret.ok());
    sleep(FLAGS_load_data_interval_secs + FLAGS_raft_heartbeat_interval_secs + 3);

    auto code = balancer.leaderBalance();
    ASSERT_EQ(code, cpp2::ErrorCode::SUCCEEDED);

    LOG(INFO) << "Waiting for the leader balance";
    sleep(FLAGS_raft_heartbeat_interval_secs + 1);
    for (int i = 0; i < replica; i++) {
        std::unordered_map<GraphSpaceID, std::vector<PartitionID>> leaderIds;
        EXPECT_EQ(3, serverContexts[i]->kvStore_->allLeader(leaderIds));
    }
    for (auto& c : metaClients) {
        c->stop();
    }
    serverContexts.clear();
    metaClients.clear();
}

}  // namespace meta
}  // namespace nebula

int main(int argc, char** argv) {
    testing::InitGoogleTest(&argc, argv);
    folly::init(&argc, &argv, true);
    google::SetStderrLogging(google::INFO);
    return RUN_ALL_TESTS();
}

<|MERGE_RESOLUTION|>--- conflicted
+++ resolved
@@ -91,20 +91,11 @@
     auto spaceId = ret.value();
 
     std::vector<nebula::cpp2::ColumnDef> columns;
-<<<<<<< HEAD
-    nebula::cpp2::ColumnDef column;
-    column.set_name("c");
-    nebula::cpp2::ValueType vType;
-    vType.set_type(nebula::cpp2::SupportedType::STRING);
-    column.set_type(std::move(vType));
-    columns.emplace_back(std::move(column));
-=======
     nebula::cpp2::ValueType vt;
     vt.set_type(SupportedType::STRING);
     columns.emplace_back();
     columns.back().set_name("c");
     columns.back().set_type(vt);
->>>>>>> 1a1fe141
 
     nebula::cpp2::Schema schema;
     schema.set_columns(std::move(columns));
