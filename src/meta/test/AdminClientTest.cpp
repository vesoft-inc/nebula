--- conflicted
+++ resolved
@@ -3,46 +3,46 @@
  * This source code is licensed under Apache 2.0 License,
  * attached with Common Clause Condition 1.0, found in the LICENSES directory.
  */
-#include "base/Base.h"
-#include <gtest/gtest.h>
 #include <folly/executors/CPUThreadPoolExecutor.h>
 #include <folly/synchronization/Baton.h>
+#include <gtest/gtest.h>
+#include "base/Base.h"
+#include "fs/TempDir.h"
+#include "interface/gen-cpp2/StorageService.h"
 #include "meta/processors/admin/Balancer.h"
-#include "interface/gen-cpp2/StorageService.h"
-#include "fs/TempDir.h"
+#include "meta/test/TestUtils.h"
 #include "test/ServerContext.h"
-#include "meta/test/TestUtils.h"
-
-#define RETURN_OK(req) \
-    UNUSED(req); \
-    do { \
-        folly::Promise<storage::cpp2::AdminExecResp> pro; \
-        auto f = pro.getFuture(); \
-        storage::cpp2::AdminExecResp resp; \
-        storage::cpp2::ResponseCommon result; \
-        std::vector<storage::cpp2::ResultCode> partRetCode; \
-        result.set_failed_codes(partRetCode); \
-        resp.set_result(result); \
-        pro.setValue(std::move(resp)); \
-        return f; \
+
+#define RETURN_OK(req)                                                                             \
+    UNUSED(req);                                                                                   \
+    do {                                                                                           \
+        folly::Promise<storage::cpp2::AdminExecResp> pro;                                          \
+        auto f = pro.getFuture();                                                                  \
+        storage::cpp2::AdminExecResp resp;                                                         \
+        storage::cpp2::ResponseCommon result;                                                      \
+        std::vector<storage::cpp2::ResultCode> partRetCode;                                        \
+        result.set_failed_codes(partRetCode);                                                      \
+        resp.set_result(result);                                                                   \
+        pro.setValue(std::move(resp));                                                             \
+        return f;                                                                                  \
     } while (false)
 
-#define RETURN_LEADER_CHANGED(req, leader) \
-    UNUSED(req); \
-    do { \
-        folly::Promise<storage::cpp2::AdminExecResp> pro; \
-        auto f = pro.getFuture(); \
-        storage::cpp2::AdminExecResp resp; \
-        storage::cpp2::ResponseCommon result; \
-        std::vector<storage::cpp2::ResultCode> partRetCode; \
-        storage::cpp2::ResultCode thriftRet; \
-        thriftRet.set_code(storage::cpp2::ErrorCode::E_LEADER_CHANGED); \
-        thriftRet.set_leader(leader); \
-        partRetCode.emplace_back(std::move(thriftRet)); \
-        result.set_failed_codes(partRetCode); \
-        resp.set_result(result); \
-        pro.setValue(std::move(resp)); \
-        return f; \
+#define RETURN_LEADER_CHANGED(req, leader)                                                         \
+    UNUSED(req);                                                                                   \
+    do {                                                                                           \
+        folly::Promise<storage::cpp2::AdminExecResp> pro;                                          \
+        auto f = pro.getFuture();                                                                  \
+        storage::cpp2::AdminExecResp resp;                                                         \
+        storage::cpp2::ResponseCommon result;                                                      \
+        std::vector<storage::cpp2::ResultCode> partRetCode;                                        \
+        storage::cpp2::ResultCode thriftRet;                                                       \
+        thriftRet.set_code(storage::cpp2::ErrorCode::E_LEADER_CHANGED);                            \
+        thriftRet.set_leader(leader);                                                              \
+        partRetCode.emplace_back(std::move(thriftRet));                                            \
+        result.set_failed_codes(partRetCode);                                                      \
+        resp.set_result(result);                                                                   \
+        pro.setValue(std::move(resp));                                                             \
+        return f;                                                                                  \
     } while (false)
 
 DECLARE_int32(max_retry_times_admin_op);
@@ -52,58 +52,58 @@
 
 class TestStorageService : public storage::cpp2::StorageServiceSvIf {
 public:
-    folly::Future<storage::cpp2::AdminExecResp>
-    future_transLeader(const storage::cpp2::TransLeaderReq& req) override {
-        RETURN_OK(req);
-    }
-
-    folly::Future<storage::cpp2::AdminExecResp>
-    future_addPart(const storage::cpp2::AddPartReq& req) override {
-        RETURN_OK(req);
-    }
-
-    folly::Future<storage::cpp2::AdminExecResp>
-    future_addLearner(const storage::cpp2::AddLearnerReq& req) override {
-        RETURN_OK(req);
-    }
-
-    folly::Future<storage::cpp2::AdminExecResp>
-    future_waitingForCatchUpData(const storage::cpp2::CatchUpDataReq& req) override {
-        RETURN_OK(req);
-    }
-
-    folly::Future<storage::cpp2::AdminExecResp>
-    future_removePart(const storage::cpp2::RemovePartReq& req) override {
-        RETURN_OK(req);
-    }
-
-    folly::Future<storage::cpp2::AdminExecResp>
-    future_memberChange(const storage::cpp2::MemberChangeReq& req) override {
-        RETURN_OK(req);
-    }
-
-    folly::Future<storage::cpp2::AdminExecResp>
-    future_createCheckpoint(const storage::cpp2::CreateCPRequest& req) override {
-        RETURN_OK(req);
-    }
-
-    folly::Future<storage::cpp2::AdminExecResp>
-    future_dropCheckpoint(const storage::cpp2::DropCPRequest& req) override {
-        RETURN_OK(req);
-    }
-
-    folly::Future<storage::cpp2::AdminExecResp>
-    future_blockingWrites(const storage::cpp2::BlockingSignRequest& req) override {
-        RETURN_OK(req);
-    }
-
-    folly::Future<storage::cpp2::AdminExecResp>
-    future_rebuildTagIndex(const storage::cpp2::RebuildIndexRequest& req) override {
-        RETURN_OK(req);
-    }
-
-    folly::Future<storage::cpp2::AdminExecResp>
-    future_rebuildEdgeIndex(const storage::cpp2::RebuildIndexRequest& req) override {
+    folly::Future<storage::cpp2::AdminExecResp> future_transLeader(
+        const storage::cpp2::TransLeaderReq& req) override {
+        RETURN_OK(req);
+    }
+
+    folly::Future<storage::cpp2::AdminExecResp> future_addPart(
+        const storage::cpp2::AddPartReq& req) override {
+        RETURN_OK(req);
+    }
+
+    folly::Future<storage::cpp2::AdminExecResp> future_addLearner(
+        const storage::cpp2::AddLearnerReq& req) override {
+        RETURN_OK(req);
+    }
+
+    folly::Future<storage::cpp2::AdminExecResp> future_waitingForCatchUpData(
+        const storage::cpp2::CatchUpDataReq& req) override {
+        RETURN_OK(req);
+    }
+
+    folly::Future<storage::cpp2::AdminExecResp> future_removePart(
+        const storage::cpp2::RemovePartReq& req) override {
+        RETURN_OK(req);
+    }
+
+    folly::Future<storage::cpp2::AdminExecResp> future_memberChange(
+        const storage::cpp2::MemberChangeReq& req) override {
+        RETURN_OK(req);
+    }
+
+    folly::Future<storage::cpp2::AdminExecResp> future_createCheckpoint(
+        const storage::cpp2::CreateCPRequest& req) override {
+        RETURN_OK(req);
+    }
+
+    folly::Future<storage::cpp2::AdminExecResp> future_dropCheckpoint(
+        const storage::cpp2::DropCPRequest& req) override {
+        RETURN_OK(req);
+    }
+
+    folly::Future<storage::cpp2::AdminExecResp> future_blockingWrites(
+        const storage::cpp2::BlockingSignRequest& req) override {
+        RETURN_OK(req);
+    }
+
+    folly::Future<storage::cpp2::AdminExecResp> future_rebuildTagIndex(
+        const storage::cpp2::RebuildIndexRequest& req) override {
+        RETURN_OK(req);
+    }
+
+    folly::Future<storage::cpp2::AdminExecResp> future_rebuildEdgeIndex(
+        const storage::cpp2::RebuildIndexRequest& req) override {
         RETURN_OK(req);
     }
 };
@@ -115,18 +115,18 @@
         leader_.set_port(port);
     }
 
-    folly::Future<storage::cpp2::AdminExecResp>
-    future_addLearner(const storage::cpp2::AddLearnerReq& req) override {
+    folly::Future<storage::cpp2::AdminExecResp> future_addLearner(
+        const storage::cpp2::AddLearnerReq& req) override {
         RETURN_LEADER_CHANGED(req, leader_);
     }
 
-    folly::Future<storage::cpp2::AdminExecResp>
-    future_waitingForCatchUpData(const storage::cpp2::CatchUpDataReq& req) override {
+    folly::Future<storage::cpp2::AdminExecResp> future_waitingForCatchUpData(
+        const storage::cpp2::CatchUpDataReq& req) override {
         RETURN_LEADER_CHANGED(req, leader_);
     }
 
-    folly::Future<storage::cpp2::AdminExecResp>
-    future_memberChange(const storage::cpp2::MemberChangeReq& req) override {
+    folly::Future<storage::cpp2::AdminExecResp> future_memberChange(
+        const storage::cpp2::MemberChangeReq& req) override {
         RETURN_LEADER_CHANGED(req, leader_);
     }
 
@@ -183,7 +183,6 @@
     auto handler2 = std::make_shared<TestStorageServiceRetry>(localIp, sc1->port_);
     sc2->mockCommon("storage", 0, handler2);
     LOG(INFO) << "Start storage2 server on " << sc2->port_;
-
 
     LOG(INFO) << "Now test interfaces with retry to leader!";
     fs::TempDir rootPath("/tmp/AdminTest.XXXXXX");
@@ -207,16 +206,13 @@
         thriftPeers.back().set_port(sc1->port_);
 
         std::vector<kvstore::KV> data;
-        data.emplace_back(MetaServiceUtils::partKey(0, 1),
-                          MetaServiceUtils::partVal(thriftPeers));
-        folly::Baton<true, std::atomic> baton;
-        kv->asyncMultiPut(kDefaultSpaceId,
-                          kDefaultPartId,
-                          std::move(data),
-                          [&baton] (kvstore::ResultCode code) {
-            CHECK_EQ(kvstore::ResultCode::SUCCEEDED, code);
-            baton.post();
-        });
+        data.emplace_back(MetaServiceUtils::partKey(0, 1), MetaServiceUtils::partVal(thriftPeers));
+        folly::Baton<true, std::atomic> baton;
+        kv->asyncMultiPut(
+            kDefaultSpaceId, kDefaultPartId, std::move(data), [&baton](kvstore::ResultCode code) {
+                CHECK_EQ(kvstore::ResultCode::SUCCEEDED, code);
+                baton.post();
+            });
         baton.wait();
     }
 
@@ -305,24 +301,15 @@
     fs::TempDir rootPath("/tmp/admin_snapshot_test.XXXXXX");
     std::unique_ptr<kvstore::KVStore> kv(TestUtils::initKV(rootPath.path()));
     auto now = time::WallClock::fastNowInMilliSec();
-<<<<<<< HEAD
-    ActiveHostsMan::updateHostInfo(
-        kv.get(), network::InetAddress(localIp, sc->port_), "localhost", HostInfo(now));
+    network::InetAddress host(localIp, sc->port_);
+    ActiveHostsMan::updateHostInfo(kv.get(), host, "localhost", HostInfo(now));
     ASSERT_EQ(1, ActiveHostsMan::getActiveHosts(kv.get()).size());
 
-    std::vector<network::InetAddress> addresses;
-    addresses.emplace_back(localIp, sc->port_);
-=======
-    HostAddr host(localIp, sc->port_);
-    ActiveHostsMan::updateHostInfo(kv.get(), host, HostInfo(now));
-    ASSERT_EQ(1, ActiveHostsMan::getActiveHosts(kv.get()).size());
-
->>>>>>> 9154dde7
     auto client = std::make_unique<AdminClient>(kv.get());
     {
         LOG(INFO) << "Test Blocking Writes On...";
-        auto status = client->blockingWrites(
-            1, storage::cpp2::EngineSignType::BLOCK_ON, host).get();
+        auto status =
+            client->blockingWrites(1, storage::cpp2::EngineSignType::BLOCK_ON, host).get();
         ASSERT_TRUE(status.ok());
     }
     {
@@ -337,8 +324,8 @@
     }
     {
         LOG(INFO) << "Test Blocking Writes Off...";
-        auto status = client->blockingWrites(
-            1, storage::cpp2::EngineSignType::BLOCK_OFF, host).get();
+        auto status =
+            client->blockingWrites(1, storage::cpp2::EngineSignType::BLOCK_OFF, host).get();
         ASSERT_TRUE(status.ok());
     }
 }
@@ -375,8 +362,8 @@
     }
 }
 
-}  // namespace meta
-}  // namespace nebula
+}   // namespace meta
+}   // namespace nebula
 
 int main(int argc, char** argv) {
     testing::InitGoogleTest(&argc, argv);
