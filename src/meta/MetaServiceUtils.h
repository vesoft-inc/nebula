--- conflicted
+++ resolved
@@ -126,7 +126,6 @@
 
     static UserID parseUserId(folly::StringPiece val);
 
-<<<<<<< HEAD
     static std::string defaultPrefix();
 
     static std::string tagDefaultKey(GraphSpaceID spaceId,
@@ -136,7 +135,7 @@
     static std::string edgeDefaultKey(GraphSpaceID spaceId,
                                       EdgeType edge,
                                       const std::string& field);
-=======
+
     static std::string configKey(const cpp2::ConfigModule& module,
                                  const std::string& name);
 
@@ -149,7 +148,6 @@
     static ConfigName parseConfigKey(folly::StringPiece rawData);
 
     static cpp2::ConfigItem parseConfigValue(folly::StringPiece rawData);
->>>>>>> d18e879b
 };
 
 }  // namespace meta
