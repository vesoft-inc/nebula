--- conflicted
+++ resolved
@@ -14,18 +14,12 @@
 namespace meta {
 
 enum class EntryType : int8_t {
-<<<<<<< HEAD
     SPACE       = 0x01,
     TAG         = 0x02,
     EDGE        = 0x03,
-    TAG_INDEX   = 0x04,
-    EDGE_INDEX  = 0x05,
-=======
-    SPACE = 0x01,
-    TAG   = 0x02,
-    EDGE  = 0x03,
-    USER  = 0x04,
->>>>>>> c4374fd5
+    USER        = 0x04,
+    TAG_INDEX   = 0x05,
+    EDGE_INDEX  = 0x06,
 };
 
 class MetaServiceUtils final {
