--- conflicted
+++ resolved
@@ -72,19 +72,11 @@
 
     static nebula::cpp2::Schema parseSchema(folly::StringPiece rawData);
 
-<<<<<<< HEAD
-    static std::string spaceIndexKey(const std::string& name);
-
-    static std::string tagIndexKey(GraphSpaceID spaceId, const std::string& name);
-
-    static std::string edgeIndexKey(GraphSpaceID spaceId, const std::string& name);
-=======
     static std::string indexSpaceKey(const std::string& name);
 
     static std::string indexTagKey(GraphSpaceID spaceId, const std::string& name);
 
     static std::string indexEdgeKey(GraphSpaceID spaceId, const std::string& name);
->>>>>>> 71dd6ca1
 
     static std::string assembleSegmentKey(const std::string& segment, const std::string& key);
 };
