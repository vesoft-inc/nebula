--- conflicted
+++ resolved
@@ -15,20 +15,13 @@
 namespace meta {
 
 enum class EntryType : int8_t {
-<<<<<<< HEAD
     SPACE       = 0x01,
     TAG         = 0x02,
     EDGE        = 0x03,
     USER        = 0x04,
     TAG_INDEX   = 0x05,
     EDGE_INDEX  = 0x06,
-=======
-    SPACE = 0x01,
-    TAG   = 0x02,
-    EDGE  = 0x03,
-    USER  = 0x04,
-    CONFIG = 0x05,
->>>>>>> 9ca22fdf
+    CONFIG      = 0x07,
 };
 
 using ConfigName = std::pair<cpp2::ConfigModule, std::string>;
