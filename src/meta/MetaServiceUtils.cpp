/* Copyright (c) 2018 vesoft inc. All rights reserved.
 *
 * This source code is licensed under Apache 2.0 License,
 * attached with Common Clause Condition 1.0, found in the LICENSES directory.
 */

#include "meta/MetaServiceUtils.h"
#include <thrift/lib/cpp2/protocol/Serializer.h>
#include <thrift/lib/cpp2/protocol/CompactProtocol.h>

namespace nebula {
namespace meta {

<<<<<<< HEAD
const std::string kSpacesTable      = "__spaces__";         // NOLINT
const std::string kPartsTable       = "__parts__";          // NOLINT
const std::string kHostsTable       = "__hosts__";          // NOLINT
const std::string kTagsTable        = "__tags__";           // NOLINT
const std::string kEdgesTable       = "__edges__";          // NOLINT
const std::string kIndexesTable     = "__indexes__";        // NOLINT
const std::string kIndexTable       = "__index__";          // NOLINT
const std::string kUsersTable       = "__users__";          // NOLINT
const std::string kRolesTable       = "__roles__";          // NOLINT
const std::string kConfigsTable     = "__configs__";        // NOLINT
const std::string kDefaultTable     = "__default__";        // NOLINT
const std::string kSnapshotsTable   = "__snapshots__";      // NOLINT
=======
const std::string kSpacesTable         = "__spaces__";         // NOLINT
const std::string kPartsTable          = "__parts__";          // NOLINT
const std::string kHostsTable          = "__hosts__";          // NOLINT
const std::string kTagsTable           = "__tags__";           // NOLINT
const std::string kEdgesTable          = "__edges__";          // NOLINT
const std::string kTagIndexesTable     = "__tag_indexes__";    // NOLINT
const std::string kEdgeIndexesTable    = "__edge_indexes__";   // NOLINT
const std::string kIndexTable          = "__index__";          // NOLINT
const std::string kUsersTable          = "__users__";          // NOLINT
const std::string kRolesTable          = "__roles__";          // NOLINT
const std::string kConfigsTable        = "__configs__";        // NOLINT
const std::string kDefaultTable        = "__default__";        // NOLINT
const std::string kSnapshotsTable      = "__snapshots__";      // NOLINT
const std::string kLastUpdateTimeTable = "__last_update_time__"; // NOLINT
>>>>>>> aeca9b74

const std::string kHostOnline  = "Online";       // NOLINT
const std::string kHostOffline = "Offline";      // NOLINT

std::string MetaServiceUtils::lastUpdateTimeKey() {
    std::string key;
    key.reserve(128);
    key.append(kLastUpdateTimeTable.data(), kLastUpdateTimeTable.size());
    return key;
}

std::string MetaServiceUtils::lastUpdateTimeVal(const int64_t timeInMilliSec) {
    std::string val;
    val.reserve(sizeof(int64_t));
    val.append(reinterpret_cast<const char*>(&timeInMilliSec), sizeof(int64_t));
    return val;
}

std::string MetaServiceUtils::spaceKey(GraphSpaceID spaceId) {
    std::string key;
    key.reserve(128);
    key.append(kSpacesTable.data(), kSpacesTable.size());
    key.append(reinterpret_cast<const char*>(&spaceId), sizeof(spaceId));
    return key;
}

std::string MetaServiceUtils::spaceVal(const cpp2::SpaceProperties &properties) {
    std::string val;
    apache::thrift::CompactSerializer::serialize(properties, &val);
    return val;
}

cpp2::SpaceProperties MetaServiceUtils::parseSpace(folly::StringPiece rawData) {
    cpp2::SpaceProperties properties;
    apache::thrift::CompactSerializer::deserialize(rawData, properties);
    return properties;
}

const std::string& MetaServiceUtils::spacePrefix() {
    return kSpacesTable;
}

GraphSpaceID MetaServiceUtils::spaceId(folly::StringPiece rawKey) {
    return *reinterpret_cast<const GraphSpaceID*>(rawKey.data() + kSpacesTable.size());
}

std::string MetaServiceUtils::spaceName(folly::StringPiece rawVal) {
    return parseSpace(rawVal).get_space_name();
}

std::string MetaServiceUtils::partKey(GraphSpaceID spaceId, PartitionID partId) {
    std::string key;
    key.reserve(128);
    key.append(kPartsTable.data(), kPartsTable.size());
    key.append(reinterpret_cast<const char*>(&spaceId), sizeof(GraphSpaceID));
    key.append(reinterpret_cast<const char*>(&partId), sizeof(PartitionID));
    return key;
}

GraphSpaceID MetaServiceUtils::parsePartKeySpaceId(folly::StringPiece key) {
    return *reinterpret_cast<const GraphSpaceID*>(key.data() + kPartsTable.size());
}

PartitionID MetaServiceUtils::parsePartKeyPartId(folly::StringPiece key) {
    return *reinterpret_cast<const PartitionID*>(key.data()
                                                 + kPartsTable.size()
                                                 + sizeof(GraphSpaceID));
}

std::string MetaServiceUtils::partVal(const std::vector<nebula::cpp2::HostAddr>& hosts) {
    std::string val;
    val.reserve(128);
    for (auto& h : hosts) {
        val.append(reinterpret_cast<const char*>(&h.ip), sizeof(h.ip));
        val.append(reinterpret_cast<const char*>(&h.port), sizeof(h.port));
    }
    return val;
}

std::string MetaServiceUtils::partPrefix(GraphSpaceID spaceId) {
    std::string prefix;
    prefix.reserve(128);
    prefix.append(kPartsTable.data(), kPartsTable.size());
    prefix.append(reinterpret_cast<const char*>(&spaceId), sizeof(GraphSpaceID));
    return prefix;
}

std::vector<nebula::cpp2::HostAddr> MetaServiceUtils::parsePartVal(folly::StringPiece val) {
    std::vector<nebula::cpp2::HostAddr> hosts;
    static const size_t unitSize = sizeof(int32_t) * 2;
    auto hostsNum = val.size() / unitSize;
    hosts.reserve(hostsNum);
    VLOG(3) << "Total size:" << val.size()
            << ", host size:" << unitSize
            << ", host num:" << hostsNum;
    for (decltype(hostsNum) i = 0; i < hostsNum; i++) {
        nebula::cpp2::HostAddr h;
        h.set_ip(*reinterpret_cast<const int32_t*>(val.data() + i * unitSize));
        h.set_port(*reinterpret_cast<const int32_t*>(val.data() + i * unitSize + sizeof(int32_t)));
        hosts.emplace_back(std::move(h));
    }
    return hosts;
}

std::string MetaServiceUtils::hostKey(IPv4 ip, Port port) {
    std::string key;
    key.reserve(128);
    key.append(kHostsTable.data(), kHostsTable.size());
    key.append(reinterpret_cast<const char*>(&ip), sizeof(ip));
    key.append(reinterpret_cast<const char*>(&port), sizeof(port));
    return key;
}

std::string MetaServiceUtils::hostValOnline() {
    return kHostOnline;
}

std::string MetaServiceUtils::hostValOffline() {
    return kHostOffline;
}

const std::string& MetaServiceUtils::hostPrefix() {
    return kHostsTable;
}

nebula::cpp2::HostAddr MetaServiceUtils::parseHostKey(folly::StringPiece key) {
    nebula::cpp2::HostAddr host;
    memcpy(&host, key.data() + kHostsTable.size(), sizeof(host));
    return host;
}

std::string MetaServiceUtils::schemaEdgePrefix(GraphSpaceID spaceId, EdgeType edgeType) {
    std::string key;
    key.reserve(128);
    key.append(kEdgesTable.data(), kEdgesTable.size());
    key.append(reinterpret_cast<const char*>(&spaceId), sizeof(spaceId));
    key.append(reinterpret_cast<const char*>(&edgeType), sizeof(edgeType));
    return key;
}

std::string MetaServiceUtils::schemaEdgesPrefix(GraphSpaceID spaceId) {
    std::string key;
    key.reserve(kEdgesTable.size() + sizeof(GraphSpaceID));
    key.append(kEdgesTable.data(), kEdgesTable.size());
    key.append(reinterpret_cast<const char*>(&spaceId), sizeof(spaceId));
    return key;
}

std::string MetaServiceUtils::schemaEdgeKey(GraphSpaceID spaceId,
                                            EdgeType edgeType,
                                            SchemaVer version) {
    auto storageVer = std::numeric_limits<SchemaVer>::max() - version;
    std::string key;
    key.reserve(128);
    key.append(kEdgesTable.data(), kEdgesTable.size());
    key.append(reinterpret_cast<const char*>(&spaceId), sizeof(spaceId));
    key.append(reinterpret_cast<const char*>(&edgeType), sizeof(edgeType));
    key.append(reinterpret_cast<const char*>(&storageVer), sizeof(storageVer));
    return key;
}

std::string MetaServiceUtils::schemaEdgeVal(const std::string& name,
                                            const nebula::cpp2::Schema& schema) {
    auto len = name.size();
    std::string val, sval;
    apache::thrift::CompactSerializer::serialize(schema, &sval);
    val.reserve(sizeof(int32_t) + name.size() + sval.size());
    val.append(reinterpret_cast<const char*>(&len), sizeof(int32_t));
    val.append(name);
    val.append(sval);
    return val;
}

SchemaVer MetaServiceUtils::parseEdgeVersion(folly::StringPiece key) {
    auto offset = kEdgesTable.size() + sizeof(GraphSpaceID) + sizeof(EdgeType);
    return std::numeric_limits<SchemaVer>::max() -
          *reinterpret_cast<const SchemaVer*>(key.begin() + offset);
}

std::string MetaServiceUtils::schemaTagKey(GraphSpaceID spaceId, TagID tagId, SchemaVer version) {
    auto storageVer = std::numeric_limits<SchemaVer>::max() - version;
    std::string key;
    key.reserve(128);
    key.append(kTagsTable.data(), kTagsTable.size());
    key.append(reinterpret_cast<const char*>(&spaceId), sizeof(spaceId));
    key.append(reinterpret_cast<const char*>(&tagId), sizeof(tagId));
    key.append(reinterpret_cast<const char*>(&storageVer), sizeof(version));
    return key;
}

std::string MetaServiceUtils::schemaTagVal(const std::string& name,
                                           const nebula::cpp2::Schema& schema) {
    int32_t len = name.size();
    std::string val, sval;
    apache::thrift::CompactSerializer::serialize(schema, &sval);
    val.reserve(sizeof(int32_t) + name.size() + sval.size());
    val.append(reinterpret_cast<const char*>(&len), sizeof(int32_t));
    val.append(name);
    val.append(sval);
    return val;
}

SchemaVer MetaServiceUtils::parseTagVersion(folly::StringPiece key) {
    auto offset = kTagsTable.size() + sizeof(GraphSpaceID) + sizeof(TagID);
    return std::numeric_limits<SchemaVer>::max() -
          *reinterpret_cast<const SchemaVer*>(key.begin() + offset);
}

std::string MetaServiceUtils::schemaTagPrefix(GraphSpaceID spaceId, TagID tagId) {
    std::string key;
    key.reserve(128);
    key.append(kTagsTable.data(), kTagsTable.size());
    key.append(reinterpret_cast<const char*>(&spaceId), sizeof(spaceId));
    key.append(reinterpret_cast<const char*>(&tagId), sizeof(tagId));
    return key;
}

std::string MetaServiceUtils::schemaTagsPrefix(GraphSpaceID spaceId) {
    std::string key;
    key.reserve(kTagsTable.size() + sizeof(GraphSpaceID));
    key.append(kTagsTable.data(), kTagsTable.size());
    key.append(reinterpret_cast<const char*>(&spaceId), sizeof(spaceId));
    return key;
}

nebula::cpp2::Schema MetaServiceUtils::parseSchema(folly::StringPiece rawData) {
    nebula::cpp2::Schema schema;
    int32_t offset = sizeof(int32_t) + *reinterpret_cast<const int32_t *>(rawData.begin());
    auto schval = rawData.subpiece(offset, rawData.size() - offset);
    apache::thrift::CompactSerializer::deserialize(schval, schema);
    return schema;
}

std::string MetaServiceUtils::indexKey(GraphSpaceID spaceID, IndexID indexID) {
    std::string key;
    key.reserve(sizeof(GraphSpaceID) + sizeof(IndexID));
    key.append(kIndexesTable.data(), kIndexesTable.size());
    key.append(reinterpret_cast<const char*>(&spaceID), sizeof(GraphSpaceID));
    key.append(reinterpret_cast<const char*>(&indexID), sizeof(IndexID));
    return key;
}

std::string MetaServiceUtils::indexVal(const std::string& name,
                                       const nebula::meta::cpp2::IndexFields& fields) {
    std::string key;
    key.reserve(128);

    int32_t length = name.size();
    key.append(reinterpret_cast<const char*>(&length), sizeof(int32_t));
    key.append(name);

    std::string value;
    apache::thrift::CompactSerializer::serialize(fields, &value);
    return value;
}

std::string MetaServiceUtils::indexPrefix(GraphSpaceID spaceId) {
    std::string key;
    key.reserve(kIndexesTable.size() + sizeof(GraphSpaceID));
    key.append(kIndexesTable.data(), kIndexesTable.size());
    key.append(reinterpret_cast<const char*>(&spaceId), sizeof(GraphSpaceID));
    return key;
}

cpp2::IndexFields MetaServiceUtils::parseIndex(const folly::StringPiece& rawData) {
    cpp2::IndexFields fields;
    apache::thrift::CompactSerializer::deserialize(rawData, fields);
    return fields;
}

std::string MetaServiceUtils::indexSpaceKey(const std::string& name) {
    std::string key;
    key.reserve(128);
    key.append(kIndexTable.data(), kIndexTable.size());
    EntryType type = EntryType::SPACE;
    key.append(reinterpret_cast<const char*>(&type), sizeof(type));
    key.append(name);
    return key;
}

std::string MetaServiceUtils::indexTagKey(GraphSpaceID spaceId,
                                          const std::string& name) {
    std::string key;
    key.reserve(128);
    key.append(kIndexTable.data(), kIndexTable.size());
    EntryType type = EntryType::TAG;
    key.append(reinterpret_cast<const char*>(&type), sizeof(type));
    key.append(reinterpret_cast<const char*>(&spaceId), sizeof(GraphSpaceID));
    key.append(name);
    return key;
}

std::string MetaServiceUtils::indexEdgeKey(GraphSpaceID spaceId,
                                           const std::string& name) {
    std::string key;
    key.reserve(128);
    key.append(kIndexTable.data(), kIndexTable.size());
    EntryType type = EntryType::EDGE;
    key.append(reinterpret_cast<const char*>(&type), sizeof(type));
    key.append(reinterpret_cast<const char*>(&spaceId), sizeof(GraphSpaceID));
    key.append(name);
    return key;
}

std::string MetaServiceUtils::indexIndexKey(GraphSpaceID spaceID,
                                            const std::string& indexName) {
    std::string key;
    key.reserve(128);
    key.append(kIndexTable.data(), kIndexTable.size());
    EntryType type = EntryType::INDEX;
    key.append(reinterpret_cast<const char*>(&type), sizeof(type));
    key.append(reinterpret_cast<const char*>(&spaceID), sizeof(GraphSpaceID));
    key.append(indexName);
    return key;
}

std::string MetaServiceUtils::assembleSegmentKey(const std::string& segment,
                                                 const std::string& key) {
    std::string segmentKey;
    segmentKey.reserve(64);
    segmentKey.append(segment);
    segmentKey.append(key.data(), key.size());
    return segmentKey;
}

cpp2::ErrorCode MetaServiceUtils::alterColumnDefs(std::vector<nebula::cpp2::ColumnDef>& cols,
                                                  nebula::cpp2::SchemaProp&  prop,
                                                  const nebula::cpp2::ColumnDef col,
                                                  const cpp2::AlterSchemaOp op) {
    switch (op) {
        case cpp2::AlterSchemaOp::ADD:
            for (auto it = cols.begin(); it != cols.end(); ++it) {
                if (it->get_name() == col.get_name()) {
                    LOG(ERROR) << "Column existing: " << col.get_name();
                    return cpp2::ErrorCode::E_EXISTED;
                }
            }
            cols.emplace_back(std::move(col));
            return cpp2::ErrorCode::SUCCEEDED;
        case cpp2::AlterSchemaOp::CHANGE:
            for (auto it = cols.begin(); it != cols.end(); ++it) {
                if (col.get_name() == it->get_name()) {
                    *it = col;
                    return cpp2::ErrorCode::SUCCEEDED;
                }
            }
            LOG(ERROR) << "Column not found: " << col.get_name();
            return cpp2::ErrorCode::E_NOT_FOUND;
        case cpp2::AlterSchemaOp::DROP:
            for (auto it = cols.begin(); it != cols.end(); ++it) {
                if (col.get_name() == it->get_name()) {
                    // Check if there is a TTL on the column to be deleted
                    if (!prop.get_ttl_col() ||
                        (prop.get_ttl_col() && (*prop.get_ttl_col() != col.get_name()))) {
                        cols.erase(it);
                        return cpp2::ErrorCode::SUCCEEDED;
                    } else {
                        LOG(ERROR) << "Column can't be dropped, a TTL attribute on it: "
                                   << col.get_name();
                        return cpp2::ErrorCode::E_NOT_DROP;
                    }
                }
            }
            LOG(ERROR) << "Column not found: " << col.get_name();
            return cpp2::ErrorCode::E_NOT_FOUND;
        default:
            LOG(ERROR) << "Alter schema operator not supported";
            return cpp2::ErrorCode::E_UNSUPPORTED;
    }
}

cpp2::ErrorCode MetaServiceUtils::alterSchemaProp(std::vector<nebula::cpp2::ColumnDef>& cols,
                                                  nebula::cpp2::SchemaProp& schemaProp,
                                                  nebula::cpp2::SchemaProp alterSchemaProp) {
    if (alterSchemaProp.__isset.ttl_duration) {
        // Graph check  <=0 to = 0
        schemaProp.set_ttl_duration(*alterSchemaProp.get_ttl_duration());
    }
    if (alterSchemaProp.__isset.ttl_col) {
        auto ttlCol = *alterSchemaProp.get_ttl_col();
        auto existed = false;
        for (auto& col : cols) {
            if (col.get_name() == ttlCol) {
                // Only integer and timestamp columns can be used as ttl_col
                if (col.type.type != nebula::cpp2::SupportedType::INT &&
                    col.type.type != nebula::cpp2::SupportedType::TIMESTAMP) {
                    LOG(WARNING) << "TTL column type illegal";
                    return cpp2::ErrorCode::E_UNSUPPORTED;
                }
                existed = true;
                schemaProp.set_ttl_col(ttlCol);
                break;
            }
        }

        if (!existed) {
            LOG(WARNING) << "TTL column not found: " << ttlCol;
            return cpp2::ErrorCode::E_NOT_FOUND;
        }
    }

    // Disable implicit TTL mode
    if ((schemaProp.get_ttl_duration() && (*schemaProp.get_ttl_duration() != 0)) &&
        (!schemaProp.get_ttl_col() || (schemaProp.get_ttl_col() &&
         schemaProp.get_ttl_col()->empty()))) {
        LOG(WARNING) << "Implicit ttl_col not support";
        return cpp2::ErrorCode::E_UNSUPPORTED;
    }

    return cpp2::ErrorCode::SUCCEEDED;
}

std::string MetaServiceUtils::indexUserKey(const std::string& account) {
    std::string key;
    EntryType type = EntryType::USER;
    key.reserve(128);
    key.append(kIndexTable.data(), kIndexTable.size());
    key.append(reinterpret_cast<const char*>(&type), sizeof(type));
    key.append(account);
    return key;
}

std::string MetaServiceUtils::userKey(UserID userId) {
    std::string key;
    key.reserve(64);
    key.append(kUsersTable.data(), kUsersTable.size());
    key.append(reinterpret_cast<const char*>(&userId), sizeof(userId));
    return key;
}

std::string MetaServiceUtils::userVal(const std::string& password,
                                      const cpp2::UserItem& userItem) {
    auto len = password.size();
    std::string val, userVal;
    apache::thrift::CompactSerializer::serialize(userItem, &userVal);
    val.reserve(sizeof(int32_t) + len + userVal.size());
    val.append(reinterpret_cast<const char*>(&len), sizeof(int32_t));
    val.append(password);
    val.append(userVal);
    return val;
}

folly::StringPiece MetaServiceUtils::userItemVal(folly::StringPiece rawVal) {
    auto offset = sizeof(int32_t) + *reinterpret_cast<const int32_t *>(rawVal.begin());
    return rawVal.subpiece(offset, rawVal.size() - offset);
}

std::string MetaServiceUtils::replaceUserVal(const cpp2::UserItem& user, folly::StringPiece val) {
    cpp2:: UserItem oldUser;
    apache::thrift::CompactSerializer::deserialize(userItemVal(val), oldUser);
    if (user.__isset.is_lock) {
        oldUser.set_is_lock(user.get_is_lock());
    }
    if (user.__isset.max_queries_per_hour) {
        oldUser.set_max_queries_per_hour(user.get_max_queries_per_hour());
    }
    if (user.__isset.max_updates_per_hour) {
        oldUser.set_max_updates_per_hour(user.get_max_updates_per_hour());
    }
    if (user.__isset.max_connections_per_hour) {
        oldUser.set_max_connections_per_hour(user.get_max_connections_per_hour());
    }
    if (user.__isset.max_user_connections) {
        oldUser.set_max_user_connections(user.get_max_user_connections());
    }

    std::string newVal, userVal;
    apache::thrift::CompactSerializer::serialize(oldUser, &userVal);
    auto len = sizeof(int32_t) + *reinterpret_cast<const int32_t *>(val.begin());
    newVal.reserve(len + userVal.size());
    newVal.append(val.subpiece(0, len).str());
    newVal.append(userVal);
    return newVal;
}

std::string MetaServiceUtils::roleKey(GraphSpaceID spaceId, UserID userId) {
    std::string key;
    key.reserve(64);
    key.append(kRolesTable.data(), kRolesTable.size());
    key.append(reinterpret_cast<const char*>(&spaceId), sizeof(GraphSpaceID));
    key.append(reinterpret_cast<const char*>(&userId), sizeof(UserID));
    return key;
}

std::string MetaServiceUtils::roleVal(cpp2::RoleType roleType) {
    std::string val;
    val.reserve(64);
    val.append(reinterpret_cast<const char*>(&roleType), sizeof(roleType));
    return val;
}

std::string MetaServiceUtils::changePassword(folly::StringPiece val, folly::StringPiece newPwd) {
    auto pwdLen = newPwd.size();
    auto len = sizeof(int32_t) + *reinterpret_cast<const int32_t *>(val.begin());
    auto userVal = val.subpiece(len, val.size() - len);
    std::string newVal;
    newVal.reserve(sizeof(int32_t) + pwdLen+ userVal.size());
    newVal.append(reinterpret_cast<const char*>(&pwdLen), sizeof(int32_t));
    newVal.append(newPwd.str());
    newVal.append(userVal.str());
    return newVal;
}

cpp2::UserItem MetaServiceUtils::parseUserItem(folly::StringPiece val) {
    cpp2::UserItem user;
    apache::thrift::CompactSerializer::deserialize(userItemVal(val), user);
    return user;
}

std::string MetaServiceUtils::rolesPrefix() {
    return kRolesTable;
}

std::string MetaServiceUtils::roleSpacePrefix(GraphSpaceID spaceId) {
    std::string key;
    key.reserve(64);
    key.append(kRolesTable.data(), kRolesTable.size());
    key.append(reinterpret_cast<const char*>(&spaceId), sizeof(GraphSpaceID));
    return key;
}

UserID MetaServiceUtils::parseRoleUserId(folly::StringPiece val) {
    return *reinterpret_cast<const UserID *>(val.begin() +
                                             kRolesTable.size() +
                                             sizeof(GraphSpaceID));
}

UserID MetaServiceUtils::parseUserId(folly::StringPiece val) {
    return *reinterpret_cast<const UserID *>(val.begin() +
                                             kUsersTable.size());
}

std::string MetaServiceUtils::tagDefaultKey(GraphSpaceID spaceId,
                                            TagID tag,
                                            const std::string& field) {
    std::string key;
    key.reserve(128);
    key.append(kDefaultTable.data(), kDefaultTable.size());
    key.append(reinterpret_cast<const char*>(&spaceId), sizeof(GraphSpaceID));
    key.append(reinterpret_cast<const char*>(&tag), sizeof(TagID));
    key.append(field);
    return key;
}

std::string MetaServiceUtils::edgeDefaultKey(GraphSpaceID spaceId,
                                             EdgeType edge,
                                             const std::string& field) {
    std::string key;
    key.reserve(128);
    key.append(kDefaultTable.data(), kDefaultTable.size());
    key.append(reinterpret_cast<const char*>(&spaceId), sizeof(GraphSpaceID));
    key.append(reinterpret_cast<const char*>(&edge), sizeof(EdgeType));
    key.append(field);
    return key;
}

const std::string& MetaServiceUtils::defaultPrefix() {
    return kDefaultTable;
}

std::string MetaServiceUtils::configKey(const cpp2::ConfigModule& module,
                                        const std::string& name) {
    std::string key;
    key.reserve(128);
    key.append(kConfigsTable.data(), kConfigsTable.size());

    key.append(reinterpret_cast<const char*>(&module), sizeof(cpp2::ConfigModule));

    int32_t nSize = name.size();
    key.append(reinterpret_cast<const char*>(&nSize), sizeof(int32_t));
    key.append(name);
    return key;
}

std::string MetaServiceUtils::configKeyPrefix(const cpp2::ConfigModule& module) {
    std::string key;
    key.reserve(128);
    key.append(kConfigsTable.data(), kConfigsTable.size());
    if (module != cpp2::ConfigModule::ALL) {
        key.append(reinterpret_cast<const char*>(&module), sizeof(cpp2::ConfigModule));
    }
    return key;
}

std::string MetaServiceUtils::configValue(const cpp2::ConfigType& valueType,
                                          const cpp2::ConfigMode& valueMode,
                                          const std::string& config) {
    std::string val;
    val.reserve(sizeof(cpp2::ConfigType) + sizeof(cpp2::ConfigMode) + config.size());
    val.append(reinterpret_cast<const char*>(&valueType), sizeof(cpp2::ConfigType));
    val.append(reinterpret_cast<const char*>(&valueMode), sizeof(cpp2::ConfigMode));
    val.append(config);
    return val;
}

ConfigName MetaServiceUtils::parseConfigKey(folly::StringPiece rawKey) {
    std::string key;
    auto offset = kConfigsTable.size();
    auto module = *reinterpret_cast<const cpp2::ConfigModule*>(rawKey.data() + offset);
    offset += sizeof(cpp2::ConfigModule);
    int32_t nSize = *reinterpret_cast<const int32_t*>(rawKey.data() + offset);
    offset += sizeof(int32_t);
    auto name = rawKey.subpiece(offset, nSize);
    return {module, name.str()};
}

cpp2::ConfigItem MetaServiceUtils::parseConfigValue(folly::StringPiece rawData) {
    int32_t offset = 0;
    cpp2::ConfigType type = *reinterpret_cast<const cpp2::ConfigType*>(rawData.data() + offset);
    offset += sizeof(cpp2::ConfigType);
    cpp2::ConfigMode mode = *reinterpret_cast<const cpp2::ConfigMode*>(rawData.data() + offset);
    offset += sizeof(cpp2::ConfigMode);
    auto value = rawData.subpiece(offset, rawData.size() - offset);

    cpp2::ConfigItem item;
    item.set_type(type);
    item.set_mode(mode);
    item.set_value(value.str());
    return item;
}

std::string MetaServiceUtils::snapshotKey(const std::string& name) {
    std::string key;
    key.reserve(kSnapshotsTable.size() + name.size());
    key.append(kSnapshotsTable.data(), kSnapshotsTable.size());
    key.append(name);
    return key;
}

std::string MetaServiceUtils::snapshotVal(const cpp2::SnapshotStatus& status,
                                          const std::string& hosts) {
    std::string val;
    val.reserve(sizeof(cpp2::SnapshotStatus) + sizeof(hosts));
    val.append(reinterpret_cast<const char*>(&status), sizeof(cpp2::SnapshotStatus));
    val.append(hosts);
    return val;
}

cpp2::SnapshotStatus MetaServiceUtils::parseSnapshotStatus(folly::StringPiece rawData) {
    return *reinterpret_cast<const cpp2::SnapshotStatus*>(rawData.data());
}

std::string MetaServiceUtils::parseSnapshotHosts(folly::StringPiece rawData) {
    return rawData.subpiece(sizeof(cpp2::SnapshotStatus),
                            rawData.size() - sizeof(cpp2::SnapshotStatus)).str();
}

std::string MetaServiceUtils::parseSnapshotName(folly::StringPiece rawData) {
    int32_t offset = kSnapshotsTable.size();
    return rawData.subpiece(offset, rawData.size() - offset).str();
}

const std::string& MetaServiceUtils::snapshotPrefix() {
    return kSnapshotsTable;
}

}  // namespace meta
}  // namespace nebula<|MERGE_RESOLUTION|>--- conflicted
+++ resolved
@@ -11,27 +11,12 @@
 namespace nebula {
 namespace meta {
 
-<<<<<<< HEAD
-const std::string kSpacesTable      = "__spaces__";         // NOLINT
-const std::string kPartsTable       = "__parts__";          // NOLINT
-const std::string kHostsTable       = "__hosts__";          // NOLINT
-const std::string kTagsTable        = "__tags__";           // NOLINT
-const std::string kEdgesTable       = "__edges__";          // NOLINT
-const std::string kIndexesTable     = "__indexes__";        // NOLINT
-const std::string kIndexTable       = "__index__";          // NOLINT
-const std::string kUsersTable       = "__users__";          // NOLINT
-const std::string kRolesTable       = "__roles__";          // NOLINT
-const std::string kConfigsTable     = "__configs__";        // NOLINT
-const std::string kDefaultTable     = "__default__";        // NOLINT
-const std::string kSnapshotsTable   = "__snapshots__";      // NOLINT
-=======
 const std::string kSpacesTable         = "__spaces__";         // NOLINT
 const std::string kPartsTable          = "__parts__";          // NOLINT
 const std::string kHostsTable          = "__hosts__";          // NOLINT
 const std::string kTagsTable           = "__tags__";           // NOLINT
 const std::string kEdgesTable          = "__edges__";          // NOLINT
-const std::string kTagIndexesTable     = "__tag_indexes__";    // NOLINT
-const std::string kEdgeIndexesTable    = "__edge_indexes__";   // NOLINT
+const std::string kIndexesTable        = "__indexes__";        // NOLINT
 const std::string kIndexTable          = "__index__";          // NOLINT
 const std::string kUsersTable          = "__users__";          // NOLINT
 const std::string kRolesTable          = "__roles__";          // NOLINT
@@ -39,7 +24,6 @@
 const std::string kDefaultTable        = "__default__";        // NOLINT
 const std::string kSnapshotsTable      = "__snapshots__";      // NOLINT
 const std::string kLastUpdateTimeTable = "__last_update_time__"; // NOLINT
->>>>>>> aeca9b74
 
 const std::string kHostOnline  = "Online";       // NOLINT
 const std::string kHostOffline = "Offline";      // NOLINT
@@ -282,17 +266,9 @@
     return key;
 }
 
-std::string MetaServiceUtils::indexVal(const std::string& name,
-                                       const nebula::meta::cpp2::IndexFields& fields) {
-    std::string key;
-    key.reserve(128);
-
-    int32_t length = name.size();
-    key.append(reinterpret_cast<const char*>(&length), sizeof(int32_t));
-    key.append(name);
-
+std::string MetaServiceUtils::indexVal(const nebula::cpp2::IndexItem& item) {
     std::string value;
-    apache::thrift::CompactSerializer::serialize(fields, &value);
+    apache::thrift::CompactSerializer::serialize(item, &value);
     return value;
 }
 
@@ -304,10 +280,10 @@
     return key;
 }
 
-cpp2::IndexFields MetaServiceUtils::parseIndex(const folly::StringPiece& rawData) {
-    cpp2::IndexFields fields;
-    apache::thrift::CompactSerializer::deserialize(rawData, fields);
-    return fields;
+nebula::cpp2::IndexItem MetaServiceUtils::parseIndex(const folly::StringPiece& rawData) {
+    nebula::cpp2::IndexItem item;
+    apache::thrift::CompactSerializer::deserialize(rawData, item);
+    return item;
 }
 
 std::string MetaServiceUtils::indexSpaceKey(const std::string& name) {
