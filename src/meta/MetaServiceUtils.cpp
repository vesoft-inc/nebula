--- conflicted
+++ resolved
@@ -24,13 +24,8 @@
 const std::string kConfigsTable = "__configs__"; // NOLINT
 const std::string kDefaultTable = "__default__"; // NOLINT
 
-<<<<<<< HEAD
-const std::string kHostOnline = "Online";       // NOLINT
-const std::string kHostOffline = "Offline";     // NOLINT
-=======
 const std::string kHostOnline  = "Online";       // NOLINT
 const std::string kHostOffline = "Offline";      // NOLINT
->>>>>>> d79ed190
 
 std::string MetaServiceUtils::spaceKey(GraphSpaceID spaceId) {
     std::string key;
@@ -239,7 +234,7 @@
 
 std::string MetaServiceUtils::tagIndexKey(GraphSpaceID spaceID, TagIndexID indexID) {
     std::string key;
-    key.reserve(64);
+    key.reserve(sizeof(GraphSpaceID) + sizeof(TagIndexID));
     key.append(kTagIndexesTable.data(), kTagIndexesTable.size());
     key.append(reinterpret_cast<const char*>(&spaceID), sizeof(GraphSpaceID));
     key.append(reinterpret_cast<const char*>(&indexID), sizeof(TagIndexID));
@@ -264,7 +259,7 @@
     std::string key;
     key.reserve(kTagIndexesTable.size() + sizeof(GraphSpaceID));
     key.append(kTagIndexesTable.data(), kTagIndexesTable.size());
-    key.append(reinterpret_cast<const char*>(&spaceId), sizeof(spaceId));
+    key.append(reinterpret_cast<const char*>(&spaceId), sizeof(GraphSpaceID));
     return key;
 }
 
