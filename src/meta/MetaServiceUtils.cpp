--- conflicted
+++ resolved
@@ -259,7 +259,6 @@
 
 std::string MetaServiceUtils::indexKey(GraphSpaceID spaceID, IndexID indexID) {
     std::string key;
-<<<<<<< HEAD
     key.reserve(sizeof(GraphSpaceID) + sizeof(IndexID));
     key.append(kIndexesTable.data(), kIndexesTable.size());
     key.append(reinterpret_cast<const char*>(&spaceID), sizeof(GraphSpaceID));
@@ -271,32 +270,10 @@
     std::string value;
     apache::thrift::CompactSerializer::serialize(item, &value);
     return value;
-=======
-    key.reserve(sizeof(GraphSpaceID) + sizeof(TagIndexID));
-    key.append(kTagIndexesTable.data(), kTagIndexesTable.size())
-       .append(reinterpret_cast<const char*>(&spaceID), sizeof(GraphSpaceID))
-       .append(reinterpret_cast<const char*>(&indexID), sizeof(TagIndexID));
-    return key;
-}
-
-std::string MetaServiceUtils::tagIndexVal(const std::string& name,
-                                          const nebula::meta::cpp2::IndexFields& fields) {
-    int32_t length = name.size();
-    std::string value;
-    apache::thrift::CompactSerializer::serialize(fields, &value);
-
-    std::string key;
-    key.reserve(128);
-    key.append(reinterpret_cast<const char*>(&length), sizeof(int32_t))
-       .append(name)
-       .append(value);
-    return key;
->>>>>>> f23ca86a
 }
 
 std::string MetaServiceUtils::indexPrefix(GraphSpaceID spaceId) {
     std::string key;
-<<<<<<< HEAD
     key.reserve(kIndexesTable.size() + sizeof(GraphSpaceID));
     key.append(kIndexesTable.data(), kIndexesTable.size());
     key.append(reinterpret_cast<const char*>(&spaceId), sizeof(GraphSpaceID));
@@ -307,59 +284,6 @@
     nebula::cpp2::IndexItem item;
     apache::thrift::CompactSerializer::deserialize(rawData, item);
     return item;
-=======
-    key.reserve(kTagIndexesTable.size() + sizeof(GraphSpaceID));
-    key.append(kTagIndexesTable.data(), kTagIndexesTable.size())
-       .append(reinterpret_cast<const char*>(&spaceId), sizeof(GraphSpaceID));
-    return key;
-}
-
-std::string MetaServiceUtils::edgeIndexKey(GraphSpaceID spaceID, EdgeIndexID indexID) {
-    std::string key;
-    key.reserve(64);
-    key.append(kEdgeIndexesTable.data(), kEdgeIndexesTable.size())
-       .append(reinterpret_cast<const char*>(&spaceID), sizeof(GraphSpaceID))
-       .append(reinterpret_cast<const char*>(&indexID), sizeof(EdgeIndexID));
-    return key;
-}
-
-std::string MetaServiceUtils::edgeIndexVal(const std::string& name,
-                                           const nebula::meta::cpp2::IndexFields& fields) {
-    int32_t length = name.size();
-    std::string value;
-    apache::thrift::CompactSerializer::serialize(fields, &value);
-
-    std::string key;
-    key.reserve(128);
-    key.append(reinterpret_cast<const char*>(&length), sizeof(int32_t))
-       .append(name)
-       .append(value);
-    return key;
-}
-
-std::string MetaServiceUtils::edgeIndexPrefix(GraphSpaceID spaceId) {
-    std::string key;
-    key.reserve(kEdgeIndexesTable.size() + sizeof(GraphSpaceID));
-    key.append(kEdgeIndexesTable.data(), kEdgeIndexesTable.size())
-       .append(reinterpret_cast<const char*>(&spaceId), sizeof(GraphSpaceID));
-    return key;
-}
-
-cpp2::IndexFields MetaServiceUtils::parseTagIndex(const folly::StringPiece& rawData) {
-    auto offset = sizeof(int32_t) + *reinterpret_cast<const int32_t *>(rawData.begin());
-    auto indexValue = rawData.subpiece(offset, rawData.size() - offset);
-    cpp2::IndexFields fields;
-    apache::thrift::CompactSerializer::deserialize(indexValue, fields);
-    return fields;
-}
-
-cpp2::IndexFields MetaServiceUtils::parseEdgeIndex(const folly::StringPiece& rawData) {
-    auto offset = sizeof(int32_t) + *reinterpret_cast<const int32_t *>(rawData.begin());
-    auto indexValue = rawData.subpiece(offset, rawData.size() - offset);
-    cpp2::IndexFields fields;
-    apache::thrift::CompactSerializer::deserialize(indexValue, fields);
-    return fields;
->>>>>>> f23ca86a
 }
 
 std::string MetaServiceUtils::indexSpaceKey(const std::string& name) {
@@ -396,7 +320,6 @@
     return key;
 }
 
-<<<<<<< HEAD
 std::string MetaServiceUtils::indexIndexKey(GraphSpaceID spaceID,
                                             const std::string& indexName) {
     std::string key;
@@ -406,29 +329,6 @@
     key.append(reinterpret_cast<const char*>(&type), sizeof(type));
     key.append(reinterpret_cast<const char*>(&spaceID), sizeof(GraphSpaceID));
     key.append(indexName);
-=======
-std::string MetaServiceUtils::indexTagIndexKey(GraphSpaceID spaceID,
-                                               const std::string& indexName) {
-    EntryType type = EntryType::TAG_INDEX;
-    std::string key;
-    key.reserve(128);
-    key.append(kIndexTable.data(), kIndexTable.size())
-       .append(reinterpret_cast<const char*>(&type), sizeof(type))
-       .append(reinterpret_cast<const char*>(&spaceID), sizeof(GraphSpaceID))
-       .append(indexName);
-    return key;
-}
-
-std::string MetaServiceUtils::indexEdgeIndexKey(GraphSpaceID spaceID,
-                                                const std::string& indexName) {
-    EntryType type = EntryType::EDGE_INDEX;
-    std::string key;
-    key.reserve(128);
-    key.append(kIndexTable.data(), kIndexTable.size())
-       .append(reinterpret_cast<const char*>(&type), sizeof(type))
-       .append(reinterpret_cast<const char*>(&spaceID), sizeof(GraphSpaceID))
-       .append(indexName);
->>>>>>> f23ca86a
     return key;
 }
 
