--- conflicted
+++ resolved
@@ -207,25 +207,6 @@
     return schema;
 }
 
-<<<<<<< HEAD
-std::string MetaServiceUtils::spaceIndexKey(const std::string& name) {
-    std::string key;
-    key.reserve(128);
-    key.append(kIndexTable.data(), kIndexTable.size());
-    EntryType type = EntryType::SPACE;
-    key.append(reinterpret_cast<const char*>(&type), sizeof(EntryType::SPACE));
-    key.append(name);
-    return key;
-}
-
-std::string MetaServiceUtils::tagIndexKey(GraphSpaceID spaceId, const std::string& name) {
-    std::string key;
-    key.reserve(128);
-    key.append(kIndexTable.data(), kIndexTable.size());
-    key.append(reinterpret_cast<const char*>(&spaceId), sizeof(spaceId));
-    EntryType type = EntryType::TAG;
-    key.append(reinterpret_cast<const char*>(&type), sizeof(EntryType::TAG));
-=======
 std::string MetaServiceUtils::indexSpaceKey(const std::string& name) {
     std::string key;
     key.reserve(128);
@@ -244,20 +225,10 @@
     EntryType type = EntryType::TAG;
     key.append(reinterpret_cast<const char*>(&type), sizeof(type));
     key.append(reinterpret_cast<const char*>(&spaceId), sizeof(GraphSpaceID));
->>>>>>> 71dd6ca1
     key.append(name);
     return key;
 }
 
-<<<<<<< HEAD
-std::string MetaServiceUtils::edgeIndexKey(GraphSpaceID spaceId, const std::string& name) {
-    std::string key;
-    key.reserve(128);
-    key.append(kIndexTable.data(), kIndexTable.size());
-    key.append(reinterpret_cast<const char*>(&spaceId), sizeof(spaceId));
-    EntryType type = EntryType::EDGE;
-    key.append(reinterpret_cast<const char*>(&type), sizeof(EntryType::EDGE));
-=======
 std::string MetaServiceUtils::indexEdgeKey(GraphSpaceID spaceId,
                                            const std::string& name) {
     std::string key;
@@ -266,7 +237,6 @@
     EntryType type = EntryType::EDGE;
     key.append(reinterpret_cast<const char*>(&type), sizeof(type));
     key.append(reinterpret_cast<const char*>(&spaceId), sizeof(GraphSpaceID));
->>>>>>> 71dd6ca1
     key.append(name);
     return key;
 }
