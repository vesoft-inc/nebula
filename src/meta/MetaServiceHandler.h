/* Copyright (c) 2018 vesoft inc. All rights reserved.
 *
 * This source code is licensed under Apache 2.0 License,
 * attached with Common Clause Condition 1.0, found in the LICENSES directory.
 */

#ifndef META_METASERVICEHANDLER_H_
#define META_METASERVICEHANDLER_H_

#include "base/Base.h"
#include <mutex>
#include "interface/gen-cpp2/MetaService.h"
#include "kvstore/KVStore.h"

namespace nebula {
namespace meta {

class MetaServiceHandler final : public cpp2::MetaServiceSvIf {
public:
    explicit MetaServiceHandler(kvstore::KVStore* kv)
                : kvstore_(kv) {}

    /**
     * Parts distribution related operations.
     * */
    folly::Future<cpp2::ExecResp>
    future_createSpace(const cpp2::CreateSpaceReq& req) override;

    folly::Future<cpp2::ExecResp>
    future_dropSpace(const cpp2::DropSpaceReq& req) override;

    folly::Future<cpp2::ListSpacesResp>
    future_listSpaces(const cpp2::ListSpacesReq& req) override;

    folly::Future<cpp2::GetSpaceResp>
    future_getSpace(const cpp2::GetSpaceReq& req) override;

    folly::Future<cpp2::ExecResp>
    future_addHosts(const cpp2::AddHostsReq& req) override;

    folly::Future<cpp2::ListHostsResp>
    future_listHosts(const cpp2::ListHostsReq& req) override;

    folly::Future<cpp2::ExecResp>
    future_removeHosts(const cpp2::RemoveHostsReq& req) override;

    folly::Future<cpp2::GetPartsAllocResp>
    future_getPartsAlloc(const cpp2::GetPartsAllocReq& req) override;

    /**
     * Custom kv related operations.
     * */
    folly::Future<cpp2::ExecResp>
    future_multiPut(const cpp2::MultiPutReq& req) override;

    folly::Future<cpp2::GetResp>
    future_get(const cpp2::GetReq& req) override;

    folly::Future<cpp2::MultiGetResp>
    future_multiGet(const cpp2::MultiGetReq& req) override;

    folly::Future<cpp2::ExecResp>
    future_remove(const cpp2::RemoveReq& req) override;

    folly::Future<cpp2::ExecResp>
    future_removeRange(const cpp2::RemoveRangeReq& req) override;

    folly::Future<cpp2::ScanResp>
    future_scan(const cpp2::ScanReq& req) override;

    /**
     * Schema related operations.
     * */
    folly::Future<cpp2::ExecResp>
    future_createTag(const cpp2::CreateTagReq& req) override;

    folly::Future<cpp2::ExecResp>
    future_alterTag(const cpp2::AlterTagReq& req) override;

    folly::Future<cpp2::ExecResp>
    future_dropTag(const cpp2::DropTagReq& req) override;

    folly::Future<cpp2::GetTagResp>
    future_getTag(const cpp2::GetTagReq &req) override;

    folly::Future<cpp2::ListTagsResp>
    future_listTags(const cpp2::ListTagsReq& req) override;

    folly::Future<cpp2::ExecResp>
    future_createEdge(const cpp2::CreateEdgeReq& req) override;

    folly::Future<cpp2::ExecResp>
    future_alterEdge(const cpp2::AlterEdgeReq& req) override;

    folly::Future<cpp2::ExecResp>
    future_dropEdge(const cpp2::DropEdgeReq& req) override;

    folly::Future<cpp2::GetEdgeResp>
    future_getEdge(const cpp2::GetEdgeReq& req) override;

    folly::Future<cpp2::ListEdgesResp>
    future_listEdges(const cpp2::ListEdgesReq& req) override;

    /**
<<<<<<< HEAD
     * Index related operations.
     * */
    folly::Future<cpp2::ExecResp>
    future_createTagIndex(const cpp2::CreateTagIndexReq& req) override;

    folly::Future<cpp2::ExecResp>
    future_dropTagIndex(const cpp2::DropTagIndexReq& req) override;

    folly::Future<cpp2::GetTagIndexResp>
    future_getTagIndex(const cpp2::GetTagIndexReq &req) override;

    folly::Future<cpp2::ListTagIndexesResp>
    future_listTagIndexes(const cpp2::ListTagIndexesReq& req) override;

    folly::Future<cpp2::ExecResp>
    future_createEdgeIndex(const cpp2::CreateEdgeIndexReq& req) override;

    folly::Future<cpp2::ExecResp>
    future_dropEdgeIndex(const cpp2::DropEdgeIndexReq& req) override;

    folly::Future<cpp2::GetEdgeIndexResp>
    future_getEdgeIndex(const cpp2::GetEdgeIndexReq& req) override;

    folly::Future<cpp2::ListEdgeIndexesResp>
    future_listEdgeIndexes(const cpp2::ListEdgeIndexesReq& req) override;

    /**
     * HeartBeat
     * */
    folly::Future<cpp2::HBResp>
    future_heartBeat(const cpp2::HBReq& req) override;

    /**
=======
>>>>>>> 6ad8914b
     * User manager
     **/
    folly::Future<cpp2::ExecResp>
    future_createUser(const cpp2::CreateUserReq& req) override;

    folly::Future<cpp2::ExecResp>
    future_dropUser(const cpp2::DropUserReq& req) override;

    folly::Future<cpp2::ExecResp>
    future_alterUser(const cpp2::AlterUserReq& req) override;

    folly::Future<cpp2::ExecResp>
    future_grantRole(const cpp2::GrantRoleReq& req) override;

    folly::Future<cpp2::ExecResp>
    future_revokeRole(const cpp2::RevokeRoleReq& req) override;

    folly::Future<cpp2::GetUserResp>
    future_getUser(const cpp2::GetUserReq& req) override;

    folly::Future<cpp2::ListUsersResp>
    future_listUsers(const cpp2::ListUsersReq& req) override;

    folly::Future<cpp2::ListRolesResp>
    future_listRoles(const cpp2::ListRolesReq& req) override;

    folly::Future<cpp2::ExecResp>
    future_changePassword(const cpp2::ChangePasswordReq& req) override;

    folly::Future<cpp2::ExecResp>
    future_checkPassword(const cpp2::CheckPasswordReq& req) override;

    /**
     * HeartBeat
     * */
    folly::Future<cpp2::HBResp>
    future_heartBeat(const cpp2::HBReq& req) override;

    folly::Future<cpp2::BalanceResp>
    future_balance(const cpp2::BalanceReq& req) override;

private:
    kvstore::KVStore* kvstore_ = nullptr;
};

}  // namespace meta
}  // namespace nebula
#endif  // META_METASERVICEHANDLER_H_<|MERGE_RESOLUTION|>--- conflicted
+++ resolved
@@ -102,7 +102,6 @@
     future_listEdges(const cpp2::ListEdgesReq& req) override;
 
     /**
-<<<<<<< HEAD
      * Index related operations.
      * */
     folly::Future<cpp2::ExecResp>
@@ -136,8 +135,6 @@
     future_heartBeat(const cpp2::HBReq& req) override;
 
     /**
-=======
->>>>>>> 6ad8914b
      * User manager
      **/
     folly::Future<cpp2::ExecResp>
