--- conflicted
+++ resolved
@@ -38,7 +38,6 @@
     folly::Future<cpp2::GetPartsAllocResp>
     future_getPartsAlloc(const cpp2::GetPartsAllocReq& req) override;
 
-<<<<<<< HEAD
     folly::Future<cpp2::MultiPutResp>
     future_multiPut(const cpp2::MultiPutReq& req) override;
 
@@ -56,7 +55,7 @@
 
     folly::Future<cpp2::ScanResp>
     future_scan(const cpp2::ScanReq& req) override;
-=======
+
     /**
      * Schema related operations.
      * */
@@ -71,7 +70,6 @@
 
     folly::Future<cpp2::ListEdgesResp>
     future_listEdges(const cpp2::ListEdgesReq& req) override;
->>>>>>> 756a3a4e
 
 private:
     kvstore::KVStore* kvstore_ = nullptr;
