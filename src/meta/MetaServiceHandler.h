--- conflicted
+++ resolved
@@ -83,13 +83,11 @@
     folly::Future<cpp2::ListTagsResp>
     future_listTags(const cpp2::ListTagsReq& req) override;
 
-<<<<<<< HEAD
     folly::Future<cpp2::GetEdgeResp>
     future_getEdge(const cpp2::GetEdgeReq& req) override;
-=======
+
     folly::Future<cpp2::ExecResp>
     future_createEdge(const cpp2::CreateEdgeReq& req) override;
->>>>>>> 5560562e
 
     folly::Future<cpp2::ExecResp>
     future_removeEdge(const cpp2::RemoveEdgeReq& req) override;
