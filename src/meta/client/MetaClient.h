--- conflicted
+++ resolved
@@ -223,12 +223,9 @@
     folly::Future<StatusOr<std::vector<cpp2::TagIndexItem>>>
     listTagIndexes(GraphSpaceID spaceId);
 
-<<<<<<< HEAD
     folly::Future<StatusOr<bool>>
     rebuildTagIndex(GraphSpaceID spaceID, std::string name);
 
-=======
->>>>>>> 3a346069
     folly::Future<StatusOr<EdgeIndexID>>
     createEdgeIndex(GraphSpaceID spaceID,
                     std::string name,
@@ -244,12 +241,9 @@
     folly::Future<StatusOr<std::vector<cpp2::EdgeIndexItem>>>
     listEdgeIndexes(GraphSpaceID spaceId);
 
-<<<<<<< HEAD
     folly::Future<StatusOr<bool>>
     rebuildEdgeIndex(GraphSpaceID spaceId, std::string name);
 
-=======
->>>>>>> 3a346069
     // Operations for custom kv
     folly::Future<StatusOr<bool>>
     multiPut(std::string segment,
