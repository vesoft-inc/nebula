/* Copyright (c) 2018 vesoft inc. All rights reserved.
 *
 * This source code is licensed under Apache 2.0 License,
 * attached with Common Clause Condition 1.0, found in the LICENSES directory.
 */

#ifndef META_METACLIENT_H_
#define META_METACLIENT_H_

#include "base/Base.h"
#include <folly/executors/IOThreadPoolExecutor.h>
#include <folly/RWSpinLock.h>
#include <gtest/gtest_prod.h>
#include "gen-cpp2/MetaServiceAsyncClient.h"
#include "base/Status.h"
#include "base/StatusOr.h"
#include "thread/GenericWorker.h"
#include "thrift/ThriftClientManager.h"
#include "meta/SchemaProviderIf.h"
#include "meta/GflagsManager.h"
#include "stats/Stats.h"

DECLARE_int32(meta_client_retry_times);

namespace nebula {
namespace meta {

using PartsAlloc = std::unordered_map<PartitionID, std::vector<HostAddr>>;
using SpaceIdName = std::pair<GraphSpaceID, std::string>;
using HostStatus = std::pair<HostAddr, std::string>;

// struct for in cache
using TagSchemas = std::unordered_map<std::pair<TagID, SchemaVer>,
                                      std::shared_ptr<const SchemaProviderIf>>;
using EdgeSchemas = std::unordered_map<std::pair<EdgeType, SchemaVer>,
                                       std::shared_ptr<const SchemaProviderIf>>;


// Space and Schema Name => IndexID
// Get IndexID via space ID and index name
using NameIndexMap = std::unordered_map<std::pair<GraphSpaceID, std::string>, IndexID>;

// Index ID => Index Item
// Get Index Structure by indexID
using Indexes = std::unordered_map<IndexID, std::shared_ptr<nebula::cpp2::IndexItem>>;

struct SpaceInfoCache {
    std::string spaceName;
    PartsAlloc partsAlloc_;
    std::unordered_map<HostAddr, std::vector<PartitionID>> partsOnHost_;
    TagSchemas  tagSchemas_;
    EdgeSchemas edgeSchemas_;
    Indexes tagIndexes_;
    Indexes edgeIndexes_;
};

using LocalCache = std::unordered_map<GraphSpaceID, std::shared_ptr<SpaceInfoCache>>;

using SpaceNameIdMap = std::unordered_map<std::string, GraphSpaceID>;

// get tagID via spaceId and tagName
using SpaceTagNameIdMap = std::unordered_map<std::pair<GraphSpaceID, std::string>, TagID>;

// get edgeType via spaceId and edgeName
using SpaceEdgeNameTypeMap = std::unordered_map<std::pair<GraphSpaceID, std::string>, EdgeType>;

// get latest tag version via spaceId and TagID
using SpaceNewestTagVerMap = std::unordered_map<std::pair<GraphSpaceID, TagID>, SchemaVer>;

// get latest edge version via spaceId and edgeType
using SpaceNewestEdgeVerMap = std::unordered_map<std::pair<GraphSpaceID, EdgeType>, SchemaVer>;

// get edgeName via spaceId and edgeType
using SpaceEdgeTypeNameMap = std::unordered_map<std::pair<GraphSpaceID, EdgeType>, std::string>;
<<<<<<< HEAD

=======
// get tagName via spaceId and tagId
using SpaceTagIdNameMap = std::unordered_map<std::pair<GraphSpaceID, TagID>, std::string>;
>>>>>>> 0b2f4f4d
// get all edgeType edgeName via spaceId
using SpaceAllEdgeMap = std::unordered_map<GraphSpaceID, std::vector<std::string>>;


struct ConfigItem {
    ConfigItem() {}

    ConfigItem(const cpp2::ConfigModule& module, const std::string& name,
               const cpp2::ConfigType& type, const cpp2::ConfigMode& mode,
               const VariantType& value)
        : module_(module)
        , name_(name)
        , type_(type)
        , mode_(mode)
        , value_(value) {
    }

    cpp2::ConfigModule  module_;
    std::string         name_;
    cpp2::ConfigType    type_;
    cpp2::ConfigMode    mode_;
    VariantType         value_;
};

// config cahce, get config via module and name
using MetaConfigMap = std::unordered_map<std::pair<cpp2::ConfigModule, std::string>, ConfigItem>;

class MetaChangedListener {
public:
    virtual void onSpaceAdded(GraphSpaceID spaceId) = 0;
    virtual void onSpaceRemoved(GraphSpaceID spaceId) = 0;
    virtual void onSpaceOptionUpdated(GraphSpaceID spaceId,
                                      const std::unordered_map<std::string, std::string>& options)
                                      = 0;
    virtual void onPartAdded(const PartMeta& partMeta) = 0;
    virtual void onPartRemoved(GraphSpaceID spaceId, PartitionID partId) = 0;
    virtual void onPartUpdated(const PartMeta& partMeta) = 0;
    virtual void fetchLeaderInfo(std::unordered_map<GraphSpaceID,
                                                    std::vector<PartitionID>>& leaderIds) = 0;
};

class MetaClient {
    FRIEND_TEST(ConfigManTest, MetaConfigManTest);
    FRIEND_TEST(ConfigManTest, MockConfigTest);
    FRIEND_TEST(ConfigManTest, RocksdbOptionsTest);
    FRIEND_TEST(MetaClientTest, SimpleTest);
    FRIEND_TEST(MetaClientTest, RetryWithExceptionTest);
    FRIEND_TEST(MetaClientTest, RetryOnceTest);
    FRIEND_TEST(MetaClientTest, RetryUntilLimitTest);
    FRIEND_TEST(MetaClientTest, RocksdbOptionsTest);

public:
    explicit MetaClient(std::shared_ptr<folly::IOThreadPoolExecutor> ioThreadPool,
                        std::vector<HostAddr> addrs,
                        HostAddr localHost = HostAddr(0, 0),
                        ClusterID clusterId = 0,
                        bool inStoraged = true,
                        const std::string &serviceName = "");

    virtual ~MetaClient();

    bool isMetadReady();

    bool waitForMetadReady(int count = -1, int retryIntervalSecs = 2);

    void stop();

    void registerListener(MetaChangedListener* listener) {
        folly::RWSpinLock::WriteHolder holder(listenerLock_);
        CHECK(listener_ == nullptr);
        listener_ = listener;
    }

    void unRegisterListener() {
        folly::RWSpinLock::WriteHolder holder(listenerLock_);
        listener_ = nullptr;
    }

    // Operations for parts
    /**
     * TODO(dangleptr): Use one struct to represent space description.
     * */
    folly::Future<StatusOr<GraphSpaceID>> createSpace(std::string name,
                                                      int32_t partsNum,
                                                      int32_t replicaFactor,
                                                      bool ifNotExists = false);

    folly::Future<StatusOr<std::vector<SpaceIdName>>>
    listSpaces();

    folly::Future<StatusOr<cpp2::SpaceItem>>
    getSpace(std::string name);

    folly::Future<StatusOr<bool>>
    dropSpace(std::string name);

    folly::Future<StatusOr<std::vector<cpp2::HostItem>>>
    listHosts();

    folly::Future<StatusOr<std::vector<cpp2::PartItem>>>
    listParts(GraphSpaceID spaceId, std::vector<PartitionID> partIds);

    folly::Future<StatusOr<PartsAlloc>>
    getPartsAlloc(GraphSpaceID spaceId);

    // Operations for schema
    folly::Future<StatusOr<TagID>> createTagSchema(GraphSpaceID spaceId,
                                                   std::string name,
                                                   nebula::cpp2::Schema schema,
                                                   bool ifNotExists = false);

    folly::Future<StatusOr<TagID>>
    alterTagSchema(GraphSpaceID spaceId,
                   std::string name,
                   std::vector<cpp2::AlterSchemaItem> items,
                   nebula::cpp2::SchemaProp schemaProp);

    folly::Future<StatusOr<std::vector<cpp2::TagItem>>>
    listTagSchemas(GraphSpaceID spaceId);

    folly::Future<StatusOr<bool>>
    dropTagSchema(int32_t spaceId, std::string name);

    // Return the latest schema when ver = -1
    folly::Future<StatusOr<nebula::cpp2::Schema>>
    getTagSchema(int32_t spaceId, std::string name, SchemaVer version = -1);

    folly::Future<StatusOr<EdgeType>> createEdgeSchema(GraphSpaceID spaceId,
                                                       std::string name,
                                                       nebula::cpp2::Schema schema,
                                                       bool ifNotExists = false);

    folly::Future<StatusOr<bool>>
    alterEdgeSchema(GraphSpaceID spaceId,
                    std::string name,
                    std::vector<cpp2::AlterSchemaItem> items,
                    nebula::cpp2::SchemaProp schemaProp);

    folly::Future<StatusOr<std::vector<cpp2::EdgeItem>>>
    listEdgeSchemas(GraphSpaceID spaceId);

    // Return the latest schema when ver = -1
    folly::Future<StatusOr<nebula::cpp2::Schema>>
    getEdgeSchema(GraphSpaceID spaceId, std::string name, SchemaVer version = -1);

    folly::Future<StatusOr<bool>>
    dropEdgeSchema(GraphSpaceID spaceId, std::string name);

    // Operations for index
    folly::Future<StatusOr<IndexID>>
    createTagIndex(GraphSpaceID spaceID,
                   std::string indexName,
                   std::string schemaName,
                   std::vector<std::string>&& fields);

    // Remove the define of tag index
    folly::Future<StatusOr<bool>>
    dropTagIndex(GraphSpaceID spaceId, std::string name);

    folly::Future<StatusOr<nebula::cpp2::IndexItem>>
    getTagIndex(GraphSpaceID spaceId, std::string name);

    folly::Future<StatusOr<std::vector<nebula::cpp2::IndexItem>>>
    listTagIndexes(GraphSpaceID spaceId);

    folly::Future<StatusOr<IndexID>>
    createEdgeIndex(GraphSpaceID spaceID,
                    std::string indexName,
                    std::string schemaName,
                    std::vector<std::string>&& fields);

    // Remove the define of edge index
    folly::Future<StatusOr<bool>>
    dropEdgeIndex(GraphSpaceID spaceId, std::string name);

    folly::Future<StatusOr<nebula::cpp2::IndexItem>>
    getEdgeIndex(GraphSpaceID spaceId, std::string name);

    folly::Future<StatusOr<std::vector<nebula::cpp2::IndexItem>>>
    listEdgeIndexes(GraphSpaceID spaceId);

    // Operations for custom kv
    folly::Future<StatusOr<bool>>
    multiPut(std::string segment,
             std::vector<std::pair<std::string, std::string>> pairs);

    folly::Future<StatusOr<std::string>>
    get(std::string segment, std::string key);

    folly::Future<StatusOr<std::vector<std::string>>>
    multiGet(std::string segment, std::vector<std::string> keys);

    folly::Future<StatusOr<std::vector<std::string>>>
    scan(std::string segment, std::string start, std::string end);

    folly::Future<StatusOr<bool>>
    remove(std::string segment, std::string key);

    folly::Future<StatusOr<bool>>
    removeRange(std::string segment, std::string start, std::string end);

    // Operations for admin
    folly::Future<StatusOr<int64_t>>
    balance(std::vector<HostAddr> hostDel, bool isStop = false);

    folly::Future<StatusOr<std::vector<cpp2::BalanceTask>>>
    showBalance(int64_t balanceId);

    folly::Future<StatusOr<bool>> balanceLeader();

    // Operations for config
    folly::Future<StatusOr<bool>>
    regConfig(const std::vector<cpp2::ConfigItem>& items);

    folly::Future<StatusOr<std::vector<cpp2::ConfigItem>>>
    getConfig(const cpp2::ConfigModule& module, const std::string& name);

    folly::Future<StatusOr<bool>>
    setConfig(const cpp2::ConfigModule& module, const std::string& name,
              const cpp2::ConfigType& type, const std::string& value);

    folly::Future<StatusOr<std::vector<cpp2::ConfigItem>>>
    listConfigs(const cpp2::ConfigModule& module);

    folly::Future<StatusOr<bool>> createSnapshot();

    folly::Future<StatusOr<bool>> dropSnapshot(const std::string& name);

    folly::Future<StatusOr<std::vector<cpp2::Snapshot>>> listSnapshots();

    // Opeartions for cache.
    StatusOr<GraphSpaceID>
    getSpaceIdByNameFromCache(const std::string& name);

    StatusOr<TagID>
    getTagIDByNameFromCache(const GraphSpaceID& space, const std::string& name);

<<<<<<< HEAD
    StatusOr<EdgeType>
    getEdgeTypeByNameFromCache(const GraphSpaceID& space, const std::string& name);
=======
    StatusOr<TagID> getTagIDByNameFromCache(const GraphSpaceID& space, const std::string& name);
    StatusOr<std::string> getTagNameByIdFromCache(const GraphSpaceID& space,
                                                  const TagID& tagId);
>>>>>>> 0b2f4f4d

    StatusOr<std::string>
    getEdgeNameByTypeFromCache(const GraphSpaceID& space, const EdgeType edgeType);

    StatusOr<SchemaVer>
    getNewestTagVerFromCache(const GraphSpaceID& space, const TagID& tagId);

    StatusOr<SchemaVer>
    getNewestEdgeVerFromCache(const GraphSpaceID& space, const EdgeType& edgeType);

    StatusOr<std::vector<std::string>> getAllEdgeFromCache(const GraphSpaceID& space);

    PartsMap getPartsMapFromCache(const HostAddr& host);

    StatusOr<PartMeta> getPartMetaFromCache(GraphSpaceID spaceId, PartitionID partId);

    Status checkPartExistInCache(const HostAddr& host,
                                 GraphSpaceID spaceId,
                                 PartitionID partId);

    Status checkSpaceExistInCache(const HostAddr& host,
                                  GraphSpaceID spaceId);

    StatusOr<int32_t> partsNum(GraphSpaceID spaceId);

    StatusOr<std::shared_ptr<const SchemaProviderIf>>
    getTagSchemaFromCache(GraphSpaceID spaceId, TagID tagID, SchemaVer ver = -1);

    StatusOr<std::shared_ptr<const SchemaProviderIf>>
    getEdgeSchemaFromCache(GraphSpaceID spaceId, EdgeType edgeType, SchemaVer ver = -1);

    StatusOr<std::shared_ptr<nebula::cpp2::IndexItem>>
    getTagIndexByNameFromCache(const GraphSpaceID space, const std::string& name);

    StatusOr<std::shared_ptr<nebula::cpp2::IndexItem>>
    getEdgeIndexByNameFromCache(const GraphSpaceID space, const std::string& name);

    StatusOr<std::shared_ptr<nebula::cpp2::IndexItem>>
    getTagIndexFromCache(GraphSpaceID spaceId, IndexID indexID);

    StatusOr<std::shared_ptr<nebula::cpp2::IndexItem>>
    getEdgeIndexFromCache(GraphSpaceID spaceId, IndexID indexID);

    StatusOr<std::vector<std::shared_ptr<nebula::cpp2::IndexItem>>>
    getTagIndexesFromCache(GraphSpaceID spaceId);

    StatusOr<std::vector<std::shared_ptr<nebula::cpp2::IndexItem>>>
    getEdgeIndexesFromCache(GraphSpaceID spaceId);

    Status checkTagIndexed(GraphSpaceID space, TagID tagID);

    Status checkEdgeIndexed(GraphSpaceID space, EdgeType edgeType);

    const std::vector<HostAddr>& getAddresses();

    folly::Future<StatusOr<std::string>> getTagDefaultValue(GraphSpaceID spaceId,
                                                            TagID tagId,
                                                            const std::string& field);

    folly::Future<StatusOr<std::string>> getEdgeDefaultValue(GraphSpaceID spaceId,
                                                             EdgeType edgeType,
                                                             const std::string& field);

    Status refreshCache();

protected:
    // Return true if load succeeded.
    bool loadData();
    bool loadCfg();
    void heartBeatThreadFunc();

    bool registerCfg();
    void updateGflagsValue(const ConfigItem& item);
    void updateNestedGflags(const std::string& name);

    bool loadSchemas(GraphSpaceID spaceId,
                     std::shared_ptr<SpaceInfoCache> spaceInfoCache,
                     SpaceTagNameIdMap &tagNameIdMap,
                     SpaceTagIdNameMap &tagIdNameMap,
                     SpaceEdgeNameTypeMap &edgeNameTypeMap,
                     SpaceEdgeTypeNameMap &edgeTypeNamemap,
                     SpaceNewestTagVerMap &newestTagVerMap,
                     SpaceNewestEdgeVerMap &newestEdgeVerMap,
                     SpaceAllEdgeMap &allEdgemap);

    bool loadIndexes(GraphSpaceID spaceId,
                     std::shared_ptr<SpaceInfoCache> cache);

    folly::Future<StatusOr<bool>> heartbeat();

    std::unordered_map<HostAddr, std::vector<PartitionID>> reverse(const PartsAlloc& parts);

    void updateActive() {
        folly::RWSpinLock::WriteHolder holder(hostLock_);
        active_ = addrs_[folly::Random::rand64(addrs_.size())];
    }

    void updateLeader() {
        folly::RWSpinLock::WriteHolder holder(hostLock_);
        leader_ = addrs_[folly::Random::rand64(addrs_.size())];
    }

    void diff(const LocalCache& oldCache, const LocalCache& newCache);

    template<typename RESP>
    Status handleResponse(const RESP& resp);

    template<class Request,
             class RemoteFunc,
             class RespGenerator,
             class RpcResponse =
                typename std::result_of<
                    RemoteFunc(std::shared_ptr<meta::cpp2::MetaServiceAsyncClient>, Request)
                >::type::value_type,
             class Response =
                typename std::result_of<RespGenerator(RpcResponse)>::type
    >
    void getResponse(Request req,
                     RemoteFunc remoteFunc,
                     RespGenerator respGen,
                     folly::Promise<StatusOr<Response>> pro,
                     bool toLeader = false,
                     int32_t retry = 0,
                     int32_t retryLimit = FLAGS_meta_client_retry_times);

    std::vector<HostAddr> to(const std::vector<nebula::cpp2::HostAddr>& hosts);

    std::vector<SpaceIdName> toSpaceIdName(const std::vector<cpp2::IdName>& tIdNames);

    ConfigItem toConfigItem(const cpp2::ConfigItem& item);

    PartsMap doGetPartsMap(const HostAddr& host,
                           const LocalCache& localCache);

private:
    std::shared_ptr<folly::IOThreadPoolExecutor> ioThreadPool_;
    std::shared_ptr<thrift::ThriftClientManager<meta::cpp2::MetaServiceAsyncClient>> clientsMan_;

    std::unordered_map<GraphSpaceID, std::vector<PartitionID>> leaderIds_;
    folly::RWSpinLock     leaderIdsLock_;
    int64_t               localLastUpdateTime_{0};
    int64_t               metadLastUpdateTime_{0};

    LocalCache localCache_;
    std::vector<HostAddr> addrs_;
    // The lock used to protect active_ and leader_.
    folly::RWSpinLock hostLock_;
    HostAddr active_;
    HostAddr leader_;
    HostAddr localHost_;

    std::unique_ptr<thread::GenericWorker> bgThread_;
    SpaceNameIdMap        spaceIndexByName_;
    SpaceTagNameIdMap     spaceTagIndexByName_;
    SpaceEdgeNameTypeMap  spaceEdgeIndexByName_;
    SpaceEdgeTypeNameMap  spaceEdgeIndexByType_;
    SpaceTagIdNameMap     spaceTagIndexById_;
    SpaceNewestTagVerMap  spaceNewestTagVerMap_;
    SpaceNewestEdgeVerMap spaceNewestEdgeVerMap_;
    SpaceAllEdgeMap       spaceAllEdgeMap_;

    NameIndexMap          tagNameIndexMap_;
    NameIndexMap          edgeNameIndexMap_;

    folly::RWSpinLock     localCacheLock_;
    MetaChangedListener*  listener_{nullptr};
    folly::RWSpinLock     listenerLock_;
    std::atomic<ClusterID> clusterId_{0};
    bool                  isRunning_{false};
    bool                  inStoraged_{true};
    std::atomic_bool      ready_{false};
    MetaConfigMap         metaConfigMap_;
    folly::RWSpinLock     configCacheLock_;
    cpp2::ConfigModule    gflagsModule_{cpp2::ConfigModule::UNKNOWN};
    std::atomic_bool      configReady_{false};
    std::vector<cpp2::ConfigItem> gflagsDeclared_;
    std::unique_ptr<stats::Stats> stats_;
};

}  // namespace meta
}  // namespace nebula
#endif  // META_METACLIENT_H_<|MERGE_RESOLUTION|>--- conflicted
+++ resolved
@@ -72,12 +72,10 @@
 
 // get edgeName via spaceId and edgeType
 using SpaceEdgeTypeNameMap = std::unordered_map<std::pair<GraphSpaceID, EdgeType>, std::string>;
-<<<<<<< HEAD
-
-=======
+
 // get tagName via spaceId and tagId
 using SpaceTagIdNameMap = std::unordered_map<std::pair<GraphSpaceID, TagID>, std::string>;
->>>>>>> 0b2f4f4d
+
 // get all edgeType edgeName via spaceId
 using SpaceAllEdgeMap = std::unordered_map<GraphSpaceID, std::vector<std::string>>;
 
@@ -315,14 +313,11 @@
     StatusOr<TagID>
     getTagIDByNameFromCache(const GraphSpaceID& space, const std::string& name);
 
-<<<<<<< HEAD
+    StatusOr<std::string>
+    getTagNameByIdFromCache(const GraphSpaceID& space, const TagID& tagId);
+
     StatusOr<EdgeType>
     getEdgeTypeByNameFromCache(const GraphSpaceID& space, const std::string& name);
-=======
-    StatusOr<TagID> getTagIDByNameFromCache(const GraphSpaceID& space, const std::string& name);
-    StatusOr<std::string> getTagNameByIdFromCache(const GraphSpaceID& space,
-                                                  const TagID& tagId);
->>>>>>> 0b2f4f4d
 
     StatusOr<std::string>
     getEdgeNameByTypeFromCache(const GraphSpaceID& space, const EdgeType edgeType);
