/* Copyright (c) 2018 vesoft inc. All rights reserved.
 *
 * This source code is licensed under Apache 2.0 License,
 * attached with Common Clause Condition 1.0, found in the LICENSES directory.
 */

#ifndef META_METACLIENT_H_
#define META_METACLIENT_H_

#include "base/Base.h"
#include <folly/executors/IOThreadPoolExecutor.h>
#include <folly/RWSpinLock.h>
#include <gtest/gtest_prod.h>
#include "gen-cpp2/MetaServiceAsyncClient.h"
#include "base/Status.h"
#include "base/StatusOr.h"
#include "thread/GenericWorker.h"
#include "thrift/ThriftClientManager.h"
#include "meta/SchemaProviderIf.h"
#include "meta/GflagsManager.h"
#include "stats/Stats.h"

DECLARE_int32(meta_client_retry_times);

namespace nebula {
namespace meta {

using PartsAlloc = std::unordered_map<PartitionID, std::vector<HostAddr>>;
using SpaceIdName = std::pair<GraphSpaceID, std::string>;
using HostStatus = std::pair<HostAddr, std::string>;

// struct for in cache
using TagSchemas = std::unordered_map<std::pair<TagID, SchemaVer>,
                                      std::shared_ptr<const SchemaProviderIf>>;
using EdgeSchemas = std::unordered_map<std::pair<EdgeType, SchemaVer>,
                                       std::shared_ptr<const SchemaProviderIf>>;

using Indexes = std::unordered_map<IndexID, std::shared_ptr<cpp2::IndexFields>>;

// IndexID => TagID
using IndexTagMap  = std::unordered_map<IndexID, TagID>;

// IndexID => EdgeType
using IndexEdgeMap = std::unordered_map<IndexID, EdgeType>;

using TagIndexPair  = std::pair<TagID, cpp2::IndexFields>;
using EdgeIndexPair = std::pair<EdgeType, cpp2::IndexFields>;

using TagIndexTuple  = std::tuple<TagID, IndexID, cpp2::IndexFields>;
using EdgeIndexTuple = std::tuple<EdgeType, IndexID, cpp2::IndexFields>;

struct SpaceInfoCache {
    std::string spaceName;
    PartsAlloc partsAlloc_;
    std::unordered_map<HostAddr, std::vector<PartitionID>> partsOnHost_;
    TagSchemas tagSchemas_;
    EdgeSchemas edgeSchemas_;
    Indexes tagIndexes_;
    Indexes edgeIndexes_;
};

using LocalCache = std::unordered_map<GraphSpaceID, std::shared_ptr<SpaceInfoCache>>;

using SpaceNameIdMap = std::unordered_map<std::string, GraphSpaceID>;

// get tagID via spaceId and tagName
using SpaceTagNameIdMap = std::unordered_map<std::pair<GraphSpaceID, std::string>, TagID>;

// get edgeType via spaceId and edgeName
using SpaceEdgeNameTypeMap = std::unordered_map<std::pair<GraphSpaceID, std::string>, EdgeType>;

// get latest tag version via spaceId and TagID
using SpaceNewestTagVerMap = std::unordered_map<std::pair<GraphSpaceID, TagID>, SchemaVer>;

// get latest edge version via spaceId and edgeType
using SpaceNewestEdgeVerMap = std::unordered_map<std::pair<GraphSpaceID, EdgeType>, SchemaVer>;

// get edgeName via spaceId and edgeType
using SpaceEdgeTypeNameMap = std::unordered_map<std::pair<GraphSpaceID, EdgeType>, std::string>;

// get all edgeType edgeName via spaceId
using SpaceAllEdgeMap = std::unordered_map<GraphSpaceID, std::vector<std::string>>;

using TagIDIndexMap = std::unordered_map<std::pair<GraphSpaceID, TagID>,
                                         std::vector<IndexID>>;

using EdgeTypeIndexMap = std::unordered_map<std::pair<GraphSpaceID, EdgeType>,
                                            std::vector<IndexID>>;

using IndexNameMap = std::unordered_map<std::pair<GraphSpaceID, std::string>, IndexID>;

struct ConfigItem {
    ConfigItem() {}

    ConfigItem(const cpp2::ConfigModule& module, const std::string& name,
               const cpp2::ConfigType& type, const cpp2::ConfigMode& mode,
               const VariantType& value)
        : module_(module)
        , name_(name)
        , type_(type)
        , mode_(mode)
        , value_(value) {
    }

    cpp2::ConfigModule  module_;
    std::string         name_;
    cpp2::ConfigType    type_;
    cpp2::ConfigMode    mode_;
    VariantType         value_;
};

// config cahce, get config via module and name
using MetaConfigMap = std::unordered_map<std::pair<cpp2::ConfigModule, std::string>, ConfigItem>;

class MetaChangedListener {
public:
    virtual void onSpaceAdded(GraphSpaceID spaceId) = 0;
    virtual void onSpaceRemoved(GraphSpaceID spaceId) = 0;
    virtual void onSpaceOptionUpdated(GraphSpaceID spaceId,
                                      const std::unordered_map<std::string, std::string>& options)
                                      = 0;
    virtual void onPartAdded(const PartMeta& partMeta) = 0;
    virtual void onPartRemoved(GraphSpaceID spaceId, PartitionID partId) = 0;
    virtual void onPartUpdated(const PartMeta& partMeta) = 0;
    virtual void fetchLeaderInfo(std::unordered_map<GraphSpaceID,
                                                    std::vector<PartitionID>>& leaderIds) = 0;
};

class MetaClient {
    FRIEND_TEST(ConfigManTest, MetaConfigManTest);
    FRIEND_TEST(ConfigManTest, MockConfigTest);
    FRIEND_TEST(ConfigManTest, RocksdbOptionsTest);
    FRIEND_TEST(MetaClientTest, SimpleTest);
    FRIEND_TEST(MetaClientTest, RetryWithExceptionTest);
    FRIEND_TEST(MetaClientTest, RetryOnceTest);
    FRIEND_TEST(MetaClientTest, RetryUntilLimitTest);
    FRIEND_TEST(MetaClientTest, RocksdbOptionsTest);

public:
    explicit MetaClient(std::shared_ptr<folly::IOThreadPoolExecutor> ioThreadPool,
                        std::vector<HostAddr> addrs,
                        HostAddr localHost = HostAddr(0, 0),
                        ClusterID clusterId = 0,
                        bool inStoraged = true,
                        const std::string &serviceName = "");

    virtual ~MetaClient();

    bool isMetadReady();

    bool waitForMetadReady(int count = -1, int retryIntervalSecs = 2);

    void stop();

    void registerListener(MetaChangedListener* listener) {
        folly::RWSpinLock::WriteHolder holder(listenerLock_);
        CHECK(listener_ == nullptr);
        listener_ = listener;
    }

    void unRegisterListener() {
        folly::RWSpinLock::WriteHolder holder(listenerLock_);
        listener_ = nullptr;
    }

    // Operations for parts
    /**
     * TODO(dangleptr): Use one struct to represent space description.
     * */
    folly::Future<StatusOr<GraphSpaceID>> createSpace(std::string name,
                                                      int32_t partsNum,
                                                      int32_t replicaFactor,
                                                      bool ifNotExists = false);

    folly::Future<StatusOr<std::vector<SpaceIdName>>>
    listSpaces();

    folly::Future<StatusOr<cpp2::SpaceItem>>
    getSpace(std::string name);

    folly::Future<StatusOr<bool>>
    dropSpace(std::string name);

    folly::Future<StatusOr<std::vector<cpp2::HostItem>>>
    listHosts();

    folly::Future<StatusOr<std::vector<cpp2::PartItem>>>
    listParts(GraphSpaceID spaceId, std::vector<PartitionID> partIds);

    folly::Future<StatusOr<PartsAlloc>>
    getPartsAlloc(GraphSpaceID spaceId);

    // Operations for schema
    folly::Future<StatusOr<TagID>> createTagSchema(GraphSpaceID spaceId,
                                                   std::string name,
                                                   nebula::cpp2::Schema schema,
                                                   bool ifNotExists = false);

    folly::Future<StatusOr<TagID>>
    alterTagSchema(GraphSpaceID spaceId,
                   std::string name,
                   std::vector<cpp2::AlterSchemaItem> items,
                   nebula::cpp2::SchemaProp schemaProp);

    folly::Future<StatusOr<std::vector<cpp2::TagItem>>>
    listTagSchemas(GraphSpaceID spaceId);

    folly::Future<StatusOr<bool>>
    dropTagSchema(int32_t spaceId, std::string name);

    // Return the latest schema when ver = -1
    folly::Future<StatusOr<nebula::cpp2::Schema>>
    getTagSchema(int32_t spaceId, std::string name, SchemaVer version = -1);

    folly::Future<StatusOr<EdgeType>> createEdgeSchema(GraphSpaceID spaceId,
                                                       std::string name,
                                                       nebula::cpp2::Schema schema,
                                                       bool ifNotExists = false);

    folly::Future<StatusOr<bool>>
    alterEdgeSchema(GraphSpaceID spaceId,
                    std::string name,
                    std::vector<cpp2::AlterSchemaItem> items,
                    nebula::cpp2::SchemaProp schemaProp);

    folly::Future<StatusOr<std::vector<cpp2::EdgeItem>>>
    listEdgeSchemas(GraphSpaceID spaceId);

    // Return the latest schema when ver = -1
    folly::Future<StatusOr<nebula::cpp2::Schema>>
    getEdgeSchema(GraphSpaceID spaceId, std::string name, SchemaVer version = -1);

    folly::Future<StatusOr<bool>>
    dropEdgeSchema(GraphSpaceID spaceId, std::string name);

    // Operations for index
    folly::Future<StatusOr<IndexID>>
    createTagIndex(GraphSpaceID spaceID,
                   std::string name,
                   std::map<std::string, std::vector<std::string>>&& fields);

    // Remove the define of tag index
    folly::Future<StatusOr<bool>>
    dropTagIndex(GraphSpaceID spaceId, std::string name);

    folly::Future<StatusOr<cpp2::IndexItem>>
    getTagIndex(GraphSpaceID spaceId, std::string name);

    folly::Future<StatusOr<std::vector<cpp2::IndexItem>>>
    listTagIndexes(GraphSpaceID spaceId);

    folly::Future<StatusOr<IndexID>>
    createEdgeIndex(GraphSpaceID spaceID,
                    std::string name,
                    std::map<std::string, std::vector<std::string>>&& fields);

    // Remove the define of edge index
    folly::Future<StatusOr<bool>>
    dropEdgeIndex(GraphSpaceID spaceId, std::string name);

    folly::Future<StatusOr<cpp2::IndexItem>>
    getEdgeIndex(GraphSpaceID spaceId, std::string name);

    folly::Future<StatusOr<std::vector<cpp2::IndexItem>>>
    listEdgeIndexes(GraphSpaceID spaceId);

    // Operations for custom kv
    folly::Future<StatusOr<bool>>
    multiPut(std::string segment,
             std::vector<std::pair<std::string, std::string>> pairs);

    folly::Future<StatusOr<std::string>>
    get(std::string segment, std::string key);

    folly::Future<StatusOr<std::vector<std::string>>>
    multiGet(std::string segment, std::vector<std::string> keys);

    folly::Future<StatusOr<std::vector<std::string>>>
    scan(std::string segment, std::string start, std::string end);

    folly::Future<StatusOr<bool>>
    remove(std::string segment, std::string key);

    folly::Future<StatusOr<bool>>
    removeRange(std::string segment, std::string start, std::string end);

    // Operations for admin
    folly::Future<StatusOr<int64_t>>
    balance(std::vector<HostAddr> hostDel, bool isStop = false);

    folly::Future<StatusOr<std::vector<cpp2::BalanceTask>>>
    showBalance(int64_t balanceId);

    folly::Future<StatusOr<bool>> balanceLeader();

    // Operations for config
    folly::Future<StatusOr<bool>>
    regConfig(const std::vector<cpp2::ConfigItem>& items);

    folly::Future<StatusOr<std::vector<cpp2::ConfigItem>>>
    getConfig(const cpp2::ConfigModule& module, const std::string& name);

    folly::Future<StatusOr<bool>>
    setConfig(const cpp2::ConfigModule& module, const std::string& name,
              const cpp2::ConfigType& type, const std::string& value);

    folly::Future<StatusOr<std::vector<cpp2::ConfigItem>>>
    listConfigs(const cpp2::ConfigModule& module);

    folly::Future<StatusOr<bool>> createSnapshot();

    folly::Future<StatusOr<bool>> dropSnapshot(const std::string& name);

    folly::Future<StatusOr<std::vector<cpp2::Snapshot>>> listSnapshots();

    // Opeartions for cache.
    StatusOr<GraphSpaceID>
    getSpaceIdByNameFromCache(const std::string& name);

    StatusOr<TagID>
    getTagIDByNameFromCache(const GraphSpaceID& space, const std::string& name);

    StatusOr<EdgeType>
    getEdgeTypeByNameFromCache(const GraphSpaceID& space, const std::string& name);

    StatusOr<std::string>
    getEdgeNameByTypeFromCache(const GraphSpaceID& space, const EdgeType edgeType);

    StatusOr<SchemaVer>
    getNewestTagVerFromCache(const GraphSpaceID& space, const TagID& tagId);

    StatusOr<SchemaVer>
    getNewestEdgeVerFromCache(const GraphSpaceID& space, const EdgeType& edgeType);

    StatusOr<std::vector<std::string>> getAllEdgeFromCache(const GraphSpaceID& space);

    PartsMap getPartsMapFromCache(const HostAddr& host);

    StatusOr<PartMeta> getPartMetaFromCache(GraphSpaceID spaceId, PartitionID partId);

    Status checkPartExistInCache(const HostAddr& host,
                                 GraphSpaceID spaceId,
                                 PartitionID partId);

    Status checkSpaceExistInCache(const HostAddr& host,
                                  GraphSpaceID spaceId);

    StatusOr<int32_t> partsNum(GraphSpaceID spaceId);

    StatusOr<std::shared_ptr<const SchemaProviderIf>>
    getTagSchemaFromCache(GraphSpaceID spaceId, TagID tagID, SchemaVer ver = -1);

    StatusOr<std::shared_ptr<const SchemaProviderIf>>
    getEdgeSchemaFromCache(GraphSpaceID spaceId, EdgeType edgeType, SchemaVer ver = -1);

    StatusOr<std::shared_ptr<TagIndexTuple>>
    getTagIndexByNameFromCache(const GraphSpaceID space, const std::string& name);

    StatusOr<std::shared_ptr<EdgeIndexTuple>>
    getEdgeIndexByNameFromCache(const GraphSpaceID space, const std::string& name);

    StatusOr<std::shared_ptr<TagIndexPair>>
    getTagIndexFromCache(GraphSpaceID spaceId, IndexID indexID);

    StatusOr<std::shared_ptr<EdgeIndexPair>>
    getEdgeIndexFromCache(GraphSpaceID spaceId, IndexID indexID);

    StatusOr<std::vector<std::shared_ptr<TagIndexTuple>>>
    getTagIndexesFromCache(GraphSpaceID spaceId);

    StatusOr<std::vector<std::shared_ptr<EdgeIndexTuple>>>
    getEdgeIndexesFromCache(GraphSpaceID spaceId);

    Status checkTagIndexed(GraphSpaceID space, TagID tagID);

    Status checkEdgeIndexed(GraphSpaceID space, EdgeType edgeType);

    const std::vector<HostAddr>& getAddresses();

    folly::Future<StatusOr<std::string>> getTagDefaultValue(GraphSpaceID spaceId,
                                                            TagID tagId,
                                                            const std::string& field);

    folly::Future<StatusOr<std::string>> getEdgeDefaultValue(GraphSpaceID spaceId,
                                                             EdgeType edgeType,
                                                             const std::string& field);

    Status refreshCache();

protected:
    // Return true if load succeeded.
    bool loadData();
    bool loadCfg();
    void heartBeatThreadFunc();

    bool registerCfg();
    void updateGflagsValue(const ConfigItem& item);
    void updateNestedGflags(const std::string& name);

    bool loadSchemas(GraphSpaceID spaceId,
                     std::shared_ptr<SpaceInfoCache> spaceInfoCache,
                     SpaceTagNameIdMap &tagNameIdMap,
                     SpaceEdgeNameTypeMap &edgeNameTypeMap,
                     SpaceEdgeTypeNameMap &edgeTypeNamemap,
                     SpaceNewestTagVerMap &newestTagVerMap,
                     SpaceNewestEdgeVerMap &newestEdgeVerMap,
                     SpaceAllEdgeMap &allEdgemap);

    bool loadIndexes(GraphSpaceID spaceId,
                     std::shared_ptr<SpaceInfoCache> cache,
                     TagIDIndexMap &tagIDIndexMap,
                     EdgeTypeIndexMap &edgeTypeIndexMap);

    folly::Future<StatusOr<bool>> heartbeat();

    std::unordered_map<HostAddr, std::vector<PartitionID>> reverse(const PartsAlloc& parts);

    void updateActive() {
        folly::RWSpinLock::WriteHolder holder(hostLock_);
        active_ = addrs_[folly::Random::rand64(addrs_.size())];
    }

    void updateLeader() {
        folly::RWSpinLock::WriteHolder holder(hostLock_);
        leader_ = addrs_[folly::Random::rand64(addrs_.size())];
    }

    void diff(const LocalCache& oldCache, const LocalCache& newCache);

    template<typename RESP>
    Status handleResponse(const RESP& resp);

    template<class Request,
             class RemoteFunc,
             class RespGenerator,
             class RpcResponse =
                typename std::result_of<
                    RemoteFunc(std::shared_ptr<meta::cpp2::MetaServiceAsyncClient>, Request)
                >::type::value_type,
             class Response =
                typename std::result_of<RespGenerator(RpcResponse)>::type
    >
    void getResponse(Request req,
                     RemoteFunc remoteFunc,
                     RespGenerator respGen,
                     folly::Promise<StatusOr<Response>> pro,
                     bool toLeader = false,
                     int32_t retry = 0,
                     int32_t retryLimit = FLAGS_meta_client_retry_times);

    std::vector<HostAddr> to(const std::vector<nebula::cpp2::HostAddr>& hosts);

    std::vector<SpaceIdName> toSpaceIdName(const std::vector<cpp2::IdName>& tIdNames);

    ConfigItem toConfigItem(const cpp2::ConfigItem& item);

    PartsMap doGetPartsMap(const HostAddr& host,
                           const LocalCache& localCache);

private:
    std::shared_ptr<folly::IOThreadPoolExecutor> ioThreadPool_;
    std::shared_ptr<thrift::ThriftClientManager<meta::cpp2::MetaServiceAsyncClient>> clientsMan_;

    std::unordered_map<GraphSpaceID, std::vector<PartitionID>> leaderIds_;
    folly::RWSpinLock     leaderIdsLock_;
    int64_t               localLastUpdateTime_{0};
    int64_t               metadLastUpdateTime_{0};

    LocalCache localCache_;
    std::vector<HostAddr> addrs_;
    // The lock used to protect active_ and leader_.
    folly::RWSpinLock hostLock_;
    HostAddr active_;
    HostAddr leader_;
    HostAddr localHost_;

    std::unique_ptr<thread::GenericWorker> bgThread_;
    SpaceNameIdMap        spaceIndexByName_;
    SpaceTagNameIdMap     spaceTagIndexByName_;
    SpaceEdgeNameTypeMap  spaceEdgeIndexByName_;
    SpaceEdgeTypeNameMap  spaceEdgeIndexByType_;
    SpaceNewestTagVerMap  spaceNewestTagVerMap_;
    SpaceNewestEdgeVerMap spaceNewestEdgeVerMap_;
    SpaceAllEdgeMap       spaceAllEdgeMap_;
<<<<<<< HEAD

    TagIDIndexMap         tagIDIndexMap_;
    EdgeTypeIndexMap      edgeTypeIndexMap_;
    IndexTagMap           indexTagMap_;
    IndexEdgeMap          indexEdgeMap_;
    IndexNameMap          tagIndexNameMap_;
    IndexNameMap          edgeIndexNameMap_;

=======
>>>>>>> aeca9b74
    folly::RWSpinLock     localCacheLock_;
    MetaChangedListener*  listener_{nullptr};
    folly::RWSpinLock     listenerLock_;
    std::atomic<ClusterID> clusterId_{0};
    bool                  isRunning_{false};
    bool                  inStoraged_{true};
    std::atomic_bool      ready_{false};
    MetaConfigMap         metaConfigMap_;
    folly::RWSpinLock     configCacheLock_;
    cpp2::ConfigModule    gflagsModule_{cpp2::ConfigModule::UNKNOWN};
    std::atomic_bool      configReady_{false};
    std::vector<cpp2::ConfigItem> gflagsDeclared_;
    std::unique_ptr<stats::Stats> stats_;
};

}  // namespace meta
}  // namespace nebula
#endif  // META_METACLIENT_H_<|MERGE_RESOLUTION|>--- conflicted
+++ resolved
@@ -35,25 +35,20 @@
 using EdgeSchemas = std::unordered_map<std::pair<EdgeType, SchemaVer>,
                                        std::shared_ptr<const SchemaProviderIf>>;
 
-using Indexes = std::unordered_map<IndexID, std::shared_ptr<cpp2::IndexFields>>;
-
-// IndexID => TagID
-using IndexTagMap  = std::unordered_map<IndexID, TagID>;
-
-// IndexID => EdgeType
-using IndexEdgeMap = std::unordered_map<IndexID, EdgeType>;
-
-using TagIndexPair  = std::pair<TagID, cpp2::IndexFields>;
-using EdgeIndexPair = std::pair<EdgeType, cpp2::IndexFields>;
-
-using TagIndexTuple  = std::tuple<TagID, IndexID, cpp2::IndexFields>;
-using EdgeIndexTuple = std::tuple<EdgeType, IndexID, cpp2::IndexFields>;
+
+// Space and Schema Name => IndexID
+// Get IndexID via space ID and index name
+using NameIndexMap = std::unordered_map<std::pair<GraphSpaceID, std::string>, IndexID>;
+
+// Index ID => Index Item
+// Get Index Structure by indexID
+using Indexes = std::unordered_map<IndexID, std::shared_ptr<nebula::cpp2::IndexItem>>;
 
 struct SpaceInfoCache {
     std::string spaceName;
     PartsAlloc partsAlloc_;
     std::unordered_map<HostAddr, std::vector<PartitionID>> partsOnHost_;
-    TagSchemas tagSchemas_;
+    TagSchemas  tagSchemas_;
     EdgeSchemas edgeSchemas_;
     Indexes tagIndexes_;
     Indexes edgeIndexes_;
@@ -81,13 +76,6 @@
 // get all edgeType edgeName via spaceId
 using SpaceAllEdgeMap = std::unordered_map<GraphSpaceID, std::vector<std::string>>;
 
-using TagIDIndexMap = std::unordered_map<std::pair<GraphSpaceID, TagID>,
-                                         std::vector<IndexID>>;
-
-using EdgeTypeIndexMap = std::unordered_map<std::pair<GraphSpaceID, EdgeType>,
-                                            std::vector<IndexID>>;
-
-using IndexNameMap = std::unordered_map<std::pair<GraphSpaceID, std::string>, IndexID>;
 
 struct ConfigItem {
     ConfigItem() {}
@@ -236,32 +224,34 @@
     // Operations for index
     folly::Future<StatusOr<IndexID>>
     createTagIndex(GraphSpaceID spaceID,
-                   std::string name,
-                   std::map<std::string, std::vector<std::string>>&& fields);
+                   std::string indexName,
+                   std::string schemaName,
+                   std::vector<std::string>&& fields);
 
     // Remove the define of tag index
     folly::Future<StatusOr<bool>>
     dropTagIndex(GraphSpaceID spaceId, std::string name);
 
-    folly::Future<StatusOr<cpp2::IndexItem>>
+    folly::Future<StatusOr<nebula::cpp2::IndexItem>>
     getTagIndex(GraphSpaceID spaceId, std::string name);
 
-    folly::Future<StatusOr<std::vector<cpp2::IndexItem>>>
+    folly::Future<StatusOr<std::vector<nebula::cpp2::IndexItem>>>
     listTagIndexes(GraphSpaceID spaceId);
 
     folly::Future<StatusOr<IndexID>>
     createEdgeIndex(GraphSpaceID spaceID,
-                    std::string name,
-                    std::map<std::string, std::vector<std::string>>&& fields);
+                    std::string indexName,
+                    std::string schemaName,
+                    std::vector<std::string>&& fields);
 
     // Remove the define of edge index
     folly::Future<StatusOr<bool>>
     dropEdgeIndex(GraphSpaceID spaceId, std::string name);
 
-    folly::Future<StatusOr<cpp2::IndexItem>>
+    folly::Future<StatusOr<nebula::cpp2::IndexItem>>
     getEdgeIndex(GraphSpaceID spaceId, std::string name);
 
-    folly::Future<StatusOr<std::vector<cpp2::IndexItem>>>
+    folly::Future<StatusOr<std::vector<nebula::cpp2::IndexItem>>>
     listEdgeIndexes(GraphSpaceID spaceId);
 
     // Operations for custom kv
@@ -353,22 +343,22 @@
     StatusOr<std::shared_ptr<const SchemaProviderIf>>
     getEdgeSchemaFromCache(GraphSpaceID spaceId, EdgeType edgeType, SchemaVer ver = -1);
 
-    StatusOr<std::shared_ptr<TagIndexTuple>>
+    StatusOr<std::shared_ptr<nebula::cpp2::IndexItem>>
     getTagIndexByNameFromCache(const GraphSpaceID space, const std::string& name);
 
-    StatusOr<std::shared_ptr<EdgeIndexTuple>>
+    StatusOr<std::shared_ptr<nebula::cpp2::IndexItem>>
     getEdgeIndexByNameFromCache(const GraphSpaceID space, const std::string& name);
 
-    StatusOr<std::shared_ptr<TagIndexPair>>
+    StatusOr<std::shared_ptr<nebula::cpp2::IndexItem>>
     getTagIndexFromCache(GraphSpaceID spaceId, IndexID indexID);
 
-    StatusOr<std::shared_ptr<EdgeIndexPair>>
+    StatusOr<std::shared_ptr<nebula::cpp2::IndexItem>>
     getEdgeIndexFromCache(GraphSpaceID spaceId, IndexID indexID);
 
-    StatusOr<std::vector<std::shared_ptr<TagIndexTuple>>>
+    StatusOr<std::vector<std::shared_ptr<nebula::cpp2::IndexItem>>>
     getTagIndexesFromCache(GraphSpaceID spaceId);
 
-    StatusOr<std::vector<std::shared_ptr<EdgeIndexTuple>>>
+    StatusOr<std::vector<std::shared_ptr<nebula::cpp2::IndexItem>>>
     getEdgeIndexesFromCache(GraphSpaceID spaceId);
 
     Status checkTagIndexed(GraphSpaceID space, TagID tagID);
@@ -407,9 +397,7 @@
                      SpaceAllEdgeMap &allEdgemap);
 
     bool loadIndexes(GraphSpaceID spaceId,
-                     std::shared_ptr<SpaceInfoCache> cache,
-                     TagIDIndexMap &tagIDIndexMap,
-                     EdgeTypeIndexMap &edgeTypeIndexMap);
+                     std::shared_ptr<SpaceInfoCache> cache);
 
     folly::Future<StatusOr<bool>> heartbeat();
 
@@ -482,17 +470,10 @@
     SpaceNewestTagVerMap  spaceNewestTagVerMap_;
     SpaceNewestEdgeVerMap spaceNewestEdgeVerMap_;
     SpaceAllEdgeMap       spaceAllEdgeMap_;
-<<<<<<< HEAD
-
-    TagIDIndexMap         tagIDIndexMap_;
-    EdgeTypeIndexMap      edgeTypeIndexMap_;
-    IndexTagMap           indexTagMap_;
-    IndexEdgeMap          indexEdgeMap_;
-    IndexNameMap          tagIndexNameMap_;
-    IndexNameMap          edgeIndexNameMap_;
-
-=======
->>>>>>> aeca9b74
+
+    NameIndexMap          tagNameIndexMap_;
+    NameIndexMap          edgeNameIndexMap_;
+
     folly::RWSpinLock     localCacheLock_;
     MetaChangedListener*  listener_{nullptr};
     folly::RWSpinLock     listenerLock_;
