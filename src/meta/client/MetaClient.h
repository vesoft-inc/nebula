--- conflicted
+++ resolved
@@ -139,8 +139,14 @@
     folly::Future<StatusOr<std::vector<std::string>>>
     multiGet(std::string segment, std::vector<std::string> keys);
 
+    folly::Future<StatusOr<std::unordered_map<std::string, std::string>>>
+    scan(std::string segment, std::string start, std::string end);
+
     folly::Future<StatusOr<std::vector<std::string>>>
-    scan(std::string segment, std::string start, std::string end);
+    scanKey(std::string segment, std::string start, std::string end);
+
+    folly::Future<StatusOr<std::vector<std::string>>>
+    scanValue(std::string segment, std::string start, std::string end);
 
     folly::Future<StatusOr<bool>>
     remove(std::string segment, std::string key);
@@ -176,38 +182,8 @@
     StatusOr<std::shared_ptr<const SchemaProviderIf>>
     getTagSchemaFromCache(GraphSpaceID spaceId, TagID tagID, SchemaVer ver = -1);
 
-<<<<<<< HEAD
-    StatusOr<std::shared_ptr<const SchemaProviderIf>> getEdgeSchemeFromCache(GraphSpaceID spaceId,
-                                                                             EdgeType edgeType,
-                                                                             SchemaVer ver = -1);
-
-    folly::Future<StatusOr<bool>>
-    multiPut(std::string segment, std::vector<std::pair<std::string, std::string>> pairs);
-
-    folly::Future<StatusOr<std::string>>
-    get(std::string segment, std::string key);
-
-    folly::Future<StatusOr<std::vector<std::string>>>
-    multiGet(std::string segment, std::vector<std::string> keys);
-
-    folly::Future<StatusOr<std::unordered_map<std::string, std::string>>>
-    scan(std::string segment, std::string start, std::string end);
-
-    folly::Future<StatusOr<std::vector<std::string>>>
-    scanKey(std::string segment, std::string start, std::string end);
-
-    folly::Future<StatusOr<std::vector<std::string>>>
-    scanValue(std::string segment, std::string start, std::string end);
-
-    folly::Future<StatusOr<bool>>
-    remove(std::string segment, std::string key);
-
-    folly::Future<StatusOr<bool>>
-    removeRange(std::string segment, std::string start, std::string end);
-=======
     StatusOr<std::shared_ptr<const SchemaProviderIf>>
     getEdgeSchemaFromCache(GraphSpaceID spaceId, EdgeType edgeType, SchemaVer ver = -1);
->>>>>>> 7fc5bd50
 
 protected:
     void loadDataThreadFunc();
