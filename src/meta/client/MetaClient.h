/* Copyright (c) 2018 - present, VE Software Inc. All rights reserved
 *
 * This source code is licensed under Apache 2.0 License
 *  (found in the LICENSE.Apache file in the root directory)
 */

#ifndef META_METACLIENT_H_
#define META_METACLIENT_H_

#include "base/Base.h"
#include <folly/executors/IOThreadPoolExecutor.h>
#include <folly/RWSpinLock.h>
#include "gen-cpp2/MetaServiceAsyncClient.h"
#include "base/Status.h"
#include "base/StatusOr.h"
#include "thread/GenericWorker.h"
#include "thrift/ThriftClientManager.h"
#include "meta/SchemaProviderIf.h"

namespace nebula {
namespace meta {

using PartsAlloc = std::unordered_map<PartitionID, std::vector<HostAddr>>;
using SpaceIdName = std::pair<GraphSpaceID, std::string>;

// struct for in cache
using TagIDSchemas = std::unordered_map<std::pair<TagID, SchemaVer>,
                                        std::shared_ptr<const SchemaProviderIf>>;
using EdgeTypeSchemas = std::unordered_map<std::pair<EdgeType, SchemaVer>,
                                           std::shared_ptr<const SchemaProviderIf>>;

struct SpaceInfoCache {
    std::string spaceName;
    PartsAlloc partsAlloc_;
    std::unordered_map<HostAddr, std::vector<PartitionID>> partsOnHost_;
    TagIDSchemas tagSchemas_;
    EdgeTypeSchemas edgeSchemas_;
};

using SpaceNameIdMap = std::unordered_map<std::string, GraphSpaceID>;
// get tagID via spaceId and tagName
using SpaceTagNameIdMap = std::unordered_map<std::pair<GraphSpaceID, std::string>, TagID>;
// get edgeType via spaceId and edgeName
using SpaceEdgeNameTypeMap = std::unordered_map<std::pair<GraphSpaceID, std::string>, EdgeType>;
// get newest tag ver via spaceId and TagID
using SpaceNewestTagVerMap = std::unordered_map<std::pair<GraphSpaceID, TagID>, SchemaVer>;
// get newest edge ver via spaceId and edgeType
using SpaceNewestEdgeVerMap = std::unordered_map<std::pair<GraphSpaceID, EdgeType>, SchemaVer>;

class MetaChangedListener {
public:
    virtual void onSpaceAdded(GraphSpaceID spaceId) = 0;
    virtual void onSpaceRemoved(GraphSpaceID spaceId) = 0;
    virtual void onPartAdded(const PartMeta& partMeta) = 0;
    virtual void onPartRemoved(GraphSpaceID spaceId, PartitionID partId) = 0;
    virtual void onPartUpdated(const PartMeta& partMeta) = 0;
    virtual HostAddr getLocalHost() = 0;
};

class MetaClient {
public:
    explicit MetaClient(std::shared_ptr<folly::IOThreadPoolExecutor> ioThreadPool = nullptr,
                        std::vector<HostAddr> addrs = {});

    virtual ~MetaClient();

    void init();

    void registerListener(MetaChangedListener* listener) {
        listener_ = listener;
    }

    /**
     * TODO(dangleptr): Use one struct to represent space description.
     * */
    folly::Future<StatusOr<GraphSpaceID>>
    createSpace(std::string name, int32_t partsNum, int32_t replicaFactor);

    folly::Future<StatusOr<std::vector<SpaceIdName>>>
    listSpaces();

    folly::Future<StatusOr<bool>>
    dropSpace(std::string name);

    folly::Future<StatusOr<bool>>
    addHosts(const std::vector<HostAddr>& hosts);

    folly::Future<StatusOr<std::vector<HostAddr>>>
    listHosts();

    folly::Future<StatusOr<bool>>
    removeHosts(const std::vector<HostAddr>& hosts);

    folly::Future<StatusOr<PartsAlloc>>
    getPartsAlloc(GraphSpaceID spaceId);

    // TODO(Laura) : We can actively update the cache once we add the schema
    folly::Future<StatusOr<TagID>> createTagSchema(GraphSpaceID spaceId,
                                                   std::string name,
                                                   nebula::cpp2::Schema schema);

    folly::Future<StatusOr<std::vector<cpp2::TagItem>>> listTagSchemas(GraphSpaceID spaceId);

    // TODO(Laura) : We can actively update the cache once we add the schema
    folly::Future<StatusOr<EdgeType>> createEdgeSchema(GraphSpaceID spaceId,
                                                       std::string name,
                                                       nebula::cpp2::Schema schema);

    folly::Future<StatusOr<std::vector<cpp2::EdgeItem>>> listEdgeSchemas(GraphSpaceID spaceId);

    // These are the interfaces about cache opeartions.
    StatusOr<GraphSpaceID> getSpaceIdByNameFromCache(const std::string& name);

    StatusOr<TagID> getTagIDByNameFromCache(const GraphSpaceID& space, const std::string& name);

    StatusOr<EdgeType> getEdgeTypeByNameFromCache(const GraphSpaceID& space,
                                                  const std::string& name);

    SchemaVer getNewestTagVerFromCache(const GraphSpaceID& space, const TagID& tagId);

    SchemaVer getNewestEdgeVerFromCache(const GraphSpaceID& space, const EdgeType& edgeType);

    PartsMap getPartsMapFromCache(const HostAddr& host);

    PartMeta getPartMetaFromCache(GraphSpaceID spaceId, PartitionID partId);

    bool checkPartExistInCache(const HostAddr& host,
                               GraphSpaceID spaceId,
                               PartitionID partId);

    bool checkSpaceExistInCache(const HostAddr& host,
                                GraphSpaceID spaceId);

    int32_t partsNum(GraphSpaceID spaceId);

    StatusOr<std::shared_ptr<const SchemaProviderIf>> getTagSchemeFromCache(GraphSpaceID spaceId,
                                                                            TagID tagID,
                                                                            SchemaVer ver = -1);

    StatusOr<std::shared_ptr<const SchemaProviderIf>> getEdgeSchemeFromCache(GraphSpaceID spaceId,
                                                                             EdgeType edgeType,
                                                                             SchemaVer ver = -1);

    folly::Future<StatusOr<bool>>
    multiPut(std::string segment,
             std::vector<std::pair<std::string, std::string>> pairs);

    folly::Future<StatusOr<std::string>>
    get(std::string segment, std::string key);

    folly::Future<StatusOr<std::vector<std::string>>>
    multiGet(std::string segment, std::vector<std::string> keys);

    folly::Future<StatusOr<std::vector<std::string>>>
    scan(std::string segment, std::string start, std::string end);

    folly::Future<StatusOr<bool>>
    remove(std::string segment, std::string key);

    folly::Future<StatusOr<bool>>
    removeRange(std::string segment, std::string start, std::string end);

<<<<<<< HEAD
    folly::Future<StatusOr<bool>>
    getEdge(std::string spaceName, std::string edgeName, int32_t version);

    folly::Future<StatusOr<bool>>
    removeEdge(std::string spaceName, std::string edgeName);

=======
>>>>>>> 5560562e
protected:
    void loadDataThreadFunc();

    bool loadSchemas(GraphSpaceID spaceId,
                     std::shared_ptr<SpaceInfoCache> spaceInfoCache,
                     SpaceTagNameIdMap &tagNameIdMap,
                     SpaceEdgeNameTypeMap &edgeNameTypeMap,
                     SpaceNewestTagVerMap &newestTagVerMap,
                     SpaceNewestEdgeVerMap &newestEdgeVerMap);

    std::unordered_map<HostAddr, std::vector<PartitionID>> reverse(const PartsAlloc& parts);

    void updateActiveHost() {
        active_ = addrs_[folly::Random::rand64(addrs_.size())];
    }

    void diff(const std::unordered_map<GraphSpaceID, std::shared_ptr<SpaceInfoCache>>& newCache);

    template<typename RESP>
    Status handleResponse(const RESP& resp);

    template<class Request,
             class RemoteFunc,
             class Response =
                typename std::result_of<
                    RemoteFunc(std::shared_ptr<meta::cpp2::MetaServiceAsyncClient>, Request)
                >::type::value_type
    >
    Response collectResponse(Request req, RemoteFunc remoteFunc);

    template<class Request,
             class RemoteFunc,
             class RespGenerator,
             class RpcResponse =
                typename std::result_of<
                    RemoteFunc(std::shared_ptr<meta::cpp2::MetaServiceAsyncClient>, Request)
                >::type::value_type,
             class Response =
                typename std::result_of<RespGenerator(RpcResponse)>::type
    >
    folly::Future<StatusOr<Response>> getResponse(Request req,
                                                  RemoteFunc remoteFunc,
                                                  RespGenerator respGen);

    std::vector<HostAddr> to(const std::vector<nebula::cpp2::HostAddr>& hosts);

    std::vector<SpaceIdName> toSpaceIdName(const std::vector<cpp2::IdName>& tIdNames);

    PartsMap doGetPartsMap(const HostAddr& host,
                           const std::unordered_map<
                                        GraphSpaceID,
                                        std::shared_ptr<SpaceInfoCache>>& localCache);

private:
    std::shared_ptr<folly::IOThreadPoolExecutor> ioThreadPool_;
    std::shared_ptr<thrift::ThriftClientManager<meta::cpp2::MetaServiceAsyncClient>> clientsMan_;
    std::vector<HostAddr> addrs_;
    HostAddr active_;
    thread::GenericWorker loadDataThread_;
    std::unordered_map<GraphSpaceID, std::shared_ptr<SpaceInfoCache>> localCache_;
    SpaceNameIdMap        spaceIndexByName_;
    SpaceTagNameIdMap     spaceTagIndexByName_;
    SpaceEdgeNameTypeMap  spaceEdgeIndexByName_;
    SpaceNewestTagVerMap  spaceNewestTagVerMap_;
    SpaceNewestEdgeVerMap spaceNewestEdgeVerMap_;
    folly::RWSpinLock localCacheLock_;
    MetaChangedListener* listener_{nullptr};
};
}  // namespace meta
}  // namespace nebula
#endif  // META_METACLIENT_H_<|MERGE_RESOLUTION|>--- conflicted
+++ resolved
@@ -160,15 +160,12 @@
     folly::Future<StatusOr<bool>>
     removeRange(std::string segment, std::string start, std::string end);
 
-<<<<<<< HEAD
     folly::Future<StatusOr<bool>>
     getEdge(std::string spaceName, std::string edgeName, int32_t version);
 
     folly::Future<StatusOr<bool>>
     removeEdge(std::string spaceName, std::string edgeName);
 
-=======
->>>>>>> 5560562e
 protected:
     void loadDataThreadFunc();
 
