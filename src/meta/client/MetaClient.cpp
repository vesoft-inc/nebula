/* Copyright (c) 2018 vesoft inc. All rights reserved.
 *
 * This source code is licensed under Apache 2.0 License,
 * attached with Common Clause Condition 1.0, found in the LICENSES directory.
 */

#include "meta/common/MetaCommon.h"
#include "meta/client/MetaClient.h"
#include "network/NetworkUtils.h"
#include "meta/NebulaSchemaProvider.h"
#include "meta/ClusterIdMan.h"

DEFINE_int32(load_data_interval_secs, 2 * 60, "Load data interval");
DEFINE_int32(heartbeat_interval_secs, 10, "Heartbeat interval");
DEFINE_int32(meta_client_retry_times, 3, "meta client retry times, 0 means no retry");
DEFINE_int32(meta_client_retry_interval_secs, 1, "meta client sleep interval between retry");
DEFINE_string(cluster_id_path, "cluster.id", "file path saved clusterId");

namespace nebula {
namespace meta {

MetaClient::MetaClient(std::shared_ptr<folly::IOThreadPoolExecutor> ioThreadPool,
                       std::vector<HostAddr> addrs,
                       HostAddr localHost,
                       ClusterID clusterId,
                       bool sendHeartBeat)
    : ioThreadPool_(ioThreadPool)
    , addrs_(std::move(addrs))
    , localHost_(localHost)
    , clusterId_(clusterId)
    , sendHeartBeat_(sendHeartBeat) {
    CHECK(ioThreadPool_ != nullptr) << "IOThreadPool is required";
    CHECK(!addrs_.empty())
        << "No meta server address is specified. Meta server is required";
    clientsMan_ = std::make_shared<
        thrift::ThriftClientManager<meta::cpp2::MetaServiceAsyncClient>
    >();
    updateActive();
    updateLeader();
    bgThread_ = std::make_unique<thread::GenericWorker>();
    LOG(INFO) << "Create meta client to " << active_;
}


MetaClient::~MetaClient() {
    stop();
    VLOG(3) << "~MetaClient";
}


bool MetaClient::isMetadReady() {
    if (sendHeartBeat_) {
        auto ret = heartbeat().get();
        if (!ret.ok() && ret.status() != Status::LeaderChanged()) {
            LOG(ERROR) << "Heartbeat failed, status:" << ret.status();
            ready_ = false;
            return ready_;
        }
    }  // end if
    loadData();
    loadCfg();
    return ready_;
}

bool MetaClient::waitForMetadReady(int count, int retryIntervalSecs) {
    setGflagsModule();
    isRunning_ = true;
    int tryCount = count;
    while (!isMetadReady() && ((count == -1) || (tryCount > 0)) && isRunning_) {
        LOG(INFO) << "Waiting for the metad to be ready!";
        --tryCount;
        ::sleep(retryIntervalSecs);
    }  // end while

    if (!isRunning_) {
        LOG(ERROR) << "Connect to the MetaServer Failed";
        return false;
    }

    CHECK(bgThread_->start());
    if (sendHeartBeat_) {
        LOG(INFO) << "Register time task for heartbeat!";
        size_t delayMS = FLAGS_heartbeat_interval_secs * 1000 + folly::Random::rand32(900);
        bgThread_->addTimerTask(delayMS,
                                FLAGS_heartbeat_interval_secs * 1000,
                                &MetaClient::heartBeatThreadFunc, this);
    }
    addLoadDataTask();
    addLoadCfgTask();
    return ready_;
}

void MetaClient::stop() {
    if (bgThread_ != nullptr) {
        bgThread_->stop();
        bgThread_->wait();
        bgThread_.reset();
    }
    isRunning_ = false;
}

void MetaClient::heartBeatThreadFunc() {
    auto ret = heartbeat().get();
    if (!ret.ok()) {
        LOG(ERROR) << "Heartbeat failed, status:" << ret.status();
        return;
    }
}

void MetaClient::loadDataThreadFunc() {
    loadData();
    addLoadDataTask();
}

void MetaClient::loadData() {
    if (ioThreadPool_->numThreads() <= 0) {
        LOG(ERROR) << "The threads number in ioThreadPool should be greater than 0";
        return;
    }
    auto ret = listSpaces().get();
    if (!ret.ok()) {
        LOG(ERROR) << "List space failed, status:" << ret.status();
        return;
    }
    decltype(localCache_) cache;
    decltype(spaceIndexByName_) spaceIndexByName;
    decltype(spaceTagIndexByName_) spaceTagIndexByName;
    decltype(spaceEdgeIndexByName_) spaceEdgeIndexByName;
    decltype(spaceNewestTagVerMap_) spaceNewestTagVerMap;
    decltype(spaceNewestEdgeVerMap_) spaceNewestEdgeVerMap;

    for (auto space : ret.value()) {
        auto spaceId = space.first;
        auto r = getPartsAlloc(spaceId).get();
        if (!r.ok()) {
            LOG(ERROR) << "Get parts allocation failed for spaceId " << spaceId
                       << ", status " << r.status();
            return;
        }

        auto spaceCache = std::make_shared<SpaceInfoCache>();
        auto partsAlloc = r.value();
        spaceCache->spaceName = space.second;
        spaceCache->partsOnHost_ = reverse(partsAlloc);
        spaceCache->partsAlloc_ = std::move(partsAlloc);
        VLOG(2) << "Load space " << spaceId
                << ", parts num:" << spaceCache->partsAlloc_.size();

        // loadSchemas
        if (!loadSchemas(spaceId,
                         spaceCache,
                         spaceTagIndexByName,
                         spaceEdgeIndexByName,
                         spaceNewestTagVerMap,
                         spaceNewestEdgeVerMap)) {
            return;
        }

        cache.emplace(spaceId, spaceCache);
        spaceIndexByName.emplace(space.second, spaceId);
    }
    decltype(localCache_) oldCache;
    {
        folly::RWSpinLock::WriteHolder holder(localCacheLock_);
        oldCache = std::move(localCache_);
        localCache_ = std::move(cache);
        spaceIndexByName_ = std::move(spaceIndexByName);
        spaceTagIndexByName_ = std::move(spaceTagIndexByName);
        spaceEdgeIndexByName_ = std::move(spaceEdgeIndexByName);
        spaceNewestTagVerMap_ = std::move(spaceNewestTagVerMap);
        spaceNewestEdgeVerMap_ = std::move(spaceNewestEdgeVerMap);
    }
    diff(oldCache, localCache_);
    ready_ = true;
    LOG(INFO) << "Load data completed!";
}

void MetaClient::addLoadDataTask() {
    size_t delayMS = FLAGS_load_data_interval_secs * 1000 + folly::Random::rand32(900);
    bgThread_->addDelayTask(delayMS, &MetaClient::loadDataThreadFunc, this);
}


bool MetaClient::loadSchemas(GraphSpaceID spaceId,
                             std::shared_ptr<SpaceInfoCache> spaceInfoCache,
                             SpaceTagNameIdMap &tagNameIdMap,
                             SpaceEdgeNameTypeMap &edgeNameTypeMap,
                             SpaceNewestTagVerMap &newestTagVerMap,
                             SpaceNewestEdgeVerMap &newestEdgeVerMap) {
    auto tagRet = listTagSchemas(spaceId).get();
    if (!tagRet.ok()) {
        LOG(ERROR) << "Get tag schemas failed for spaceId " << spaceId << ", " << tagRet.status();
        return false;
    }

    auto edgeRet = listEdgeSchemas(spaceId).get();
    if (!edgeRet.ok()) {
        LOG(ERROR) << "Get edge schemas failed for spaceId " << spaceId << ", " << edgeRet.status();
        return false;
    }

    auto tagItemVec = tagRet.value();
    auto edgeItemVec = edgeRet.value();
    TagSchemas tagSchemas;
    EdgeSchemas edgeSchemas;
    for (auto& tagIt : tagItemVec) {
        std::shared_ptr<NebulaSchemaProvider> schema(new NebulaSchemaProvider(tagIt.version));
        for (auto colIt : tagIt.schema.get_columns()) {
            schema->addField(colIt.name, std::move(colIt.type));
        }
        // handle schema property
        schema->setProp(tagIt.schema.get_schema_prop());
        tagSchemas.emplace(std::make_pair(tagIt.tag_id, tagIt.version), schema);
        tagNameIdMap.emplace(std::make_pair(spaceId, tagIt.tag_name), tagIt.tag_id);
        // get the latest tag version
        auto it = newestTagVerMap.find(std::make_pair(spaceId, tagIt.tag_id));
        if (it != newestTagVerMap.end()) {
            if (it->second < tagIt.version) {
                it->second = tagIt.version;
            }
        } else {
            newestTagVerMap.emplace(std::make_pair(spaceId, tagIt.tag_id), tagIt.version);
        }
        VLOG(3) << "Load Tag Schema Space " << spaceId << ", ID " << tagIt.tag_id
                << ", Name " << tagIt.tag_name << ", Version " << tagIt.version << " Successfully!";
    }

    for (auto& edgeIt : edgeItemVec) {
        std::shared_ptr<NebulaSchemaProvider> schema(new NebulaSchemaProvider(edgeIt.version));
        for (auto colIt : edgeIt.schema.get_columns()) {
            schema->addField(colIt.name, std::move(colIt.type));
        }
        // handle shcem property
        schema->setProp(edgeIt.schema.get_schema_prop());
        edgeSchemas.emplace(std::make_pair(edgeIt.edge_type, edgeIt.version), schema);
        edgeNameTypeMap.emplace(std::make_pair(spaceId, edgeIt.edge_name), edgeIt.edge_type);
        // get the latest edge version
        auto it = newestEdgeVerMap.find(std::make_pair(spaceId, edgeIt.edge_type));
        if (it != newestEdgeVerMap.end()) {
            if (it->second < edgeIt.version) {
                it->second = edgeIt.version;
            }
        } else {
            newestEdgeVerMap.emplace(std::make_pair(spaceId, edgeIt.edge_type), edgeIt.version);
        }
        VLOG(3) << "Load Edge Schema Space " << spaceId << ", Type " << edgeIt.edge_type
                << ", Name " << edgeIt.edge_name << ", Version " << edgeIt.version
                << " Successfully!";
    }

    spaceInfoCache->tagSchemas_ = std::move(tagSchemas);
    spaceInfoCache->edgeSchemas_ = std::move(edgeSchemas);
    return true;
}

bool MetaClient::loadIndexes(GraphSpaceID spaceId,
                             std::shared_ptr<SpaceInfoCache> cache) {
    UNUSED(spaceId); UNUSED(cache);
    return false;
}

bool
MetaClient::checkTagFieldsIndexed(GraphSpaceID space, TagID tagID,
                                  const std::vector<std::string> &fields) {
    UNUSED(space); UNUSED(tagID); UNUSED(fields);
    return false;
}

bool
MetaClient::checkEdgeFieldsIndexed(GraphSpaceID space, EdgeType edgeType,
                                   const std::vector<std::string> &fields) {
    UNUSED(space); UNUSED(edgeType); UNUSED(fields);
    return false;
}

std::unordered_map<HostAddr, std::vector<PartitionID>>
MetaClient::reverse(const PartsAlloc& parts) {
    std::unordered_map<HostAddr, std::vector<PartitionID>> hosts;
    for (auto& partHost : parts) {
        for (auto& h : partHost.second) {
            hosts[h].emplace_back(partHost.first);
        }
    }
    return hosts;
}

template<typename Request,
         typename RemoteFunc,
         typename RespGenerator,
         typename RpcResponse,
         typename Response>
void MetaClient::getResponse(Request req,
                             RemoteFunc remoteFunc,
                             RespGenerator respGen,
                             folly::Promise<StatusOr<Response>> pro,
                             bool toLeader,
                             int32_t retry,
                             int32_t retryLimit) {
    auto* evb = ioThreadPool_->getEventBase();
    HostAddr host;
    {
        folly::RWSpinLock::ReadHolder holder(&hostLock_);
        host = toLeader ? leader_ : active_;
    }
    folly::via(evb, [host, evb, req = std::move(req), remoteFunc = std::move(remoteFunc),
                     respGen = std::move(respGen), pro = std::move(pro),
                     toLeader, retry, retryLimit, this] () mutable {
        auto client = clientsMan_->client(host, evb);
        LOG(INFO) << "Send request to meta " << host;
        remoteFunc(client, req)
            .then(evb, [req = std::move(req), remoteFunc = std::move(remoteFunc),
                        respGen = std::move(respGen), p = std::move(pro), toLeader, retry,
                        retryLimit, this] (folly::Try<RpcResponse>&& t) mutable {
            // exception occurred during RPC
            if (t.hasException()) {
                if (toLeader) {
                    updateLeader();
                } else {
                    updateActive();
                }
                if (retry < retryLimit) {
                    sleep(FLAGS_meta_client_retry_interval_secs);
                    getResponse(std::move(req), std::move(remoteFunc), std::move(respGen),
                                std::move(p), toLeader, retry + 1, retryLimit);
                } else {
                    p.setValue(Status::Error(folly::stringPrintf("RPC failure in MetaClient: %s",
                                                                 t.exception().what().c_str())));
                }
                return;
            }
            auto&& resp = t.value();
            if (resp.code == cpp2::ErrorCode::SUCCEEDED) {
                // succeeded
                p.setValue(respGen(std::move(resp)));
                return;
            } else if (resp.code == cpp2::ErrorCode::E_LEADER_CHANGED) {
                HostAddr leader(resp.get_leader().get_ip(), resp.get_leader().get_port());
                {
                    folly::RWSpinLock::WriteHolder holder(hostLock_);
                    leader_ = leader;
                }
            }
            // errored
            if (retry < retryLimit) {
                sleep(FLAGS_meta_client_retry_interval_secs);
                getResponse(std::move(req), std::move(remoteFunc), std::move(respGen),
                            std::move(p), toLeader, retry + 1, retryLimit);
            } else {
                p.setValue(this->handleResponse(resp));
            }
        });  // then
    });  // via
}

std::vector<HostAddr> MetaClient::to(const std::vector<nebula::cpp2::HostAddr>& tHosts) {
    std::vector<HostAddr> hosts;
    hosts.resize(tHosts.size());
    std::transform(tHosts.begin(), tHosts.end(), hosts.begin(), [](const auto& h) {
        return HostAddr(h.get_ip(), h.get_port());
    });
    return hosts;
}

std::vector<HostStatus> MetaClient::toHostStatus(const std::vector<cpp2::HostItem>& tHosts) {
    std::vector<HostStatus> hosts;
    hosts.resize(tHosts.size());
    std::transform(tHosts.begin(), tHosts.end(), hosts.begin(), [](const auto& h) {
        switch (h.get_status()) {
            case cpp2::HostStatus::ONLINE:
                return HostStatus(HostAddr(h.hostAddr.get_ip(), h.hostAddr.get_port()), "online");
            case cpp2::HostStatus::OFFLINE:
                return HostStatus(HostAddr(h.hostAddr.get_ip(), h.hostAddr.get_port()), "offline");
            default:
                return HostStatus(HostAddr(h.hostAddr.get_ip(), h.hostAddr.get_port()), "unknown");
        }
    });
    return hosts;
}

std::vector<SpaceIdName> MetaClient::toSpaceIdName(const std::vector<cpp2::IdName>& tIdNames) {
    std::vector<SpaceIdName> idNames;
    idNames.resize(tIdNames.size());
    std::transform(tIdNames.begin(), tIdNames.end(), idNames.begin(), [](const auto& tin) {
        return SpaceIdName(tin.id.get_space_id(), tin.name);
    });
    return idNames;
}


template<typename RESP>
Status MetaClient::handleResponse(const RESP& resp) {
    switch (resp.get_code()) {
        case cpp2::ErrorCode::SUCCEEDED:
            return Status::OK();
        case cpp2::ErrorCode::E_EXISTED:
            return Status::Error("existed!");
        case cpp2::ErrorCode::E_NOT_FOUND:
            return Status::Error("not existed!");
        case cpp2::ErrorCode::E_NO_HOSTS:
            return Status::Error("no hosts!");
        case cpp2::ErrorCode::E_CONFIG_IMMUTABLE:
            return Status::CfgImmutable();
        case cpp2::ErrorCode::E_CONFLICT:
            return Status::Error("conflict!");
        case cpp2::ErrorCode::E_WRONGCLUSTER:
            return Status::Error("wrong cluster!");
        case cpp2::ErrorCode::E_LEADER_CHANGED: {
            return Status::LeaderChanged();
        }
        default:
            return Status::Error("Unknown code %d", static_cast<int32_t>(resp.get_code()));
    }
}


PartsMap MetaClient::doGetPartsMap(const HostAddr& host,
                                   const LocalCache& localCache) {
    PartsMap partMap;
    for (auto it = localCache.begin(); it != localCache.end(); it++) {
        auto spaceId = it->first;
        auto& cache = it->second;
        auto partsIt = cache->partsOnHost_.find(host);
        if (partsIt != cache->partsOnHost_.end()) {
            for (auto& partId : partsIt->second) {
                auto partAllocIter = cache->partsAlloc_.find(partId);
                CHECK(partAllocIter != cache->partsAlloc_.end());
                auto& partM = partMap[spaceId][partId];
                partM.spaceId_ = spaceId;
                partM.partId_  = partId;
                partM.peers_   = partAllocIter->second;
            }
        }
    }
    return partMap;
}


void MetaClient::diff(const LocalCache& oldCache, const LocalCache& newCache) {
    folly::RWSpinLock::WriteHolder holder(listenerLock_);
    if (listener_ == nullptr) {
        VLOG(3) << "Listener is null!";
        return;
    }
    auto newPartsMap = doGetPartsMap(localHost_, newCache);
    auto oldPartsMap = doGetPartsMap(localHost_, oldCache);
    VLOG(1) << "Let's check if any new parts added/updated for " << localHost_;
    for (auto it = newPartsMap.begin(); it != newPartsMap.end(); it++) {
        auto spaceId = it->first;
        const auto& newParts = it->second;
        auto oldIt = oldPartsMap.find(spaceId);
        if (oldIt == oldPartsMap.end()) {
            VLOG(1) << "SpaceId " << spaceId << " was added!";
            listener_->onSpaceAdded(spaceId);
            for (auto partIt = newParts.begin(); partIt != newParts.end(); partIt++) {
                listener_->onPartAdded(partIt->second);
            }
        } else {
            const auto& oldParts = oldIt->second;
            for (auto partIt = newParts.begin(); partIt != newParts.end(); partIt++) {
                auto oldPartIt = oldParts.find(partIt->first);
                if (oldPartIt == oldParts.end()) {
                    VLOG(1) << "SpaceId " << spaceId << ", partId "
                            << partIt->first << " was added!";
                    listener_->onPartAdded(partIt->second);
                } else {
                    const auto& oldPartMeta = oldPartIt->second;
                    const auto& newPartMeta = partIt->second;
                    if (oldPartMeta != newPartMeta) {
                        VLOG(1) << "SpaceId " << spaceId
                                << ", partId " << partIt->first << " was updated!";
                        listener_->onPartUpdated(newPartMeta);
                    }
                }
            }
        }
    }
    VLOG(1) << "Let's check if any old parts removed....";
    for (auto it = oldPartsMap.begin(); it != oldPartsMap.end(); it++) {
        auto spaceId = it->first;
        const auto& oldParts = it->second;
        auto newIt = newPartsMap.find(spaceId);
        if (newIt == newPartsMap.end()) {
            VLOG(1) << "SpaceId " << spaceId << " was removed!";
            for (auto partIt = oldParts.begin(); partIt != oldParts.end(); partIt++) {
                listener_->onPartRemoved(spaceId, partIt->first);
            }
            listener_->onSpaceRemoved(spaceId);
        } else {
            const auto& newParts = newIt->second;
            for (auto partIt = oldParts.begin(); partIt != oldParts.end(); partIt++) {
                auto newPartIt = newParts.find(partIt->first);
                if (newPartIt == newParts.end()) {
                    VLOG(1) << "SpaceId " << spaceId
                            << ", partId " << partIt->first << " was removed!";
                    listener_->onPartRemoved(spaceId, partIt->first);
                }
            }
        }
    }
}


/// ================================== public methods =================================

folly::Future<StatusOr<GraphSpaceID>>
MetaClient::createSpace(std::string name, int32_t partsNum, int32_t replicaFactor) {
    cpp2::SpaceProperties properties;
    properties.set_space_name(std::move(name));
    properties.set_partition_num(partsNum);
    properties.set_replica_factor(replicaFactor);
    cpp2::CreateSpaceReq req;
    req.set_properties(std::move(properties));
    folly::Promise<StatusOr<GraphSpaceID>> promise;
    auto future = promise.getFuture();
    getResponse(std::move(req), [] (auto client, auto request) {
                    return client->future_createSpace(request);
                }, [] (cpp2::ExecResp&& resp) -> GraphSpaceID {
                    return resp.get_id().get_space_id();
                }, std::move(promise), true);
    return future;
}


folly::Future<StatusOr<std::vector<SpaceIdName>>> MetaClient::listSpaces() {
    cpp2::ListSpacesReq req;
    folly::Promise<StatusOr<std::vector<SpaceIdName>>> promise;
    auto future = promise.getFuture();
    getResponse(std::move(req), [] (auto client, auto request) {
                    return client->future_listSpaces(request);
                }, [this] (cpp2::ListSpacesResp&& resp) -> decltype(auto) {
                    return this->toSpaceIdName(resp.get_spaces());
                }, std::move(promise));
    return future;
}

folly::Future<StatusOr<cpp2::SpaceItem>>
MetaClient::getSpace(std::string name) {
    cpp2::GetSpaceReq req;
    req.set_space_name(std::move(name));
    folly::Promise<StatusOr<cpp2::SpaceItem>> promise;
    auto future = promise.getFuture();
    getResponse(std::move(req), [] (auto client, auto request) {
                    return client->future_getSpace(request);
                }, [] (cpp2::GetSpaceResp&& resp) -> decltype(auto) {
                    return std::move(resp).get_item();
                }, std::move(promise));
    return future;
}

folly::Future<StatusOr<bool>> MetaClient::dropSpace(std::string name) {
    cpp2::DropSpaceReq req;
    req.set_space_name(std::move(name));
    folly::Promise<StatusOr<bool>> promise;
    auto future = promise.getFuture();
    getResponse(std::move(req), [] (auto client, auto request) {
                    return client->future_dropSpace(request);
                }, [] (cpp2::ExecResp&& resp) -> bool {
                    return resp.code == cpp2::ErrorCode::SUCCEEDED;
                }, std::move(promise), true);
    return future;
}


folly::Future<StatusOr<bool>> MetaClient::addHosts(const std::vector<HostAddr>& hosts) {
    std::vector<nebula::cpp2::HostAddr> thriftHosts;
    thriftHosts.resize(hosts.size());
    std::transform(hosts.begin(), hosts.end(), thriftHosts.begin(), [](const auto& h) {
        nebula::cpp2::HostAddr th;
        th.set_ip(h.first);
        th.set_port(h.second);
        return th;
    });
    cpp2::AddHostsReq req;
    req.set_hosts(std::move(thriftHosts));
    folly::Promise<StatusOr<bool>> promise;
    auto future = promise.getFuture();
    getResponse(std::move(req), [] (auto client, auto request) {
                    return client->future_addHosts(request);
                }, [] (cpp2::ExecResp&& resp) -> bool {
                    return resp.code == cpp2::ErrorCode::SUCCEEDED;
                }, std::move(promise), true);
    return future;
}

folly::Future<StatusOr<std::vector<HostStatus>>> MetaClient::listHosts() {
    cpp2::ListHostsReq req;
    folly::Promise<StatusOr<std::vector<HostStatus>>> promise;
    auto future = promise.getFuture();
    getResponse(std::move(req), [] (auto client, auto request) {
                    return client->future_listHosts(request);
                }, [this] (cpp2::ListHostsResp&& resp) -> decltype(auto) {
                    return this->toHostStatus(resp.hosts);
                }, std::move(promise));
    return future;
}


folly::Future<StatusOr<bool>> MetaClient::removeHosts(const std::vector<HostAddr>& hosts) {
    std::vector<nebula::cpp2::HostAddr> thriftHosts;
    thriftHosts.resize(hosts.size());
    std::transform(hosts.begin(), hosts.end(), thriftHosts.begin(), [](const auto& h) {
        nebula::cpp2::HostAddr th;
        th.set_ip(h.first);
        th.set_port(h.second);
        return th;
    });
    cpp2::RemoveHostsReq req;
    req.set_hosts(std::move(thriftHosts));
    folly::Promise<StatusOr<bool>> promise;
    auto future = promise.getFuture();
    getResponse(std::move(req), [] (auto client, auto request) {
                    return client->future_removeHosts(request);
                }, [] (cpp2::ExecResp&& resp) -> bool {
                    return resp.code == cpp2::ErrorCode::SUCCEEDED;
                }, std::move(promise), true);
    return future;
}


folly::Future<StatusOr<std::unordered_map<PartitionID, std::vector<HostAddr>>>>
MetaClient::getPartsAlloc(GraphSpaceID spaceId) {
    cpp2::GetPartsAllocReq req;
    req.set_space_id(spaceId);
    folly::Promise<StatusOr<std::unordered_map<PartitionID, std::vector<HostAddr>>>> promise;
    auto future = promise.getFuture();
    getResponse(std::move(req), [] (auto client, auto request) {
                    return client->future_getPartsAlloc(request);
                }, [this] (cpp2::GetPartsAllocResp&& resp) -> decltype(auto) {
                    std::unordered_map<PartitionID, std::vector<HostAddr>> parts;
                    for (auto it = resp.parts.begin(); it != resp.parts.end(); it++) {
                        parts.emplace(it->first, to(it->second));
                    }
                    return parts;
                }, std::move(promise));
    return future;
}


StatusOr<GraphSpaceID>
MetaClient::getSpaceIdByNameFromCache(const std::string& name) {
    if (!ready_) {
        return Status::Error("Not ready!");
    }
    folly::RWSpinLock::ReadHolder holder(localCacheLock_);
    auto it = spaceIndexByName_.find(name);
    if (it != spaceIndexByName_.end()) {
        return it->second;
    }
    return Status::SpaceNotFound();
}


StatusOr<TagID> MetaClient::getTagIDByNameFromCache(const GraphSpaceID& space,
                                                    const std::string& name) {
    if (!ready_) {
        return Status::Error("Not ready!");
    }
    folly::RWSpinLock::ReadHolder holder(localCacheLock_);
    auto it = spaceTagIndexByName_.find(make_pair(space, name));
    if (it == spaceTagIndexByName_.end()) {
        return Status::Error("Tag is not exist!");
    }
    return it->second;
}


StatusOr<EdgeType> MetaClient::getEdgeTypeByNameFromCache(const GraphSpaceID& space,
                                                          const std::string& name) {
    if (!ready_) {
        return Status::Error("Not ready!");
    }
    folly::RWSpinLock::ReadHolder holder(localCacheLock_);
    auto it = spaceEdgeIndexByName_.find(make_pair(space, name));
    if (it == spaceEdgeIndexByName_.end()) {
        return Status::Error("Edge is no exist!");
    }
    return it->second;
}


folly::Future<StatusOr<bool>>
MetaClient::multiPut(std::string segment,
                     std::vector<std::pair<std::string, std::string>> pairs) {
    if (!nebula::meta::MetaCommon::checkSegment(segment)
            || pairs.empty()) {
        return Status::Error("arguments invalid!");
    }
    cpp2::MultiPutReq req;
    std::vector<cpp2::Pair> data;
    for (auto& element : pairs) {
        data.emplace_back(apache::thrift::FragileConstructor::FRAGILE,
                          std::move(element.first), std::move(element.second));
    }
    req.set_segment(std::move(segment));
    req.set_pairs(std::move(data));
    folly::Promise<StatusOr<bool>> promise;
    auto future = promise.getFuture();
    getResponse(std::move(req), [] (auto client, auto request) {
                    return client->future_multiPut(request);
                }, [] (cpp2::ExecResp&& resp) -> bool {
                    return resp.code == cpp2::ErrorCode::SUCCEEDED;
                }, std::move(promise), true);
    return future;
}


folly::Future<StatusOr<std::string>>
MetaClient::get(std::string segment, std::string key) {
    if (!nebula::meta::MetaCommon::checkSegment(segment)
            || key.empty()) {
        return Status::Error("arguments invalid!");
    }
    cpp2::GetReq req;
    req.set_segment(std::move(segment));
    req.set_key(std::move(key));
    folly::Promise<StatusOr<std::string>> promise;
    auto future = promise.getFuture();
    getResponse(std::move(req), [] (auto client, auto request) {
                    return client->future_get(request);
                }, [] (cpp2::GetResp&& resp) -> std::string {
                    return resp.get_value();
                }, std::move(promise));
    return future;
}


folly::Future<StatusOr<std::vector<std::string>>>
MetaClient::multiGet(std::string segment, std::vector<std::string> keys) {
    if (!nebula::meta::MetaCommon::checkSegment(segment)
            || keys.empty()) {
        return Status::Error("arguments invalid!");
    }
    cpp2::MultiGetReq req;
    req.set_segment(std::move(segment));
    req.set_keys(std::move(keys));
    folly::Promise<StatusOr<std::vector<std::string>>> promise;
    auto future = promise.getFuture();
    getResponse(std::move(req), [] (auto client, auto request) {
                    return client->future_multiGet(request);
                }, [] (cpp2::MultiGetResp&& resp) -> std::vector<std::string> {
                    return resp.get_values();
                }, std::move(promise));
    return future;
}


folly::Future<StatusOr<std::vector<std::string>>>
MetaClient::scan(std::string segment, std::string start, std::string end) {
    if (!nebula::meta::MetaCommon::checkSegment(segment)
            || start.empty() || end.empty()) {
        return Status::Error("arguments invalid!");
    }
    cpp2::ScanReq req;
    req.set_segment(std::move(segment));
    req.set_start(std::move(start));
    req.set_end(std::move(end));
    folly::Promise<StatusOr<std::vector<std::string>>> promise;
    auto future = promise.getFuture();
    getResponse(std::move(req), [] (auto client, auto request) {
                    return client->future_scan(request);
                }, [] (cpp2::ScanResp&& resp) -> std::vector<std::string> {
                    return resp.get_values();
                }, std::move(promise));
    return future;
}


folly::Future<StatusOr<bool>>
MetaClient::remove(std::string segment, std::string key) {
    if (!nebula::meta::MetaCommon::checkSegment(segment)
            || key.empty()) {
        return Status::Error("arguments invalid!");
    }
    cpp2::RemoveReq req;
    req.set_segment(std::move(segment));
    req.set_key(std::move(key));
    folly::Promise<StatusOr<bool>> promise;
    auto future = promise.getFuture();
    getResponse(std::move(req), [] (auto client, auto request) {
                    return client->future_remove(request);
                }, [] (cpp2::ExecResp&& resp) -> bool {
                    return resp.code == cpp2::ErrorCode::SUCCEEDED;
                }, std::move(promise), true);
    return future;
}


folly::Future<StatusOr<bool>>
MetaClient::removeRange(std::string segment, std::string start, std::string end) {
    if (!nebula::meta::MetaCommon::checkSegment(segment)
            || start.empty() || end.empty()) {
        return Status::Error("arguments invalid!");
    }
    cpp2::RemoveRangeReq req;
    req.set_segment(std::move(segment));
    req.set_start(std::move(start));
    req.set_end(std::move(end));
    folly::Promise<StatusOr<bool>> promise;
    auto future = promise.getFuture();
    getResponse(std::move(req), [] (auto client, auto request) {
                    return client->future_removeRange(request);
                }, [] (cpp2::ExecResp&& resp) -> bool {
                    return resp.code == cpp2::ErrorCode::SUCCEEDED;
                }, std::move(promise), true);
    return future;
}


PartsMap MetaClient::getPartsMapFromCache(const HostAddr& host) {
    folly::RWSpinLock::ReadHolder holder(localCacheLock_);
    return doGetPartsMap(host, localCache_);
}


PartMeta MetaClient::getPartMetaFromCache(GraphSpaceID spaceId, PartitionID partId) {
    folly::RWSpinLock::ReadHolder holder(localCacheLock_);
    auto it = localCache_.find(spaceId);
    CHECK(it != localCache_.end());
    auto& cache = it->second;
    auto partAllocIter = cache->partsAlloc_.find(partId);
    CHECK(partAllocIter != cache->partsAlloc_.end());
    PartMeta pm;
    pm.spaceId_ = spaceId;
    pm.partId_  = partId;
    pm.peers_   = partAllocIter->second;
    return pm;
}


bool MetaClient::checkPartExistInCache(const HostAddr& host,
                                       GraphSpaceID spaceId,
                                       PartitionID partId) {
    folly::RWSpinLock::ReadHolder holder(localCacheLock_);
    auto it = localCache_.find(spaceId);
    if (it != localCache_.end()) {
        auto partsIt = it->second->partsOnHost_.find(host);
        if (partsIt != it->second->partsOnHost_.end()) {
            for (auto& pId : partsIt->second) {
                if (pId == partId) {
                    return true;
                }
            }
        }
    }
    return false;
}


bool MetaClient::checkSpaceExistInCache(const HostAddr& host,
                                        GraphSpaceID spaceId) {
    folly::RWSpinLock::ReadHolder holder(localCacheLock_);
    auto it = localCache_.find(spaceId);
    if (it != localCache_.end()) {
        auto partsIt = it->second->partsOnHost_.find(host);
        if (partsIt != it->second->partsOnHost_.end() && !partsIt->second.empty()) {
            return true;
        }
    }
    return false;
}


int32_t MetaClient::partsNum(GraphSpaceID spaceId) {
    folly::RWSpinLock::ReadHolder holder(localCacheLock_);
    auto it = localCache_.find(spaceId);
    CHECK(it != localCache_.end());
    return it->second->partsAlloc_.size();
}


folly::Future<StatusOr<TagID>>
MetaClient::createTagSchema(GraphSpaceID spaceId, std::string name, nebula::cpp2::Schema schema) {
    cpp2::CreateTagReq req;
    req.set_space_id(std::move(spaceId));
    req.set_tag_name(std::move(name));
    req.set_schema(std::move(schema));
    folly::Promise<StatusOr<TagID>> promise;
    auto future = promise.getFuture();
    getResponse(std::move(req), [] (auto client, auto request) {
                    return client->future_createTag(request);
                }, [] (cpp2::ExecResp&& resp) -> TagID {
                    return resp.get_id().get_tag_id();
                }, std::move(promise), true);
    return future;
}


folly::Future<StatusOr<TagID>>
MetaClient::alterTagSchema(GraphSpaceID spaceId,
                           std::string name,
                           std::vector<cpp2::AlterSchemaItem> items,
                           nebula::cpp2::SchemaProp schemaProp) {
    cpp2::AlterTagReq req;
    req.set_space_id(std::move(spaceId));
    req.set_tag_name(std::move(name));
    req.set_tag_items(std::move(items));
    req.set_schema_prop(std::move(schemaProp));
    folly::Promise<StatusOr<TagID>> promise;
    auto future = promise.getFuture();
    getResponse(std::move(req), [] (auto client, auto request) {
                    return client->future_alterTag(request);
                }, [] (cpp2::ExecResp&& resp) -> TagID {
                    return resp.get_id().get_tag_id();
                }, std::move(promise), true);
    return future;
}


folly::Future<StatusOr<std::vector<cpp2::TagItem>>>
MetaClient::listTagSchemas(GraphSpaceID spaceId) {
    cpp2::ListTagsReq req;
    req.set_space_id(std::move(spaceId));
<<<<<<< HEAD
    return getResponse(std::move(req), [] (auto client, auto request) {
        return client->future_listTags(request);
    }, [] (cpp2::ListTagsResp&& resp) -> decltype(auto) {
        return std::move(resp).get_tags();
    });
=======
    folly::Promise<StatusOr<std::vector<cpp2::TagItem>>> promise;
    auto future = promise.getFuture();
    getResponse(std::move(req), [] (auto client, auto request) {
                    return client->future_listTags(request);
                }, [] (cpp2::ListTagsResp&& resp) -> decltype(auto){
                    return std::move(resp).get_tags();
                }, std::move(promise));
    return future;
>>>>>>> 33534aad
}


folly::Future<StatusOr<bool>>
MetaClient::dropTagSchema(int32_t spaceId, std::string tagName) {
    cpp2::DropTagReq req;
    req.set_space_id(spaceId);
    req.set_tag_name(std::move(tagName));
    folly::Promise<StatusOr<bool>> promise;
    auto future = promise.getFuture();
    getResponse(std::move(req), [] (auto client, auto request) {
                    return client->future_dropTag(request);
                }, [] (cpp2::ExecResp&& resp) -> bool {
                    return resp.code == cpp2::ErrorCode::SUCCEEDED;
                }, std::move(promise), true);
    return future;
}


folly::Future<StatusOr<nebula::cpp2::Schema>>
MetaClient::getTagSchema(int32_t spaceId, std::string name, int64_t version) {
    cpp2::GetTagReq req;
    req.set_space_id(spaceId);
    req.set_tag_name(std::move(name));
    req.set_version(version);
    folly::Promise<StatusOr<nebula::cpp2::Schema>> promise;
    auto future = promise.getFuture();
    getResponse(std::move(req), [] (auto client, auto request) {
                    return client->future_getTag(request);
                }, [] (cpp2::GetTagResp&& resp) -> nebula::cpp2::Schema {
                    return std::move(resp).get_schema();
                }, std::move(promise));
    return future;
}


folly::Future<StatusOr<EdgeType>>
MetaClient::createEdgeSchema(GraphSpaceID spaceId, std::string name, nebula::cpp2::Schema schema) {
    cpp2::CreateEdgeReq req;
    req.set_space_id(std::move(spaceId));
    req.set_edge_name(std::move(name));
    req.set_schema(schema);
    folly::Promise<StatusOr<EdgeType>> promise;
    auto future = promise.getFuture();
    getResponse(std::move(req), [] (auto client, auto request) {
                    return client->future_createEdge(request);
                }, [] (cpp2::ExecResp&& resp) -> EdgeType {
                    return resp.get_id().get_edge_type();
                }, std::move(promise), true);
    return future;
}


folly::Future<StatusOr<bool>>
MetaClient::alterEdgeSchema(GraphSpaceID spaceId,
                            std::string name,
                            std::vector<cpp2::AlterSchemaItem> items,
                            nebula::cpp2::SchemaProp schemaProp) {
    cpp2::AlterEdgeReq req;
    req.set_space_id(std::move(spaceId));
    req.set_edge_name(std::move(name));
    req.set_edge_items(std::move(items));
    req.set_schema_prop(std::move(schemaProp));
    folly::Promise<StatusOr<bool>> promise;
    auto future = promise.getFuture();
    getResponse(std::move(req), [] (auto client, auto request) {
                    return client->future_alterEdge(request);
                }, [] (cpp2::ExecResp&& resp) -> bool {
                    return resp.code == cpp2::ErrorCode::SUCCEEDED;
                }, std::move(promise), true);
    return future;
}


folly::Future<StatusOr<std::vector<cpp2::EdgeItem>>>
MetaClient::listEdgeSchemas(GraphSpaceID spaceId) {
    cpp2::ListEdgesReq req;
    req.set_space_id(std::move(spaceId));
    folly::Promise<StatusOr<std::vector<cpp2::EdgeItem>>> promise;
    auto future = promise.getFuture();
    getResponse(std::move(req), [] (auto client, auto request) {
                    return client->future_listEdges(request);
                }, [] (cpp2::ListEdgesResp&& resp) -> decltype(auto) {
                    return std::move(resp).get_edges();
                }, std::move(promise));
    return future;
}


folly::Future<StatusOr<nebula::cpp2::Schema>>
MetaClient::getEdgeSchema(GraphSpaceID spaceId, std::string name, SchemaVer version) {
    cpp2::GetEdgeReq req;
    req.set_space_id(std::move(spaceId));
    req.set_edge_name(std::move(name));
    req.set_version(version);
    folly::Promise<StatusOr<nebula::cpp2::Schema>> promise;
    auto future = promise.getFuture();
    getResponse(std::move(req), [] (auto client, auto request) {
                    return client->future_getEdge(request);
                }, [] (cpp2::GetEdgeResp&& resp) -> nebula::cpp2::Schema {
                    return std::move(resp).get_schema();
                }, std::move(promise));
    return future;
}


folly::Future<StatusOr<bool>>
MetaClient::dropEdgeSchema(GraphSpaceID spaceId, std::string name) {
    cpp2::DropEdgeReq req;
    req.set_space_id(std::move(spaceId));
    req.set_edge_name(std::move(name));
    folly::Promise<StatusOr<bool>> promise;
    auto future = promise.getFuture();
    getResponse(std::move(req), [] (auto client, auto request) {
                    return client->future_dropEdge(request);
                }, [] (cpp2::ExecResp&& resp) -> bool {
                    return resp.code == cpp2::ErrorCode::SUCCEEDED;
                }, std::move(promise), true);
    return future;
}

folly::Future<StatusOr<TagIndexID>>
MetaClient::createTagIndex(GraphSpaceID spaceID, std::string name,
                           std::map<std::string, std::vector<std::string>>&& fields) {
    cpp2::IndexProperties properties;
    properties.set_fields(std::move(fields));
    cpp2::CreateTagIndexReq req;
    req.set_space_id(std::move(spaceID));
    req.set_index_name(std::move(name));
    req.set_properties(std::move(properties));

    return getResponse(std::move(req), [] (auto client, auto request) {
        return client->future_createTagIndex(request);
    }, [] (cpp2::ExecResp&& resp) -> TagIndexID {
        return resp.get_id().get_tag_index_id();
    }, true);
}

folly::Future<StatusOr<bool>>
MetaClient::dropTagIndex(GraphSpaceID spaceID, std::string name) {
    cpp2::DropTagIndexReq req;
    req.set_space_id(std::move(spaceID));
    req.set_index_name(std::move(name));

    return getResponse(std::move(req), [] (auto client, auto request) {
        return client->future_dropTagIndex(request);
    }, [] (cpp2::ExecResp&& resp) -> TagIndexID {
        return resp.get_id().get_tag_index_id();
    }, true);
}

folly::Future<StatusOr<cpp2::TagIndexItem>>
MetaClient::getTagIndex(GraphSpaceID spaceID, std::string name) {
    cpp2::GetTagIndexReq req;
    req.set_space_id(std::move(spaceID));
    req.set_index_name(std::move(name));

    return getResponse(std::move(req), [] (auto client, auto request) {
        return client->future_getTagIndex(request);
    }, [] (cpp2::GetTagIndexResp&& resp) -> nebula::meta::cpp2::TagIndexItem {
        return std::move(resp).get_item();
    }, true);
}

folly::Future<StatusOr<std::vector<cpp2::TagIndexItem>>>
MetaClient::listTagIndexes(GraphSpaceID spaceID) {
    cpp2::ListTagIndexesReq req;
    req.set_space_id(std::move(spaceID));

    return getResponse(std::move(req), [] (auto client, auto request) {
        return client->future_listTagIndexes(request);
    }, [] (cpp2::ListTagIndexesResp&& resp) -> decltype(auto) {
        return std::move(resp).get_items();
    });
}

folly::Future<StatusOr<EdgeIndexID>>
MetaClient::createEdgeIndex(GraphSpaceID spaceID, std::string name,
                            std::map<std::string, std::vector<std::string>>&& fields) {
    cpp2::IndexProperties properties;
    properties.set_fields(std::move(fields));
    cpp2::CreateEdgeIndexReq req;
    req.set_space_id(std::move(spaceID));
    req.set_index_name(std::move(name));
    req.set_properties(std::move(properties));

    return getResponse(std::move(req), [] (auto client, auto request) {
        return client->future_createEdgeIndex(request);
    }, [] (cpp2::ExecResp&& resp) -> EdgeIndexID {
        return resp.get_id().get_edge_index_id();
    }, true);
}

folly::Future<StatusOr<bool>>
MetaClient::dropEdgeIndex(GraphSpaceID spaceID, std::string name) {
    cpp2::DropEdgeIndexReq req;
    req.set_space_id(std::move(spaceID));
    req.set_index_name(std::move(name));

    return getResponse(std::move(req), [] (auto client, auto request) {
        return client->future_dropEdgeIndex(request);
    }, [] (cpp2::ExecResp&& resp) -> EdgeIndexID {
        return resp.get_id().get_edge_index_id();
    }, true);
}

folly::Future<StatusOr<cpp2::EdgeIndexItem>>
MetaClient::getEdgeIndex(GraphSpaceID spaceID, std::string name) {
    cpp2::GetEdgeIndexReq req;
    req.set_space_id(std::move(spaceID));
    req.set_index_name(std::move(name));

    return getResponse(std::move(req), [] (auto client, auto request) {
        return client->future_getEdgeIndex(request);
    }, [] (cpp2::GetEdgeIndexResp&& resp) -> nebula::meta::cpp2::EdgeIndexItem {
        return std::move(resp).get_item();
    }, true);
}

folly::Future<StatusOr<std::vector<cpp2::EdgeIndexItem>>>
MetaClient::listEdgeIndexes(GraphSpaceID spaceID) {
    cpp2::ListEdgeIndexesReq req;
    req.set_space_id(std::move(spaceID));

    return getResponse(std::move(req), [] (auto client, auto request) {
        return client->future_listEdgeIndexes(request);
    }, [] (cpp2::ListEdgeIndexesResp&& resp) -> decltype(auto) {
        return std::move(resp).get_items();
    });
}

StatusOr<std::shared_ptr<const SchemaProviderIf>>
MetaClient::getTagSchemaFromCache(GraphSpaceID spaceId, TagID tagID, SchemaVer ver) {
    if (!ready_) {
        return Status::Error("Not ready!");
    }
    folly::RWSpinLock::ReadHolder holder(localCacheLock_);
    auto spaceIt = localCache_.find(spaceId);
    if (spaceIt == localCache_.end()) {
        // Not found
        return std::shared_ptr<const SchemaProviderIf>();
    } else {
        auto tagIt = spaceIt->second->tagSchemas_.find(std::make_pair(tagID, ver));
        if (tagIt == spaceIt->second->tagSchemas_.end()) {
            return std::shared_ptr<const SchemaProviderIf>();
        } else {
            return tagIt->second;
        }
    }
}


StatusOr<std::shared_ptr<const SchemaProviderIf>>
MetaClient::getEdgeSchemaFromCache(GraphSpaceID spaceId, EdgeType edgeType, SchemaVer ver) {
    if (!ready_) {
        return Status::Error("Not ready!");
    }
    folly::RWSpinLock::ReadHolder holder(localCacheLock_);
    auto spaceIt = localCache_.find(spaceId);
    if (spaceIt == localCache_.end()) {
        // Not found
        VLOG(3) << "Space " << spaceId << " not found!";
        return std::shared_ptr<const SchemaProviderIf>();
    } else {
        auto edgeIt = spaceIt->second->edgeSchemas_.find(std::make_pair(edgeType, ver));
        if (edgeIt == spaceIt->second->edgeSchemas_.end()) {
            VLOG(3) << "Space " << spaceId << ", EdgeType " << edgeType << ", version "
                    << ver << " not found!";
            return std::shared_ptr<const SchemaProviderIf>();
        } else {
            return edgeIt->second;
        }
    }
}

StatusOr<const cpp2::IndexProperties>
MetaClient::getTagIndexFromCache(TagIndexID tagIndexID) {
    LOG(FATAL) << "Not implemented";
}

StatusOr<const cpp2::IndexProperties>
MetaClient::getEdgeIndexFromCache(EdgeIndexID edgeIndexID) {
    LOG(FATAL) << "Not implemented";
}

const std::vector<HostAddr>& MetaClient::getAddresses() {
    return addrs_;
}

StatusOr<SchemaVer> MetaClient::getNewestTagVerFromCache(const GraphSpaceID& space,
                                                         const TagID& tagId) {
    if (!ready_) {
        return Status::Error("Not ready!");
    }
    folly::RWSpinLock::ReadHolder holder(localCacheLock_);
    auto it = spaceNewestTagVerMap_.find(std::make_pair(space, tagId));
    if (it == spaceNewestTagVerMap_.end()) {
        return -1;
    }
    return it->second;
}


StatusOr<SchemaVer> MetaClient::getNewestEdgeVerFromCache(const GraphSpaceID& space,
                                                          const EdgeType& edgeType) {
    if (!ready_) {
        return Status::Error("Not ready!");
    }
    folly::RWSpinLock::ReadHolder holder(localCacheLock_);
    auto it = spaceNewestEdgeVerMap_.find(std::make_pair(space, edgeType));
    if (it == spaceNewestEdgeVerMap_.end()) {
        return -1;
    }
    return it->second;
}


folly::Future<StatusOr<bool>> MetaClient::heartbeat() {
    if (clusterId_.load() == 0) {
        clusterId_ = ClusterIdMan::getClusterIdFromFile(FLAGS_cluster_id_path);
    }
    cpp2::HBReq req;
    nebula::cpp2::HostAddr thriftHost;
    thriftHost.set_ip(localHost_.first);
    thriftHost.set_port(localHost_.second);
    req.set_host(std::move(thriftHost));
    req.set_cluster_id(clusterId_.load());
    folly::Promise<StatusOr<bool>> promise;
    auto future = promise.getFuture();
    LOG(INFO) << "Send heartbeat to " << leader_ << ", clusterId " << req.get_cluster_id();
    getResponse(std::move(req), [] (auto client, auto request) {
                    return client->future_heartBeat(request);
                }, [this] (cpp2::HBResp&& resp) -> bool {
                    if (clusterId_.load() == 0) {
                        LOG(INFO) << "Persisit the cluster Id from metad " << resp.get_cluster_id();
                        if (ClusterIdMan::persistInFile(resp.get_cluster_id(),
                                                        FLAGS_cluster_id_path)) {
                            clusterId_.store(resp.get_cluster_id());
                        } else {
                            LOG(FATAL) << "Can't persist the clusterId in file "
                                       << FLAGS_cluster_id_path;
                        }
                    }
                    return true;
                }, std::move(promise), true);
    return future;
}

folly::Future<StatusOr<int64_t>> MetaClient::balance() {
    cpp2::BalanceReq req;
    folly::Promise<StatusOr<int64_t>> promise;
    auto future = promise.getFuture();
    getResponse(std::move(req), [] (auto client, auto request) {
                    return client->future_balance(request);
                }, [] (cpp2::BalanceResp&& resp) -> int64_t {
                    return resp.id;
                }, std::move(promise), true);
    return future;
}

folly::Future<StatusOr<bool>>
MetaClient::regConfig(const std::vector<cpp2::ConfigItem>& items) {
    cpp2::RegConfigReq req;
    req.set_items(items);
    folly::Promise<StatusOr<int64_t>> promise;
    auto future = promise.getFuture();
    getResponse(std::move(req), [] (auto client, auto request) {
                    return client->future_regConfig(request);
                }, [] (cpp2::ExecResp&& resp) -> decltype(auto) {
                    return resp.code == cpp2::ErrorCode::SUCCEEDED;
                }, std::move(promise), true);
    return future;
}

folly::Future<StatusOr<std::vector<cpp2::ConfigItem>>>
MetaClient::getConfig(const cpp2::ConfigModule& module, const std::string& name) {
    cpp2::ConfigItem item;
    item.set_module(module);
    item.set_name(name);
    cpp2::GetConfigReq req;
    req.set_item(item);
    folly::Promise<StatusOr<std::vector<cpp2::ConfigItem>>> promise;
    auto future = promise.getFuture();
    getResponse(std::move(req), [] (auto client, auto request) {
                    return client->future_getConfig(request);
                }, [this] (cpp2::GetConfigResp&& resp) -> decltype(auto) {
                    return std::move(resp).get_items();
                }, std::move(promise));
    return future;
}

folly::Future<StatusOr<bool>>
MetaClient::setConfig(const cpp2::ConfigModule& module, const std::string& name,
                      const cpp2::ConfigType& type, const std::string& value) {
    cpp2::ConfigItem item;
    item.set_module(module);
    item.set_name(name);
    item.set_type(type);
    item.set_mode(cpp2::ConfigMode::MUTABLE);
    item.set_value(value);

    cpp2::SetConfigReq req;
    req.set_item(item);
    folly::Promise<StatusOr<bool>> promise;
    auto future = promise.getFuture();
    getResponse(std::move(req), [] (auto client, auto request) {
                    return client->future_setConfig(request);
                }, [this] (cpp2::ExecResp&& resp) -> decltype(auto) {
                    return resp.code == cpp2::ErrorCode::SUCCEEDED;
                }, std::move(promise), true);
    return future;
}

folly::Future<StatusOr<std::vector<cpp2::ConfigItem>>>
MetaClient::listConfigs(const cpp2::ConfigModule& module) {
    cpp2::ListConfigsReq req;
    req.set_module(module);
    folly::Promise<StatusOr<std::vector<cpp2::ConfigItem>>> promise;
    auto future = promise.getFuture();
    getResponse(std::move(req), [] (auto client, auto request) {
                    return client->future_listConfigs(request);
                }, [this] (cpp2::ListConfigsResp&& resp) -> decltype(auto) {
                    return std::move(resp).get_items();
                }, std::move(promise));
    return future;
}

void MetaClient::setGflagsModule(const cpp2::ConfigModule& module) {
    if (module != cpp2::ConfigModule::UNKNOWN) {
        gflagsModule_ = module;
        return;
    }

    // get current process according to gflags pid_file
    gflags::CommandLineFlagInfo pid;
    if (gflags::GetCommandLineFlagInfo("pid_file", &pid)) {
        auto defaultPid = pid.default_value;
        if (defaultPid.find("nebula-graphd") != std::string::npos) {
            gflagsModule_ = cpp2::ConfigModule::GRAPH;
        } else if (defaultPid.find("nebula-storaged") != std::string::npos) {
            gflagsModule_ = cpp2::ConfigModule::STORAGE;
        } else if (defaultPid.find("nebula-metad") != std::string::npos) {
            gflagsModule_ = cpp2::ConfigModule::META;
        } else {
            LOG(ERROR) << "Should not reach here";
        }
    } else {
        LOG(ERROR) << "Should not reach here";
    }
}

void MetaClient::loadCfgThreadFunc() {
    loadCfg();
    addLoadCfgTask();
}

void MetaClient::loadCfg() {
    // only load current module's config is enough
    auto ret = listConfigs(gflagsModule_).get();
    if (ret.ok()) {
        // if we load config from meta server successfully, update gflags and set configReady_
        auto tItems = ret.value();
        std::vector<ConfigItem> items;
        for (const auto& tItem : tItems) {
            items.emplace_back(toConfigItem(tItem));
        }
        MetaConfigMap metaConfigMap;
        for (auto& item : items) {
            std::pair<cpp2::ConfigModule, std::string> key = {item.module_, item.name_};
            metaConfigMap.emplace(std::move(key), std::move(item));
        }
        {
            // For any configurations that is in meta, update in cache to replace previous value
            folly::RWSpinLock::WriteHolder holder(configCacheLock_);
            for (const auto& entry : metaConfigMap) {
                auto& key = entry.first;
                auto it = metaConfigMap_.find(key);
                if (it == metaConfigMap_.end() || metaConfigMap[key].value_ != it->second.value_) {
                    updateGflagsValue(entry.second);
                    LOG(INFO) << "update config in cache " << key.second
                              << " to " << metaConfigMap[key].value_;
                    metaConfigMap_[key] = entry.second;
                }
            }
        }
    } else {
        LOG(INFO) << "Load configs failed: " << ret.status();
        return;
    }
}

void MetaClient::addLoadCfgTask() {
    size_t delayMS = FLAGS_load_data_interval_secs * 1000 + folly::Random::rand32(900);
    bgThread_->addDelayTask(delayMS, &MetaClient::loadCfgThreadFunc, this);
    LOG(INFO) << "Load configs completed, call after " << delayMS << " ms";
}

void MetaClient::updateGflagsValue(const ConfigItem& item) {
    if (item.mode_ != cpp2::ConfigMode::MUTABLE) {
        return;
    }

    std::string metaValue;
    switch (item.type_) {
        case cpp2::ConfigType::INT64:
            metaValue = folly::to<std::string>(boost::get<int64_t>(item.value_));
            break;
        case cpp2::ConfigType::DOUBLE:
            metaValue = folly::to<std::string>(boost::get<double>(item.value_));
            break;
        case cpp2::ConfigType::BOOL:
            metaValue = boost::get<bool>(item.value_) ? "true" : "false";
            break;
        case cpp2::ConfigType::STRING:
            metaValue = boost::get<std::string>(item.value_);
            break;
    }

    std::string curValue;
    if (!gflags::GetCommandLineOption(item.name_.c_str(), &curValue)) {
        return;
    } else if (curValue != metaValue) {
        LOG(INFO) << "update " << item.name_ << " from " << curValue << " to " << metaValue;
        gflags::SetCommandLineOption(item.name_.c_str(), metaValue.c_str());
    }
}

ConfigItem MetaClient::toConfigItem(const cpp2::ConfigItem& item) {
    VariantType value;
    switch (item.get_type()) {
        case cpp2::ConfigType::INT64:
            value = *reinterpret_cast<const int64_t*>(item.get_value().data());
            break;
        case cpp2::ConfigType::BOOL:
            value = *reinterpret_cast<const bool*>(item.get_value().data());
            break;
        case cpp2::ConfigType::DOUBLE:
            value = *reinterpret_cast<const double*>(item.get_value().data());
            break;
        case cpp2::ConfigType::STRING:
            value = item.get_value();
            break;
    }
    return ConfigItem(item.get_module(), item.get_name(), item.get_type(), item.get_mode(), value);
}

}  // namespace meta
}  // namespace nebula<|MERGE_RESOLUTION|>--- conflicted
+++ resolved
@@ -910,13 +910,6 @@
 MetaClient::listTagSchemas(GraphSpaceID spaceId) {
     cpp2::ListTagsReq req;
     req.set_space_id(std::move(spaceId));
-<<<<<<< HEAD
-    return getResponse(std::move(req), [] (auto client, auto request) {
-        return client->future_listTags(request);
-    }, [] (cpp2::ListTagsResp&& resp) -> decltype(auto) {
-        return std::move(resp).get_tags();
-    });
-=======
     folly::Promise<StatusOr<std::vector<cpp2::TagItem>>> promise;
     auto future = promise.getFuture();
     getResponse(std::move(req), [] (auto client, auto request) {
@@ -925,7 +918,6 @@
                     return std::move(resp).get_tags();
                 }, std::move(promise));
     return future;
->>>>>>> 33534aad
 }
 
 
@@ -1057,11 +1049,14 @@
     req.set_index_name(std::move(name));
     req.set_properties(std::move(properties));
 
-    return getResponse(std::move(req), [] (auto client, auto request) {
+    folly::Promise<StatusOr<TagIndexID>> promise;
+    auto future = promise.getFuture();
+    getResponse(std::move(req), [] (auto client, auto request) {
         return client->future_createTagIndex(request);
     }, [] (cpp2::ExecResp&& resp) -> TagIndexID {
         return resp.get_id().get_tag_index_id();
-    }, true);
+    }, std::move(promise), true);
+    return future;
 }
 
 folly::Future<StatusOr<bool>>
@@ -1070,11 +1065,14 @@
     req.set_space_id(std::move(spaceID));
     req.set_index_name(std::move(name));
 
-    return getResponse(std::move(req), [] (auto client, auto request) {
+    folly::Promise<StatusOr<bool>> promise;
+    auto future = promise.getFuture();
+    getResponse(std::move(req), [] (auto client, auto request) {
         return client->future_dropTagIndex(request);
     }, [] (cpp2::ExecResp&& resp) -> TagIndexID {
         return resp.get_id().get_tag_index_id();
-    }, true);
+    }, std::move(promise), true);
+    return future;
 }
 
 folly::Future<StatusOr<cpp2::TagIndexItem>>
@@ -1083,11 +1081,14 @@
     req.set_space_id(std::move(spaceID));
     req.set_index_name(std::move(name));
 
-    return getResponse(std::move(req), [] (auto client, auto request) {
+    folly::Promise<StatusOr<cpp2::TagIndexItem>> promise;
+    auto future = promise.getFuture();
+    getResponse(std::move(req), [] (auto client, auto request) {
         return client->future_getTagIndex(request);
     }, [] (cpp2::GetTagIndexResp&& resp) -> nebula::meta::cpp2::TagIndexItem {
         return std::move(resp).get_item();
-    }, true);
+    }, std::move(promise));
+    return future;
 }
 
 folly::Future<StatusOr<std::vector<cpp2::TagIndexItem>>>
@@ -1095,11 +1096,14 @@
     cpp2::ListTagIndexesReq req;
     req.set_space_id(std::move(spaceID));
 
-    return getResponse(std::move(req), [] (auto client, auto request) {
+    folly::Promise<StatusOr<std::vector<cpp2::TagIndexItem>>> promise;
+    auto future = promise.getFuture();
+    getResponse(std::move(req), [] (auto client, auto request) {
         return client->future_listTagIndexes(request);
     }, [] (cpp2::ListTagIndexesResp&& resp) -> decltype(auto) {
         return std::move(resp).get_items();
-    });
+    }, std::move(promise));
+    return future;
 }
 
 folly::Future<StatusOr<EdgeIndexID>>
@@ -1111,12 +1115,15 @@
     req.set_space_id(std::move(spaceID));
     req.set_index_name(std::move(name));
     req.set_properties(std::move(properties));
-
-    return getResponse(std::move(req), [] (auto client, auto request) {
+    folly::Promise<StatusOr<EdgeIndexID>> promise;
+    auto future = promise.getFuture();
+
+    getResponse(std::move(req), [] (auto client, auto request) {
         return client->future_createEdgeIndex(request);
     }, [] (cpp2::ExecResp&& resp) -> EdgeIndexID {
         return resp.get_id().get_edge_index_id();
-    }, true);
+    }, std::move(promise), true);
+    return future;
 }
 
 folly::Future<StatusOr<bool>>
@@ -1125,11 +1132,14 @@
     req.set_space_id(std::move(spaceID));
     req.set_index_name(std::move(name));
 
-    return getResponse(std::move(req), [] (auto client, auto request) {
+    folly::Promise<StatusOr<bool>> promise;
+    auto future = promise.getFuture();
+    getResponse(std::move(req), [] (auto client, auto request) {
         return client->future_dropEdgeIndex(request);
     }, [] (cpp2::ExecResp&& resp) -> EdgeIndexID {
         return resp.get_id().get_edge_index_id();
-    }, true);
+    }, std::move(promise), true);
+    return future;
 }
 
 folly::Future<StatusOr<cpp2::EdgeIndexItem>>
@@ -1138,11 +1148,14 @@
     req.set_space_id(std::move(spaceID));
     req.set_index_name(std::move(name));
 
-    return getResponse(std::move(req), [] (auto client, auto request) {
+    folly::Promise<StatusOr<cpp2::EdgeIndexItem>> promise;
+    auto future = promise.getFuture();
+    getResponse(std::move(req), [] (auto client, auto request) {
         return client->future_getEdgeIndex(request);
     }, [] (cpp2::GetEdgeIndexResp&& resp) -> nebula::meta::cpp2::EdgeIndexItem {
         return std::move(resp).get_item();
-    }, true);
+    }, std::move(promise));
+    return future;
 }
 
 folly::Future<StatusOr<std::vector<cpp2::EdgeIndexItem>>>
@@ -1150,11 +1163,14 @@
     cpp2::ListEdgeIndexesReq req;
     req.set_space_id(std::move(spaceID));
 
-    return getResponse(std::move(req), [] (auto client, auto request) {
+    folly::Promise<StatusOr<std::vector<cpp2::EdgeIndexItem>>> promise;
+    auto future = promise.getFuture();
+    getResponse(std::move(req), [] (auto client, auto request) {
         return client->future_listEdgeIndexes(request);
     }, [] (cpp2::ListEdgeIndexesResp&& resp) -> decltype(auto) {
         return std::move(resp).get_items();
-    });
+    }, std::move(promise));
+    return future;
 }
 
 StatusOr<std::shared_ptr<const SchemaProviderIf>>
@@ -1202,12 +1218,12 @@
 }
 
 StatusOr<const cpp2::IndexProperties>
-MetaClient::getTagIndexFromCache(TagIndexID tagIndexID) {
+MetaClient::getTagIndexFromCache(TagIndexID) {
     LOG(FATAL) << "Not implemented";
 }
 
 StatusOr<const cpp2::IndexProperties>
-MetaClient::getEdgeIndexFromCache(EdgeIndexID edgeIndexID) {
+MetaClient::getEdgeIndexFromCache(EdgeIndexID) {
     LOG(FATAL) << "Not implemented";
 }
 
