--- conflicted
+++ resolved
@@ -1732,9 +1732,6 @@
     return future;
 }
 
-<<<<<<< HEAD
-folly::Future<StatusOr<int64_t>> MetaClient::balance(std::vector<network::InetAddress> hostDel,
-=======
 folly::Future<StatusOr<bool>>
 MetaClient::createUser(std::string account, std::string password, bool ifNotExists) {
     cpp2::CreateUserReq req;
@@ -1869,8 +1866,7 @@
     return future;
 }
 
-folly::Future<StatusOr<int64_t>> MetaClient::balance(std::vector<HostAddr> hostDel,
->>>>>>> bc1568cf
+folly::Future<StatusOr<int64_t>> MetaClient::balance(std::vector<network::InetAddress> hostDel,
                                                      bool isStop) {
     cpp2::BalanceReq req;
     if (!hostDel.empty()) {
