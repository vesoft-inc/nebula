--- conflicted
+++ resolved
@@ -343,13 +343,8 @@
 }
 
 
-<<<<<<< HEAD
-void MetaClient::diff(const std::unordered_map<GraphSpaceID,
-                                               std::shared_ptr<SpaceInfoCache>>& newCache) {
+void MetaClient::diff(const LocalCache& oldCache, const LocalCache& newCache) {
     folly::RWSpinLock::WriteHolder holder(listenerLock_);
-=======
-void MetaClient::diff(const LocalCache& oldCache, const LocalCache& newCache) {
->>>>>>> 93ed0e33
     if (listener_ == nullptr) {
         VLOG(3) << "Listener is null!";
         return;
