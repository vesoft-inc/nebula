--- conflicted
+++ resolved
@@ -1025,9 +1025,17 @@
     }, true);
 }
 
-<<<<<<< HEAD
-bool MetaClient::hasDefaultValue(const std::string& field) {
-    UNUSED(field);
+bool MetaClient::hasTagDefaultValue(GraphSpaceID spaceId,
+                                    TagID tagId,
+                                    const std::string& field) {
+    UNUSED(spaceId); UNUSED(tagId); UNUSED(field);
+    return true;
+}
+
+bool MetaClient::hasEdgeDefaultValue(GraphSpaceID spaceId,
+                                     EdgeType edgeType,
+                                     const std::string& field) {
+    UNUSED(spaceId); UNUSED(edgeType); UNUSED(field);
     return true;
 }
 
@@ -1072,7 +1080,6 @@
     return "";
 }
 
-=======
 folly::Future<StatusOr<bool>>
 MetaClient::regConfig(const std::vector<cpp2::ConfigItem>& items) {
     cpp2::RegConfigReq req;
@@ -1247,7 +1254,6 @@
     }
     return ConfigItem(item.get_module(), item.get_name(), item.get_type(), item.get_mode(), value);
 }
->>>>>>> d18e879b
 
 }  // namespace meta
 }  // namespace nebula