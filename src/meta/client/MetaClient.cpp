--- conflicted
+++ resolved
@@ -900,15 +900,6 @@
     }
 }
 
-<<<<<<< HEAD
-// TODO currently just support default http port
-// maybe we will save http info later
-int32_t MetaClient::getHostHTTPPort() {
-    return 12000;
-}
-=======
->>>>>>> c0a12d00
-
 SchemaVer MetaClient::getNewestTagVerFromCache(const GraphSpaceID& space, const TagID& tagId) {
     folly::RWSpinLock::ReadHolder holder(localCacheLock_);
     auto it = spaceNewestTagVerMap_.find(std::make_pair(space, tagId));
