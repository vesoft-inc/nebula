--- conflicted
+++ resolved
@@ -425,15 +425,9 @@
     }
     folly::via(evb, [host, evb, req = std::move(req), remoteFunc = std::move(remoteFunc),
                      respGen = std::move(respGen), pro = std::move(pro),
-<<<<<<< HEAD
-                     toLeader, retry, retryLimit, this] () mutable {
-        auto client = metaClients.client(host, evb);
-        LOG(INFO) << "Send request to meta " << host;
-=======
                      toLeader, retry, retryLimit, duration, this] () mutable {
-        auto client = clientsMan_->client(host, evb, false, FLAGS_meta_client_timeout_ms);
+        auto client = metaClients.client(host, evb, false, FLAGS_meta_client_timeout_ms);
         VLOG(1) << "Send request to meta " << host;
->>>>>>> e7d5b3c8
         remoteFunc(client, req).via(evb)
             .then([host, req = std::move(req), remoteFunc = std::move(remoteFunc),
                    respGen = std::move(respGen), pro = std::move(pro), toLeader, retry,
