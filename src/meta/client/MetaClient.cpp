/* Copyright (c) 2018 vesoft inc. All rights reserved.
 *
 * This source code is licensed under Apache 2.0 License,
 * attached with Common Clause Condition 1.0, found in the LICENSES directory.
 */

#include "meta/common/MetaCommon.h"
#include "meta/client/MetaClient.h"
#include "network/NetworkUtils.h"
#include "meta/NebulaSchemaProvider.h"

DEFINE_int32(load_data_interval_secs, 2 * 60, "Load data interval");
DEFINE_int32(heartbeat_interval_secs, 10, "Heartbeat interval");

namespace nebula {
namespace meta {

MetaClient::MetaClient(std::shared_ptr<folly::IOThreadPoolExecutor> ioThreadPool,
                       std::vector<HostAddr> addrs,
                       bool sendHeartBeat)
    : ioThreadPool_(ioThreadPool)
    , addrs_(std::move(addrs))
    , sendHeartBeat_(sendHeartBeat) {
    CHECK(ioThreadPool_ != nullptr) << "IOThreadPool is required";
    CHECK(!addrs_.empty())
        << "No meta server address is specified. Meta server is required";
    clientsMan_ = std::make_shared<
        thrift::ThriftClientManager<meta::cpp2::MetaServiceAsyncClient>
    >();
    updateHost();
    LOG(INFO) << "Create meta client to " << active_;
}


MetaClient::~MetaClient() {
    bgThread_.stop();
    bgThread_.wait();
    VLOG(3) << "~MetaClient";
}


void MetaClient::init() {
    loadDataThreadFunc();
    CHECK(bgThread_.start());
    {
        size_t delayMS = FLAGS_load_data_interval_secs * 1000 + folly::Random::rand32(900);
        LOG(INFO) << "Register timer task for load data!";
        bgThread_.addTimerTask(delayMS,
                               FLAGS_load_data_interval_secs * 1000,
                               &MetaClient::loadDataThreadFunc, this);
    }
    if (sendHeartBeat_) {
        LOG(INFO) << "Register time task for heartbeat!";
        size_t delayMS = FLAGS_heartbeat_interval_secs * 1000 + folly::Random::rand32(900);
        bgThread_.addTimerTask(delayMS,
                               FLAGS_heartbeat_interval_secs * 1000,
                               &MetaClient::heartBeatThreadFunc, this);
    }
}


void MetaClient::heartBeatThreadFunc() {
    folly::RWSpinLock::ReadHolder holder(listenerLock_);
    if (listener_ == nullptr) {
        VLOG(1) << "Can't send heartbeat due to listener_ is nullptr!";
        return;
    }
    auto ret = heartbeat().get();
    if (!ret.ok()) {
        LOG(ERROR) << "Heartbeat failed, status:" << ret.status();
        return;
    }
}


void MetaClient::loadDataThreadFunc() {
    if (ioThreadPool_->numThreads() <= 0) {
        LOG(ERROR) << "The threads number in ioThreadPool should be greater than 0";
        return;
    }
    auto ret = listSpaces().get();
    if (!ret.ok()) {
        LOG(ERROR) << "List space failed, status:" << ret.status();
        return;
    }
    decltype(localCache_) cache;
    decltype(spaceIndexByName_) spaceIndexByName;
    decltype(spaceTagIndexByName_) spaceTagIndexByName;
    decltype(spaceEdgeIndexByName_) spaceEdgeIndexByName;
    decltype(spaceNewestTagVerMap_) spaceNewestTagVerMap;
    decltype(spaceNewestEdgeVerMap_) spaceNewestEdgeVerMap;

    for (auto space : ret.value()) {
        auto spaceId = space.first;
        auto r = getPartsAlloc(spaceId).get();
        if (!r.ok()) {
            LOG(ERROR) << "Get parts allocation failed for spaceId " << spaceId
                       << ", status " << r.status();
            return;
        }

        auto spaceCache = std::make_shared<SpaceInfoCache>();
        auto partsAlloc = r.value();
        spaceCache->spaceName = space.second;
        spaceCache->partsOnHost_ = reverse(partsAlloc);
        spaceCache->partsAlloc_ = std::move(partsAlloc);
        VLOG(2) << "Load space " << spaceId
                << ", parts num:" << spaceCache->partsAlloc_.size();

        // loadSchemas
        if (!loadSchemas(spaceId,
                         spaceCache,
                         spaceTagIndexByName,
                         spaceEdgeIndexByName,
                         spaceNewestTagVerMap,
                         spaceNewestEdgeVerMap)) {
            return;
        }

        cache.emplace(spaceId, spaceCache);
        spaceIndexByName.emplace(space.second, spaceId);
    }
    decltype(localCache_) oldCache;
    {
        folly::RWSpinLock::WriteHolder holder(localCacheLock_);
        oldCache = std::move(localCache_);
        localCache_ = std::move(cache);
        spaceIndexByName_ = std::move(spaceIndexByName);
        spaceTagIndexByName_ = std::move(spaceTagIndexByName);
        spaceEdgeIndexByName_ = std::move(spaceEdgeIndexByName);
        spaceNewestTagVerMap_ = std::move(spaceNewestTagVerMap);
        spaceNewestEdgeVerMap_ = std::move(spaceNewestEdgeVerMap);
    }
    diff(oldCache, localCache_);
    ready_ = true;
    LOG(INFO) << "Load data completed!";
}


bool MetaClient::loadSchemas(GraphSpaceID spaceId,
                             std::shared_ptr<SpaceInfoCache> spaceInfoCache,
                             SpaceTagNameIdMap &tagNameIdMap,
                             SpaceEdgeNameTypeMap &edgeNameTypeMap,
                             SpaceNewestTagVerMap &newestTagVerMap,
                             SpaceNewestEdgeVerMap &newestEdgeVerMap) {
    auto tagRet = listTagSchemas(spaceId).get();
    if (!tagRet.ok()) {
        LOG(ERROR) << "Get tag schemas failed for spaceId " << spaceId << ", " << tagRet.status();
        return false;
    }

    auto edgeRet = listEdgeSchemas(spaceId).get();
    if (!edgeRet.ok()) {
        LOG(ERROR) << "Get edge schemas failed for spaceId " << spaceId << ", " << edgeRet.status();
        return false;
    }

    auto tagItemVec = tagRet.value();
    auto edgeItemVec = edgeRet.value();
    TagSchemas tagSchemas;
    EdgeSchemas edgeSchemas;
    for (auto& tagIt : tagItemVec) {
        std::shared_ptr<NebulaSchemaProvider> schema(new NebulaSchemaProvider(tagIt.version));
        for (auto colIt : tagIt.schema.get_columns()) {
            schema->addField(colIt.name, std::move(colIt.type));
        }
        // handle schema property
        schema->setProp(tagIt.schema.get_schema_prop());
        tagSchemas.emplace(std::make_pair(tagIt.tag_id, tagIt.version), schema);
        tagNameIdMap.emplace(std::make_pair(spaceId, tagIt.tag_name), tagIt.tag_id);
        // get the latest tag version
        auto it = newestTagVerMap.find(std::make_pair(spaceId, tagIt.tag_id));
        if (it != newestTagVerMap.end()) {
            if (it->second < tagIt.version) {
                it->second = tagIt.version;
            }
        } else {
            newestTagVerMap.emplace(std::make_pair(spaceId, tagIt.tag_id), tagIt.version);
        }
        VLOG(3) << "Load Tag Schema Space " << spaceId << ", ID " << tagIt.tag_id
                << ", Name " << tagIt.tag_name << ", Version " << tagIt.version << " Successfully!";
    }

    for (auto& edgeIt : edgeItemVec) {
        std::shared_ptr<NebulaSchemaProvider> schema(new NebulaSchemaProvider(edgeIt.version));
        for (auto colIt : edgeIt.schema.get_columns()) {
            schema->addField(colIt.name, std::move(colIt.type));
        }
        // handle shcem property
        schema->setProp(edgeIt.schema.get_schema_prop());
        edgeSchemas.emplace(std::make_pair(edgeIt.edge_type, edgeIt.version), schema);
        edgeNameTypeMap.emplace(std::make_pair(spaceId, edgeIt.edge_name), edgeIt.edge_type);
        // get the latest edge version
        auto it = newestEdgeVerMap.find(std::make_pair(spaceId, edgeIt.edge_type));
        if (it != newestEdgeVerMap.end()) {
            if (it->second < edgeIt.version) {
                it->second = edgeIt.version;
            }
        } else {
            newestEdgeVerMap.emplace(std::make_pair(spaceId, edgeIt.edge_type), edgeIt.version);
        }
        VLOG(3) << "Load Edge Schema Space " << spaceId << ", Type " << edgeIt.edge_type
                << ", Name " << edgeIt.edge_name << ", Version " << edgeIt.version
                << " Successfully!";
    }

    spaceInfoCache->tagSchemas_ = std::move(tagSchemas);
    spaceInfoCache->edgeSchemas_ = std::move(edgeSchemas);
    return true;
}

bool MetaClient::loadIndexes(GraphSpaceID spaceId,
                             std::shared_ptr<SpaceInfoCache> cache) {
    UNUSED(spaceId); UNUSED(cache);
    return false;
}

bool
MetaClient::checkTagFieldsIndexed(GraphSpaceID space, TagID tagID,
                                  const std::vector<std::string> &fields) {
    UNUSED(space); UNUSED(tagID); UNUSED(fields);
    return false;
}

bool
MetaClient::checkEdgeFieldsIndexed(GraphSpaceID space, EdgeType edgeType,
                                   const std::vector<std::string> &fields) {
    UNUSED(space); UNUSED(edgeType); UNUSED(fields);
    return false;
}

std::unordered_map<HostAddr, std::vector<PartitionID>>
MetaClient::reverse(const PartsAlloc& parts) {
    std::unordered_map<HostAddr, std::vector<PartitionID>> hosts;
    for (auto& partHost : parts) {
        for (auto& h : partHost.second) {
            hosts[h].emplace_back(partHost.first);
        }
    }
    return hosts;
}


template<typename Request,
         typename RemoteFunc,
         typename RespGenerator,
         typename RpcResponse,
         typename Response>
folly::Future<StatusOr<Response>> MetaClient::getResponse(
                                     Request req,
                                     RemoteFunc remoteFunc,
                                     RespGenerator respGen,
                                     bool toLeader) {
    folly::Promise<StatusOr<Response>> pro;
    auto f = pro.getFuture();
    auto* evb = ioThreadPool_->getEventBase();
    HostAddr host;
    {
        folly::RWSpinLock::ReadHolder holder(&hostLock_);
        host = toLeader ? leader_ : active_;
    }
    auto client = clientsMan_->client(host, evb);
    remoteFunc(client, std::move(req))
         .then(evb, [p = std::move(pro), respGen, this] (folly::Try<RpcResponse>&& t) mutable {
        // exception occurred during RPC
        if (t.hasException()) {
            p.setValue(Status::Error(folly::stringPrintf("RPC failure in MetaClient: %s",
                                                         t.exception().what().c_str())));
            updateHost();
            return;
        }
        // errored
        auto&& resp = t.value();
        if (resp.code != cpp2::ErrorCode::SUCCEEDED) {
            p.setValue(this->handleResponse(resp));
            return;
        }
        // succeeded
        p.setValue(respGen(std::move(resp)));
    });
    return f;
}


std::vector<HostAddr> MetaClient::to(const std::vector<nebula::cpp2::HostAddr>& tHosts) {
    std::vector<HostAddr> hosts;
    hosts.resize(tHosts.size());
    std::transform(tHosts.begin(), tHosts.end(), hosts.begin(), [](const auto& h) {
        return HostAddr(h.get_ip(), h.get_port());
    });
    return hosts;
}

std::vector<HostStatus> MetaClient::toHostStatus(const std::vector<cpp2::HostItem>& tHosts) {
    std::vector<HostStatus> hosts;
    hosts.resize(tHosts.size());
    std::transform(tHosts.begin(), tHosts.end(), hosts.begin(), [](const auto& h) {
        switch (h.get_status()) {
            case cpp2::HostStatus::ONLINE:
                return HostStatus(HostAddr(h.hostAddr.get_ip(), h.hostAddr.get_port()), "online");
            case cpp2::HostStatus::OFFLINE:
                return HostStatus(HostAddr(h.hostAddr.get_ip(), h.hostAddr.get_port()), "offline");
            default:
                return HostStatus(HostAddr(h.hostAddr.get_ip(), h.hostAddr.get_port()), "unknown");
        }
    });
    return hosts;
}

std::vector<SpaceIdName> MetaClient::toSpaceIdName(const std::vector<cpp2::IdName>& tIdNames) {
    std::vector<SpaceIdName> idNames;
    idNames.resize(tIdNames.size());
    std::transform(tIdNames.begin(), tIdNames.end(), idNames.begin(), [](const auto& tin) {
        return SpaceIdName(tin.id.get_space_id(), tin.name);
    });
    return idNames;
}


template<typename RESP>
Status MetaClient::handleResponse(const RESP& resp) {
    switch (resp.get_code()) {
        case cpp2::ErrorCode::SUCCEEDED:
            return Status::OK();
        case cpp2::ErrorCode::E_EXISTED:
            return Status::Error("existed!");
        case cpp2::ErrorCode::E_NOT_FOUND:
            return Status::Error("not existed!");
        case cpp2::ErrorCode::E_NO_HOSTS:
            return Status::Error("no hosts!");
        case cpp2::ErrorCode::E_LEADER_CHANGED: {
            HostAddr leader(resp.get_leader().get_ip(), resp.get_leader().get_port());
            {
                folly::RWSpinLock::WriteHolder holder(hostLock_);
                leader_ = leader;
            }
            return Status::Error("Leader changed!");
        }
        default:
            return Status::Error("Unknown code %d", static_cast<int32_t>(resp.get_code()));
    }
}


PartsMap MetaClient::doGetPartsMap(const HostAddr& host,
                                   const LocalCache& localCache) {
    PartsMap partMap;
    for (auto it = localCache.begin(); it != localCache.end(); it++) {
        auto spaceId = it->first;
        auto& cache = it->second;
        auto partsIt = cache->partsOnHost_.find(host);
        if (partsIt != cache->partsOnHost_.end()) {
            for (auto& partId : partsIt->second) {
                auto partAllocIter = cache->partsAlloc_.find(partId);
                CHECK(partAllocIter != cache->partsAlloc_.end());
                auto& partM = partMap[spaceId][partId];
                partM.spaceId_ = spaceId;
                partM.partId_  = partId;
                partM.peers_   = partAllocIter->second;
            }
        }
    }
    return partMap;
}


void MetaClient::diff(const LocalCache& oldCache, const LocalCache& newCache) {
    folly::RWSpinLock::WriteHolder holder(listenerLock_);
    if (listener_ == nullptr) {
        VLOG(3) << "Listener is null!";
        return;
    }
    auto localHost = listener_->getLocalHost();
    auto newPartsMap = doGetPartsMap(localHost, newCache);
    auto oldPartsMap = doGetPartsMap(localHost, oldCache);
    VLOG(1) << "Let's check if any new parts added/updated for " << localHost;
    for (auto it = newPartsMap.begin(); it != newPartsMap.end(); it++) {
        auto spaceId = it->first;
        const auto& newParts = it->second;
        auto oldIt = oldPartsMap.find(spaceId);
        if (oldIt == oldPartsMap.end()) {
            VLOG(1) << "SpaceId " << spaceId << " was added!";
            listener_->onSpaceAdded(spaceId);
            for (auto partIt = newParts.begin(); partIt != newParts.end(); partIt++) {
                listener_->onPartAdded(partIt->second);
            }
        } else {
            const auto& oldParts = oldIt->second;
            for (auto partIt = newParts.begin(); partIt != newParts.end(); partIt++) {
                auto oldPartIt = oldParts.find(partIt->first);
                if (oldPartIt == oldParts.end()) {
                    VLOG(1) << "SpaceId " << spaceId << ", partId "
                            << partIt->first << " was added!";
                    listener_->onPartAdded(partIt->second);
                } else {
                    const auto& oldPartMeta = oldPartIt->second;
                    const auto& newPartMeta = partIt->second;
                    if (oldPartMeta != newPartMeta) {
                        VLOG(1) << "SpaceId " << spaceId
                                << ", partId " << partIt->first << " was updated!";
                        listener_->onPartUpdated(newPartMeta);
                    }
                }
            }
        }
    }
    VLOG(1) << "Let's check if any old parts removed....";
    for (auto it = oldPartsMap.begin(); it != oldPartsMap.end(); it++) {
        auto spaceId = it->first;
        const auto& oldParts = it->second;
        auto newIt = newPartsMap.find(spaceId);
        if (newIt == newPartsMap.end()) {
            VLOG(1) << "SpaceId " << spaceId << " was removed!";
            for (auto partIt = oldParts.begin(); partIt != oldParts.end(); partIt++) {
                listener_->onPartRemoved(spaceId, partIt->first);
            }
            listener_->onSpaceRemoved(spaceId);
        } else {
            const auto& newParts = newIt->second;
            for (auto partIt = oldParts.begin(); partIt != oldParts.end(); partIt++) {
                auto newPartIt = newParts.find(partIt->first);
                if (newPartIt == newParts.end()) {
                    VLOG(1) << "SpaceId " << spaceId
                            << ", partId " << partIt->first << " was removed!";
                    listener_->onPartRemoved(spaceId, partIt->first);
                }
            }
        }
    }
}


/// ================================== public methods =================================

folly::Future<StatusOr<GraphSpaceID>>
MetaClient::createSpace(std::string name, int32_t partsNum, int32_t replicaFactor) {
    cpp2::SpaceProperties properties;
    properties.set_space_name(std::move(name));
    properties.set_partition_num(partsNum);
    properties.set_replica_factor(replicaFactor);
    cpp2::CreateSpaceReq req;
    req.set_properties(std::move(properties));
    return getResponse(std::move(req), [] (auto client, auto request) {
                return client->future_createSpace(request);
            }, [] (cpp2::ExecResp&& resp) -> GraphSpaceID {
                return resp.get_id().get_space_id();
            }, true);
}


folly::Future<StatusOr<std::vector<SpaceIdName>>> MetaClient::listSpaces() {
    cpp2::ListSpacesReq req;
    return getResponse(std::move(req), [] (auto client, auto request) {
                    return client->future_listSpaces(request);
                }, [this] (cpp2::ListSpacesResp&& resp) -> decltype(auto) {
                    return this->toSpaceIdName(resp.get_spaces());
                });
}

folly::Future<StatusOr<cpp2::SpaceItem>>
MetaClient::getSpace(std::string name) {
    cpp2::GetSpaceReq req;
    req.set_space_name(std::move(name));
    return  getResponse(std::move(req), [] (auto client, auto request) {
                    return client->future_getSpace(request);
                }, [] (cpp2::GetSpaceResp&& resp) -> decltype(auto) {
                    return std::move(resp).get_item();
                });
}

folly::Future<StatusOr<bool>> MetaClient::dropSpace(std::string name) {
    cpp2::DropSpaceReq req;
    req.set_space_name(std::move(name));
    return getResponse(std::move(req), [] (auto client, auto request) {
                    return client->future_dropSpace(request);
                }, [] (cpp2::ExecResp&& resp) -> bool {
                    return resp.code == cpp2::ErrorCode::SUCCEEDED;
                }, true);
}


folly::Future<StatusOr<bool>> MetaClient::addHosts(const std::vector<HostAddr>& hosts) {
    std::vector<nebula::cpp2::HostAddr> thriftHosts;
    thriftHosts.resize(hosts.size());
    std::transform(hosts.begin(), hosts.end(), thriftHosts.begin(), [](const auto& h) {
        nebula::cpp2::HostAddr th;
        th.set_ip(h.first);
        th.set_port(h.second);
        return th;
    });
    cpp2::AddHostsReq req;
    req.set_hosts(std::move(thriftHosts));
    return getResponse(std::move(req), [] (auto client, auto request) {
                    return client->future_addHosts(request);
                }, [] (cpp2::ExecResp&& resp) -> bool {
                    return resp.code == cpp2::ErrorCode::SUCCEEDED;
                }, true);
}

folly::Future<StatusOr<std::vector<HostStatus>>> MetaClient::listHosts() {
    cpp2::ListHostsReq req;
    return getResponse(std::move(req), [] (auto client, auto request) {
                return client->future_listHosts(request);
            }, [this] (cpp2::ListHostsResp&& resp) -> decltype(auto) {
                return this->toHostStatus(resp.hosts);
            });
}


folly::Future<StatusOr<bool>> MetaClient::removeHosts(const std::vector<HostAddr>& hosts) {
    std::vector<nebula::cpp2::HostAddr> thriftHosts;
    thriftHosts.resize(hosts.size());
    std::transform(hosts.begin(), hosts.end(), thriftHosts.begin(), [](const auto& h) {
        nebula::cpp2::HostAddr th;
        th.set_ip(h.first);
        th.set_port(h.second);
        return th;
    });
    cpp2::RemoveHostsReq req;
    req.set_hosts(std::move(thriftHosts));
    return getResponse(std::move(req), [] (auto client, auto request) {
                    return client->future_removeHosts(request);
                }, [] (cpp2::ExecResp&& resp) -> bool {
                    return resp.code == cpp2::ErrorCode::SUCCEEDED;
                }, true);
}


folly::Future<StatusOr<std::unordered_map<PartitionID, std::vector<HostAddr>>>>
MetaClient::getPartsAlloc(GraphSpaceID spaceId) {
    cpp2::GetPartsAllocReq req;
    req.set_space_id(spaceId);
    return getResponse(std::move(req), [] (auto client, auto request) {
                    return client->future_getPartsAlloc(request);
                }, [this] (cpp2::GetPartsAllocResp&& resp) -> decltype(auto) {
                    std::unordered_map<PartitionID, std::vector<HostAddr>> parts;
                    for (auto it = resp.parts.begin(); it != resp.parts.end(); it++) {
                        parts.emplace(it->first, to(it->second));
                    }
                    return parts;
                });
}


StatusOr<GraphSpaceID>
MetaClient::getSpaceIdByNameFromCache(const std::string& name) {
    if (!ready_) {
        return Status::Error("Not ready!");
    }
    folly::RWSpinLock::ReadHolder holder(localCacheLock_);
    auto it = spaceIndexByName_.find(name);
    if (it != spaceIndexByName_.end()) {
        return it->second;
    }
    return Status::SpaceNotFound();
}


StatusOr<TagID> MetaClient::getTagIDByNameFromCache(const GraphSpaceID& space,
                                                    const std::string& name) {
    if (!ready_) {
        return Status::Error("Not ready!");
    }
    folly::RWSpinLock::ReadHolder holder(localCacheLock_);
    auto it = spaceTagIndexByName_.find(make_pair(space, name));
    if (it == spaceTagIndexByName_.end()) {
        return Status::Error("Tag is not exist!");
    }
    return it->second;
}


StatusOr<EdgeType> MetaClient::getEdgeTypeByNameFromCache(const GraphSpaceID& space,
                                                          const std::string& name) {
    if (!ready_) {
        return Status::Error("Not ready!");
    }
    folly::RWSpinLock::ReadHolder holder(localCacheLock_);
    auto it = spaceEdgeIndexByName_.find(make_pair(space, name));
    if (it == spaceEdgeIndexByName_.end()) {
        return Status::Error("Edge is no exist!");
    }
    return it->second;
}


folly::Future<StatusOr<bool>>
MetaClient::multiPut(std::string segment,
                     std::vector<std::pair<std::string, std::string>> pairs) {
    if (!nebula::meta::MetaCommon::checkSegment(segment)
            || pairs.empty()) {
        return Status::Error("arguments invalid!");
    }
    cpp2::MultiPutReq req;
    std::vector<cpp2::Pair> data;
    for (auto& element : pairs) {
        data.emplace_back(apache::thrift::FragileConstructor::FRAGILE,
                          std::move(element.first), std::move(element.second));
    }
    req.set_segment(std::move(segment));
    req.set_pairs(std::move(data));
    return getResponse(std::move(req), [] (auto client, auto request) {
                    return client->future_multiPut(request);
                }, [] (cpp2::ExecResp&& resp) -> bool {
                    return resp.code == cpp2::ErrorCode::SUCCEEDED;
                }, true);
}


folly::Future<StatusOr<std::string>>
MetaClient::get(std::string segment, std::string key) {
    if (!nebula::meta::MetaCommon::checkSegment(segment)
            || key.empty()) {
        return Status::Error("arguments invalid!");
    }
    cpp2::GetReq req;
    req.set_segment(std::move(segment));
    req.set_key(std::move(key));
    return getResponse(std::move(req), [] (auto client, auto request) {
                    return client->future_get(request);
                }, [] (cpp2::GetResp&& resp) -> std::string {
                    return resp.get_value();
                });
}


folly::Future<StatusOr<std::vector<std::string>>>
MetaClient::multiGet(std::string segment, std::vector<std::string> keys) {
    if (!nebula::meta::MetaCommon::checkSegment(segment)
            || keys.empty()) {
        return Status::Error("arguments invalid!");
    }
    cpp2::MultiGetReq req;
    req.set_segment(std::move(segment));
    req.set_keys(std::move(keys));
    return getResponse(std::move(req), [] (auto client, auto request) {
                    return client->future_multiGet(request);
                }, [] (cpp2::MultiGetResp&& resp) -> std::vector<std::string> {
                    return resp.get_values();
                });
}


folly::Future<StatusOr<std::vector<std::string>>>
MetaClient::scan(std::string segment, std::string start, std::string end) {
    if (!nebula::meta::MetaCommon::checkSegment(segment)
            || start.empty() || end.empty()) {
        return Status::Error("arguments invalid!");
    }
    cpp2::ScanReq req;
    req.set_segment(std::move(segment));
    req.set_start(std::move(start));
    req.set_end(std::move(end));
    return getResponse(std::move(req), [] (auto client, auto request) {
                return client->future_scan(request);
            }, [] (cpp2::ScanResp&& resp) -> std::vector<std::string> {
                return resp.get_values();
            });
}


folly::Future<StatusOr<bool>>
MetaClient::remove(std::string segment, std::string key) {
    if (!nebula::meta::MetaCommon::checkSegment(segment)
            || key.empty()) {
        return Status::Error("arguments invalid!");
    }
    cpp2::RemoveReq req;
    req.set_segment(std::move(segment));
    req.set_key(std::move(key));
    return getResponse(std::move(req), [] (auto client, auto request) {
                return client->future_remove(request);
            }, [] (cpp2::ExecResp&& resp) -> bool {
                return resp.code == cpp2::ErrorCode::SUCCEEDED;
            }, true);
}


folly::Future<StatusOr<bool>>
MetaClient::removeRange(std::string segment, std::string start, std::string end) {
    if (!nebula::meta::MetaCommon::checkSegment(segment)
            || start.empty() || end.empty()) {
        return Status::Error("arguments invalid!");
    }
    cpp2::RemoveRangeReq req;
    req.set_segment(std::move(segment));
    req.set_start(std::move(start));
    req.set_end(std::move(end));
    return getResponse(std::move(req), [] (auto client, auto request) {
                    return client->future_removeRange(request);
                }, [] (cpp2::ExecResp&& resp) -> bool {
                    return resp.code == cpp2::ErrorCode::SUCCEEDED;
                }, true);
}


PartsMap MetaClient::getPartsMapFromCache(const HostAddr& host) {
    folly::RWSpinLock::ReadHolder holder(localCacheLock_);
    return doGetPartsMap(host, localCache_);
}


PartMeta MetaClient::getPartMetaFromCache(GraphSpaceID spaceId, PartitionID partId) {
    folly::RWSpinLock::ReadHolder holder(localCacheLock_);
    auto it = localCache_.find(spaceId);
    CHECK(it != localCache_.end());
    auto& cache = it->second;
    auto partAllocIter = cache->partsAlloc_.find(partId);
    CHECK(partAllocIter != cache->partsAlloc_.end());
    PartMeta pm;
    pm.spaceId_ = spaceId;
    pm.partId_  = partId;
    pm.peers_   = partAllocIter->second;
    return pm;
}


bool MetaClient::checkPartExistInCache(const HostAddr& host,
                                       GraphSpaceID spaceId,
                                       PartitionID partId) {
    folly::RWSpinLock::ReadHolder holder(localCacheLock_);
    auto it = localCache_.find(spaceId);
    if (it != localCache_.end()) {
        auto partsIt = it->second->partsOnHost_.find(host);
        if (partsIt != it->second->partsOnHost_.end()) {
            for (auto& pId : partsIt->second) {
                if (pId == partId) {
                    return true;
                }
            }
        }
    }
    return false;
}


bool MetaClient::checkSpaceExistInCache(const HostAddr& host,
                                        GraphSpaceID spaceId) {
    folly::RWSpinLock::ReadHolder holder(localCacheLock_);
    auto it = localCache_.find(spaceId);
    if (it != localCache_.end()) {
        auto partsIt = it->second->partsOnHost_.find(host);
        if (partsIt != it->second->partsOnHost_.end() && !partsIt->second.empty()) {
            return true;
        }
    }
    return false;
}


int32_t MetaClient::partsNum(GraphSpaceID spaceId) {
    folly::RWSpinLock::ReadHolder holder(localCacheLock_);
    auto it = localCache_.find(spaceId);
    CHECK(it != localCache_.end());
    return it->second->partsAlloc_.size();
}


folly::Future<StatusOr<TagID>>
MetaClient::createTagSchema(GraphSpaceID spaceId, std::string name, nebula::cpp2::Schema schema) {
    cpp2::CreateTagReq req;
    req.set_space_id(std::move(spaceId));
    req.set_tag_name(std::move(name));
    req.set_schema(std::move(schema));

    return getResponse(std::move(req), [] (auto client, auto request) {
        return client->future_createTag(request);
    }, [] (cpp2::ExecResp&& resp) -> TagID {
        return resp.get_id().get_tag_id();
    }, true);
}


folly::Future<StatusOr<TagID>>
MetaClient::alterTagSchema(GraphSpaceID spaceId,
                           std::string name,
                           std::vector<cpp2::AlterSchemaItem> items,
                           nebula::cpp2::SchemaProp schemaProp) {
    cpp2::AlterTagReq req;
    req.set_space_id(std::move(spaceId));
    req.set_tag_name(std::move(name));
    req.set_tag_items(std::move(items));
    req.set_schema_prop(std::move(schemaProp));

    return getResponse(std::move(req), [] (auto client, auto request) {
        return client->future_alterTag(request);
    }, [] (cpp2::ExecResp&& resp) -> TagID {
        return resp.get_id().get_tag_id();
    }, true);
}


folly::Future<StatusOr<std::vector<cpp2::TagItem>>>
MetaClient::listTagSchemas(GraphSpaceID spaceId) {
    cpp2::ListTagsReq req;
    req.set_space_id(std::move(spaceId));
    return getResponse(std::move(req), [] (auto client, auto request) {
        return client->future_listTags(request);
    }, [] (cpp2::ListTagsResp&& resp) -> decltype(auto) {
        return std::move(resp).get_tags();
    });
}


folly::Future<StatusOr<bool>>
MetaClient::dropTagSchema(int32_t spaceId, std::string tagName) {
    cpp2::DropTagReq req;
    req.set_space_id(spaceId);
    req.set_tag_name(std::move(tagName));
    return getResponse(std::move(req), [] (auto client, auto request) {
        return client->future_dropTag(request);
    }, [] (cpp2::ExecResp&& resp) -> bool {
        return resp.code == cpp2::ErrorCode::SUCCEEDED;
    }, true);
}


folly::Future<StatusOr<nebula::cpp2::Schema>>
MetaClient::getTagSchema(int32_t spaceId, std::string name, int64_t version) {
    cpp2::GetTagReq req;
    req.set_space_id(spaceId);
    req.set_tag_name(std::move(name));
    req.set_version(version);
    return getResponse(std::move(req), [] (auto client, auto request) {
        return client->future_getTag(request);
    }, [] (cpp2::GetTagResp&& resp) -> nebula::cpp2::Schema {
        return std::move(resp).get_schema();
    });
}


folly::Future<StatusOr<EdgeType>>
MetaClient::createEdgeSchema(GraphSpaceID spaceId, std::string name, nebula::cpp2::Schema schema) {
    cpp2::CreateEdgeReq req;
    req.set_space_id(std::move(spaceId));
    req.set_edge_name(std::move(name));
    req.set_schema(schema);
    return getResponse(std::move(req), [] (auto client, auto request) {
        return client->future_createEdge(request);
    }, [] (cpp2::ExecResp&& resp) -> EdgeType {
        return resp.get_id().get_edge_type();
    }, true);
}


folly::Future<StatusOr<bool>>
MetaClient::alterEdgeSchema(GraphSpaceID spaceId,
                            std::string name,
                            std::vector<cpp2::AlterSchemaItem> items,
                            nebula::cpp2::SchemaProp schemaProp) {
    cpp2::AlterEdgeReq req;
    req.set_space_id(std::move(spaceId));
    req.set_edge_name(std::move(name));
    req.set_edge_items(std::move(items));
    req.set_schema_prop(std::move(schemaProp));

    return getResponse(std::move(req), [] (auto client, auto request) {
        return client->future_alterEdge(request);
    }, [] (cpp2::ExecResp&& resp) -> bool {
        return resp.code == cpp2::ErrorCode::SUCCEEDED;
    }, true);
}


folly::Future<StatusOr<std::vector<cpp2::EdgeItem>>>
MetaClient::listEdgeSchemas(GraphSpaceID spaceId) {
    cpp2::ListEdgesReq req;
    req.set_space_id(std::move(spaceId));
    return getResponse(std::move(req), [] (auto client, auto request) {
        return client->future_listEdges(request);
    }, [] (cpp2::ListEdgesResp&& resp) -> decltype(auto) {
        return std::move(resp).get_edges();
    });
}


folly::Future<StatusOr<nebula::cpp2::Schema>>
MetaClient::getEdgeSchema(GraphSpaceID spaceId, std::string name, SchemaVer version) {
    cpp2::GetEdgeReq req;
    req.set_space_id(std::move(spaceId));
    req.set_edge_name(std::move(name));
    req.set_version(version);
    return getResponse(std::move(req), [] (auto client, auto request) {
        return client->future_getEdge(request);
    }, [] (cpp2::GetEdgeResp&& resp) -> nebula::cpp2::Schema {
        return std::move(resp).get_schema();
    });
}


folly::Future<StatusOr<bool>>
MetaClient::dropEdgeSchema(GraphSpaceID spaceId, std::string name) {
    cpp2::DropEdgeReq req;
    req.set_space_id(std::move(spaceId));
    req.set_edge_name(std::move(name));
    return getResponse(std::move(req), [] (auto client, auto request) {
        return client->future_dropEdge(request);
    }, [] (cpp2::ExecResp&& resp) -> bool {
        return resp.code == cpp2::ErrorCode::SUCCEEDED;
    }, true);
}

folly::Future<StatusOr<TagIndexID>>
MetaClient::createTagIndex(GraphSpaceID spaceID, std::string name,
                           std::map<std::string, std::vector<std::string>> fields) {
    cpp2::IndexProperties properties;
    properties.set_fields(fields);
    cpp2::CreateTagIndexReq req;
    req.set_space_id(spaceID);
    req.set_index_name(name);
    req.set_properties(properties);
    return getResponse(std::move(req), [] (auto client, auto request) {
        return client->future_createTagIndex(request);
    }, [] (cpp2::ExecResp&& resp) -> TagIndexID {
        return resp.get_id().get_tag_index_id();
    }, true);
}

folly::Future<StatusOr<bool>>
MetaClient::dropTagIndex(GraphSpaceID spaceID, std::string name) {
    cpp2::DropTagIndexReq req;
    req.set_space_id(spaceID);
    req.set_index_name(name);
    return getResponse(std::move(req), [] (auto client, auto request) {
        return client->future_dropTagIndex(request);
    }, [] (cpp2::ExecResp&& resp) -> TagIndexID {
        return resp.get_id().get_tag_index_id();
    }, true);
}

folly::Future<StatusOr<cpp2::TagIndexItem>>
MetaClient::getTagIndex(GraphSpaceID spaceID, std::string name) {
    cpp2::GetTagIndexReq req;
    req.set_space_id(spaceID);
    req.set_index_name(name);
    return getResponse(std::move(req), [] (auto client, auto request) {
        return client->future_getTagIndex(request);
    }, [] (cpp2::GetTagIndexResp&& resp) -> nebula::meta::cpp2::TagIndexItem {
        return std::move(resp).get_item();
    }, true);
}

folly::Future<StatusOr<std::vector<cpp2::TagIndexItem>>>
MetaClient::listTagIndexes(GraphSpaceID spaceID) {
    cpp2::ListTagIndexesReq req;
    req.set_space_id(spaceID);
    return getResponse(std::move(req), [] (auto client, auto request) {
        return client->future_listTagIndexes(request);
    }, [] (cpp2::ListTagIndexesResp&& resp) -> decltype(auto) {
        return std::move(resp).get_items();
    });
}

folly::Future<StatusOr<EdgeIndexID>>
MetaClient::createEdgeIndex(GraphSpaceID spaceID, std::string name,
                            std::map<std::string, std::vector<std::string>> fields) {
    cpp2::IndexProperties properties;
    properties.set_fields(fields);
    cpp2::CreateEdgeIndexReq req;
    req.set_space_id(spaceID);
    req.set_index_name(name);
    req.set_properties(properties);
    return getResponse(std::move(req), [] (auto client, auto request) {
        return client->future_createEdgeIndex(request);
    }, [] (cpp2::ExecResp&& resp) -> EdgeIndexID {
        return resp.get_id().get_edge_index_id();
    }, true);
}

folly::Future<StatusOr<bool>>
MetaClient::dropEdgeIndex(GraphSpaceID spaceID, std::string name) {
    cpp2::DropEdgeIndexReq req;
    req.set_space_id(spaceID);
    req.set_index_name(name);
    return getResponse(std::move(req), [] (auto client, auto request) {
        return client->future_dropEdgeIndex(request);
    }, [] (cpp2::ExecResp&& resp) -> EdgeIndexID {
        return resp.get_id().get_edge_index_id();
    }, true);
}

folly::Future<StatusOr<cpp2::EdgeIndexItem>>
MetaClient::getEdgeIndex(GraphSpaceID spaceID, std::string name) {
    cpp2::GetEdgeIndexReq req;
    req.set_space_id(spaceID);
    req.set_index_name(name);
    return getResponse(std::move(req), [] (auto client, auto request) {
        return client->future_getEdgeIndex(request);
    }, [] (cpp2::GetEdgeIndexResp&& resp) -> nebula::meta::cpp2::EdgeIndexItem {
        return std::move(resp).get_item();
    }, true);
}

folly::Future<StatusOr<std::vector<cpp2::EdgeIndexItem>>>
MetaClient::listEdgeIndexes(GraphSpaceID spaceID) {
    cpp2::ListEdgeIndexesReq req;
    req.set_space_id(spaceID);
    return getResponse(std::move(req), [] (auto client, auto request) {
        return client->future_listEdgeIndexes(request);
    }, [] (cpp2::ListEdgeIndexesResp&& resp) -> decltype(auto) {
        return std::move(resp).get_items();
    });
}

StatusOr<std::shared_ptr<const SchemaProviderIf>>
MetaClient::getTagSchemaFromCache(GraphSpaceID spaceId, TagID tagID, SchemaVer ver) {
    if (!ready_) {
        return Status::Error("Not ready!");
    }
    folly::RWSpinLock::ReadHolder holder(localCacheLock_);
    auto spaceIt = localCache_.find(spaceId);
    if (spaceIt == localCache_.end()) {
        // Not found
        return std::shared_ptr<const SchemaProviderIf>();
    } else {
        auto tagIt = spaceIt->second->tagSchemas_.find(std::make_pair(tagID, ver));
        if (tagIt == spaceIt->second->tagSchemas_.end()) {
            return std::shared_ptr<const SchemaProviderIf>();
        } else {
            return tagIt->second;
        }
    }
}


StatusOr<std::shared_ptr<const SchemaProviderIf>>
MetaClient::getEdgeSchemaFromCache(GraphSpaceID spaceId, EdgeType edgeType, SchemaVer ver) {
    if (!ready_) {
        return Status::Error("Not ready!");
    }
    folly::RWSpinLock::ReadHolder holder(localCacheLock_);
    auto spaceIt = localCache_.find(spaceId);
    if (spaceIt == localCache_.end()) {
        // Not found
        VLOG(3) << "Space " << spaceId << " not found!";
        return std::shared_ptr<const SchemaProviderIf>();
    } else {
        auto edgeIt = spaceIt->second->edgeSchemas_.find(std::make_pair(edgeType, ver));
        if (edgeIt == spaceIt->second->edgeSchemas_.end()) {
            VLOG(3) << "Space " << spaceId << ", EdgeType " << edgeType << ", version "
                    << ver << " not found!";
            return std::shared_ptr<const SchemaProviderIf>();
        } else {
            return edgeIt->second;
        }
    }
}

<<<<<<< HEAD
StatusOr<const cpp2::IndexProperties>
MetaClient::getTagIndexFromCache(GraphSpaceID spaceID, TagIndexID tagIndexID) {
    UNUSED(spaceID); UNUSED(tagIndexID);
    cpp2::IndexProperties properties;
    return properties;
}

StatusOr<const cpp2::IndexProperties>
MetaClient::getEdgeIndexFromCache(GraphSpaceID spaceID, EdgeIndexID edgeIndexID) {
    UNUSED(spaceID); UNUSED(edgeIndexID);
    cpp2::IndexProperties properties;
    return properties;
=======
const std::vector<HostAddr>& MetaClient::getAddresses() {
    return addrs_;
>>>>>>> 920f3d47
}

StatusOr<SchemaVer> MetaClient::getNewestTagVerFromCache(const GraphSpaceID& space,
                                                         const TagID& tagId) {
    if (!ready_) {
        return Status::Error("Not ready!");
    }
    folly::RWSpinLock::ReadHolder holder(localCacheLock_);
    auto it = spaceNewestTagVerMap_.find(std::make_pair(space, tagId));
    if (it == spaceNewestTagVerMap_.end()) {
        return -1;
    }
    return it->second;
}


StatusOr<SchemaVer> MetaClient::getNewestEdgeVerFromCache(const GraphSpaceID& space,
                                                          const EdgeType& edgeType) {
    if (!ready_) {
        return Status::Error("Not ready!");
    }
    folly::RWSpinLock::ReadHolder holder(localCacheLock_);
    auto it = spaceNewestEdgeVerMap_.find(std::make_pair(space, edgeType));
    if (it == spaceNewestEdgeVerMap_.end()) {
        return -1;
    }
    return it->second;
}


folly::Future<StatusOr<bool>> MetaClient::heartbeat() {
    CHECK_NOTNULL(listener_);
    auto localHost = listener_->getLocalHost();
    cpp2::HBReq req;
    nebula::cpp2::HostAddr thriftHost;
    thriftHost.set_ip(localHost.first);
    thriftHost.set_port(localHost.second);
    req.set_host(std::move(thriftHost));
    return getResponse(std::move(req), [] (auto client, auto request) {
        return client->future_heartBeat(request);
    }, [] (cpp2::HBResp&& resp) -> bool {
        return resp.code == cpp2::ErrorCode::SUCCEEDED;
    }, true);
}

folly::Future<StatusOr<int64_t>> MetaClient::balance() {
    cpp2::BalanceReq req;
    return getResponse(std::move(req), [] (auto client, auto request) {
        return client->future_balance(request);
    }, [] (cpp2::BalanceResp&& resp) -> int64_t {
        return resp.id;
    }, true);
}
}  // namespace meta
}  // namespace nebula<|MERGE_RESOLUTION|>--- conflicted
+++ resolved
@@ -1046,7 +1046,6 @@
     }
 }
 
-<<<<<<< HEAD
 StatusOr<const cpp2::IndexProperties>
 MetaClient::getTagIndexFromCache(GraphSpaceID spaceID, TagIndexID tagIndexID) {
     UNUSED(spaceID); UNUSED(tagIndexID);
@@ -1059,10 +1058,10 @@
     UNUSED(spaceID); UNUSED(edgeIndexID);
     cpp2::IndexProperties properties;
     return properties;
-=======
+}
+
 const std::vector<HostAddr>& MetaClient::getAddresses() {
     return addrs_;
->>>>>>> 920f3d47
 }
 
 StatusOr<SchemaVer> MetaClient::getNewestTagVerFromCache(const GraphSpaceID& space,
