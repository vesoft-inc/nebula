/* Copyright (c) 2018 vesoft inc. All rights reserved.
 *
 * This source code is licensed under Apache 2.0 License,
 * attached with Common Clause Condition 1.0, found in the LICENSES directory.
 */

#include "meta/common/MetaCommon.h"
#include "meta/client/MetaClient.h"
#include "network/NetworkUtils.h"
#include "meta/NebulaSchemaProvider.h"

DEFINE_int32(load_data_interval_secs, 2 * 60, "Load data interval");
DEFINE_int32(heartbeat_interval_secs, 10, "Heartbeat interval");

namespace nebula {
namespace meta {

MetaClient::MetaClient(std::shared_ptr<folly::IOThreadPoolExecutor> ioThreadPool,
                       std::vector<HostAddr> addrs,
                       bool sendHeartBeat)
    : ioThreadPool_(ioThreadPool)
    , addrs_(std::move(addrs))
    , sendHeartBeat_(sendHeartBeat) {
    CHECK(ioThreadPool_ != nullptr) << "IOThreadPool is required";
    CHECK(!addrs_.empty())
        << "No meta server address is specified. Meta server is required";
    clientsMan_ = std::make_shared<
        thrift::ThriftClientManager<meta::cpp2::MetaServiceAsyncClient>
    >();
    updateHost();
    LOG(INFO) << "Create meta client to " << active_;
}


MetaClient::~MetaClient() {
    bgThread_.stop();
    bgThread_.wait();
    VLOG(3) << "~MetaClient";
}


void MetaClient::init() {
    loadDataThreadFunc();
    CHECK(bgThread_.start());
    {
        size_t delayMS = FLAGS_load_data_interval_secs * 1000 + folly::Random::rand32(900);
        LOG(INFO) << "Register timer task for load data!";
        bgThread_.addTimerTask(delayMS,
                               FLAGS_load_data_interval_secs * 1000,
                               &MetaClient::loadDataThreadFunc, this);
    }
    if (sendHeartBeat_) {
        LOG(INFO) << "Register time task for heartbeat!";
        size_t delayMS = FLAGS_heartbeat_interval_secs * 1000 + folly::Random::rand32(900);
        bgThread_.addTimerTask(delayMS,
                               FLAGS_heartbeat_interval_secs * 1000,
                               &MetaClient::heartBeatThreadFunc, this);
    }
}


void MetaClient::heartBeatThreadFunc() {
    if (listener_ == nullptr) {
        VLOG(1) << "Can't send heartbeat due to listener_ is nullptr!";
        return;
    }
    auto ret = heartbeat().get();
    if (!ret.ok()) {
        LOG(ERROR) << "Heartbeat failed, status:" << ret.status();
        return;
    }
}


void MetaClient::loadDataThreadFunc() {
    if (ioThreadPool_->numThreads() <= 0) {
        LOG(ERROR) << "The threads number in ioThreadPool should be greater than 0";
        return;
    }
    auto ret = listSpaces().get();
    if (!ret.ok()) {
        LOG(ERROR) << "List space failed, status:" << ret.status();
        return;
    }
    decltype(localCache_) cache;
    decltype(spaceIndexByName_) spaceIndexByName;
    decltype(spaceTagIndexByName_) spaceTagIndexByName;
    decltype(spaceEdgeIndexByName_) spaceEdgeIndexByName;
    decltype(spaceNewestTagVerMap_) spaceNewestTagVerMap;
    decltype(spaceNewestEdgeVerMap_) spaceNewestEdgeVerMap;

    for (auto space : ret.value()) {
        auto spaceId = space.first;
        auto r = getPartsAlloc(spaceId).get();
        if (!r.ok()) {
            LOG(ERROR) << "Get parts allocation failed for spaceId " << spaceId
                       << ", status " << r.status();
            return;
        }

        auto spaceCache = std::make_shared<SpaceInfoCache>();
        auto partsAlloc = r.value();
        spaceCache->spaceName = space.second;
        spaceCache->partsOnHost_ = reverse(partsAlloc);
        spaceCache->partsAlloc_ = std::move(partsAlloc);
        VLOG(2) << "Load space " << spaceId
                << ", parts num:" << spaceCache->partsAlloc_.size();

        // loadSchemas
        if (!loadSchemas(spaceId,
                         spaceCache,
                         spaceTagIndexByName,
                         spaceEdgeIndexByName,
                         spaceNewestTagVerMap,
                         spaceNewestEdgeVerMap)) {
            return;
        }

        cache.emplace(spaceId, spaceCache);
        spaceIndexByName.emplace(space.second, spaceId);
    }
    diff(cache);
    {
        folly::RWSpinLock::WriteHolder holder(localCacheLock_);
        localCache_ = std::move(cache);
        spaceIndexByName_ = std::move(spaceIndexByName);
        spaceTagIndexByName_ = std::move(spaceTagIndexByName);
        spaceEdgeIndexByName_ = std::move(spaceEdgeIndexByName);
        spaceNewestTagVerMap_ = std::move(spaceNewestTagVerMap);
        spaceNewestEdgeVerMap_ = std::move(spaceNewestEdgeVerMap);
    }
    LOG(INFO) << "Load data completed!";
}


bool MetaClient::loadSchemas(GraphSpaceID spaceId,
                             std::shared_ptr<SpaceInfoCache> spaceInfoCache,
                             SpaceTagNameIdMap &tagNameIdMap,
                             SpaceEdgeNameTypeMap &edgeNameTypeMap,
                             SpaceNewestTagVerMap &newestTagVerMap,
                             SpaceNewestEdgeVerMap &newestEdgeVerMap) {
    auto tagRet = listTagSchemas(spaceId).get();
    if (!tagRet.ok()) {
        LOG(ERROR) << "Get tag schemas failed for spaceId " << spaceId << ", " << tagRet.status();
        return false;
    }

    auto edgeRet = listEdgeSchemas(spaceId).get();
    if (!edgeRet.ok()) {
        LOG(ERROR) << "Get edge schemas failed for spaceId " << spaceId << ", " << edgeRet.status();
        return false;
    }

    auto tagItemVec = tagRet.value();
    auto edgeItemVec = edgeRet.value();
    TagIDSchemas tagIdSchemas;
    EdgeTypeSchemas edgeTypeSchemas;
    for (auto& tagIt : tagItemVec) {
        std::shared_ptr<NebulaSchemaProvider> schema(new NebulaSchemaProvider(tagIt.version));
        for (auto colIt : tagIt.schema.get_columns()) {
            schema->addField(colIt.name, std::move(colIt.type));
        }
        tagIdSchemas.emplace(std::make_pair(tagIt.tag_id, tagIt.version), schema);
        tagNameIdMap.emplace(std::make_pair(spaceId, tagIt.tag_name), tagIt.tag_id);
        // get the latest tag version
        auto it = newestTagVerMap.find(std::make_pair(spaceId, tagIt.tag_id));
        if (it != newestTagVerMap.end()) {
            if (it->second < tagIt.version) {
                it->second = tagIt.version;
            }
        } else {
            newestTagVerMap.emplace(std::make_pair(spaceId, tagIt.tag_id), tagIt.version);
        }
        VLOG(3) << "Load Tag Schema Space " << spaceId << ", ID " << tagIt.tag_id
                << ", Name " << tagIt.tag_name << ", Version " << tagIt.version << " Successfully!";
    }

    for (auto& edgeIt : edgeItemVec) {
        std::shared_ptr<NebulaSchemaProvider> schema(new NebulaSchemaProvider(edgeIt.version));
        for (auto colIt : edgeIt.schema.get_columns()) {
            schema->addField(colIt.name, std::move(colIt.type));
        }
        edgeTypeSchemas.emplace(std::make_pair(edgeIt.edge_type, edgeIt.version), schema);
        edgeNameTypeMap.emplace(std::make_pair(spaceId, edgeIt.edge_name), edgeIt.edge_type);
        // get the latest edge version
        auto it = newestEdgeVerMap.find(std::make_pair(spaceId, edgeIt.edge_type));
        if (it != newestEdgeVerMap.end()) {
            if (it->second < edgeIt.version) {
                it->second = edgeIt.version;
            }
        } else {
            newestEdgeVerMap.emplace(std::make_pair(spaceId, edgeIt.edge_type), edgeIt.version);
        }
        VLOG(3) << "Load Edge Schema Space " << spaceId << ", Type " << edgeIt.edge_type
                << ", Name " << edgeIt.edge_name << ", Version " << edgeIt.version
                << " Successfully!";
    }

    spaceInfoCache->tagSchemas_ = std::move(tagIdSchemas);
    spaceInfoCache->edgeSchemas_ = std::move(edgeTypeSchemas);
    return true;
}


std::unordered_map<HostAddr, std::vector<PartitionID>>
MetaClient::reverse(const PartsAlloc& parts) {
    std::unordered_map<HostAddr, std::vector<PartitionID>> hosts;
    for (auto& partHost : parts) {
        for (auto& h : partHost.second) {
            hosts[h].emplace_back(partHost.first);
        }
    }
    return hosts;
}


template<typename Request,
         typename RemoteFunc,
         typename RespGenerator,
         typename RpcResponse,
         typename Response>
folly::Future<StatusOr<Response>> MetaClient::getResponse(
                                     Request req,
                                     RemoteFunc remoteFunc,
                                     RespGenerator respGen,
                                     bool toLeader) {
    folly::Promise<StatusOr<Response>> pro;
    auto f = pro.getFuture();
    auto* evb = ioThreadPool_->getEventBase();
    HostAddr host;
    {
        folly::RWSpinLock::ReadHolder holder(&hostLock_);
        host = toLeader ? leader_ : active_;
    }
    auto client = clientsMan_->client(host, evb);
    remoteFunc(client, std::move(req))
         .then(evb, [p = std::move(pro), respGen, this] (folly::Try<RpcResponse>&& t) mutable {
        // exception occurred during RPC
        if (t.hasException()) {
            p.setValue(Status::Error(folly::stringPrintf("RPC failure in MetaClient: %s",
                                                         t.exception().what().c_str())));
            updateHost();
            return;
        }
        // errored
        auto&& resp = t.value();
        if (resp.code != cpp2::ErrorCode::SUCCEEDED) {
            p.setValue(this->handleResponse(resp));
            return;
        }
        // succeeded
        p.setValue(respGen(std::move(resp)));
    });
    return f;
}


std::vector<HostAddr> MetaClient::to(const std::vector<nebula::cpp2::HostAddr>& tHosts) {
    std::vector<HostAddr> hosts;
    hosts.resize(tHosts.size());
    std::transform(tHosts.begin(), tHosts.end(), hosts.begin(), [](const auto& h) {
        return HostAddr(h.get_ip(), h.get_port());
    });
    return hosts;
}

std::vector<HostStatus> MetaClient::toHostStatus(const std::vector<cpp2::HostItem>& tHosts) {
    std::vector<HostStatus> hosts;
    hosts.resize(tHosts.size());
    std::transform(tHosts.begin(), tHosts.end(), hosts.begin(), [](const auto& h) {
        switch (h.get_status()) {
            case cpp2::HostStatus::ONLINE:
                return HostStatus(HostAddr(h.hostAddr.get_ip(), h.hostAddr.get_port()), "online");
            case cpp2::HostStatus::OFFLINE:
                return HostStatus(HostAddr(h.hostAddr.get_ip(), h.hostAddr.get_port()), "offline");
            default:
                return HostStatus(HostAddr(h.hostAddr.get_ip(), h.hostAddr.get_port()), "unknown");
        }
    });
    return hosts;
}

std::vector<SpaceIdName> MetaClient::toSpaceIdName(const std::vector<cpp2::IdName>& tIdNames) {
    std::vector<SpaceIdName> idNames;
    idNames.resize(tIdNames.size());
    std::transform(tIdNames.begin(), tIdNames.end(), idNames.begin(), [](const auto& tin) {
        return SpaceIdName(tin.id.get_space_id(), tin.name);
    });
    return idNames;
}


template<typename RESP>
Status MetaClient::handleResponse(const RESP& resp) {
    switch (resp.get_code()) {
        case cpp2::ErrorCode::SUCCEEDED:
            return Status::OK();
        case cpp2::ErrorCode::E_EXISTED:
            return Status::Error("existed!");
        case cpp2::ErrorCode::E_NOT_FOUND:
            return Status::Error("not existed!");
        case cpp2::ErrorCode::E_LEADER_CHANGED: {
            HostAddr leader(resp.get_leader().get_ip(), resp.get_leader().get_port());
            {
                folly::RWSpinLock::WriteHolder holder(hostLock_);
                leader_ = leader;
            }
            return Status::Error("Leader changed!");
        }
        default:
            return Status::Error("Unknown code %d", static_cast<int32_t>(resp.get_code()));
    }
}


PartsMap MetaClient::doGetPartsMap(const HostAddr& host,
                                   const std::unordered_map<
                                                GraphSpaceID,
                                                std::shared_ptr<SpaceInfoCache>>& localCache) {
    PartsMap partMap;
    for (auto it = localCache.begin(); it != localCache.end(); it++) {
        auto spaceId = it->first;
        auto& cache = it->second;
        auto partsIt = cache->partsOnHost_.find(host);
        if (partsIt != cache->partsOnHost_.end()) {
            for (auto& partId : partsIt->second) {
                auto partAllocIter = cache->partsAlloc_.find(partId);
                CHECK(partAllocIter != cache->partsAlloc_.end());
                auto& partM = partMap[spaceId][partId];
                partM.spaceId_ = spaceId;
                partM.partId_  = partId;
                partM.peers_   = partAllocIter->second;
            }
        }
    }
    return partMap;
}


void MetaClient::diff(const std::unordered_map<GraphSpaceID,
                                               std::shared_ptr<SpaceInfoCache>>& newCache) {
    if (listener_ == nullptr) {
        VLOG(3) << "Listener is null!";
        return;
    }
    auto localHost = listener_->getLocalHost();
    auto newPartsMap = doGetPartsMap(localHost, newCache);
    auto oldPartsMap = getPartsMapFromCache(localHost);
    VLOG(1) << "Let's check if any new parts added/updated for " << localHost;
    for (auto it = newPartsMap.begin(); it != newPartsMap.end(); it++) {
        auto spaceId = it->first;
        const auto& newParts = it->second;
        auto oldIt = oldPartsMap.find(spaceId);
        if (oldIt == oldPartsMap.end()) {
            VLOG(1) << "SpaceId " << spaceId << " was added!";
            listener_->onSpaceAdded(spaceId);
            for (auto partIt = newParts.begin(); partIt != newParts.end(); partIt++) {
                listener_->onPartAdded(partIt->second);
            }
        } else {
            const auto& oldParts = oldIt->second;
            for (auto partIt = newParts.begin(); partIt != newParts.end(); partIt++) {
                auto oldPartIt = oldParts.find(partIt->first);
                if (oldPartIt == oldParts.end()) {
                    VLOG(1) << "SpaceId " << spaceId << ", partId "
                            << partIt->first << " was added!";
                    listener_->onPartAdded(partIt->second);
                } else {
                    const auto& oldPartMeta = oldPartIt->second;
                    const auto& newPartMeta = partIt->second;
                    if (oldPartMeta != newPartMeta) {
                        VLOG(1) << "SpaceId " << spaceId
                                << ", partId " << partIt->first << " was updated!";
                        listener_->onPartUpdated(newPartMeta);
                    }
                }
            }
        }
    }
    VLOG(1) << "Let's check if any old parts removed....";
    for (auto it = oldPartsMap.begin(); it != oldPartsMap.end(); it++) {
        auto spaceId = it->first;
        const auto& oldParts = it->second;
        auto newIt = newPartsMap.find(spaceId);
        if (newIt == newPartsMap.end()) {
            VLOG(1) << "SpaceId " << spaceId << " was removed!";
            for (auto partIt = oldParts.begin(); partIt != oldParts.end(); partIt++) {
                listener_->onPartRemoved(spaceId, partIt->first);
            }
            listener_->onSpaceRemoved(spaceId);
        } else {
            const auto& newParts = newIt->second;
            for (auto partIt = oldParts.begin(); partIt != oldParts.end(); partIt++) {
                auto newPartIt = newParts.find(partIt->first);
                if (newPartIt == newParts.end()) {
                    VLOG(1) << "SpaceId " << spaceId
                            << ", partId " << partIt->first << " was removed!";
                    listener_->onPartRemoved(spaceId, partIt->first);
                }
            }
        }
    }
}


/// ================================== public methods =================================

folly::Future<StatusOr<GraphSpaceID>>
MetaClient::createSpace(std::string name, int32_t partsNum, int32_t replicaFactor) {
    cpp2::SpaceProperties properties;
    properties.set_space_name(std::move(name));
    properties.set_partition_num(partsNum);
    properties.set_replica_factor(replicaFactor);
    cpp2::CreateSpaceReq req;
    req.set_properties(std::move(properties));
    return getResponse(std::move(req), [] (auto client, auto request) {
                return client->future_createSpace(request);
            }, [] (cpp2::ExecResp&& resp) -> GraphSpaceID {
                return resp.get_id().get_space_id();
            }, true);
}


folly::Future<StatusOr<std::vector<SpaceIdName>>> MetaClient::listSpaces() {
    cpp2::ListSpacesReq req;
    return getResponse(std::move(req), [] (auto client, auto request) {
                    return client->future_listSpaces(request);
                }, [this] (cpp2::ListSpacesResp&& resp) -> decltype(auto) {
                    return this->toSpaceIdName(resp.get_spaces());
                });
}

folly::Future<StatusOr<cpp2::SpaceItem>>
MetaClient::getSpace(std::string name) {
    cpp2::GetSpaceReq req;
    req.set_space_name(std::move(name));
    return  getResponse(std::move(req), [] (auto client, auto request) {
                    return client->future_getSpace(request);
                }, [] (cpp2::GetSpaceResp&& resp) -> decltype(auto) {
                    return std::move(resp).get_item();
                });
}

folly::Future<StatusOr<bool>> MetaClient::dropSpace(std::string name) {
    cpp2::DropSpaceReq req;
    req.set_space_name(std::move(name));
    return getResponse(std::move(req), [] (auto client, auto request) {
                    return client->future_dropSpace(request);
                }, [] (cpp2::ExecResp&& resp) -> bool {
                    return resp.code == cpp2::ErrorCode::SUCCEEDED;
                }, true);
}


folly::Future<StatusOr<bool>> MetaClient::addHosts(const std::vector<HostAddr>& hosts) {
    std::vector<nebula::cpp2::HostAddr> thriftHosts;
    thriftHosts.resize(hosts.size());
    std::transform(hosts.begin(), hosts.end(), thriftHosts.begin(), [](const auto& h) {
        nebula::cpp2::HostAddr th;
        th.set_ip(h.first);
        th.set_port(h.second);
        return th;
    });
    cpp2::AddHostsReq req;
    req.set_hosts(std::move(thriftHosts));
    return getResponse(std::move(req), [] (auto client, auto request) {
                    return client->future_addHosts(request);
                }, [] (cpp2::ExecResp&& resp) -> bool {
                    return resp.code == cpp2::ErrorCode::SUCCEEDED;
                }, true);
}

folly::Future<StatusOr<std::vector<HostStatus>>> MetaClient::listHosts() {
    cpp2::ListHostsReq req;
    return getResponse(std::move(req), [] (auto client, auto request) {
                return client->future_listHosts(request);
            }, [this] (cpp2::ListHostsResp&& resp) -> decltype(auto) {
                return this->toHostStatus(resp.hosts);
            });
}


folly::Future<StatusOr<bool>> MetaClient::removeHosts(const std::vector<HostAddr>& hosts) {
    std::vector<nebula::cpp2::HostAddr> thriftHosts;
    thriftHosts.resize(hosts.size());
    std::transform(hosts.begin(), hosts.end(), thriftHosts.begin(), [](const auto& h) {
        nebula::cpp2::HostAddr th;
        th.set_ip(h.first);
        th.set_port(h.second);
        return th;
    });
    cpp2::RemoveHostsReq req;
    req.set_hosts(std::move(thriftHosts));
    return getResponse(std::move(req), [] (auto client, auto request) {
                    return client->future_removeHosts(request);
                }, [] (cpp2::ExecResp&& resp) -> bool {
                    return resp.code == cpp2::ErrorCode::SUCCEEDED;
                }, true);
}


folly::Future<StatusOr<std::unordered_map<PartitionID, std::vector<HostAddr>>>>
MetaClient::getPartsAlloc(GraphSpaceID spaceId) {
    cpp2::GetPartsAllocReq req;
    req.set_space_id(spaceId);
    return getResponse(std::move(req), [] (auto client, auto request) {
                    return client->future_getPartsAlloc(request);
                }, [this] (cpp2::GetPartsAllocResp&& resp) -> decltype(auto) {
                    std::unordered_map<PartitionID, std::vector<HostAddr>> parts;
                    for (auto it = resp.parts.begin(); it != resp.parts.end(); it++) {
                        parts.emplace(it->first, to(it->second));
                    }
                    return parts;
                });
}


StatusOr<GraphSpaceID>
MetaClient::getSpaceIdByNameFromCache(const std::string& name) {
    folly::RWSpinLock::ReadHolder holder(localCacheLock_);
    auto it = spaceIndexByName_.find(name);
    if (it != spaceIndexByName_.end()) {
        return it->second;
    }
    return Status::SpaceNotFound();
}


StatusOr<TagID> MetaClient::getTagIDByNameFromCache(const GraphSpaceID& space,
                                                    const std::string& name) {
    folly::RWSpinLock::ReadHolder holder(localCacheLock_);
    auto it = spaceTagIndexByName_.find(make_pair(space, name));
    if (it == spaceTagIndexByName_.end()) {
        return Status::Error("Tag is not exist!");
    }
    return it->second;
}


StatusOr<EdgeType> MetaClient::getEdgeTypeByNameFromCache(const GraphSpaceID& space,
                                                          const std::string& name) {
    folly::RWSpinLock::ReadHolder holder(localCacheLock_);
    auto it = spaceEdgeIndexByName_.find(make_pair(space, name));
    if (it == spaceEdgeIndexByName_.end()) {
        return Status::Error("Edge is no exist!");
    }
    return it->second;
}


folly::Future<StatusOr<bool>>
MetaClient::multiPut(std::string segment,
                     std::vector<std::pair<std::string, std::string>> pairs) {
    if (!nebula::meta::MetaCommon::checkSegment(segment)
            || pairs.empty()) {
        return Status::Error("arguments invalid!");
    }
    cpp2::MultiPutReq req;
    std::vector<cpp2::Pair> data;
    for (auto& element : pairs) {
        data.emplace_back(apache::thrift::FragileConstructor::FRAGILE,
                          std::move(element.first), std::move(element.second));
    }
    req.set_segment(std::move(segment));
    req.set_pairs(std::move(data));
    return getResponse(std::move(req), [] (auto client, auto request) {
                    return client->future_multiPut(request);
                }, [] (cpp2::ExecResp&& resp) -> bool {
                    return resp.code == cpp2::ErrorCode::SUCCEEDED;
                }, true);
}


folly::Future<StatusOr<std::string>>
MetaClient::get(std::string segment, std::string key) {
    if (!nebula::meta::MetaCommon::checkSegment(segment)
            || key.empty()) {
        return Status::Error("arguments invalid!");
    }
    cpp2::GetReq req;
    req.set_segment(std::move(segment));
    req.set_key(std::move(key));
    return getResponse(std::move(req), [] (auto client, auto request) {
                    return client->future_get(request);
                }, [] (cpp2::GetResp&& resp) -> std::string {
                    return resp.get_value();
                });
}


folly::Future<StatusOr<std::vector<std::string>>>
MetaClient::multiGet(std::string segment, std::vector<std::string> keys) {
    if (!nebula::meta::MetaCommon::checkSegment(segment)
            || keys.empty()) {
        return Status::Error("arguments invalid!");
    }
    cpp2::MultiGetReq req;
    req.set_segment(std::move(segment));
    req.set_keys(std::move(keys));
    return getResponse(std::move(req), [] (auto client, auto request) {
                    return client->future_multiGet(request);
                }, [] (cpp2::MultiGetResp&& resp) -> std::vector<std::string> {
                    return resp.get_values();
                });
}


folly::Future<StatusOr<std::vector<std::string>>>
MetaClient::scan(std::string segment, std::string start, std::string end) {
    if (!nebula::meta::MetaCommon::checkSegment(segment)
            || start.empty() || end.empty()) {
        return Status::Error("arguments invalid!");
    }
    cpp2::ScanReq req;
    req.set_segment(std::move(segment));
    req.set_start(std::move(start));
    req.set_end(std::move(end));
    return getResponse(std::move(req), [] (auto client, auto request) {
                return client->future_scan(request);
            }, [] (cpp2::ScanResp&& resp) -> std::vector<std::string> {
                return resp.get_values();
            });
}


folly::Future<StatusOr<bool>>
MetaClient::remove(std::string segment, std::string key) {
    if (!nebula::meta::MetaCommon::checkSegment(segment)
            || key.empty()) {
        return Status::Error("arguments invalid!");
    }
    cpp2::RemoveReq req;
    req.set_segment(std::move(segment));
    req.set_key(std::move(key));
    return getResponse(std::move(req), [] (auto client, auto request) {
                return client->future_remove(request);
            }, [] (cpp2::ExecResp&& resp) -> bool {
                return resp.code == cpp2::ErrorCode::SUCCEEDED;
            }, true);
}


folly::Future<StatusOr<bool>>
MetaClient::removeRange(std::string segment, std::string start, std::string end) {
    if (!nebula::meta::MetaCommon::checkSegment(segment)
            || start.empty() || end.empty()) {
        return Status::Error("arguments invalid!");
    }
    cpp2::RemoveRangeReq req;
    req.set_segment(std::move(segment));
    req.set_start(std::move(start));
    req.set_end(std::move(end));
    return getResponse(std::move(req), [] (auto client, auto request) {
                    return client->future_removeRange(request);
                }, [] (cpp2::ExecResp&& resp) -> bool {
                    return resp.code == cpp2::ErrorCode::SUCCEEDED;
                }, true);
}


PartsMap MetaClient::getPartsMapFromCache(const HostAddr& host) {
    folly::RWSpinLock::ReadHolder holder(localCacheLock_);
    return doGetPartsMap(host, localCache_);
}


PartMeta MetaClient::getPartMetaFromCache(GraphSpaceID spaceId, PartitionID partId) {
    folly::RWSpinLock::ReadHolder holder(localCacheLock_);
    auto it = localCache_.find(spaceId);
    CHECK(it != localCache_.end());
    auto& cache = it->second;
    auto partAllocIter = cache->partsAlloc_.find(partId);
    CHECK(partAllocIter != cache->partsAlloc_.end());
    PartMeta pm;
    pm.spaceId_ = spaceId;
    pm.partId_  = partId;
    pm.peers_   = partAllocIter->second;
    return pm;
}


bool MetaClient::checkPartExistInCache(const HostAddr& host,
                                       GraphSpaceID spaceId,
                                       PartitionID partId) {
    folly::RWSpinLock::ReadHolder holder(localCacheLock_);
    auto it = localCache_.find(spaceId);
    if (it != localCache_.end()) {
        auto partsIt = it->second->partsOnHost_.find(host);
        if (partsIt != it->second->partsOnHost_.end()) {
            for (auto& pId : partsIt->second) {
                if (pId == partId) {
                    return true;
                }
            }
        }
    }
    return false;
}


bool MetaClient::checkSpaceExistInCache(const HostAddr& host,
                                        GraphSpaceID spaceId) {
    folly::RWSpinLock::ReadHolder holder(localCacheLock_);
    auto it = localCache_.find(spaceId);
    if (it != localCache_.end()) {
        auto partsIt = it->second->partsOnHost_.find(host);
        if (partsIt != it->second->partsOnHost_.end() && !partsIt->second.empty()) {
            return true;
        }
    }
    return false;
}


int32_t MetaClient::partsNum(GraphSpaceID spaceId) {
    folly::RWSpinLock::ReadHolder holder(localCacheLock_);
    auto it = localCache_.find(spaceId);
    CHECK(it != localCache_.end());
    return it->second->partsAlloc_.size();
}


folly::Future<StatusOr<TagID>>
MetaClient::createTagSchema(GraphSpaceID spaceId, std::string name, nebula::cpp2::Schema schema) {
    cpp2::CreateTagReq req;
    req.set_space_id(std::move(spaceId));
    req.set_tag_name(std::move(name));
    req.set_schema(std::move(schema));

    return getResponse(std::move(req), [] (auto client, auto request) {
        return client->future_createTag(request);
    }, [] (cpp2::ExecResp&& resp) -> TagID {
        return resp.get_id().get_tag_id();
    }, true);
}


folly::Future<StatusOr<TagID>>
MetaClient::alterTagSchema(GraphSpaceID spaceId,
                           std::string name,
                           std::vector<cpp2::AlterSchemaItem> items) {
    cpp2::AlterTagReq req;
    req.set_space_id(std::move(spaceId));
    req.set_tag_name(std::move(name));
    req.set_tag_items(std::move(items));

    return getResponse(std::move(req), [] (auto client, auto request) {
        return client->future_alterTag(request);
    }, [] (cpp2::ExecResp&& resp) -> TagID {
        return resp.get_id().get_tag_id();
    }, true);
}


folly::Future<StatusOr<std::vector<cpp2::TagItem>>>
MetaClient::listTagSchemas(GraphSpaceID spaceId) {
    cpp2::ListTagsReq req;
    req.set_space_id(std::move(spaceId));
    return getResponse(std::move(req), [] (auto client, auto request) {
        return client->future_listTags(request);
    }, [] (cpp2::ListTagsResp&& resp) -> decltype(auto){
        return std::move(resp).get_tags();
    });
}


folly::Future<StatusOr<bool>>
MetaClient::dropTagSchema(int32_t spaceId, std::string tagName) {
    cpp2::DropTagReq req;
    req.set_space_id(spaceId);
    req.set_tag_name(std::move(tagName));
    return getResponse(std::move(req), [] (auto client, auto request) {
        return client->future_dropTag(request);
    }, [] (cpp2::ExecResp&& resp) -> bool {
        return resp.code == cpp2::ErrorCode::SUCCEEDED;
    }, true);
}


folly::Future<StatusOr<nebula::cpp2::Schema>>
MetaClient::getTagSchema(int32_t spaceId, std::string name, int64_t version) {
    cpp2::GetTagReq req;
    req.set_space_id(spaceId);
    req.set_tag_name(std::move(name));
    req.set_version(version);
    return getResponse(std::move(req), [] (auto client, auto request) {
        return client->future_getTag(request);
    }, [] (cpp2::GetTagResp&& resp) -> nebula::cpp2::Schema {
        return std::move(resp).get_schema();
    });
}


folly::Future<StatusOr<EdgeType>>
MetaClient::createEdgeSchema(GraphSpaceID spaceId, std::string name, nebula::cpp2::Schema schema) {
    cpp2::CreateEdgeReq req;
    req.set_space_id(std::move(spaceId));
    req.set_edge_name(std::move(name));
    req.set_schema(schema);
    return getResponse(std::move(req), [] (auto client, auto request) {
        return client->future_createEdge(request);
    }, [] (cpp2::ExecResp&& resp) -> EdgeType {
        return resp.get_id().get_edge_type();
    }, true);
}


folly::Future<StatusOr<bool>>
MetaClient::alterEdgeSchema(GraphSpaceID spaceId,
                            std::string name,
                            std::vector<cpp2::AlterSchemaItem> items) {
    cpp2::AlterEdgeReq req;
    req.set_space_id(std::move(spaceId));
    req.set_edge_name(std::move(name));
    req.set_edge_items(std::move(items));
    return getResponse(std::move(req), [] (auto client, auto request) {
        return client->future_alterEdge(request);
    }, [] (cpp2::ExecResp&& resp) -> bool {
        return resp.code == cpp2::ErrorCode::SUCCEEDED;
    }, true);
}


folly::Future<StatusOr<std::vector<cpp2::EdgeItem>>>
MetaClient::listEdgeSchemas(GraphSpaceID spaceId) {
    cpp2::ListEdgesReq req;
    req.set_space_id(std::move(spaceId));
    return getResponse(std::move(req), [] (auto client, auto request) {
        return client->future_listEdges(request);
    }, [] (cpp2::ListEdgesResp&& resp) -> decltype(auto) {
        return std::move(resp).get_edges();
    });
}


folly::Future<StatusOr<nebula::cpp2::Schema>>
MetaClient::getEdgeSchema(GraphSpaceID spaceId, std::string name, SchemaVer version) {
    cpp2::GetEdgeReq req;
    req.set_space_id(std::move(spaceId));
    req.set_edge_name(std::move(name));
    req.set_version(version);
    return getResponse(std::move(req), [] (auto client, auto request) {
        return client->future_getEdge(request);
    }, [] (cpp2::GetEdgeResp&& resp) -> nebula::cpp2::Schema {
        return std::move(resp).get_schema();
    });
}


folly::Future<StatusOr<bool>>
MetaClient::dropEdgeSchema(GraphSpaceID spaceId, std::string name) {
    cpp2::DropEdgeReq req;
    req.set_space_id(std::move(spaceId));
    req.set_edge_name(std::move(name));
    return getResponse(std::move(req), [] (auto client, auto request) {
        return client->future_dropEdge(request);
    }, [] (cpp2::ExecResp&& resp) -> bool {
        return resp.code == cpp2::ErrorCode::SUCCEEDED;
    }, true);
}

<<<<<<< HEAD
folly::Future<StatusOr<TagIndexID>>
MetaClient::createTagIndex(GraphSpaceID spaceID, std::string name,
                           std::vector<std::string> fields) {
    UNUSED(spaceID); UNUSED(name); UNUSED(fields);
    return Status::OK();
}

folly::Future<StatusOr<bool>>
MetaClient::dropTagIndex(GraphSpaceID spaceID, std::string name) {
    UNUSED(spaceID); UNUSED(name);
    return Status::OK();
}

folly::Future<StatusOr<cpp2::TagIndexItem>>
MetaClient::getTagIndex(GraphSpaceID spaceID, std::string name) {
    UNUSED(spaceID); UNUSED(name);
    return Status::OK();
}

folly::Future<StatusOr<std::vector<cpp2::TagIndexItem>>>
MetaClient::listTagIndexes(GraphSpaceID spaceID) {
    UNUSED(spaceID);
    return Status::OK();
}

folly::Future<StatusOr<EdgeIndexID>>
MetaClient::createEdgeIndex(GraphSpaceID spaceID, std::string name,
                            std::vector<std::string> fields) {
    UNUSED(spaceID); UNUSED(name); UNUSED(fields);
    return Status::OK();
}

folly::Future<StatusOr<bool>>
MetaClient::dropEdgeIndex(GraphSpaceID spaceID, std::string name) {
    UNUSED(spaceID); UNUSED(name);
    return Status::OK();
}

folly::Future<StatusOr<cpp2::EdgeIndexItem>>
MetaClient::getEdgeIndex(GraphSpaceID spaceID, std::string name) {
    UNUSED(spaceID); UNUSED(name);
    return Status::OK();
}

folly::Future<StatusOr<std::vector<cpp2::EdgeIndexItem>>>
MetaClient::listEdgeIndexes(GraphSpaceID spaceID) {
    UNUSED(spaceID);
    return Status::OK();
}
=======
>>>>>>> 0f18c442

StatusOr<std::shared_ptr<const SchemaProviderIf>>
MetaClient::getTagSchemaFromCache(GraphSpaceID spaceId, TagID tagID, SchemaVer ver) {
    folly::RWSpinLock::ReadHolder holder(localCacheLock_);
    auto spaceIt = localCache_.find(spaceId);
    if (spaceIt == localCache_.end()) {
        // Not found
        return std::shared_ptr<const SchemaProviderIf>();
    } else {
        auto tagIt = spaceIt->second->tagSchemas_.find(std::make_pair(tagID, ver));
        if (tagIt == spaceIt->second->tagSchemas_.end()) {
            return std::shared_ptr<const SchemaProviderIf>();
        } else {
            return tagIt->second;
        }
    }
}


StatusOr<std::shared_ptr<const SchemaProviderIf>> MetaClient::getEdgeSchemaFromCache(
        GraphSpaceID spaceId, EdgeType edgeType, SchemaVer ver) {
    folly::RWSpinLock::ReadHolder holder(localCacheLock_);
    auto spaceIt = localCache_.find(spaceId);
    if (spaceIt == localCache_.end()) {
        // Not found
        VLOG(3) << "Space " << spaceId << " not found!";
        return std::shared_ptr<const SchemaProviderIf>();
    } else {
        auto edgeIt = spaceIt->second->edgeSchemas_.find(std::make_pair(edgeType, ver));
        if (edgeIt == spaceIt->second->edgeSchemas_.end()) {
            VLOG(3) << "Space " << spaceId << ", EdgeType " << edgeType << ", version "
                    << ver << " not found!";
            return std::shared_ptr<const SchemaProviderIf>();
        } else {
            return edgeIt->second;
        }
    }
}


SchemaVer MetaClient::getNewestTagVerFromCache(const GraphSpaceID& space, const TagID& tagId) {
    folly::RWSpinLock::ReadHolder holder(localCacheLock_);
    auto it = spaceNewestTagVerMap_.find(std::make_pair(space, tagId));
    if (it == spaceNewestTagVerMap_.end()) {
        return -1;
    }
    return it->second;
}


SchemaVer MetaClient::getNewestEdgeVerFromCache(const GraphSpaceID& space,
                                                const EdgeType& edgeType) {
    folly::RWSpinLock::ReadHolder holder(localCacheLock_);
    auto it = spaceNewestEdgeVerMap_.find(std::make_pair(space, edgeType));
    if (it == spaceNewestEdgeVerMap_.end()) {
        return -1;
    }
    return it->second;
}


folly::Future<StatusOr<bool>> MetaClient::heartbeat() {
    CHECK_NOTNULL(listener_);
    auto localHost = listener_->getLocalHost();
    cpp2::HBReq req;
    nebula::cpp2::HostAddr thriftHost;
    thriftHost.set_ip(localHost.first);
    thriftHost.set_port(localHost.second);
    req.set_host(std::move(thriftHost));
    return getResponse(std::move(req), [] (auto client, auto request) {
        return client->future_heartBeat(request);
    }, [] (cpp2::HBResp&& resp) -> bool {
        return resp.code == cpp2::ErrorCode::SUCCEEDED;
    }, true);
}
}  // namespace meta
}  // namespace nebula<|MERGE_RESOLUTION|>--- conflicted
+++ resolved
@@ -859,7 +859,6 @@
     }, true);
 }
 
-<<<<<<< HEAD
 folly::Future<StatusOr<TagIndexID>>
 MetaClient::createTagIndex(GraphSpaceID spaceID, std::string name,
                            std::vector<std::string> fields) {
@@ -909,8 +908,6 @@
     UNUSED(spaceID);
     return Status::OK();
 }
-=======
->>>>>>> 0f18c442
 
 StatusOr<std::shared_ptr<const SchemaProviderIf>>
 MetaClient::getTagSchemaFromCache(GraphSpaceID spaceId, TagID tagID, SchemaVer ver) {
