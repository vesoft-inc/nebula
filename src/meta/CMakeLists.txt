--- conflicted
+++ resolved
@@ -23,16 +23,6 @@
     processors/GetPartsAllocProcessor.cpp
     processors/CreateTagProcessor.cpp
     processors/AlterTagProcessor.cpp
-<<<<<<< HEAD
-    processors/RemoveTagProcessor.cpp
-    processors/ListTagsProcessor.cpp
-    processors/GetTagProcessor.cpp
-    processors/CreateEdgeProcessor.cpp
-    processors/AlterEdgeProcessor.cpp
-    processors/RemoveEdgeProcessor.cpp
-    processors/ListEdgesProcessor.cpp
-    processors/GetEdgeProcessor.cpp
-=======
     processors/AlterEdgeProcessor.cpp
     processors/GetTagProcessor.cpp
     processors/GetEdgeProcessor.cpp
@@ -40,7 +30,6 @@
     processors/ListEdgesProcessor.cpp
     processors/DropTagProcessor.cpp
     processors/DropEdgeProcessor.cpp
->>>>>>> 5d1d994b
     processors/GetProcessor.cpp
     processors/MultiGetProcessor.cpp
     processors/MultiPutProcessor.cpp
