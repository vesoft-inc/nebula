--- conflicted
+++ resolved
@@ -27,14 +27,8 @@
     processors/GetTagProcessor.cpp
     processors/GetEdgeProcessor.cpp
     processors/ListTagsProcessor.cpp
-<<<<<<< HEAD
     processors/RemoveTagProcessor.cpp
-    processors/GetEdgeProcessor.cpp
     processors/ListEdgesProcessor.cpp
-=======
-    processors/ListEdgesProcessor.cpp
-    processors/RemoveTagProcessor.cpp
->>>>>>> 313b2906
     processors/RemoveEdgeProcessor.cpp
     processors/GetProcessor.cpp
     processors/MultiGetProcessor.cpp
