--- conflicted
+++ resolved
@@ -21,16 +21,13 @@
     processors/AddTagProcessor.cpp
     processors/GetTagProcessor.cpp
     processors/ListTagsProcessor.cpp
-<<<<<<< HEAD
+    processors/RemoveTagProcessor.cpp
     processors/GetProcessor.cpp
     processors/MultiGetProcessor.cpp
     processors/MultiPutProcessor.cpp
     processors/RemoveProcessor.cpp
     processors/RemoveRangeProcessor.cpp
     processors/ScanProcessor.cpp
-=======
-    processors/RemoveTagProcessor.cpp
->>>>>>> b82ca00a
 )
 
 add_dependencies(
