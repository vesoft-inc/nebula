add_library(
    schema_obj OBJECT
    SchemaManager.cpp
    FileBasedSchemaManager.cpp
    ServerBasedSchemaManager.cpp
    NebulaSchemaProvider.cpp
)
add_dependencies(schema_obj base_obj)


add_library(
    meta_service_handler OBJECT
    MetaServiceHandler.cpp
    MetaServiceUtils.cpp
    MetaHttpHandler.cpp
    processors/AddHostsProcessor.cpp
    processors/ListHostsProcessor.cpp
    processors/RemoveHostsProcessor.cpp
    processors/CreateSpaceProcessor.cpp
    processors/ListSpacesProcessor.cpp
    processors/DropSpaceProcessor.cpp
    processors/GetPartsAllocProcessor.cpp
    processors/CreateTagProcessor.cpp
    processors/AlterTagProcessor.cpp
    processors/CreateEdgeProcessor.cpp
    processors/GetTagProcessor.cpp
    processors/ListTagsProcessor.cpp
    processors/RemoveTagProcessor.cpp
<<<<<<< HEAD
    processors/AddEdgeProcessor.cpp
    processors/GetEdgeProcessor.cpp
    processors/ListEdgesProcessor.cpp
    processors/RemoveEdgeProcessor.cpp
=======
    processors/ListEdgesProcessor.cpp
>>>>>>> 5560562e
    processors/GetProcessor.cpp
    processors/MultiGetProcessor.cpp
    processors/MultiPutProcessor.cpp
    processors/RemoveProcessor.cpp
    processors/RemoveRangeProcessor.cpp
    processors/ScanProcessor.cpp
)

add_dependencies(
    meta_service_handler
    base_obj
    meta_thrift_obj
    common_thrift_obj
    kvstore_obj
)

add_library(
    meta_client OBJECT
    client/MetaClient.cpp
)

add_dependencies(
    meta_client
    base_obj
    meta_thrift_obj
    common_thrift_obj
    schema_obj)

add_subdirectory(test)<|MERGE_RESOLUTION|>--- conflicted
+++ resolved
@@ -26,14 +26,10 @@
     processors/GetTagProcessor.cpp
     processors/ListTagsProcessor.cpp
     processors/RemoveTagProcessor.cpp
-<<<<<<< HEAD
     processors/AddEdgeProcessor.cpp
     processors/GetEdgeProcessor.cpp
     processors/ListEdgesProcessor.cpp
     processors/RemoveEdgeProcessor.cpp
-=======
-    processors/ListEdgesProcessor.cpp
->>>>>>> 5560562e
     processors/GetProcessor.cpp
     processors/MultiGetProcessor.cpp
     processors/MultiPutProcessor.cpp
