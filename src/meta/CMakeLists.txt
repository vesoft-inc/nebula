--- conflicted
+++ resolved
@@ -11,42 +11,6 @@
     meta_service_handler OBJECT
     MetaServiceHandler.cpp
     MetaServiceUtils.cpp
-<<<<<<< HEAD
-    MetaHttpHandler.cpp
-    processors/AddHostsProcessor.cpp
-    processors/ListHostsProcessor.cpp
-    processors/RemoveHostsProcessor.cpp
-    processors/CreateSpaceProcessor.cpp
-    processors/GetSpaceProcessor.cpp
-    processors/ListSpacesProcessor.cpp
-    processors/DropSpaceProcessor.cpp
-    processors/GetPartsAllocProcessor.cpp
-    processors/CreateTagProcessor.cpp
-    processors/AlterTagProcessor.cpp
-    processors/GetTagProcessor.cpp
-    processors/ListTagsProcessor.cpp
-    processors/DropTagProcessor.cpp
-    processors/CreateEdgeProcessor.cpp
-    processors/AlterEdgeProcessor.cpp
-    processors/GetEdgeProcessor.cpp
-    processors/ListEdgesProcessor.cpp
-    processors/DropEdgeProcessor.cpp
-    processors/CreateTagIndexProcessor.cpp
-    processors/DropTagIndexProcessor.cpp
-    processors/GetTagIndexProcessor.cpp
-    processors/ListTagIndexesProcessor.cpp
-    processors/CreateEdgeIndexProcessor.cpp
-    processors/DropEdgeIndexProcessor.cpp
-    processors/GetEdgeIndexProcessor.cpp
-    processors/ListEdgeIndexesProcessor.cpp
-    processors/GetProcessor.cpp
-    processors/MultiGetProcessor.cpp
-    processors/MultiPutProcessor.cpp
-    processors/RemoveProcessor.cpp
-    processors/RemoveRangeProcessor.cpp
-    processors/ScanProcessor.cpp
-    processors/HBProcessor.cpp
-=======
     ActiveHostsMan.cpp
     processors/partsMan/AddHostsProcessor.cpp
     processors/partsMan/ListHostsProcessor.cpp
@@ -66,6 +30,14 @@
     processors/schemaMan/GetEdgeProcessor.cpp
     processors/schemaMan/ListEdgesProcessor.cpp
     processors/schemaMan/DropEdgeProcessor.cpp
+    processors/indexMan/CreateTagIndexProcessor.cpp
+    processors/indexMan/DropTagIndexProcessor.cpp
+    processors/indexMan/GetTagIndexProcessor.cpp
+    processors/indexMan/ListTagIndexesProcessor.cpp
+    processors/indexMan/CreateEdgeIndexProcessor.cpp
+    processors/indexMan/DropEdgeIndexProcessor.cpp
+    processors/indexMan/GetEdgeIndexProcessor.cpp
+    processors/indexMan/ListEdgeIndexesProcessor.cpp
     processors/customKV/GetProcessor.cpp
     processors/customKV/MultiGetProcessor.cpp
     processors/customKV/MultiPutProcessor.cpp
@@ -73,7 +45,6 @@
     processors/customKV/RemoveRangeProcessor.cpp
     processors/customKV/ScanProcessor.cpp
     processors/admin/HBProcessor.cpp
->>>>>>> 0f18c442
 )
 add_dependencies(
     meta_service_handler
