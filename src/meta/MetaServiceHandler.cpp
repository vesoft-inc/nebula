/* Copyright (c) 2018 vesoft inc. All rights reserved.
 *
 * This source code is licensed under Apache 2.0 License,
 * attached with Common Clause Condition 1.0, found in the LICENSES directory.
 */

#include "meta/MetaServiceUtils.h"
#include "meta/MetaServiceHandler.h"
#include "meta/processors/CreateSpaceProcessor.h"
#include "meta/processors/ListSpacesProcessor.h"
#include "meta/processors/DropSpaceProcessor.h"
#include "meta/processors/AddHostsProcessor.h"
#include "meta/processors/ListHostsProcessor.h"
#include "meta/processors/RemoveHostsProcessor.h"
#include "meta/processors/RemoveTagProcessor.h"
#include "meta/processors/CreateTagProcessor.h"
#include "meta/processors/AlterTagProcessor.h"
#include "meta/processors/CreateEdgeProcessor.h"
#include "meta/processors/GetTagProcessor.h"
#include "meta/processors/GetEdgeProcessor.h"
#include "meta/processors/ListTagsProcessor.h"
#include "meta/processors/ListEdgesProcessor.h"
#include "meta/processors/RemoveEdgeProcessor.h"
#include "meta/processors/MultiPutProcessor.h"
#include "meta/processors/GetProcessor.h"
#include "meta/processors/MultiGetProcessor.h"
#include "meta/processors/ScanProcessor.h"
#include "meta/processors/ScanKeyProcessor.h"
#include "meta/processors/ScanValueProcessor.h"
#include "meta/processors/RemoveProcessor.h"
#include "meta/processors/RemoveRangeProcessor.h"
#include "meta/processors/GetPartsAllocProcessor.h"
#include "meta/processors/HBProcessor.h"

#define RETURN_FUTURE(processor) \
    auto f = processor->getFuture(); \
    processor->process(req); \
    return f;

namespace nebula {
namespace meta {

folly::Future<cpp2::ExecResp>
MetaServiceHandler::future_createSpace(const cpp2::CreateSpaceReq& req) {
    auto* processor = CreateSpaceProcessor::instance(kvstore_);
    RETURN_FUTURE(processor);
}

folly::Future<cpp2::ListSpacesResp>
MetaServiceHandler::future_listSpaces(const cpp2::ListSpacesReq& req) {
    auto* processor = ListSpacesProcessor::instance(kvstore_);
    RETURN_FUTURE(processor);
}

folly::Future<cpp2::ExecResp>
MetaServiceHandler::future_dropSpace(const cpp2::DropSpaceReq& req) {
    auto* processor = DropSpaceProcessor::instance(kvstore_);
    RETURN_FUTURE(processor);
}

folly::Future<cpp2::ExecResp>
MetaServiceHandler::future_addHosts(const cpp2::AddHostsReq& req) {
    auto* processor = AddHostsProcessor::instance(kvstore_);
    RETURN_FUTURE(processor);
}

folly::Future<cpp2::ListHostsResp>
MetaServiceHandler::future_listHosts(const cpp2::ListHostsReq& req) {
    auto* processor = ListHostsProcessor::instance(kvstore_);
    RETURN_FUTURE(processor);
}

folly::Future<cpp2::ExecResp>
MetaServiceHandler::future_removeHosts(const cpp2::RemoveHostsReq& req) {
    auto* processor = RemoveHostsProcessor::instance(kvstore_);
    RETURN_FUTURE(processor);
}

folly::Future<cpp2::GetPartsAllocResp>
MetaServiceHandler::future_getPartsAlloc(const cpp2::GetPartsAllocReq& req) {
    auto* processor = GetPartsAllocProcessor::instance(kvstore_);
    RETURN_FUTURE(processor);
}

folly::Future<cpp2::ExecResp>
MetaServiceHandler::future_multiPut(const cpp2::MultiPutReq& req) {
    auto* processor = MultiPutProcessor::instance(kvstore_);
    RETURN_FUTURE(processor);
}

folly::Future<cpp2::GetResp>
MetaServiceHandler::future_get(const cpp2::GetReq& req) {
    auto* processor = GetProcessor::instance(kvstore_);
    RETURN_FUTURE(processor);
}

folly::Future<cpp2::MultiGetResp>
MetaServiceHandler::future_multiGet(const cpp2::MultiGetReq& req) {
    auto* processor = MultiGetProcessor::instance(kvstore_);
    RETURN_FUTURE(processor);
}

folly::Future<cpp2::ScanResp>
MetaServiceHandler::future_scan(const cpp2::ScanReq& req) {
    auto* processor = ScanProcessor::instance(kvstore_);
    RETURN_FUTURE(processor);
}

<<<<<<< HEAD
folly::Future<cpp2::KeyOrValueScanResp>
MetaServiceHandler::future_scanKey(const cpp2::ScanReq& req) {
    auto* processor = ScanKeyProcessor::instance(kvstore_);
    RETURN_FUTURE(processor);
}

folly::Future<cpp2::KeyOrValueScanResp>
MetaServiceHandler::future_scanValue(const cpp2::ScanReq& req) {
    auto* processor = ScanValueProcessor::instance(kvstore_);
    RETURN_FUTURE(processor);
}

folly::Future<cpp2::RemoveResp>
=======
folly::Future<cpp2::ExecResp>
>>>>>>> 7fc5bd50
MetaServiceHandler::future_remove(const cpp2::RemoveReq& req) {
    auto* processor = RemoveProcessor::instance(kvstore_);
    RETURN_FUTURE(processor);
}

folly::Future<cpp2::ExecResp>
MetaServiceHandler::future_removeRange(const cpp2::RemoveRangeReq& req) {
    auto* processor = RemoveRangeProcessor::instance(kvstore_);
    RETURN_FUTURE(processor);
}

folly::Future<cpp2::ExecResp>
MetaServiceHandler::future_createTag(const cpp2::CreateTagReq& req) {
    auto* processor = CreateTagProcessor::instance(kvstore_);
    RETURN_FUTURE(processor);
}

folly::Future<cpp2::ExecResp>
MetaServiceHandler::future_alterTag(const cpp2::AlterTagReq& req) {
    auto* processor = AlterTagProcessor::instance(kvstore_);
    RETURN_FUTURE(processor);
}

folly::Future<cpp2::ExecResp>
MetaServiceHandler::future_removeTag(const cpp2::RemoveTagReq& req) {
    auto* processor = RemoveTagProcessor::instance(kvstore_);
    RETURN_FUTURE(processor);
}

folly::Future<cpp2::GetTagResp>
MetaServiceHandler::future_getTag(const cpp2::GetTagReq &req) {
    auto* processor = GetTagProcessor::instance(kvstore_);
    RETURN_FUTURE(processor);
}

folly::Future<cpp2::ListTagsResp>
MetaServiceHandler::future_listTags(const cpp2::ListTagsReq& req) {
    auto* processor = ListTagsProcessor::instance(kvstore_);
    RETURN_FUTURE(processor);
}

folly::Future<cpp2::GetEdgeResp>
MetaServiceHandler::future_getEdge(const cpp2::GetEdgeReq& req) {
    auto* processor = GetEdgeProcessor::instance(kvstore_);
    RETURN_FUTURE(processor);
}

folly::Future<cpp2::ListEdgesResp>
MetaServiceHandler::future_listEdges(const cpp2::ListEdgesReq& req) {
    auto* processor = ListEdgesProcessor::instance(kvstore_);
    RETURN_FUTURE(processor);
}

folly::Future<cpp2::ExecResp>
MetaServiceHandler::future_createEdge(const cpp2::CreateEdgeReq& req) {
    auto* processor = CreateEdgeProcessor::instance(kvstore_);
    RETURN_FUTURE(processor);
}

folly::Future<cpp2::ExecResp>
MetaServiceHandler::future_removeEdge(const cpp2::RemoveEdgeReq& req) {
    auto* processor = RemoveEdgeProcessor::instance(kvstore_);
    RETURN_FUTURE(processor);
}

folly::Future<cpp2::HBResp>
MetaServiceHandler::future_heartBeat(const cpp2::HBReq& req) {
    auto* processor = HBProcessor::instance(kvstore_);
    RETURN_FUTURE(processor);
}

}  // namespace meta
}  // namespace nebula<|MERGE_RESOLUTION|>--- conflicted
+++ resolved
@@ -106,7 +106,6 @@
     RETURN_FUTURE(processor);
 }
 
-<<<<<<< HEAD
 folly::Future<cpp2::KeyOrValueScanResp>
 MetaServiceHandler::future_scanKey(const cpp2::ScanReq& req) {
     auto* processor = ScanKeyProcessor::instance(kvstore_);
@@ -119,10 +118,7 @@
     RETURN_FUTURE(processor);
 }
 
-folly::Future<cpp2::RemoveResp>
-=======
 folly::Future<cpp2::ExecResp>
->>>>>>> 7fc5bd50
 MetaServiceHandler::future_remove(const cpp2::RemoveReq& req) {
     auto* processor = RemoveProcessor::instance(kvstore_);
     RETURN_FUTURE(processor);
