/* Copyright (c) 2018 vesoft inc. All rights reserved.
 *
 * This source code is licensed under Apache 2.0 License.
 */

#include "meta/MetaServiceHandler.h"

#include "common/utils/MetaKeyUtils.h"
#include "meta/processors/admin/BalanceProcessor.h"
#include "meta/processors/admin/CreateBackupProcessor.h"
#include "meta/processors/admin/CreateSnapshotProcessor.h"
#include "meta/processors/admin/DropSnapshotProcessor.h"
#include "meta/processors/admin/GetMetaDirInfoProcessor.h"
#include "meta/processors/admin/HBProcessor.h"
#include "meta/processors/admin/LeaderBalanceProcessor.h"
#include "meta/processors/admin/ListClusterInfoProcessor.h"
#include "meta/processors/admin/ListSnapshotsProcessor.h"
#include "meta/processors/admin/RestoreProcessor.h"
#include "meta/processors/admin/VerifyClientVersionProcessor.h"
#include "meta/processors/config/GetConfigProcessor.h"
#include "meta/processors/config/ListConfigsProcessor.h"
#include "meta/processors/config/RegConfigProcessor.h"
#include "meta/processors/config/SetConfigProcessor.h"
#include "meta/processors/index/CreateEdgeIndexProcessor.h"
#include "meta/processors/index/CreateTagIndexProcessor.h"
#include "meta/processors/index/DropEdgeIndexProcessor.h"
#include "meta/processors/index/DropTagIndexProcessor.h"
#include "meta/processors/index/FTIndexProcessor.h"
#include "meta/processors/index/FTServiceProcessor.h"
#include "meta/processors/index/GetEdgeIndexProcessor.h"
#include "meta/processors/index/GetTagIndexProcessor.h"
#include "meta/processors/index/ListEdgeIndexesProcessor.h"
#include "meta/processors/index/ListTagIndexesProcessor.h"
#include "meta/processors/job/AdminJobProcessor.h"
#include "meta/processors/job/GetStatsProcessor.h"
#include "meta/processors/job/ListEdgeIndexStatusProcessor.h"
#include "meta/processors/job/ListTagIndexStatusProcessor.h"
#include "meta/processors/job/ReportTaskProcessor.h"
#include "meta/processors/kv/GetProcessor.h"
#include "meta/processors/kv/MultiGetProcessor.h"
#include "meta/processors/kv/MultiPutProcessor.h"
#include "meta/processors/kv/RemoveProcessor.h"
#include "meta/processors/kv/RemoveRangeProcessor.h"
#include "meta/processors/kv/ScanProcessor.h"
#include "meta/processors/listener/ListenerProcessor.h"
#include "meta/processors/parts/CreateSpaceAsProcessor.h"
#include "meta/processors/parts/CreateSpaceProcessor.h"
#include "meta/processors/parts/DropSpaceProcessor.h"
#include "meta/processors/parts/GetPartsAllocProcessor.h"
#include "meta/processors/parts/GetSpaceProcessor.h"
#include "meta/processors/parts/ListHostsProcessor.h"
#include "meta/processors/parts/ListPartsProcessor.h"
#include "meta/processors/parts/ListSpacesProcessor.h"
#include "meta/processors/schema/AlterEdgeProcessor.h"
#include "meta/processors/schema/AlterTagProcessor.h"
#include "meta/processors/schema/CreateEdgeProcessor.h"
#include "meta/processors/schema/CreateTagProcessor.h"
#include "meta/processors/schema/DropEdgeProcessor.h"
#include "meta/processors/schema/DropTagProcessor.h"
#include "meta/processors/schema/GetEdgeProcessor.h"
#include "meta/processors/schema/GetTagProcessor.h"
#include "meta/processors/schema/ListEdgesProcessor.h"
#include "meta/processors/schema/ListTagsProcessor.h"
#include "meta/processors/session/SessionManagerProcessor.h"
#include "meta/processors/user/AuthenticationProcessor.h"
#include "meta/processors/zone/AddGroupProcessor.h"
#include "meta/processors/zone/AddZoneProcessor.h"
#include "meta/processors/zone/DropGroupProcessor.h"
#include "meta/processors/zone/DropZoneProcessor.h"
#include "meta/processors/zone/GetGroupProcessor.h"
#include "meta/processors/zone/GetZoneProcessor.h"
#include "meta/processors/zone/ListGroupsProcessor.h"
#include "meta/processors/zone/ListZonesProcessor.h"
#include "meta/processors/zone/UpdateGroupProcessor.h"
#include "meta/processors/zone/UpdateZoneProcessor.h"

#define RETURN_FUTURE(processor)   \
  auto f = processor->getFuture(); \
  processor->process(req);         \
  return f;

namespace nebula {
namespace meta {

folly::Future<cpp2::ExecResp> MetaServiceHandler::future_createSpace(
    const cpp2::CreateSpaceReq& req) {
  auto* processor = CreateSpaceProcessor::instance(kvstore_);
  RETURN_FUTURE(processor);
}

folly::Future<cpp2::ExecResp> MetaServiceHandler::future_createSpaceAs(
    const cpp2::CreateSpaceAsReq& req) {
  auto* processor = CreateSpaceAsProcessor::instance(kvstore_);
  RETURN_FUTURE(processor);
}

folly::Future<cpp2::ExecResp> MetaServiceHandler::future_dropSpace(const cpp2::DropSpaceReq& req) {
  auto* processor = DropSpaceProcessor::instance(kvstore_);
  RETURN_FUTURE(processor);
}

folly::Future<cpp2::ListSpacesResp> MetaServiceHandler::future_listSpaces(
    const cpp2::ListSpacesReq& req) {
  auto* processor = ListSpacesProcessor::instance(kvstore_);
  RETURN_FUTURE(processor);
}

folly::Future<cpp2::AdminJobResp> MetaServiceHandler::future_runAdminJob(
    const cpp2::AdminJobReq& req) {
  auto* processor = AdminJobProcessor::instance(kvstore_, adminClient_.get());
  RETURN_FUTURE(processor);
}

folly::Future<cpp2::ExecResp> MetaServiceHandler::future_reportTaskFinish(
    const cpp2::ReportTaskReq& req) {
  auto* processor = ReportTaskProcessor::instance(kvstore_);
  RETURN_FUTURE(processor);
}

folly::Future<cpp2::GetSpaceResp> MetaServiceHandler::future_getSpace(
    const cpp2::GetSpaceReq& req) {
  auto* processor = GetSpaceProcessor::instance(kvstore_);
  RETURN_FUTURE(processor);
}

folly::Future<cpp2::ListHostsResp> MetaServiceHandler::future_listHosts(
    const cpp2::ListHostsReq& req) {
  auto* processor = ListHostsProcessor::instance(kvstore_);
  RETURN_FUTURE(processor);
}

folly::Future<cpp2::ListPartsResp> MetaServiceHandler::future_listParts(
    const cpp2::ListPartsReq& req) {
  auto* processor = ListPartsProcessor::instance(kvstore_);
  RETURN_FUTURE(processor);
}

folly::Future<cpp2::GetPartsAllocResp> MetaServiceHandler::future_getPartsAlloc(
    const cpp2::GetPartsAllocReq& req) {
  auto* processor = GetPartsAllocProcessor::instance(kvstore_);
  RETURN_FUTURE(processor);
}

folly::Future<cpp2::ExecResp> MetaServiceHandler::future_multiPut(const cpp2::MultiPutReq& req) {
  auto* processor = MultiPutProcessor::instance(kvstore_);
  RETURN_FUTURE(processor);
}

folly::Future<cpp2::GetResp> MetaServiceHandler::future_get(const cpp2::GetReq& req) {
  auto* processor = GetProcessor::instance(kvstore_);
  RETURN_FUTURE(processor);
}

folly::Future<cpp2::MultiGetResp> MetaServiceHandler::future_multiGet(
    const cpp2::MultiGetReq& req) {
  auto* processor = MultiGetProcessor::instance(kvstore_);
  RETURN_FUTURE(processor);
}

folly::Future<cpp2::ScanResp> MetaServiceHandler::future_scan(const cpp2::ScanReq& req) {
  auto* processor = ScanProcessor::instance(kvstore_);
  RETURN_FUTURE(processor);
}

folly::Future<cpp2::ExecResp> MetaServiceHandler::future_remove(const cpp2::RemoveReq& req) {
  auto* processor = RemoveProcessor::instance(kvstore_);
  RETURN_FUTURE(processor);
}

folly::Future<cpp2::ExecResp> MetaServiceHandler::future_removeRange(
    const cpp2::RemoveRangeReq& req) {
  auto* processor = RemoveRangeProcessor::instance(kvstore_);
  RETURN_FUTURE(processor);
}

folly::Future<cpp2::ExecResp> MetaServiceHandler::future_createTag(const cpp2::CreateTagReq& req) {
  auto* processor = CreateTagProcessor::instance(kvstore_);
  RETURN_FUTURE(processor);
}

folly::Future<cpp2::ExecResp> MetaServiceHandler::future_alterTag(const cpp2::AlterTagReq& req) {
  auto* processor = AlterTagProcessor::instance(kvstore_);
  RETURN_FUTURE(processor);
}

folly::Future<cpp2::ExecResp> MetaServiceHandler::future_dropTag(const cpp2::DropTagReq& req) {
  auto* processor = DropTagProcessor::instance(kvstore_);
  RETURN_FUTURE(processor);
}

folly::Future<cpp2::GetTagResp> MetaServiceHandler::future_getTag(const cpp2::GetTagReq& req) {
  auto* processor = GetTagProcessor::instance(kvstore_);
  RETURN_FUTURE(processor);
}

folly::Future<cpp2::ListTagsResp> MetaServiceHandler::future_listTags(
    const cpp2::ListTagsReq& req) {
  auto* processor = ListTagsProcessor::instance(kvstore_);
  RETURN_FUTURE(processor);
}

folly::Future<cpp2::ExecResp> MetaServiceHandler::future_createEdge(
    const cpp2::CreateEdgeReq& req) {
  auto* processor = CreateEdgeProcessor::instance(kvstore_);
  RETURN_FUTURE(processor);
}

folly::Future<cpp2::ExecResp> MetaServiceHandler::future_alterEdge(const cpp2::AlterEdgeReq& req) {
  auto* processor = AlterEdgeProcessor::instance(kvstore_);
  RETURN_FUTURE(processor);
}

folly::Future<cpp2::ExecResp> MetaServiceHandler::future_dropEdge(const cpp2::DropEdgeReq& req) {
  auto* processor = DropEdgeProcessor::instance(kvstore_);
  RETURN_FUTURE(processor);
}

folly::Future<cpp2::GetEdgeResp> MetaServiceHandler::future_getEdge(const cpp2::GetEdgeReq& req) {
  auto* processor = GetEdgeProcessor::instance(kvstore_);
  RETURN_FUTURE(processor);
}

folly::Future<cpp2::ListEdgesResp> MetaServiceHandler::future_listEdges(
    const cpp2::ListEdgesReq& req) {
  auto* processor = ListEdgesProcessor::instance(kvstore_);
  RETURN_FUTURE(processor);
}

folly::Future<cpp2::ExecResp> MetaServiceHandler::future_createTagIndex(
    const cpp2::CreateTagIndexReq& req) {
  auto* processor = CreateTagIndexProcessor::instance(kvstore_);
  RETURN_FUTURE(processor);
}

folly::Future<cpp2::ExecResp> MetaServiceHandler::future_dropTagIndex(
    const cpp2::DropTagIndexReq& req) {
  auto* processor = DropTagIndexProcessor::instance(kvstore_);
  RETURN_FUTURE(processor);
}

folly::Future<cpp2::GetTagIndexResp> MetaServiceHandler::future_getTagIndex(
    const cpp2::GetTagIndexReq& req) {
  auto* processor = GetTagIndexProcessor::instance(kvstore_);
  RETURN_FUTURE(processor);
}

folly::Future<cpp2::ListTagIndexesResp> MetaServiceHandler::future_listTagIndexes(
    const cpp2::ListTagIndexesReq& req) {
  auto* processor = ListTagIndexesProcessor::instance(kvstore_);
  RETURN_FUTURE(processor);
}

folly::Future<cpp2::ListIndexStatusResp> MetaServiceHandler::future_listTagIndexStatus(
    const cpp2::ListIndexStatusReq& req) {
  auto* processor = ListTagIndexStatusProcessor::instance(kvstore_);
  RETURN_FUTURE(processor);
}

folly::Future<cpp2::ExecResp> MetaServiceHandler::future_createEdgeIndex(
    const cpp2::CreateEdgeIndexReq& req) {
  auto* processor = CreateEdgeIndexProcessor::instance(kvstore_);
  RETURN_FUTURE(processor);
}

folly::Future<cpp2::ExecResp> MetaServiceHandler::future_dropEdgeIndex(
    const cpp2::DropEdgeIndexReq& req) {
  auto* processor = DropEdgeIndexProcessor::instance(kvstore_);
  RETURN_FUTURE(processor);
}

folly::Future<cpp2::GetEdgeIndexResp> MetaServiceHandler::future_getEdgeIndex(
    const cpp2::GetEdgeIndexReq& req) {
  auto* processor = GetEdgeIndexProcessor::instance(kvstore_);
  RETURN_FUTURE(processor);
}

folly::Future<cpp2::ListEdgeIndexesResp> MetaServiceHandler::future_listEdgeIndexes(
    const cpp2::ListEdgeIndexesReq& req) {
  auto* processor = ListEdgeIndexesProcessor::instance(kvstore_);
  RETURN_FUTURE(processor);
}

folly::Future<cpp2::ListIndexStatusResp> MetaServiceHandler::future_listEdgeIndexStatus(
    const cpp2::ListIndexStatusReq& req) {
  auto* processor = ListEdgeIndexStatusProcessor::instance(kvstore_);
  RETURN_FUTURE(processor);
}

folly::Future<cpp2::ExecResp> MetaServiceHandler::future_signInFTService(
    const cpp2::SignInFTServiceReq& req) {
  auto* processor = SignInFTServiceProcessor::instance(kvstore_);
  RETURN_FUTURE(processor);
}

folly::Future<cpp2::ExecResp> MetaServiceHandler::future_signOutFTService(
    const cpp2::SignOutFTServiceReq& req) {
  auto* processor = SignOutFTServiceProcessor::instance(kvstore_);
  RETURN_FUTURE(processor);
}

folly::Future<cpp2::ListFTClientsResp> MetaServiceHandler::future_listFTClients(
    const cpp2::ListFTClientsReq& req) {
  auto* processor = ListFTClientsProcessor::instance(kvstore_);
  RETURN_FUTURE(processor);
}

folly::Future<cpp2::ExecResp> MetaServiceHandler::future_createFTIndex(
    const cpp2::CreateFTIndexReq& req) {
  auto* processor = CreateFTIndexProcessor::instance(kvstore_);
  RETURN_FUTURE(processor);
}

folly::Future<cpp2::ExecResp> MetaServiceHandler::future_dropFTIndex(
    const cpp2::DropFTIndexReq& req) {
  auto* processor = DropFTIndexProcessor::instance(kvstore_);
  RETURN_FUTURE(processor);
}

folly::Future<cpp2::ListFTIndexesResp> MetaServiceHandler::future_listFTIndexes(
    const cpp2::ListFTIndexesReq& req) {
  auto* processor = ListFTIndexesProcessor::instance(kvstore_);
  RETURN_FUTURE(processor);
}

folly::Future<cpp2::HBResp> MetaServiceHandler::future_heartBeat(const cpp2::HBReq& req) {
  auto* processor = HBProcessor::instance(kvstore_, &kHBCounters, clusterId_);
  RETURN_FUTURE(processor);
}

folly::Future<cpp2::ExecResp> MetaServiceHandler::future_createUser(
    const cpp2::CreateUserReq& req) {
  auto* processor = CreateUserProcessor::instance(kvstore_);
  RETURN_FUTURE(processor);
}

folly::Future<cpp2::ExecResp> MetaServiceHandler::future_dropUser(const cpp2::DropUserReq& req) {
  auto* processor = DropUserProcessor::instance(kvstore_);
  RETURN_FUTURE(processor);
}

folly::Future<cpp2::ExecResp> MetaServiceHandler::future_alterUser(const cpp2::AlterUserReq& req) {
  auto* processor = AlterUserProcessor::instance(kvstore_);
  RETURN_FUTURE(processor);
}

folly::Future<cpp2::ExecResp> MetaServiceHandler::future_grantRole(const cpp2::GrantRoleReq& req) {
  auto* processor = GrantProcessor::instance(kvstore_);
  RETURN_FUTURE(processor);
}

folly::Future<cpp2::ExecResp> MetaServiceHandler::future_revokeRole(
    const cpp2::RevokeRoleReq& req) {
  auto* processor = RevokeProcessor::instance(kvstore_);
  RETURN_FUTURE(processor);
}

folly::Future<cpp2::ListUsersResp> MetaServiceHandler::future_listUsers(
    const cpp2::ListUsersReq& req) {
  auto* processor = ListUsersProcessor::instance(kvstore_);
  RETURN_FUTURE(processor);
}

<<<<<<< HEAD
=======
folly::Future<cpp2::DescribeUserResp> MetaServiceHandler::future_describeUser(
    const cpp2::DescribeUserReq& req) {
  auto* processor = DescribeUserProcessor::instance(kvstore_);
  RETURN_FUTURE(processor);
}

>>>>>>> 72baa0b1
folly::Future<cpp2::ListRolesResp> MetaServiceHandler::future_listRoles(
    const cpp2::ListRolesReq& req) {
  auto* processor = ListRolesProcessor::instance(kvstore_);
  RETURN_FUTURE(processor);
}

folly::Future<cpp2::ExecResp> MetaServiceHandler::future_changePassword(
    const cpp2::ChangePasswordReq& req) {
  auto* processor = ChangePasswordProcessor::instance(kvstore_);
  RETURN_FUTURE(processor);
}

folly::Future<cpp2::ListRolesResp> MetaServiceHandler::future_getUserRoles(
    const cpp2::GetUserRolesReq& req) {
  auto* processor = GetUserRolesProcessor::instance(kvstore_);
  RETURN_FUTURE(processor);
}

folly::Future<cpp2::BalanceResp> MetaServiceHandler::future_balance(const cpp2::BalanceReq& req) {
  auto* processor = BalanceProcessor::instance(kvstore_);
  RETURN_FUTURE(processor);
}

folly::Future<cpp2::ExecResp> MetaServiceHandler::future_leaderBalance(
    const cpp2::LeaderBalanceReq& req) {
  auto* processor = LeaderBalanceProcessor::instance(kvstore_);
  RETURN_FUTURE(processor);
}

folly::Future<cpp2::ExecResp> MetaServiceHandler::future_regConfig(const cpp2::RegConfigReq& req) {
  auto* processor = RegConfigProcessor::instance(kvstore_);
  RETURN_FUTURE(processor);
}

folly::Future<cpp2::GetConfigResp> MetaServiceHandler::future_getConfig(
    const cpp2::GetConfigReq& req) {
  auto* processor = GetConfigProcessor::instance(kvstore_);
  RETURN_FUTURE(processor);
}

folly::Future<cpp2::ExecResp> MetaServiceHandler::future_setConfig(const cpp2::SetConfigReq& req) {
  auto* processor = SetConfigProcessor::instance(kvstore_);
  RETURN_FUTURE(processor);
}

folly::Future<cpp2::ListConfigsResp> MetaServiceHandler::future_listConfigs(
    const cpp2::ListConfigsReq& req) {
  auto* processor = ListConfigsProcessor::instance(kvstore_);
  RETURN_FUTURE(processor);
}

folly::Future<cpp2::ExecResp> MetaServiceHandler::future_createSnapshot(
    const cpp2::CreateSnapshotReq& req) {
  auto* processor = CreateSnapshotProcessor::instance(kvstore_, adminClient_.get());
  RETURN_FUTURE(processor);
}

folly::Future<cpp2::ExecResp> MetaServiceHandler::future_dropSnapshot(
    const cpp2::DropSnapshotReq& req) {
  auto* processor = DropSnapshotProcessor::instance(kvstore_, adminClient_.get());
  RETURN_FUTURE(processor);
}

folly::Future<cpp2::ListSnapshotsResp> MetaServiceHandler::future_listSnapshots(
    const cpp2::ListSnapshotsReq& req) {
  auto* processor = ListSnapshotsProcessor::instance(kvstore_);
  RETURN_FUTURE(processor);
}

folly::Future<cpp2::CreateBackupResp> MetaServiceHandler::future_createBackup(
    const cpp2::CreateBackupReq& req) {
  auto* processor = CreateBackupProcessor::instance(kvstore_, adminClient_.get());
  RETURN_FUTURE(processor);
}

folly::Future<cpp2::ExecResp> MetaServiceHandler::future_addZone(const cpp2::AddZoneReq& req) {
  auto* processor = AddZoneProcessor::instance(kvstore_);
  RETURN_FUTURE(processor);
}

folly::Future<cpp2::ExecResp> MetaServiceHandler::future_dropZone(const cpp2::DropZoneReq& req) {
  auto* processor = DropZoneProcessor::instance(kvstore_);
  RETURN_FUTURE(processor);
}

folly::Future<cpp2::GetZoneResp> MetaServiceHandler::future_getZone(const cpp2::GetZoneReq& req) {
  auto* processor = GetZoneProcessor::instance(kvstore_);
  RETURN_FUTURE(processor);
}

folly::Future<cpp2::ListZonesResp> MetaServiceHandler::future_listZones(
    const cpp2::ListZonesReq& req) {
  auto* processor = ListZonesProcessor::instance(kvstore_);
  RETURN_FUTURE(processor);
}

folly::Future<cpp2::ExecResp> MetaServiceHandler::future_addHostIntoZone(
    const cpp2::AddHostIntoZoneReq& req) {
  auto* processor = AddHostIntoZoneProcessor::instance(kvstore_);
  RETURN_FUTURE(processor);
}

folly::Future<cpp2::ExecResp> MetaServiceHandler::future_dropHostFromZone(
    const cpp2::DropHostFromZoneReq& req) {
  auto* processor = DropHostFromZoneProcessor::instance(kvstore_);
  RETURN_FUTURE(processor);
}

folly::Future<cpp2::ExecResp> MetaServiceHandler::future_addGroup(const cpp2::AddGroupReq& req) {
  auto* processor = AddGroupProcessor::instance(kvstore_);
  RETURN_FUTURE(processor);
}

folly::Future<cpp2::ExecResp> MetaServiceHandler::future_dropGroup(const cpp2::DropGroupReq& req) {
  auto* processor = DropGroupProcessor::instance(kvstore_);
  RETURN_FUTURE(processor);
}

folly::Future<cpp2::GetGroupResp> MetaServiceHandler::future_getGroup(
    const cpp2::GetGroupReq& req) {
  auto* processor = GetGroupProcessor::instance(kvstore_);
  RETURN_FUTURE(processor);
}

folly::Future<cpp2::ListGroupsResp> MetaServiceHandler::future_listGroups(
    const cpp2::ListGroupsReq& req) {
  auto* processor = ListGroupsProcessor::instance(kvstore_);
  RETURN_FUTURE(processor);
}

folly::Future<cpp2::ExecResp> MetaServiceHandler::future_addZoneIntoGroup(
    const cpp2::AddZoneIntoGroupReq& req) {
  auto* processor = AddZoneIntoGroupProcessor::instance(kvstore_);
  RETURN_FUTURE(processor);
}

folly::Future<cpp2::ExecResp> MetaServiceHandler::future_dropZoneFromGroup(
    const cpp2::DropZoneFromGroupReq& req) {
  auto* processor = DropZoneFromGroupProcessor::instance(kvstore_);
  RETURN_FUTURE(processor);
}

folly::Future<cpp2::ExecResp> MetaServiceHandler::future_addListener(
    const cpp2::AddListenerReq& req) {
  auto* processor = AddListenerProcessor::instance(kvstore_);
  RETURN_FUTURE(processor);
}

folly::Future<cpp2::ExecResp> MetaServiceHandler::future_removeListener(
    const cpp2::RemoveListenerReq& req) {
  auto* processor = RemoveListenerProcessor::instance(kvstore_);
  RETURN_FUTURE(processor);
}

folly::Future<cpp2::ListListenerResp> MetaServiceHandler::future_listListener(
    const cpp2::ListListenerReq& req) {
  auto* processor = ListListenerProcessor::instance(kvstore_);
  RETURN_FUTURE(processor);
}

folly::Future<cpp2::ExecResp> MetaServiceHandler::future_restoreMeta(
    const cpp2::RestoreMetaReq& req) {
  auto* processor = RestoreProcessor::instance(kvstore_);
  RETURN_FUTURE(processor);
}

folly::Future<cpp2::GetStatsResp> MetaServiceHandler::future_getStats(
    const cpp2::GetStatsReq& req) {
  auto* processor = GetStatsProcessor::instance(kvstore_);
  RETURN_FUTURE(processor);
}

folly::Future<cpp2::ListClusterInfoResp> MetaServiceHandler::future_listCluster(
    const cpp2::ListClusterInfoReq& req) {
  auto* processor = ListClusterInfoProcessor::instance(kvstore_, adminClient_.get());
  RETURN_FUTURE(processor);
}

folly::Future<cpp2::GetMetaDirInfoResp> MetaServiceHandler::future_getMetaDirInfo(
    const cpp2::GetMetaDirInfoReq& req) {
  auto* processor = GetMetaDirInfoProcessor::instance(kvstore_);

  RETURN_FUTURE(processor);
}

folly::Future<cpp2::CreateSessionResp> MetaServiceHandler::future_createSession(
    const cpp2::CreateSessionReq& req) {
  auto* processor = CreateSessionProcessor::instance(kvstore_);
  RETURN_FUTURE(processor);
}

folly::Future<cpp2::UpdateSessionsResp> MetaServiceHandler::future_updateSessions(
    const cpp2::UpdateSessionsReq& req) {
  auto* processor = UpdateSessionsProcessor::instance(kvstore_);
  RETURN_FUTURE(processor);
}

folly::Future<cpp2::ListSessionsResp> MetaServiceHandler::future_listSessions(
    const cpp2::ListSessionsReq& req) {
  auto* processor = ListSessionsProcessor::instance(kvstore_);
  RETURN_FUTURE(processor);
}

folly::Future<cpp2::GetSessionResp> MetaServiceHandler::future_getSession(
    const cpp2::GetSessionReq& req) {
  auto* processor = GetSessionProcessor::instance(kvstore_);
  RETURN_FUTURE(processor);
}

folly::Future<cpp2::ExecResp> MetaServiceHandler::future_removeSession(
    const cpp2::RemoveSessionReq& req) {
  auto* processor = RemoveSessionProcessor::instance(kvstore_);
  RETURN_FUTURE(processor);
}

folly::Future<cpp2::ExecResp> MetaServiceHandler::future_killQuery(const cpp2::KillQueryReq& req) {
  auto* processor = KillQueryProcessor::instance(kvstore_);
  RETURN_FUTURE(processor);
}

folly::Future<cpp2::VerifyClientVersionResp> MetaServiceHandler::future_verifyClientVersion(
    const cpp2::VerifyClientVersionReq& req) {
  auto* processor = VerifyClientVersionProcessor::instance(kvstore_);
  RETURN_FUTURE(processor);
}
}  // namespace meta
}  // namespace nebula<|MERGE_RESOLUTION|>--- conflicted
+++ resolved
@@ -360,15 +360,12 @@
   RETURN_FUTURE(processor);
 }
 
-<<<<<<< HEAD
-=======
 folly::Future<cpp2::DescribeUserResp> MetaServiceHandler::future_describeUser(
     const cpp2::DescribeUserReq& req) {
   auto* processor = DescribeUserProcessor::instance(kvstore_);
   RETURN_FUTURE(processor);
 }
 
->>>>>>> 72baa0b1
 folly::Future<cpp2::ListRolesResp> MetaServiceHandler::future_listRoles(
     const cpp2::ListRolesReq& req) {
   auto* processor = ListRolesProcessor::instance(kvstore_);
