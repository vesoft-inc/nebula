--- conflicted
+++ resolved
@@ -145,15 +145,15 @@
     RETURN_FUTURE(processor);
 }
 
-<<<<<<< HEAD
 folly::Future<cpp2::GetEdgeResp>
 MetaServiceHandler::future_getEdge(const cpp2::GetEdgeReq& req) {
     auto* processor = GetEdgeProcessor::instance(kvstore_);
-=======
+    RETURN_FUTURE(processor);
+}
+
 folly::Future<cpp2::ExecResp>
 MetaServiceHandler::future_createEdge(const cpp2::CreateEdgeReq& req) {
     auto* processor = CreateEdgeProcessor::instance(kvstore_);
->>>>>>> 5560562e
     RETURN_FUTURE(processor);
 }
 
