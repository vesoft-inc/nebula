--- conflicted
+++ resolved
@@ -27,11 +27,8 @@
 const int32_t kMaxCommandLineLen = 1024;
 
 CliManager::CliManager() {
-<<<<<<< HEAD
-    ::using_history();
-    initAutoCompletion();
     curSpaceName_ = std::string("(none)");
-=======
+
     if (!fs::FileUtils::isStdinTTY()) {
         enableHistroy_ = false;
         isInteractive_ = false;
@@ -48,7 +45,6 @@
     if (isInteractive_) {
         initAutoCompletion();
     }
->>>>>>> 9950b29b
 }
 
 
@@ -171,35 +167,22 @@
 bool CliManager::readLine(std::string &line, bool linebreak) {
     auto ok = true;
     char prompt[256];
-<<<<<<< HEAD
-    static auto color = 0u;
-    ::snprintf(prompt, sizeof(prompt),
-                "\001"              // RL_PROMPT_START_IGNORE
-                "\033[1;%um"        // color codes start
-                "\002"              // RL_PROMPT_END_IGNORE
-                "(%s@%s) [%s]> "    // prompt "(user@host) [spaceName]"
-                "\001"              // RL_PROMPT_START_IGNORE
-                "\033[0m"           // restore color code
-                "\002",             // RL_PROMPT_END_IGNORE
-                color++ % 6 + 31, username_.c_str(),
-                addr_.c_str(), curSpaceName_.c_str());
-=======
     if (isInteractive_) {
         static auto color = 0u;
         ::snprintf(prompt, sizeof(prompt),
-                   "\001"          // RL_PROMPT_START_IGNORE
-                   "\033[1;%um"    // color codes start
-                   "\002"          // RL_PROMPT_END_IGNORE
-                   "nebula> "      // prompt
-                   "\001"          // RL_PROMPT_START_IGNORE
-                   "\033[0m"       // restore color code
-                   "\002",         // RL_PROMPT_END_IGNORE
-                   color++ % 6 + 31);
+                   "\001"              // RL_PROMPT_START_IGNORE
+                   "\033[1;%um"        // color codes start
+                   "\002"              // RL_PROMPT_END_IGNORE
+                   "(%s@%s) [%s]> "    // prompt "(user@host) [spaceName]"
+                   "\001"              // RL_PROMPT_START_IGNORE
+                   "\033[0m"           // restore color code
+                   "\002",             // RL_PROMPT_END_IGNORE
+                   color++ % 6 + 31, username_.c_str(),
+                   addr_.c_str(), curSpaceName_.c_str());
     } else {
         prompt[0] = '\0';   // prompt
     }
 
->>>>>>> 9950b29b
     auto *input = ::readline(linebreak ? "": prompt);
 
     do {
