/* Copyright (c) 2018 vesoft inc. All rights reserved.
 *
 * This source code is licensed under Apache 2.0 License,
 * attached with Common Clause Condition 1.0, found in the LICENSES directory.
 */

#ifndef CONSOLE_CLIMANAGER_H_
#define CONSOLE_CLIMANAGER_H_

#include "base/Base.h"
#include "console/CmdProcessor.h"

namespace nebula {
namespace graph {

class CliManager final {
public:
    CliManager();
    ~CliManager() = default;

    bool connect(const std::string& addr,
                 uint16_t port,
                 const std::string& username,
                 const std::string& password);

    void batch(const std::string& filename);

    void loop();

private:
    bool readLine(std::string &line, bool linebreak = false);

    void updateHistory(const char *line);

    void saveHistory();

    void loadHistory();

    void initAutoCompletion();

private:
    std::string addr_;
    uint16_t port_;
    std::string username_;
<<<<<<< HEAD
    std::string curSpaceName_;
=======
    bool enableHistroy_{true};
    bool isInteractive_{true};
>>>>>>> 9950b29b

    std::unique_ptr<CmdProcessor> cmdProcessor_;
};

}  // namespace graph
}  // namespace nebula
#endif  // CONSOLE_CLIMANAGER_H_<|MERGE_RESOLUTION|>--- conflicted
+++ resolved
@@ -42,12 +42,9 @@
     std::string addr_;
     uint16_t port_;
     std::string username_;
-<<<<<<< HEAD
     std::string curSpaceName_;
-=======
     bool enableHistroy_{true};
     bool isInteractive_{true};
->>>>>>> 9950b29b
 
     std::unique_ptr<CmdProcessor> cmdProcessor_;
 };
