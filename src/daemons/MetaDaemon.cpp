/* Copyright (c) 2018 vesoft inc. All rights reserved.
 *
 * This source code is licensed under Apache 2.0 License,
 * attached with Common Clause Condition 1.0, found in the LICENSES directory.
 */

#include "base/Base.h"
#include "common/base/SignalHandler.h"
#include <thrift/lib/cpp2/server/ThriftServer.h>
#include "meta/MetaServiceHandler.h"
#include "meta/MetaHttpIngestHandler.h"
#include "meta/MetaHttpStatusHandler.h"
#include "meta/MetaHttpDownloadHandler.h"
#include "webservice/WebService.h"
#include "network/NetworkUtils.h"
#include "process/ProcessUtils.h"
#include "hdfs/HdfsHelper.h"
#include "hdfs/HdfsCommandHelper.h"
#include "thread/GenericThreadPool.h"
#include "kvstore/PartManager.h"
#include "meta/ClusterManager.h"
#include "kvstore/NebulaStore.h"
#include "meta/ActiveHostsMan.h"
#include "meta/KVBasedGflagsManager.h"

using nebula::operator<<;
using nebula::ProcessUtils;
using nebula::Status;

DEFINE_int32(port, 45500, "Meta daemon listening port");
DEFINE_bool(reuse_port, true, "Whether to turn on the SO_REUSEPORT option");
DEFINE_string(data_path, "", "Root data path");
DEFINE_string(peers, "", "It is a list of IPs split by comma,"
                         "the ips number equals replica number."
                         "If empty, it means replica is 1");
DEFINE_string(local_ip, "", "Local ip speicified for NetworkUtils::getLocalIP");
DEFINE_int32(num_io_threads, 16, "Number of IO threads");
DEFINE_int32(meta_http_thread_num, 3, "Number of meta daemon's http thread");
DECLARE_string(part_man_type);

DEFINE_string(pid_file, "pids/nebula-metad.pid", "File to hold the process id");
DEFINE_bool(daemonize, true, "Whether run as a daemon process");

static std::unique_ptr<apache::thrift::ThriftServer> gServer;

static void signalHandler(int sig);
static Status setupSignalHandler();

int main(int argc, char *argv[]) {
    google::SetVersionString(nebula::versionString());
    folly::init(&argc, &argv, true);
    if (FLAGS_data_path.empty()) {
        LOG(ERROR) << "Meta Data Path should not empty";
        return EXIT_FAILURE;
    }

    if (FLAGS_daemonize) {
        google::SetStderrLogging(google::FATAL);
    } else {
        google::SetStderrLogging(google::INFO);
    }

    // Detect if the server has already been started
    auto pidPath = FLAGS_pid_file;
    auto status = ProcessUtils::isPidAvailable(pidPath);
    if (!status.ok()) {
        LOG(ERROR) << status;
        return EXIT_FAILURE;
    }

    if (FLAGS_daemonize) {
        status = ProcessUtils::daemonize(pidPath);
        if (!status.ok()) {
            LOG(ERROR) << status;
            return EXIT_FAILURE;
        }
    } else {
        status = ProcessUtils::makePidFile(pidPath);
        if (!status.ok()) {
            LOG(ERROR) << status;
            return EXIT_FAILURE;
        }
    }

    auto result = nebula::network::NetworkUtils::getLocalIP(FLAGS_local_ip);
    if (!result.ok()) {
        LOG(ERROR) << "Get local ip failed! status:" << result.status();
        return EXIT_FAILURE;
    }
    auto hostAddrRet = nebula::network::NetworkUtils::toHostAddr(result.value(), FLAGS_port);
    if (!hostAddrRet.ok()) {
        LOG(ERROR) << "Bad local host addr, status:" << hostAddrRet.status();
        return EXIT_FAILURE;
    }
    auto& localhost = hostAddrRet.value();
    auto peersRet = nebula::network::NetworkUtils::toHosts(FLAGS_peers);
    if (!peersRet.ok()) {
        LOG(ERROR) << "Can't get peers address, status:" << peersRet.status();
        return EXIT_FAILURE;
    }

    auto partMan
        = std::make_unique<nebula::kvstore::MemPartManager>();
    // The meta server has only one space, one part.
    partMan->addPart(0, 0, std::move(peersRet.value()));

    // folly IOThreadPoolExecutor
    auto ioPool = std::make_shared<folly::IOThreadPoolExecutor>(FLAGS_num_io_threads);

    nebula::kvstore::KVOptions options;
    options.dataPaths_ = {FLAGS_data_path};
    options.partMan_ = std::move(partMan);
    auto kvstore = std::make_unique<nebula::kvstore::NebulaStore>(std::move(options),
                                                                  ioPool,
                                                                  localhost);
    if (!(kvstore->init())) {
        LOG(ERROR) << "nebula store init failed";
        return EXIT_FAILURE;
    }

    auto *kvstorePtr = kvstore.get();

    auto clusterMan
        = std::make_unique<nebula::meta::ClusterManager>(FLAGS_peers, "");
    if (!clusterMan->loadOrCreateCluId(kvstore_)) {
        LOG(ERROR) << "clusterId init error!";
        return EXIT_FAILURE;
    }

    std::unique_ptr<nebula::hdfs::HdfsHelper> helper =
        std::make_unique<nebula::hdfs::HdfsCommandHelper>();
    auto *helperPtr = helper.get();

    std::unique_ptr<nebula::thread::GenericThreadPool> pool =
        std::make_unique<nebula::thread::GenericThreadPool>();
    pool->start(FLAGS_meta_http_thread_num, "http thread pool");
    LOG(INFO) << "Http Thread Pool started";
    auto* poolPtr = pool.get();


    LOG(INFO) << "Starting Meta HTTP Service";
    nebula::WebService::registerHandler("/status", [] {
        return new nebula::meta::MetaHttpStatusHandler();
    });
    nebula::WebService::registerHandler("/download-dispatch", [kvstorePtr, helperPtr, poolPtr] {
        auto handler = new nebula::meta::MetaHttpDownloadHandler();
        handler->init(kvstorePtr, helperPtr, poolPtr);
        return handler;
    });
    nebula::WebService::registerHandler("/ingest-dispatch", [kvstorePtr, poolPtr] {
        auto handler = new nebula::meta::MetaHttpIngestHandler();
        handler->init(kvstorePtr, poolPtr);
        return handler;
    });
    status = nebula::WebService::start();
    if (!status.ok()) {
        LOG(ERROR) << "Failed to start web service: " << status;
        return EXIT_FAILURE;
    }

    // Setup the signal handlers
    status = setupSignalHandler();
    if (!status.ok()) {
        LOG(ERROR) << status;
        nebula::WebService::stop();
        return EXIT_FAILURE;
    }

<<<<<<< HEAD
    auto handler = std::make_shared<nebula::meta::MetaServiceHandler>(kvstorePtr);
    nebula::meta::ActiveHostsMan::instance(kvstorePtr);
    auto gflagsManager = std::make_unique<nebula::meta::KVBasedGflagsManager>(kvstorePtr);
=======
    auto handler = std::make_shared<nebula::meta::MetaServiceHandler>(kvstore_,
                                                                      clusterMan->getClusterId());
    nebula::meta::ActiveHostsMan::instance(kvstore_);
    auto gflagsManager = std::make_unique<nebula::meta::KVBasedGflagsManager>(kvstore.get());
>>>>>>> 7ee8cdfb
    gflagsManager->init();

    LOG(INFO) << "The meta deamon start on " << localhost;
    try {
        gServer = std::make_unique<apache::thrift::ThriftServer>();
        gServer->setInterface(std::move(handler));
        gServer->setPort(FLAGS_port);
        gServer->setReusePort(FLAGS_reuse_port);
        gServer->setIdleTimeout(std::chrono::seconds(0));  // No idle timeout on client connection
        gServer->setIOThreadPool(ioPool);
        gServer->serve();  // Will wait until the server shuts down
    } catch (const std::exception &e) {
        nebula::WebService::stop();
        LOG(ERROR) << "Exception thrown: " << e.what();
        return EXIT_FAILURE;
    }

    nebula::WebService::stop();
    LOG(INFO) << "The meta Daemon stopped";
    return EXIT_SUCCESS;
}


Status setupSignalHandler() {
    return nebula::SignalHandler::install(
        {SIGINT, SIGTERM},
        [](nebula::SignalHandler::GeneralSignalInfo *info) {
            signalHandler(info->sig());
        });
}


void signalHandler(int sig) {
    switch (sig) {
        case SIGINT:
        case SIGTERM:
            FLOG_INFO("Signal %d(%s) received, stopping this server", sig, ::strsignal(sig));
            gServer->stop();
            break;
        default:
            FLOG_ERROR("Signal %d(%s) received but ignored", sig, ::strsignal(sig));
    }
}<|MERGE_RESOLUTION|>--- conflicted
+++ resolved
@@ -137,7 +137,6 @@
     LOG(INFO) << "Http Thread Pool started";
     auto* poolPtr = pool.get();
 
-
     LOG(INFO) << "Starting Meta HTTP Service";
     nebula::WebService::registerHandler("/status", [] {
         return new nebula::meta::MetaHttpStatusHandler();
@@ -166,16 +165,10 @@
         return EXIT_FAILURE;
     }
 
-<<<<<<< HEAD
-    auto handler = std::make_shared<nebula::meta::MetaServiceHandler>(kvstorePtr);
+    auto handler = std::make_shared<nebula::meta::MetaServiceHandler>(kvstorePtr,
+                                                                      clusterMan->getClusterId());
     nebula::meta::ActiveHostsMan::instance(kvstorePtr);
     auto gflagsManager = std::make_unique<nebula::meta::KVBasedGflagsManager>(kvstorePtr);
-=======
-    auto handler = std::make_shared<nebula::meta::MetaServiceHandler>(kvstore_,
-                                                                      clusterMan->getClusterId());
-    nebula::meta::ActiveHostsMan::instance(kvstore_);
-    auto gflagsManager = std::make_unique<nebula::meta::KVBasedGflagsManager>(kvstore.get());
->>>>>>> 7ee8cdfb
     gflagsManager->init();
 
     LOG(INFO) << "The meta deamon start on " << localhost;
