--- conflicted
+++ resolved
@@ -210,28 +210,9 @@
         return EXIT_FAILURE;
     }
 
-<<<<<<< HEAD
-    auto partMan
-        = std::make_unique<nebula::kvstore::MemPartManager>();
-    // The meta server has only one space, one part.
-    partMan->addPart(0, 0, std::move(peersRet.value()));
-
-    // folly IOThreadPoolExecutor
-    auto ioPool = std::make_shared<folly::IOThreadPoolExecutor>(FLAGS_num_io_threads);
-
-    nebula::kvstore::KVOptions options;
-    options.dataPaths_ = {FLAGS_data_path};
-    options.partMan_ = std::move(partMan);
-    auto kvstore = std::make_unique<nebula::kvstore::NebulaStore>(std::move(options),
-                                                                  ioPool,
-                                                                  localhost);
-    if (!(kvstore->init())) {
-        LOG(ERROR) << "nebula store init failed";
-=======
     auto kvstore = initKV(peersRet.value(), hostAddrRet.value());
     if (kvstore == nullptr) {
         LOG(ERROR) << "Init kv failed!";
->>>>>>> 33534aad
         return EXIT_FAILURE;
     }
 
