--- conflicted
+++ resolved
@@ -30,17 +30,11 @@
 DEFINE_int32(port, 45500, "Meta daemon listening port");
 DEFINE_bool(reuse_port, true, "Whether to turn on the SO_REUSEPORT option");
 DEFINE_string(data_path, "", "Root data path");
-<<<<<<< HEAD
-DEFINE_string(meta_server_addrs, "", "List of IPs split by comma, used in cluster deployment"
-                                     "the ips number is equal to the replica number."
-                                     "If empty, it means it's a single node");
-=======
 DEFINE_string(meta_server_addrs,
               "",
               "It is a list of IPs split by comma, used in cluster deployment"
               "the ips number is equal to the replica number."
               "If empty, it means it's a single node");
->>>>>>> c274a0fb
 DEFINE_string(local_ip, "", "Local ip specified for NetworkUtils::getLocalIP");
 DEFINE_int32(num_io_threads, 16, "Number of IO threads");
 DEFINE_int32(meta_http_thread_num, 3, "Number of meta daemon's http thread");
