/* Copyright (c) 2018 vesoft inc. All rights reserved.
 *
 * This source code is licensed under Apache 2.0 License,
 * attached with Common Clause Condition 1.0, found in the LICENSES directory.
 */

#include "base/Base.h"
#include "common/base/SignalHandler.h"
#include <thrift/lib/cpp2/server/ThriftServer.h>
#include "meta/MetaServiceHandler.h"
#include "meta/MetaHttpStatusHandler.h"
#include "meta/MetaHttpDownloadHandler.h"
#include "webservice/WebService.h"
#include "network/NetworkUtils.h"
#include "process/ProcessUtils.h"
#include "hdfs/HdfsHelper.h"
#include "hdfs/HdfsCommandHelper.h"
#include "thread/GenericThreadPool.h"
#include "kvstore/PartManager.h"
#include "meta/ClusterManager.h"
#include "kvstore/NebulaStore.h"
#include "meta/ActiveHostsMan.h"
#include "meta/KVBasedGflagsManager.h"

using nebula::operator<<;
using nebula::ProcessUtils;
using nebula::Status;

DEFINE_int32(port, 45500, "Meta daemon listening port");
DEFINE_bool(reuse_port, true, "Whether to turn on the SO_REUSEPORT option");
DEFINE_string(data_path, "", "Root data path");
DEFINE_string(peers, "", "It is a list of IPs split by comma,"
                         "the ips number equals replica number."
                         "If empty, it means replica is 1");
DEFINE_string(local_ip, "", "Local ip speicified for NetworkUtils::getLocalIP");
DEFINE_int32(num_io_threads, 16, "Number of IO threads");
DEFINE_int32(num_worker_threads, 32, "Number of workers");
DECLARE_string(part_man_type);

DEFINE_string(pid_file, "pids/nebula-metad.pid", "File to hold the process id");
DEFINE_bool(daemonize, true, "Whether run as a daemon process");

static std::unique_ptr<apache::thrift::ThriftServer> gServer;

static void signalHandler(int sig);
static Status setupSignalHandler();

int main(int argc, char *argv[]) {
    google::SetVersionString(nebula::versionString());
    folly::init(&argc, &argv, true);
    if (FLAGS_data_path.empty()) {
        LOG(ERROR) << "Meta Data Path should not empty";
        return EXIT_FAILURE;
    }

    if (FLAGS_daemonize) {
        google::SetStderrLogging(google::FATAL);
    } else {
        google::SetStderrLogging(google::INFO);
    }

    // Detect if the server has already been started
    auto pidPath = FLAGS_pid_file;
    auto status = ProcessUtils::isPidAvailable(pidPath);
    if (!status.ok()) {
        LOG(ERROR) << status;
        return EXIT_FAILURE;
    }

    if (FLAGS_daemonize) {
        status = ProcessUtils::daemonize(pidPath);
        if (!status.ok()) {
            LOG(ERROR) << status;
            return EXIT_FAILURE;
        }
    } else {
        status = ProcessUtils::makePidFile(pidPath);
        if (!status.ok()) {
            LOG(ERROR) << status;
            return EXIT_FAILURE;
        }
    }

    auto result = nebula::network::NetworkUtils::getLocalIP(FLAGS_local_ip);
    if (!result.ok()) {
        LOG(ERROR) << "Get local ip failed! status:" << result.status();
        return EXIT_FAILURE;
    }
    auto hostAddrRet = nebula::network::NetworkUtils::toHostAddr(result.value(), FLAGS_port);
    if (!hostAddrRet.ok()) {
        LOG(ERROR) << "Bad local host addr, status:" << hostAddrRet.status();
        return EXIT_FAILURE;
    }
    auto& localhost = hostAddrRet.value();
    auto peersRet = nebula::network::NetworkUtils::toHosts(FLAGS_peers);
    if (!peersRet.ok()) {
        LOG(ERROR) << "Can't get peers address, status:" << peersRet.status();
        return EXIT_FAILURE;
    }

    auto partMan
        = std::make_unique<nebula::kvstore::MemPartManager>();
    // The meta server has only one space, one part.
    partMan->addPart(0, 0, std::move(peersRet.value()));

    // folly IOThreadPoolExecutor
    auto ioPool = std::make_shared<folly::IOThreadPoolExecutor>(FLAGS_num_io_threads);
    std::shared_ptr<apache::thrift::concurrency::ThreadManager> threadManager(
        apache::thrift::concurrency::PriorityThreadManager::newPriorityThreadManager(
                                 FLAGS_num_worker_threads, true /*stats*/));
    threadManager->setNamePrefix("executor");
    threadManager->start();
    nebula::kvstore::KVOptions options;
    options.dataPaths_ = {FLAGS_data_path};
    options.partMan_ = std::move(partMan);
<<<<<<< HEAD
    auto kvstore = std::make_unique<nebula::kvstore::NebulaStore>(std::move(options),
                                                                  ioPool,
                                                                  localhost);
=======

    auto kvstore = std::make_unique<nebula::kvstore::NebulaStore>(
                                                        std::move(options),
                                                        ioPool,
                                                        localhost,
                                                        threadManager);
>>>>>>> a13ad505
    if (!(kvstore->init())) {
        LOG(ERROR) << "nebula store init failed";
        return EXIT_FAILURE;
    }
  
    auto clusterMan
        = std::make_unique<nebula::meta::ClusterManager>(FLAGS_peers, "");
    if (!clusterMan->loadOrCreateCluId(kvstore.get())) {
        LOG(ERROR) << "clusterId init error!";
        return EXIT_FAILURE;
    }
    std::unique_ptr<nebula::hdfs::HdfsHelper> helper =
        std::make_unique<nebula::hdfs::HdfsCommandHelper>();

    LOG(INFO) << "Starting Meta HTTP Service";
    nebula::WebService::registerHandler("/status", [] {
        return new nebula::meta::MetaHttpStatusHandler();
    });
    nebula::WebService::registerHandler("/download-dispatch", [&] {
        auto handler = new nebula::meta::MetaHttpDownloadHandler();
        handler->init(kvstore.get(), helper.get());
        return handler;
    });
    status = nebula::WebService::start();
    if (!status.ok()) {
        LOG(ERROR) << "Failed to start web service: " << status;
        return EXIT_FAILURE;
    }

    // Setup the signal handlers
    status = setupSignalHandler();
    if (!status.ok()) {
        LOG(ERROR) << status;
        nebula::WebService::stop();
        return EXIT_FAILURE;
    }

    auto handler = std::make_shared<nebula::meta::MetaServiceHandler>(kvstore.get(),
                                                                      clusterMan->getClusterId());
    nebula::meta::ActiveHostsMan::instance(kvstore.get());

    auto gflagsManager = std::make_unique<nebula::meta::KVBasedGflagsManager>(kvstore.get());
    gflagsManager->init();

    LOG(INFO) << "The meta deamon start on " << localhost;
    try {
        gServer = std::make_unique<apache::thrift::ThriftServer>();
        gServer->setPort(FLAGS_port);
        gServer->setReusePort(FLAGS_reuse_port);
        gServer->setIdleTimeout(std::chrono::seconds(0));  // No idle timeout on client connection
        gServer->setIOThreadPool(ioPool);
        gServer->setThreadManager(threadManager);
        gServer->setInterface(std::move(handler));
        gServer->serve();  // Will wait until the server shuts down
    } catch (const std::exception &e) {
        nebula::WebService::stop();
        LOG(ERROR) << "Exception thrown: " << e.what();
        return EXIT_FAILURE;
    }

    nebula::WebService::stop();
    LOG(INFO) << "The meta Daemon stopped";
    return EXIT_SUCCESS;
}


Status setupSignalHandler() {
    return nebula::SignalHandler::install(
        {SIGINT, SIGTERM},
        [](nebula::SignalHandler::GeneralSignalInfo *info) {
            signalHandler(info->sig());
        });
}


void signalHandler(int sig) {
    switch (sig) {
        case SIGINT:
        case SIGTERM:
            FLOG_INFO("Signal %d(%s) received, stopping this server", sig, ::strsignal(sig));
            gServer->stop();
            break;
        default:
            FLOG_ERROR("Signal %d(%s) received but ignored", sig, ::strsignal(sig));
    }
}<|MERGE_RESOLUTION|>--- conflicted
+++ resolved
@@ -113,23 +113,16 @@
     nebula::kvstore::KVOptions options;
     options.dataPaths_ = {FLAGS_data_path};
     options.partMan_ = std::move(partMan);
-<<<<<<< HEAD
-    auto kvstore = std::make_unique<nebula::kvstore::NebulaStore>(std::move(options),
-                                                                  ioPool,
-                                                                  localhost);
-=======
-
     auto kvstore = std::make_unique<nebula::kvstore::NebulaStore>(
                                                         std::move(options),
                                                         ioPool,
                                                         localhost,
                                                         threadManager);
->>>>>>> a13ad505
     if (!(kvstore->init())) {
         LOG(ERROR) << "nebula store init failed";
         return EXIT_FAILURE;
     }
-  
+
     auto clusterMan
         = std::make_unique<nebula::meta::ClusterManager>(FLAGS_peers, "");
     if (!clusterMan->loadOrCreateCluId(kvstore.get())) {
