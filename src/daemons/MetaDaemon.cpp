--- conflicted
+++ resolved
@@ -114,7 +114,6 @@
                                                        workers,
                                                        localhost);
 
-<<<<<<< HEAD
     LOG(INFO) << "Starting Meta HTTP Service";
     nebula::WebService::registerHandler("/meta", [&localhost, &ioPool] {
         auto client = std::make_shared<nebula::meta::MetaClient>(
@@ -137,15 +136,12 @@
         LOG(ERROR) << status;
         return EXIT_FAILURE;
     }
-=======
     auto handler = std::make_shared<nebula::meta::MetaServiceHandler>(kvstore.get());
     nebula::meta::ActiveHostsMan::instance(kvstore.get());
->>>>>>> c4374fd5
 
     nebula::operator<<(operator<<(LOG(INFO), "The meta deamon start on "), localhost);
     try {
         gServer = std::make_unique<apache::thrift::ThriftServer>();
-        auto handler = std::make_shared<nebula::meta::MetaServiceHandler>(kvstore.get());
         gServer->setInterface(std::move(handler));
         gServer->setPort(FLAGS_port);
         gServer->setReusePort(FLAGS_reuse_port);
