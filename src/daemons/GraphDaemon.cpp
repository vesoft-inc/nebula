--- conflicted
+++ resolved
@@ -11,7 +11,6 @@
 
 #include "common/base/Base.h"
 #include "common/fs/FileUtils.h"
-#include "common/id/Snowflake.h"
 #include "common/network/NetworkUtils.h"
 #include "common/process/ProcessUtils.h"
 #include "common/ssl/SSLConfig.h"
@@ -154,35 +153,6 @@
   }
   LOG(INFO) << "Number of worker threads: " << FLAGS_num_worker_threads;
 
-<<<<<<< HEAD
-  auto threadFactory = std::make_shared<folly::NamedThreadFactory>("graph-netio");
-  auto ioThreadPool = std::make_shared<folly::IOThreadPoolExecutor>(FLAGS_num_netio_threads,
-                                                                    std::move(threadFactory));
-  gServer = std::make_unique<apache::thrift::ThriftServer>();
-  gServer->setIOThreadPool(ioThreadPool);
-
-  auto interface = std::make_shared<GraphService>();
-  status = interface->init(ioThreadPool, localhost);
-  if (!status.ok()) {
-    LOG(ERROR) << status;
-    return EXIT_FAILURE;
-  }
-
-  nebula::Snowflake::initWorkerId(interface->metaClient_.get());
-
-  gServer->setPort(localhost.port);
-  gServer->setInterface(std::move(interface));
-  gServer->setReusePort(FLAGS_reuse_port);
-  gServer->setIdleTimeout(std::chrono::seconds(FLAGS_client_idle_timeout_secs));
-  gServer->setNumAcceptThreads(FLAGS_num_accept_threads);
-  gServer->setListenBacklog(FLAGS_listen_backlog);
-  if (FLAGS_enable_ssl || FLAGS_enable_graph_ssl) {
-    gServer->setSSLConfig(nebula::sslContextConfig());
-  }
-  setupThreadManager();
-
-=======
->>>>>>> 321f5491
   // Setup the signal handlers
   status = setupSignalHandler();
   if (!status.ok()) {
