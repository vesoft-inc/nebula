/* Copyright (c) 2018 vesoft inc. All rights reserved.
 *
 * This source code is licensed under Apache 2.0 License.
 */

#include <folly/ssl/Init.h>
#include <thrift/lib/cpp2/server/ThriftServer.h>

#include "common/base/Base.h"
#include "common/base/SignalHandler.h"
#include "common/fs/FileUtils.h"
#include "common/network/NetworkUtils.h"
#include "common/process/ProcessUtils.h"
#include "common/time/TimezoneInfo.h"
#include "daemons/SetupLogging.h"
#include "storage/StorageServer.h"
#include "storage/stats/StorageStats.h"
#include "version/Version.h"

DEFINE_string(local_ip, "", "IP address which is used to identify this server");
DEFINE_string(data_path,
              "",
              "Root data path, multi paths should be split by comma."
              "For rocksdb engine, one path one instance.");
DEFINE_string(wal_path,
              "",
              "Nebula wal path. By default, wal will be stored as a sibling of "
              "rocksdb data.");
DEFINE_string(listener_path,
              "",
              "Path for listener, only wal will be saved."
              "if it is not empty, data_path will not take effect.");
DEFINE_bool(daemonize, true, "Whether to run the process as a daemon");
DEFINE_string(pid_file, "pids/nebula-storaged.pid", "File to hold the process id");
DEFINE_string(meta_server_addrs,
              "",
              "list of meta server addresses,"
              "the format looks like ip1:port1, ip2:port2, ip3:port3");
DECLARE_int32(port);

using nebula::operator<<;
using nebula::HostAddr;
using nebula::ProcessUtils;
using nebula::Status;
using nebula::StatusOr;
using nebula::network::NetworkUtils;

static void signalHandler(int sig);
static Status setupSignalHandler();
<<<<<<< HEAD
extern Status setupLogging();
#if defined(__x86_64__) && defined(ENABLE_BREAKPAD)
=======
#if defined(__x86_64__)
>>>>>>> 80b7052c
extern Status setupBreakpad();
#endif

std::unique_ptr<nebula::storage::StorageServer> gStorageServer;

int main(int argc, char *argv[]) {
  google::SetVersionString(nebula::versionString());
  // Detect if the server has already been started
  // Check pid before glog init, in case of user may start daemon twice
  // the 2nd will make the 1st failed to output log anymore
  gflags::ParseCommandLineFlags(&argc, &argv, false);

  // Setup logging
  auto status = setupLogging(argv[0]);
  if (!status.ok()) {
    LOG(ERROR) << status;
    return EXIT_FAILURE;
  }

#if defined(__x86_64__) && defined(ENABLE_BREAKPAD)
  status = setupBreakpad();
  if (!status.ok()) {
    LOG(ERROR) << status;
    return EXIT_FAILURE;
  }
#endif

  auto pidPath = FLAGS_pid_file;
  status = ProcessUtils::isPidAvailable(pidPath);
  if (!status.ok()) {
    LOG(ERROR) << status;
    return EXIT_FAILURE;
  }

  // Init stats
  nebula::initStorageStats();

  folly::init(&argc, &argv, true);
  if (FLAGS_enable_ssl || FLAGS_enable_meta_ssl) {
    folly::ssl::init();
  }
  if (FLAGS_daemonize) {
    google::SetStderrLogging(google::FATAL);
  } else {
    google::SetStderrLogging(google::INFO);
  }

  if (FLAGS_daemonize) {
    status = ProcessUtils::daemonize(pidPath);
    if (!status.ok()) {
      LOG(ERROR) << status;
      return EXIT_FAILURE;
    }
  } else {
    // Write the current pid into the pid file
    status = ProcessUtils::makePidFile(pidPath);
    if (!status.ok()) {
      LOG(ERROR) << status;
      return EXIT_FAILURE;
    }
  }

  if (FLAGS_data_path.empty()) {
    LOG(ERROR) << "Storage Data Path should not empty";
    return EXIT_FAILURE;
  }

  std::string hostName;
  if (FLAGS_local_ip.empty()) {
    hostName = nebula::network::NetworkUtils::getHostname();
  } else {
    status = NetworkUtils::validateHostOrIp(FLAGS_local_ip);
    if (!status.ok()) {
      LOG(ERROR) << status;
      return EXIT_FAILURE;
    }
    hostName = FLAGS_local_ip;
  }
  nebula::HostAddr localhost{hostName, FLAGS_port};
  LOG(INFO) << "localhost = " << localhost;
  auto metaAddrsRet = nebula::network::NetworkUtils::toHosts(FLAGS_meta_server_addrs);
  if (!metaAddrsRet.ok() || metaAddrsRet.value().empty()) {
    LOG(ERROR) << "Can't get metaServer address, status:" << metaAddrsRet.status()
               << ", FLAGS_meta_server_addrs:" << FLAGS_meta_server_addrs;
    return EXIT_FAILURE;
  }

  std::vector<std::string> paths;
  folly::split(",", FLAGS_data_path, paths, true);
  // make the paths absolute
  std::transform(
      paths.begin(), paths.end(), paths.begin(), [](const std::string &p) -> std::string {
        auto path = folly::trimWhitespace(p).str();
        path = boost::filesystem::absolute(path).string();
        LOG(INFO) << "data path= " << path;
        return path;
      });
  if (paths.empty()) {
    LOG(ERROR) << "Bad data_path format:" << FLAGS_data_path;
    return EXIT_FAILURE;
  }

  // Setup the signal handlers
  status = setupSignalHandler();
  if (!status.ok()) {
    LOG(ERROR) << status;
    return EXIT_FAILURE;
  }

  // load the time zone data
  status = nebula::time::Timezone::init();
  if (!status.ok()) {
    LOG(ERROR) << status;
    return EXIT_FAILURE;
  }

  // Initialize the global timezone, it's only used for datetime type compute
  // won't affect the process timezone.
  status = nebula::time::Timezone::initializeGlobalTimezone();
  if (!status.ok()) {
    LOG(ERROR) << status;
    return EXIT_FAILURE;
  }

  gStorageServer = std::make_unique<nebula::storage::StorageServer>(
      localhost, metaAddrsRet.value(), paths, FLAGS_wal_path, FLAGS_listener_path);
  if (!gStorageServer->start()) {
    LOG(ERROR) << "Storage server start failed";
    gStorageServer->stop();
    return EXIT_FAILURE;
  }

  gStorageServer->waitUntilStop();
  LOG(INFO) << "The storage Daemon stopped";
  return EXIT_SUCCESS;
}

Status setupSignalHandler() {
  return nebula::SignalHandler::install(
      {SIGINT, SIGTERM},
      [](nebula::SignalHandler::GeneralSignalInfo *info) { signalHandler(info->sig()); });
}

void signalHandler(int sig) {
  switch (sig) {
    case SIGINT:
    case SIGTERM:
      FLOG_INFO("Signal %d(%s) received, stopping this server", sig, ::strsignal(sig));
      if (gStorageServer) {
        gStorageServer->notifyStop();
      }
      break;
    default:
      FLOG_ERROR("Signal %d(%s) received but ignored", sig, ::strsignal(sig));
  }
}<|MERGE_RESOLUTION|>--- conflicted
+++ resolved
@@ -47,12 +47,7 @@
 
 static void signalHandler(int sig);
 static Status setupSignalHandler();
-<<<<<<< HEAD
-extern Status setupLogging();
 #if defined(__x86_64__) && defined(ENABLE_BREAKPAD)
-=======
-#if defined(__x86_64__)
->>>>>>> 80b7052c
 extern Status setupBreakpad();
 #endif
 
