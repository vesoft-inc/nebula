/* Copyright (c) 2018 vesoft inc. All rights reserved.
 *
 * This source code is licensed under Apache 2.0 License,
 * attached with Common Clause Condition 1.0, found in the LICENSES directory.
 */

#include "base/Base.h"
#include "common/base/SignalHandler.h"
#include <thrift/lib/cpp2/server/ThriftServer.h>
#include "network/NetworkUtils.h"
#include "thread/GenericThreadPool.h"
#include "storage/StorageServiceHandler.h"
#include "storage/StorageHttpStatusHandler.h"
#include "storage/StorageHttpDownloadHandler.h"
#include "storage/StorageHttpAdminHandler.h"
#include "kvstore/NebulaStore.h"
#include "kvstore/PartManager.h"
#include "process/ProcessUtils.h"
#include "storage/test/TestUtils.h"
#include "webservice/WebService.h"
#include "meta/SchemaManager.h"
#include "meta/client/MetaClient.h"
#include "storage/CompactionFilter.h"
#include "hdfs/HdfsHelper.h"
#include "hdfs/HdfsCommandHelper.h"

DEFINE_int32(port, 44500, "Storage daemon listening port");
DEFINE_bool(reuse_port, true, "Whether to turn on the SO_REUSEPORT option");
DEFINE_string(data_path, "", "Root data path, multi paths should be split by comma."
                             "For rocksdb engine, one path one instance.");
DEFINE_string(local_ip, "", "IP address which is used to identify this server, "
                            "combined with the listen port");
DEFINE_bool(mock_server, true, "start mock server");
DEFINE_bool(daemonize, true, "Whether to run the process as a daemon");
DEFINE_string(pid_file, "pids/nebula-storaged.pid", "File to hold the process id");
DEFINE_string(meta_server_addrs, "", "list of meta server addresses,"
                                     "the format looks like ip1:port1, ip2:port2, ip3:port3");
DEFINE_string(store_type, "nebula",
              "Which type of KVStore to be used by the storage daemon."
              " Options can be \"nebula\", \"hbase\", etc.");
DEFINE_int32(num_io_threads, 16, "Number of IO threads");

using nebula::operator<<;
using nebula::Status;
using nebula::HostAddr;
using nebula::storage::StorageServiceHandler;
using nebula::kvstore::KVStore;
using nebula::meta::SchemaManager;
using nebula::meta::MetaClient;
using nebula::network::NetworkUtils;
using nebula::ProcessUtils;

static std::unique_ptr<apache::thrift::ThriftServer> gServer;

static void signalHandler(int sig);
static Status setupSignalHandler();


std::unique_ptr<nebula::kvstore::KVStore> getStoreInstance(
        HostAddr localhost,
        std::vector<std::string> paths,
        std::shared_ptr<folly::IOThreadPoolExecutor> ioPool,
        nebula::meta::MetaClient* metaClient,
        nebula::meta::SchemaManager* schemaMan) {
    nebula::kvstore::KVOptions options;
    options.dataPaths_ = std::move(paths);
    options.partMan_ = std::make_unique<nebula::kvstore::MetaServerBasedPartManager>(
        localhost,
        metaClient);
    options.cfFactory_ = std::shared_ptr<nebula::kvstore::KVCompactionFilterFactory>(
            new nebula::storage::NebulaCompactionFilterFactory(schemaMan));
    if (FLAGS_store_type == "nebula") {
        auto nbStore = std::make_unique<nebula::kvstore::NebulaStore>(std::move(options),
                                                                      ioPool,
                                                                      localhost);
        if (!(nbStore->init())) {
            LOG(ERROR) << "nebula store init failed";
            return nullptr;
        }

        return nbStore;
    } else if (FLAGS_store_type == "hbase") {
        LOG(FATAL) << "HBase store has not been implemented";
    } else {
        LOG(FATAL) << "Unknown store type \"" << FLAGS_store_type << "\"";
    }

    return nullptr;
}


int main(int argc, char *argv[]) {
    google::SetVersionString(nebula::versionString());
    folly::init(&argc, &argv, true);
    if (FLAGS_daemonize) {
        google::SetStderrLogging(google::FATAL);
    } else {
        google::SetStderrLogging(google::INFO);
    }

    // Detect if the server has already been started
    auto pidPath = FLAGS_pid_file;
    auto status = ProcessUtils::isPidAvailable(pidPath);
    if (!status.ok()) {
        LOG(ERROR) << status;
        return EXIT_FAILURE;
    }

    if (FLAGS_daemonize) {
        status = ProcessUtils::daemonize(pidPath);
        if (!status.ok()) {
            LOG(ERROR) << status;
            return EXIT_FAILURE;
        }
    } else {
        // Write the current pid into the pid file
        status = ProcessUtils::makePidFile(pidPath);
        if (!status.ok()) {
            LOG(ERROR) << status;
            return EXIT_FAILURE;
        }
    }

    if (FLAGS_data_path.empty()) {
        LOG(ERROR) << "Storage Data Path should not empty";
        return EXIT_FAILURE;
    }

    auto result = nebula::network::NetworkUtils::getLocalIP(FLAGS_local_ip);
    if (!result.ok()) {
        LOG(ERROR) << "Get localIp failed, ip " << FLAGS_local_ip
                   << ", status:" << result.status();
        return EXIT_FAILURE;
    }
    auto hostRet = nebula::network::NetworkUtils::toHostAddr(result.value(), FLAGS_port);
    if (!hostRet.ok()) {
        LOG(ERROR) << "Bad local host addr, status:" << hostRet.status();
        return EXIT_FAILURE;
    }
    auto& localhost = hostRet.value();
    auto metaAddrsRet = nebula::network::NetworkUtils::toHosts(FLAGS_meta_server_addrs);
    if (!metaAddrsRet.ok() || metaAddrsRet.value().empty()) {
        LOG(ERROR) << "Can't get metaServer address, status:" << metaAddrsRet.status()
                   << ", FLAGS_meta_server_addrs:" << FLAGS_meta_server_addrs;
        return EXIT_FAILURE;
    }

    std::vector<std::string> paths;
    folly::split(",", FLAGS_data_path, paths, true);
    std::transform(paths.begin(), paths.end(), paths.begin(), [](auto& p) {
        return folly::trimWhitespace(p).str();
    });
    if (paths.empty()) {
         LOG(ERROR) << "Bad data_path format:" << FLAGS_data_path;
         return EXIT_FAILURE;
    }

    auto ioThreadPool = std::make_shared<folly::IOThreadPoolExecutor>(FLAGS_num_io_threads);

    // Meta client
    auto metaClient = std::make_unique<nebula::meta::MetaClient>(ioThreadPool,
                                                                 std::move(metaAddrsRet.value()),
                                                                 localhost,
                                                                 true);
    if (!metaClient->waitForMetadReady()) {
        LOG(ERROR) << "waitForMetadReady error!";
        return EXIT_FAILURE;
    }
    LOG(INFO) << "Init schema manager";
    auto schemaMan = nebula::meta::SchemaManager::create();
    schemaMan->init(metaClient.get());

    LOG(INFO) << "Init kvstore";
    std::unique_ptr<KVStore> kvstore = getStoreInstance(localhost,
                                                        std::move(paths),
                                                        ioThreadPool,
                                                        metaClient.get(),
                                                        schemaMan.get());
<<<<<<< HEAD
=======
    if (nullptr == kvstore) {
        return EXIT_FAILURE;
    }

    auto *kvstore_ = kvstore.get();
>>>>>>> ad3ae9d3

    std::unique_ptr<nebula::hdfs::HdfsHelper> helper =
        std::make_unique<nebula::hdfs::HdfsCommandHelper>();
    auto* helperPtr = helper.get();

    LOG(INFO) << "Starting Storage HTTP Service";
    nebula::WebService::registerHandler("/status", [] {
        return new nebula::storage::StorageHttpStatusHandler();
    });
    nebula::WebService::registerHandler("/download", [helperPtr] {
        auto* handler = new nebula::storage::StorageHttpDownloadHandler();
        handler->init(helperPtr);
        return handler;
    });
    nebula::WebService::registerHandler("/admin", [&] {
        return new nebula::storage::StorageHttpAdminHandler(schemaMan.get(), kvstore.get());
    });
    status = nebula::WebService::start();
    if (!status.ok()) {
        return EXIT_FAILURE;
    }

    // Setup the signal handlers
    status = setupSignalHandler();
    if (!status.ok()) {
        LOG(ERROR) << status;
        nebula::WebService::stop();
        return EXIT_FAILURE;
    }

    auto handler = std::make_shared<StorageServiceHandler>(kvstore.get(), schemaMan.get());
    try {
        LOG(INFO) << "The storage deamon start on " << localhost;
        gServer = std::make_unique<apache::thrift::ThriftServer>();
        gServer->setInterface(std::move(handler));
        gServer->setPort(FLAGS_port);
        gServer->setReusePort(FLAGS_reuse_port);
        gServer->setIdleTimeout(std::chrono::seconds(0));  // No idle timeout on client connection
        gServer->setIOThreadPool(ioThreadPool);
        gServer->serve();  // Will wait until the server shuts down
    } catch (const std::exception& e) {
        nebula::WebService::stop();
        LOG(ERROR) << "Start thrift server failed, error:" << e.what();
        return EXIT_FAILURE;
    }

    nebula::WebService::stop();
    LOG(INFO) << "The storage Daemon stopped";
    return EXIT_SUCCESS;
}


Status setupSignalHandler() {
    return nebula::SignalHandler::install(
        {SIGINT, SIGTERM}, 
        [](nebula::SignalHandler::GeneralSignalInfo *info) {
            signalHandler(info->sig());
        });
}


void signalHandler(int sig) {
    switch (sig) {
        case SIGINT:
        case SIGTERM:
            FLOG_INFO("Signal %d(%s) received, stopping this server", sig, ::strsignal(sig));
            gServer->stop();
            break;
        default:
            FLOG_ERROR("Signal %d(%s) received but ignored", sig, ::strsignal(sig));
    }
}<|MERGE_RESOLUTION|>--- conflicted
+++ resolved
@@ -176,14 +176,10 @@
                                                         ioThreadPool,
                                                         metaClient.get(),
                                                         schemaMan.get());
-<<<<<<< HEAD
-=======
+
     if (nullptr == kvstore) {
         return EXIT_FAILURE;
     }
-
-    auto *kvstore_ = kvstore.get();
->>>>>>> ad3ae9d3
 
     std::unique_ptr<nebula::hdfs::HdfsHelper> helper =
         std::make_unique<nebula::hdfs::HdfsCommandHelper>();
