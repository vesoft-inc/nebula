--- conflicted
+++ resolved
@@ -158,16 +158,8 @@
     schemaMan->init(&metaClient);
 
     LOG(INFO) << "Init kvstore";
-    std::unique_ptr<KVStore> kvstore = getStoreInstance(localhost,
-                                                        std::move(paths),
-                                                        ioThreadPool,
-<<<<<<< HEAD
-                                                        workers,
-                                                        &metaClient,
-=======
-                                                        metaClient.get(),
->>>>>>> 93ed0e33
-                                                        schemaMan.get());
+    std::unique_ptr<KVStore> kvstore =
+        getStoreInstance(localhost, std::move(paths), ioThreadPool, &metaClient, schemaMan.get());
     auto *kvstore_ = kvstore.get();
 
     std::unique_ptr<nebula::hdfs::HdfsHelper> helper =
