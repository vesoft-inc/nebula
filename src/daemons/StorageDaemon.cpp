--- conflicted
+++ resolved
@@ -17,12 +17,8 @@
 DEFINE_int32(port, 44500, "Storage daemon listening port");
 DEFINE_string(data_path, "", "Root data path, multi paths should be split by comma."
                              "For rocksdb engine, one path one instance.");
-<<<<<<< HEAD
 DEFINE_string(extra_path, "", "extra data path");
-DEFINE_string(local_ip, "", "Local ip");
-=======
 DEFINE_string(local_ip, "", "Local ip speicified for NetworkUtils::getLocalIP");
->>>>>>> 14919019
 DEFINE_bool(mock_server, true, "start mock server");
 
 
