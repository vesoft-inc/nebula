--- conflicted
+++ resolved
@@ -75,12 +75,8 @@
 
 struct ColumnDef {
     1: required string name,
-<<<<<<< HEAD
-    2: ValueType type,
-=======
     2: required ValueType type,
     3: optional Value default_value,
->>>>>>> d79ed190
 }
 
 struct SchemaProp {
