--- conflicted
+++ resolved
@@ -41,11 +41,7 @@
     E_NO_VALID_HOST             = -37,
     E_CORRUPTTED_BALANCE_PLAN   = -38,
 
-<<<<<<< HEAD
     // Authentication Failure
-    E_INVALID_PASSWORD       = -41,
-    E_INPROPER_ROLE          = -42,
-=======
     E_INVALID_PASSWORD          = -41,
     E_INPROPER_ROLE             = -42,
     E_INVALID_PARTITION_NUM     = -43,
@@ -53,7 +49,6 @@
     E_INVALID_CHARSET           = -45,
     E_INVALID_COLLATE           = -46,
     E_CHARSET_COLLATE_NOT_MATCH = -47,
->>>>>>> 9402ca04
 
     // Admin Failure
     E_SNAPSHOT_FAILURE       = -51,
