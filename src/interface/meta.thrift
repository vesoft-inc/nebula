--- conflicted
+++ resolved
@@ -45,17 +45,11 @@
     E_INVALID_PASSWORD       = -41,
     E_INPROPER_ROLE          = -42,
 
-<<<<<<< HEAD
     // Admin Failure
     E_SNAPSHOT_FAILURE       = -51,
     E_BLOCK_WRITE_FAILURE    = -52,
     E_REBUILD_INDEX_FAILURE  = -53,
-=======
-    E_SNAPSHOT_FAILURE   = -51,
-
-    E_INDEX_CONFLICT = -61,
-    E_INDEX_WITH_TTL = -62,
->>>>>>> 72f7f19d
+    E_INDEX_WITH_TTL         = -54,
 
     E_UNKNOWN        = -99,
 } (cpp.enum_strict)
