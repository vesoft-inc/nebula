--- conflicted
+++ resolved
@@ -34,15 +34,9 @@
 
 
 enum AlterSchemaOp {
-<<<<<<< HEAD
-    ADD     = 0x01,
-    SET     = 0x02,
-    DROP    = 0x03
-=======
-    ADD = 0x01,
+    ADD    = 0x01,
     CHANGE = 0x02,
-    DROP = 0x03,
->>>>>>> 313b2906
+    DROP   = 0x03,
     UNKNOWN = 0x04,
 } (cpp.enum_strict)
 
@@ -70,11 +64,7 @@
     4: common.Schema        schema,
 }
 
-<<<<<<< HEAD
-struct AlterTagItem {
-=======
 struct AlterSchemaItem {
->>>>>>> 313b2906
     1: AlterSchemaOp        op,
     2: common.Schema        schema,
 }
@@ -176,12 +166,6 @@
     3: common.SchemaVer    version,
 }
 
-struct AlterEdgeReq {
-    1: common.GraphSpaceID      space_id,
-    2: string                   edge_name,
-    3: list<AlterSchemaItem>    edge_items,
-}
-
 struct GetEdgeResp {
     1: ErrorCode        code,
     2: common.Schema    schema,
@@ -201,13 +185,8 @@
 }
 
 struct RemoveEdgeReq {
-<<<<<<< HEAD
-    1: common.GraphSpaceID  space_id,
-    2: string               edge_name,
-=======
     1: common.GraphSpaceID space_id,
     2: string              edge_name,
->>>>>>> 313b2906
 }
 
 struct ListEdgesReq {
@@ -221,20 +200,6 @@
     3: list<EdgeItem> edges,
 }
 
-<<<<<<< HEAD
-struct GetEdgeReq {
-    1: common.GraphSpaceID  space_id,
-    2: string               edge_name,
-    3: common.SchemaVer     version,
-}
-
-struct GetEdgeResp {
-    1: ErrorCode        code,
-    2: common.Schema    schema,
-}
-
-=======
->>>>>>> 313b2906
 // Host related operations.
 struct AddHostsReq {
     1: list<common.HostAddr> hosts;
