/* Copyright (c) 2018 vesoft inc. All rights reserved.
 *
 * This source code is licensed under Apache 2.0 License,
 * attached with Common Clause Condition 1.0, found in the LICENSES directory.
 */

namespace cpp nebula.meta
namespace java com.vesoft.nebula.meta
namespace go nebula.meta

include "common.thrift"

enum ErrorCode {
    SUCCEEDED = 0,

    // RPC Failure
    E_DISCONNECTED = -1,
    E_FAIL_TO_CONNECT = -2,
    E_RPC_FAILURE = -3,

    E_LEADER_CHANGED = -11,

    // Operation Failure
    E_NO_HOSTS       = -21,
    E_EXISTED        = -22,
    E_NOT_FOUND      = -23,
    E_INVALID_HOST   = -24,
    E_UNSUPPORTED    = -25,

    // KV Failure
    E_STORE_FAILURE          = -31,
    E_STORE_SEGMENT_ILLEGAL  = -32,

    E_UNKNOWN        = -99,
} (cpp.enum_strict)


enum AlterSchemaOp {
    ADD    = 0x01,
    CHANGE = 0x02,
    DROP   = 0x03,
    UNKNOWN = 0x04,
} (cpp.enum_strict)


union ID {
    1: common.GraphSpaceID  space_id,
    2: common.TagID         tag_id,
    3: common.EdgeType      edge_type,
}

struct IdName {
    1: ID     id,
    2: string name,
}

struct Pair {
    1: string key,
    2: string value,
}

struct SpaceProperties {
    1: string               space_name,
    2: i32                  partition_num,
    3: i32                  replica_factor,
}

struct SpaceItem {
    1: common.GraphSpaceID  space_id,
    2: SpaceProperties      properties,
}

struct TagItem {
    1: common.TagID         tag_id,
    2: string               tag_name,
    3: common.SchemaVer     version,
    4: common.Schema        schema,
}

struct AlterSchemaItem {
    1: AlterSchemaOp        op,
    2: common.Schema        schema,
}

struct EdgeItem {
    1: common.EdgeType      edge_type,
    2: string               edge_name,
    3: common.SchemaVer     version,
    4: common.Schema        schema,
}

<<<<<<< HEAD
struct TagIndexItem {
    1: string        index_name,
    2: string        tag_name,
    3: list<string>  property_name,
}

struct EdgeIndexItem {
    1: string        index_name,
    2: string        edge_name,
    3: list<string>  property_name,
=======
struct TagIndexProperties {
    1: string               index_name,
    2: string               tag_name,
    3: list<string>         fields,
}

struct EdgeIndexProperties {
    1: string               index_name,
    2: string               edge_name,
    3: list<string>         fields,
}


struct TagIndexItem {
    1: common.TagIndexID    index_id,
    2: TagIndexProperties   properties,
}

struct EdgeIndexItem {
    1: common.EdgeIndexID        index_id,
    2: EdgeIndexProperties       properties,
>>>>>>> 2021dd8a
}

struct ExecResp {
    1: ErrorCode        code,
    // For custom kv operations, it is useless.
    2: ID               id,
    // Valid if ret equals E_LEADER_CHANGED.
    3: common.HostAddr  leader,
}

// Graph space related operations.
struct CreateSpaceReq {
    1: SpaceProperties  properties,
}

struct DropSpaceReq {
    1: string space_name
}

struct ListSpacesReq {
}

struct ListSpacesResp {
    1: ErrorCode code,
    // Valid if ret equals E_LEADER_CHANGED.
    2: common.HostAddr  leader,
    3: list<IdName> spaces,
}

struct GetSpaceReq {
    1: common.GraphSpaceID space_id,
}

struct GetSpaceResp {
    1: ErrorCode         code,
    2: common.HostAddr   leader,
    3: SpaceItem         item,
}

// Tags related operations
struct CreateTagReq {
    1: common.GraphSpaceID space_id,
    2: string              tag_name,
    3: common.Schema       schema,
}

struct AlterTagReq {
    1: common.GraphSpaceID    space_id,
    2: string                 tag_name,
    3: list<AlterSchemaItem>  tag_items,
}

struct DropTagReq {
    1: common.GraphSpaceID space_id,
    2: string              tag_name,
}

struct ListTagsReq {
    1: common.GraphSpaceID space_id,
}

struct ListTagsResp {
    1: ErrorCode code,
    // Valid if ret equals E_LEADER_CHANGED.
    2: common.HostAddr  leader,
    3: list<TagItem> tags,
}

struct GetTagReq {
    1: common.GraphSpaceID space_id,
    2: common.TagID        tag_id,
    3: common.SchemaVer    version,
}

struct GetTagResp {
    1: ErrorCode        code,
    2: common.HostAddr  leader,
    3: common.Schema    schema,
}

// Edge related operations.
struct CreateEdgeReq {
    1: common.GraphSpaceID space_id,
    2: string              edge_name,
    3: common.Schema       schema,
}

struct AlterEdgeReq {
    1: common.GraphSpaceID     space_id,
    2: string                  edge_name,
    3: list<AlterSchemaItem>   edge_items,
}

struct GetEdgeReq {
    1: common.GraphSpaceID space_id,
    2: common.EdgeType     edge_type,
    3: common.SchemaVer    version,
}

struct GetEdgeResp {
    1: ErrorCode        code,
    2: common.HostAddr  leader,
    3: common.Schema    schema,
}

struct DropEdgeReq {
    1: common.GraphSpaceID space_id,
    2: string              edge_name,
}

struct ListEdgesReq {
    1: common.GraphSpaceID space_id,
}

struct ListEdgesResp {
    1: ErrorCode code,
    // Valid if ret equals E_LEADER_CHANGED.
    2: common.HostAddr  leader,
    3: list<EdgeItem> edges,
}

// Host related operations.
struct AddHostsReq {
    1: list<common.HostAddr> hosts;
}

struct ListHostsReq {
}

struct ListHostsResp {
    1: ErrorCode code,
    // Valid if ret equals E_LEADER_CHANGED.
    2: common.HostAddr  leader,
    3: list<common.HostAddr> hosts,
}

struct RemoveHostsReq {
    1: list<common.HostAddr> hosts;
}

// Parts related operations.
struct GetPartsAllocReq {
    1: common.GraphSpaceID space_id,
}

struct GetPartsAllocResp {
    1: ErrorCode code,
    // Valid if ret equals E_LEADER_CHANGED.
    2: common.HostAddr  leader,
    3: map<common.PartitionID, list<common.HostAddr>>(cpp.template = "std::unordered_map") parts,
}

struct MultiPutReq {
    // segment is used to avoid conflict with system data.
    // it should be comprised of numbers and letters.
    1: string     segment,
    2: list<Pair> pairs,
}

struct GetReq {
    1: string segment,
    2: string key,
}

 struct GetResp {
    1: ErrorCode code,
    2: common.HostAddr  leader,
    3: string    value,
}

struct MultiGetReq {
    1: string       segment,
    2: list<string> keys,
}

struct MultiGetResp {
    1: ErrorCode    code,
    2: common.HostAddr  leader,
    3: list<string> values,
}

struct RemoveReq {
    1: string segment,
    2: string key,
}

struct RemoveRangeReq {
    1: string segment,
    2: string start,
    3: string end,
}

struct ScanReq {
    1: string segment,
    2: string start,
    3: string end,
}

struct ScanResp {
    1: ErrorCode code,
    2: common.HostAddr  leader,
    3: list<string> values,
}

struct HBResp {
    1: ErrorCode code,
    2: common.HostAddr  leader,
}

struct HBReq {
    1: common.HostAddr host,
}

struct CreateTagIndexReq {
    1: common.GraphSpaceID space_id,
<<<<<<< HEAD
    2: TagIndexItem        item,
=======
    2: TagIndexProperties  properties,
>>>>>>> 2021dd8a
}

struct DropTagIndexReq {
    1: common.GraphSpaceID space_id,
    2: string              index_name,
}

<<<<<<< HEAD
=======
struct GetTagIndexReq {
    1: common.GraphSpaceID space_id,
    2: string              index_name,
}

>>>>>>> 2021dd8a
struct ListTagIndexesReq {
    1: common.GraphSpaceID space_id,
}

struct ListTagIndexesResp {
    1: ErrorCode              code,
    2: common.HostAddr        leader,
    3: list<TagIndexItem>     items,
}

struct CreateEdgeIndexReq {
    1: common.GraphSpaceID space_id,
<<<<<<< HEAD
    2: EdgeIndexItem       item,
=======
    2: EdgeIndexProperties properties,
>>>>>>> 2021dd8a
}

struct DropEdgeIndexReq {
    1: common.GraphSpaceID space_id,
    2: string              index_name,
}

<<<<<<< HEAD
=======
struct GetEdgeIndexReq {
    1: common.GraphSpaceID space_id,
    2: string              index_name,
}

>>>>>>> 2021dd8a
struct ListEdgeIndexesReq {
    1: common.GraphSpaceID space_id,
}

struct ListEdgeIndexesResp {
    1: ErrorCode              code,
    2: common.HostAddr        leader,
    3: list<EdgeIndexItem>    items,
}

service MetaService {
    ExecResp createSpace(1: CreateSpaceReq req);
    ExecResp dropSpace(1: DropSpaceReq req);
    GetSpaceResp getSpace(1: GetSpaceReq req);
    ListSpacesResp listSpaces(1: ListSpacesReq req);

    ExecResp createTag(1: CreateTagReq req);
    ExecResp alterTag(1: AlterTagReq req);
    ExecResp dropTag(1: DropTagReq req);
    GetTagResp getTag(1: GetTagReq req);
    ListTagsResp listTags(1: ListTagsReq req);

    ExecResp createEdge(1: CreateEdgeReq req);
    ExecResp alterEdge(1: AlterEdgeReq req);
    ExecResp dropEdge(1: DropEdgeReq req);
    GetEdgeResp getEdge(1: GetEdgeReq req);
    ListEdgesResp listEdges(1: ListEdgesReq req);

    ExecResp addHosts(1: AddHostsReq req);
    ExecResp removeHosts(1: RemoveHostsReq req);
    ListHostsResp listHosts(1: ListHostsReq req);

    GetPartsAllocResp getPartsAlloc(1: GetPartsAllocReq req);

    ExecResp multiPut(1: MultiPutReq req);
    GetResp get(1: GetReq req);
    MultiGetResp multiGet(1: MultiGetReq req);
    ExecResp remove(1: RemoveReq req);
    ExecResp removeRange(1: RemoveRangeReq req);
    ScanResp scan(1: ScanReq req);

    ExecResp             createTagIndex(1:CreateTagIndexReq req);
    ExecResp             dropTagIndex(1:DropTagIndexReq req );
    ListTagIndexesResp   listTagIndexes(1:ListTagIndexesReq req);

    ExecResp             createEdgeIndex(1:CreateEdgeIndexReq req);
    ExecResp             dropEdgeIndex(1:DropEdgeIndexReq req );
    ListEdgeIndexesResp  listEdgeIndexes(1:ListEdgeIndexesReq req);

    HBResp           heartBeat(1: HBReq req);
}
<|MERGE_RESOLUTION|>--- conflicted
+++ resolved
@@ -89,18 +89,6 @@
     4: common.Schema        schema,
 }
 
-<<<<<<< HEAD
-struct TagIndexItem {
-    1: string        index_name,
-    2: string        tag_name,
-    3: list<string>  property_name,
-}
-
-struct EdgeIndexItem {
-    1: string        index_name,
-    2: string        edge_name,
-    3: list<string>  property_name,
-=======
 struct TagIndexProperties {
     1: string               index_name,
     2: string               tag_name,
@@ -122,7 +110,6 @@
 struct EdgeIndexItem {
     1: common.EdgeIndexID        index_id,
     2: EdgeIndexProperties       properties,
->>>>>>> 2021dd8a
 }
 
 struct ExecResp {
@@ -338,11 +325,7 @@
 
 struct CreateTagIndexReq {
     1: common.GraphSpaceID space_id,
-<<<<<<< HEAD
-    2: TagIndexItem        item,
-=======
     2: TagIndexProperties  properties,
->>>>>>> 2021dd8a
 }
 
 struct DropTagIndexReq {
@@ -350,14 +333,11 @@
     2: string              index_name,
 }
 
-<<<<<<< HEAD
-=======
 struct GetTagIndexReq {
     1: common.GraphSpaceID space_id,
     2: string              index_name,
 }
 
->>>>>>> 2021dd8a
 struct ListTagIndexesReq {
     1: common.GraphSpaceID space_id,
 }
@@ -370,11 +350,7 @@
 
 struct CreateEdgeIndexReq {
     1: common.GraphSpaceID space_id,
-<<<<<<< HEAD
-    2: EdgeIndexItem       item,
-=======
     2: EdgeIndexProperties properties,
->>>>>>> 2021dd8a
 }
 
 struct DropEdgeIndexReq {
@@ -382,14 +358,11 @@
     2: string              index_name,
 }
 
-<<<<<<< HEAD
-=======
 struct GetEdgeIndexReq {
     1: common.GraphSpaceID space_id,
     2: string              index_name,
 }
 
->>>>>>> 2021dd8a
 struct ListEdgeIndexesReq {
     1: common.GraphSpaceID space_id,
 }
