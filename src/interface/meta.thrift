--- conflicted
+++ resolved
@@ -26,12 +26,9 @@
     E_NOT_FOUND      = -23,
     E_INVALID_HOST   = -24,
     E_UNSUPPORTED    = -25,
-<<<<<<< HEAD
     E_INVALID_PARM   = -26,
-=======
-    E_NOT_DROP       = -26,
-    E_BALANCER_RUNNING = -27,
->>>>>>> 6ad8914b
+    E_NOT_DROP       = -27,
+    E_BALANCER_RUNNING = -28,
 
     // KV Failure
     E_STORE_FAILURE          = -31,
@@ -550,7 +547,6 @@
     ExecResp removeRange(1: RemoveRangeReq req);
     ScanResp scan(1: ScanReq req);
 
-<<<<<<< HEAD
     ExecResp             createTagIndex(1: CreateTagIndexReq req);
     ExecResp             dropTagIndex(1: DropTagIndexReq req );
     GetTagIndexResp      getTagIndex(1: GetTagIndexReq req);
@@ -560,10 +556,6 @@
     GetEdgeIndexResp     getEdgeIndex(1: GetEdgeIndexReq req);
     ListEdgeIndexesResp  listEdgeIndexes(1: ListEdgeIndexesReq req);
 
-    HBResp           heartBeat(1: HBReq req);
-
-=======
->>>>>>> 6ad8914b
     ExecResp createUser(1: CreateUserReq req);
     ExecResp dropUser(1: DropUserReq req);
     ExecResp alterUser(1: AlterUserReq req);
