--- conflicted
+++ resolved
@@ -30,15 +30,12 @@
     E_BALANCER_RUNNING = -27,
     E_CONFIG_IMMUTABLE = -28,
     E_CONFLICT         = -29,
-<<<<<<< HEAD
     E_INVALID_PARM     = -30,
-=======
-    E_WRONGCLUSTER     = -30,
->>>>>>> 33534aad
+    E_WRONGCLUSTER     = -31,
 
     // KV Failure
-    E_STORE_FAILURE          = -31,
-    E_STORE_SEGMENT_ILLEGAL  = -32,
+    E_STORE_FAILURE          = -32,
+    E_STORE_SEGMENT_ILLEGAL  = -33,
 
     E_INVALID_PASSWORD       = -41,
     E_INPROPER_ROLE          = -42,
@@ -72,14 +69,10 @@
     1: common.GraphSpaceID  space_id,
     2: common.TagID         tag_id,
     3: common.EdgeType      edge_type,
-<<<<<<< HEAD
     4: common.TagIndexID    tag_index_id,
     5: common.EdgeIndexID   edge_index_id,
     6: common.UserID        user_id,
-=======
-    4: common.UserID        user_id,
-    5: common.ClusterID     cluster_id,
->>>>>>> 33534aad
+    7: common.ClusterID     cluster_id,
 }
 
 struct IdName {
