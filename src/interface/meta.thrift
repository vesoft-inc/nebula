/* Copyright (c) 2018 vesoft inc. All rights reserved.
 *
 * This source code is licensed under Apache 2.0 License,
 * attached with Common Clause Condition 1.0, found in the LICENSES directory.
 */

namespace cpp nebula.meta
namespace java com.vesoft.nebula.meta
namespace go nebula.meta

include "common.thrift"

enum ErrorCode {
    SUCCEEDED          = 0,

    // RPC Failure
    E_DISCONNECTED     = -1,
    E_FAIL_TO_CONNECT  = -2,
    E_RPC_FAILURE      = -3,

    E_LEADER_CHANGED   = -11,

    // Operation Failure
    E_NO_HOSTS         = -21,
    E_EXISTED          = -22,
    E_NOT_FOUND        = -23,
    E_INVALID_HOST     = -24,
    E_UNSUPPORTED      = -25,
    E_NOT_DROP         = -26,
    E_BALANCER_RUNNING = -27,
    E_CONFIG_IMMUTABLE = -28,
    E_CONFLICT         = -29,
    E_INVALID_PARM     = -30,
    E_WRONGCLUSTER     = -31,

    E_STORE_FAILURE             = -32,
    E_STORE_SEGMENT_ILLEGAL     = -33,
    E_BAD_BALANCE_PLAN          = -34,
    E_BALANCED                  = -35,
    E_NO_RUNNING_BALANCE_PLAN   = -36,
    E_NO_VALID_HOST             = -37,
    E_CORRUPTTED_BALANCE_PLAN   = -38,

    E_INVALID_PASSWORD       = -41,
    E_INPROPER_ROLE          = -42,

    E_SNAPSHOT_FAILURE   = -51;

    E_UNKNOWN        = -99,
} (cpp.enum_strict)

enum AlterSchemaOp {
    ADD    = 0x01,
    CHANGE = 0x02,
    DROP   = 0x03,
    UNKNOWN = 0x04,
} (cpp.enum_strict)

/**
** GOD is A global senior administrator.like root of Linux systems.
** ADMIN is an administrator for a given Graph Space.
** USER is a normal user for a given Graph Space. A User can access (read and write) the data in the Graph Space.
** GUEST is a read-only role for a given Graph Space. A Guest cannot modify the data in the Graph Space.
** Refer to header file src/graph/PermissionManager.h for details.
**/

enum RoleType {
    GOD    = 0x01,
    ADMIN  = 0x02,
    USER   = 0x03,
    GUEST  = 0x04,
} (cpp.enum_strict)

union ID {
    1: common.GraphSpaceID  space_id,
    2: common.TagID         tag_id,
    3: common.EdgeType      edge_type,
    4: common.IndexID       index_id,
    5: common.UserID        user_id,
    6: common.ClusterID     cluster_id,
}

struct IdName {
    1: ID     id,
    2: string name,
}

struct SpaceProperties {
    1: string               space_name,
    2: i32                  partition_num,
    3: i32                  replica_factor,
}

struct SpaceItem {
    1: common.GraphSpaceID  space_id,
    2: SpaceProperties      properties,
}

struct TagItem {
    1: common.TagID         tag_id,
    2: string               tag_name,
    3: common.SchemaVer     version,
    4: common.Schema        schema,
}

struct AlterSchemaItem {
    1: AlterSchemaOp        op,
    2: common.Schema        schema,
}

struct EdgeItem {
    1: common.EdgeType      edge_type,
    2: string               edge_name,
    3: common.SchemaVer     version,
    4: common.Schema        schema,
}

enum HostStatus {
    ONLINE  = 0x00,
    OFFLINE = 0x01,
    UNKNOWN = 0x02,
} (cpp.enum_strict)

enum SnapshotStatus {
    VALID    = 0x00,
    INVALID  = 0x01,
} (cpp.enum_strict)

struct HostItem {
    1: common.HostAddr      hostAddr,
    2: HostStatus           status,
    3: map<string, list<common.PartitionID>> (cpp.template = "std::unordered_map") leader_parts,
    4: map<string, list<common.PartitionID>> (cpp.template = "std::unordered_map") all_parts,
}

struct UserItem {
    1: string account;
    // Disable user if lock status is true.
    2: bool   is_lock,
    // The number of queries an account can issue per hour
    3: i32    max_queries_per_hour,
    // The number of updates an account can issue per hour
    4: i32    max_updates_per_hour,
    // The number of times an account can connect to the server per hour
    5: i32    max_connections_per_hour,
    // The number of simultaneous connections to the server by an account
    6: i32    max_user_connections,
}

struct RoleItem {
    1: common.UserID        user_id,
    2: common.GraphSpaceID  space_id,
    3: RoleType             role_type,
}

struct ExecResp {
    1: ErrorCode        code,
    // For custom kv operations, it is useless.
    2: ID               id,
    // Valid if ret equals E_LEADER_CHANGED.
    3: common.HostAddr  leader,
}

// Graph space related operations.
struct CreateSpaceReq {
    1: SpaceProperties  properties,
    2: bool             if_not_exists,
}

struct DropSpaceReq {
    1: string space_name,
    2: bool if_exists,
}

struct ListSpacesReq {
}

struct ListSpacesResp {
    1: ErrorCode code,
    // Valid if ret equals E_LEADER_CHANGED.
    2: common.HostAddr  leader,
    3: list<IdName> spaces,
}

struct GetSpaceReq {
    1: string     space_name,
}

struct GetSpaceResp {
    1: ErrorCode         code,
    2: common.HostAddr   leader,
    3: SpaceItem         item,
}

// Tags related operations
struct CreateTagReq {
    1: common.GraphSpaceID space_id,
    2: string              tag_name,
    3: common.Schema       schema,
    4: bool                if_not_exists,
}

struct AlterTagReq {
    1: common.GraphSpaceID      space_id,
    2: string                   tag_name,
    3: list<AlterSchemaItem>    tag_items,
    4: common.SchemaProp        schema_prop,
}

struct DropTagReq {
    1: common.GraphSpaceID space_id,
    2: string              tag_name,
    3: bool                if_exists,
}

struct ListTagsReq {
    1: common.GraphSpaceID space_id,
}

struct ListTagsResp {
    1: ErrorCode code,
    // Valid if ret equals E_LEADER_CHANGED.
    2: common.HostAddr  leader,
    3: list<TagItem> tags,
}

struct GetTagReq {
    1: common.GraphSpaceID space_id,
    2: string              tag_name,
    3: common.SchemaVer    version,
}

struct GetTagResp {
    1: ErrorCode        code,
    2: common.HostAddr  leader,
    3: common.Schema    schema,
}

// Edge related operations.
struct CreateEdgeReq {
    1: common.GraphSpaceID space_id,
    2: string              edge_name,
    3: common.Schema       schema,
    4: bool                if_not_exists,
}

struct AlterEdgeReq {
    1: common.GraphSpaceID      space_id,
    2: string                   edge_name,
    3: list<AlterSchemaItem>    edge_items,
    4: common.SchemaProp        schema_prop,
}

struct GetEdgeReq {
    1: common.GraphSpaceID space_id,
    2: string              edge_name,
    3: common.SchemaVer    version,
}

struct GetEdgeResp {
    1: ErrorCode        code,
    2: common.HostAddr  leader,
    3: common.Schema    schema,
}

struct DropEdgeReq {
    1: common.GraphSpaceID space_id,
    2: string              edge_name,
    3: bool                if_exists,
}

struct ListEdgesReq {
    1: common.GraphSpaceID space_id,
}

struct ListEdgesResp {
    1: ErrorCode code,
    // Valid if ret equals E_LEADER_CHANGED.
    2: common.HostAddr  leader,
    3: list<EdgeItem> edges,
}

struct ListHostsReq {
}

struct ListHostsResp {
    1: ErrorCode code,
    // Valid if ret equals E_LEADER_CHANGED.
    2: common.HostAddr  leader,
    3: list<HostItem> hosts,
}

struct PartItem {
    1: required common.PartitionID       part_id,
    2: optional common.HostAddr          leader,
    3: required list<common.HostAddr>    peers,
    4: required list<common.HostAddr>    losts,
}

struct ListPartsReq {
    1: common.GraphSpaceID space_id,
    2: list<common.PartitionID> part_ids;
}

struct ListPartsResp {
    1: ErrorCode code,
    2: common.HostAddr leader,
    3: list<PartItem> parts,
}

struct GetPartsAllocReq {
    1: common.GraphSpaceID space_id,
}

struct GetPartsAllocResp {
    1: ErrorCode code,
    // Valid if ret equals E_LEADER_CHANGED.
    2: common.HostAddr  leader,
    3: map<common.PartitionID, list<common.HostAddr>>(cpp.template = "std::unordered_map") parts,
}

struct MultiPutReq {
    // segment is used to avoid conflict with system data.
    // it should be comprised of numbers and letters.
    1: string     segment,
    2: list<common.Pair> pairs,
}

struct GetReq {
    1: string segment,
    2: string key,
}

struct GetResp {
    1: ErrorCode code,
    2: common.HostAddr  leader,
    3: string    value,
}

struct MultiGetReq {
    1: string       segment,
    2: list<string> keys,
}

struct MultiGetResp {
    1: ErrorCode    code,
    2: common.HostAddr  leader,
    3: list<string> values,
}

struct RemoveReq {
    1: string segment,
    2: string key,
}

struct RemoveRangeReq {
    1: string segment,
    2: string start,
    3: string end,
}

struct ScanReq {
    1: string segment,
    2: string start,
    3: string end,
}

struct ScanResp {
    1: ErrorCode code,
    2: common.HostAddr  leader,
    3: list<string> values,
}

struct HBResp {
    1: ErrorCode code,
    2: common.HostAddr  leader,
    3: common.ClusterID cluster_id,
    4: i64 last_update_time_in_ms,
}

struct HBReq {
    1: bool in_storaged,
    2: common.HostAddr host,
    3: common.ClusterID cluster_id,
    4: optional map<common.GraphSpaceID, list<common.PartitionID>> (cpp.template = "std::unordered_map") leader_partIds;
}

struct CreateTagIndexReq {
<<<<<<< HEAD
    1: common.GraphSpaceID  space_id,
    2: string               index_name,
    3: string               tag_name,
    4: list<string>         fields,
=======
    1: common.GraphSpaceID space_id,
    2: string              index_name,
    3: IndexProperties     properties,
    4: bool                if_not_exists,
>>>>>>> f23ca86a
}

struct DropTagIndexReq {
    1: common.GraphSpaceID space_id,
    2: string              index_name,
}

struct GetTagIndexReq {
    1: common.GraphSpaceID space_id,
    2: string              index_name,
}

struct GetTagIndexResp {
    1: ErrorCode              code,
    2: common.HostAddr        leader,
    3: common.IndexItem       item,
}

struct ListTagIndexesReq {
    1: common.GraphSpaceID space_id,
}

struct ListTagIndexesResp {
    1: ErrorCode                code,
    2: common.HostAddr          leader,
    3: list<common.IndexItem>   items,
}

struct CreateEdgeIndexReq {
<<<<<<< HEAD
    1: common.GraphSpaceID  space_id,
    2: string               index_name,
    3: string               edge_name,
    4: list<string>         fields,
=======
    1: common.GraphSpaceID space_id,
    2: string              index_name,
    3: IndexProperties     properties,
    4: bool                if_not_exists,
>>>>>>> f23ca86a
}

struct DropEdgeIndexReq {
    1: common.GraphSpaceID space_id,
    2: string              index_name,
}

struct GetEdgeIndexReq {
    1: common.GraphSpaceID space_id,
    2: string              index_name,
}

struct GetEdgeIndexResp {
    1: ErrorCode              code,
    2: common.HostAddr        leader,
    3: common.IndexItem       item,
}

struct ListEdgeIndexesReq {
    1: common.GraphSpaceID space_id,
}

struct ListEdgeIndexesResp {
    1: ErrorCode                 code,
    2: common.HostAddr           leader,
    3: list<common.IndexItem>    items,
}

struct CreateUserReq {
    1: UserItem user,
    2: string encoded_pwd,
    3: bool missing_ok,
}

struct DropUserReq {
    1: string account,
    2: bool missing_ok,
}

struct AlterUserReq {
    1: UserItem user_item,
}

struct GrantRoleReq {
    1: RoleItem role_item,
}

struct RevokeRoleReq {
    1: RoleItem role_item,
}

struct GetUserReq {
    1: string account,
}

struct GetUserResp {
    1: ErrorCode code,
    // Valid if ret equals E_LEADER_CHANGED.
    2: common.HostAddr  leader,
    3: UserItem user_item,
}

struct ListUsersReq {
}

struct ListUsersResp {
    1: ErrorCode code,
    // Valid if ret equals E_LEADER_CHANGED.
    2: common.HostAddr  leader,
    3: map<common.UserID, UserItem>(cpp.template = "std::unordered_map") users,
}

struct ListRolesReq {
    1: common.GraphSpaceID space_id,
}

struct ListRolesResp {
    1: ErrorCode code,
    // Valid if ret equals E_LEADER_CHANGED.
    2: common.HostAddr  leader,
    3: list<RoleItem> roles,
}

struct ChangePasswordReq {
    1: string account,
    2: string new_encoded_pwd,
    3: string old_encoded_pwd,
}

struct CheckPasswordReq {
    1: string account,
    2: string encoded_pwd,
}

struct BalanceReq {
    1: optional common.GraphSpaceID space_id,
    // Specify the balance id to check the status of the related balance plan
    2: optional i64 id,
    3: optional list<common.HostAddr> host_del,
    4: optional bool stop,
}

enum TaskResult {
    SUCCEEDED  = 0x00,
    FAILED = 0x01,
    IN_PROGRESS = 0x02,
    INVALID = 0x03,
} (cpp.enum_strict)


struct BalanceTask {
    1: string id,
    2: TaskResult result,
}

struct BalanceResp {
    1: ErrorCode        code,
    2: i64              id,
    // Valid if code equals E_LEADER_CHANGED.
    3: common.HostAddr  leader,
    4: list<BalanceTask> tasks,
}

struct LeaderBalanceReq {
}

enum ConfigModule {
    UNKNOWN = 0x00,
    ALL     = 0x01,
    GRAPH   = 0x02,
    META    = 0x03,
    STORAGE = 0x04,
} (cpp.enum_strict)

enum ConfigType {
    INT64   = 0x00,
    DOUBLE  = 0x01,
    BOOL    = 0x02,
    STRING  = 0x03,
    NESTED  = 0x04,
} (cpp.enum_strict)

enum ConfigMode {
    IMMUTABLE   = 0x00,
    REBOOT      = 0x01,
    MUTABLE     = 0x02,
    IGNORED     = 0x03,
} (cpp.enum_strict)

struct ConfigItem {
    1: ConfigModule         module,
    2: string               name,
    3: ConfigType           type,
    4: ConfigMode           mode,
    5: binary               value,
}

struct RegConfigReq {
    1: list<ConfigItem>     items,
}

struct GetConfigReq {
    1: ConfigItem item,
}

struct GetConfigResp {
    1: ErrorCode            code,
    2: common.HostAddr      leader,
    3: list<ConfigItem>     items,
}

struct SetConfigReq {
    1: ConfigItem           item,
    2: bool                 force,
}

struct ListConfigsReq {
    1: string               space,
    2: ConfigModule         module,
}

struct ListConfigsResp {
    1: ErrorCode            code,
    2: common.HostAddr      leader,
    3: list<ConfigItem>     items,
}

struct CreateSnapshotReq {
}

struct DropSnapshotReq {
    1: string       name,
}

struct ListSnapshotsReq {
}

struct Snapshot {
    1: string         name,
    2: SnapshotStatus status,
    3: string         hosts,
}

struct ListSnapshotsResp {
    1: ErrorCode            code,
    // Valid if code equals E_LEADER_CHANGED.
    2: common.HostAddr      leader,
    3: list<Snapshot>       snapshots,
}

service MetaService {
    ExecResp createSpace(1: CreateSpaceReq req);
    ExecResp dropSpace(1: DropSpaceReq req);
    GetSpaceResp getSpace(1: GetSpaceReq req);
    ListSpacesResp listSpaces(1: ListSpacesReq req);

    ExecResp createTag(1: CreateTagReq req);
    ExecResp alterTag(1: AlterTagReq req);
    ExecResp dropTag(1: DropTagReq req);
    GetTagResp getTag(1: GetTagReq req);
    ListTagsResp listTags(1: ListTagsReq req);

    ExecResp createEdge(1: CreateEdgeReq req);
    ExecResp alterEdge(1: AlterEdgeReq req);
    ExecResp dropEdge(1: DropEdgeReq req);
    GetEdgeResp getEdge(1: GetEdgeReq req);
    ListEdgesResp listEdges(1: ListEdgesReq req);

    ListHostsResp listHosts(1: ListHostsReq req);

    GetPartsAllocResp getPartsAlloc(1: GetPartsAllocReq req);
    ListPartsResp listParts(1: ListPartsReq req);

    ExecResp multiPut(1: MultiPutReq req);
    GetResp get(1: GetReq req);
    MultiGetResp multiGet(1: MultiGetReq req);
    ExecResp remove(1: RemoveReq req);
    ExecResp removeRange(1: RemoveRangeReq req);
    ScanResp scan(1: ScanReq req);

    ExecResp             createTagIndex(1: CreateTagIndexReq req);
    ExecResp             dropTagIndex(1: DropTagIndexReq req );
    GetTagIndexResp      getTagIndex(1: GetTagIndexReq req);
    ListTagIndexesResp   listTagIndexes(1:ListTagIndexesReq req);
    ExecResp             createEdgeIndex(1: CreateEdgeIndexReq req);
    ExecResp             dropEdgeIndex(1: DropEdgeIndexReq req );
    GetEdgeIndexResp     getEdgeIndex(1: GetEdgeIndexReq req);
    ListEdgeIndexesResp  listEdgeIndexes(1: ListEdgeIndexesReq req);

    ExecResp createUser(1: CreateUserReq req);
    ExecResp dropUser(1: DropUserReq req);
    ExecResp alterUser(1: AlterUserReq req);
    ExecResp grantRole(1: GrantRoleReq req);
    ExecResp revokeRole(1: RevokeRoleReq req);
    GetUserResp getUser(1: GetUserReq req);
    ListUsersResp listUsers(1: ListUsersReq req);
    ListRolesResp listRoles(1: ListRolesReq req);
    ExecResp changePassword(1: ChangePasswordReq req);
    ExecResp checkPassword(1: CheckPasswordReq req);

    HBResp           heartBeat(1: HBReq req);
    BalanceResp      balance(1: BalanceReq req);
    ExecResp         leaderBalance(1: LeaderBalanceReq req);

    ExecResp regConfig(1: RegConfigReq req);
    GetConfigResp getConfig(1: GetConfigReq req);
    ExecResp setConfig(1: SetConfigReq req);
    ListConfigsResp listConfigs(1: ListConfigsReq req);

    ExecResp createSnapshot(1: CreateSnapshotReq req);
    ExecResp dropSnapshot(1: DropSnapshotReq req);
    ListSnapshotsResp listSnapshots(1: ListSnapshotsReq req);
}
<|MERGE_RESOLUTION|>--- conflicted
+++ resolved
@@ -386,17 +386,11 @@
 }
 
 struct CreateTagIndexReq {
-<<<<<<< HEAD
     1: common.GraphSpaceID  space_id,
     2: string               index_name,
     3: string               tag_name,
     4: list<string>         fields,
-=======
-    1: common.GraphSpaceID space_id,
-    2: string              index_name,
-    3: IndexProperties     properties,
-    4: bool                if_not_exists,
->>>>>>> f23ca86a
+    5: bool                 if_not_exists,
 }
 
 struct DropTagIndexReq {
@@ -426,17 +420,11 @@
 }
 
 struct CreateEdgeIndexReq {
-<<<<<<< HEAD
     1: common.GraphSpaceID  space_id,
     2: string               index_name,
     3: string               edge_name,
     4: list<string>         fields,
-=======
-    1: common.GraphSpaceID space_id,
-    2: string              index_name,
-    3: IndexProperties     properties,
-    4: bool                if_not_exists,
->>>>>>> f23ca86a
+    5: bool                 if_not_exists,
 }
 
 struct DropEdgeIndexReq {
