/* Copyright (c) 2018 - present, VE Software Inc. All rights reserved
 *
 * This source code is licensed under Apache 2.0 License
 *  (found in the LICENSE.Apache file in the root directory)
 */

namespace cpp nebula.meta
namespace java com.vesoft.nebula.meta
namespace go nebula.meta

include "common.thrift"

enum ErrorCode {
    SUCCEEDED = 0,

    // RPC Failure
    E_DISCONNECTED = -1,
    E_FAIL_TO_CONNECT = -2,
    E_RPC_FAILURE = -3,

    E_LEADER_CHANGED = -11,

    // Operation Failure
    E_NO_HOSTS       = -21,
    E_SPACE_EXISTED  = -22,
    E_NOT_FOUND      = -23,

    // KV Failure
    E_STORE_FAILURE  = -31,

    E_UNKNOWN        = -99,
} (cpp.enum_strict)

union ID {
    common.GraphSpaceID  space_id,
    common.TagID         tag_id,
    common.EdgeType      edge_type,
}

struct IdName {
    1: ID     id,
    2: string name,
}

<<<<<<< HEAD
struct Pair {
    1: string key,
    2: string value,
=======
struct TagItem {
    1: common.TagID         tag_id,
    2: string               tag_name,
    3: i32                  version,
    4: common.Schema        schema,
>>>>>>> 7ec3e649
}

struct ExecResp {
    1: ErrorCode        code,
    2: ID               id,
    // Valid if ret equals E_LEADER_CHANGED.
    3: common.HostAddr  leader,
}

// Graph space related operations.
struct CreateSpaceReq {
    1: string space_name,
    2: i32 parts_num,
    3: i32 replica_factor,
}

struct DeleteSpaceReq {
    1: common.GraphSpaceID space_id,
}

struct ListSpacesReq {
}

struct ListSpacesResp {
    1: ErrorCode code,
    // Valid if ret equals E_LEADER_CHANGED.
    2: common.HostAddr  leader,
    3: list<IdName> spaces,
}

struct GetSpaceReq {
    1: common.GraphSpaceID space_id,
}

struct GetSpaceResp {
    1: IdName space,
    2: i32    parts_num,
    3: i32    replica_factor,
}

// Tags related operations
struct AddTagReq {
    1: common.GraphSpaceID space_id,
    2: string              tag_name,
    3: common.Schema       schema,
}

struct RemoveTagReq {
    1: common.GraphSpaceID space_id,
    2: string              tag_name,
}

struct ListTagsReq {
    1: common.GraphSpaceID space_id,
}

struct ListTagsResp {
    1: ErrorCode code,
    // Valid if ret equals E_LEADER_CHANGED.
    2: common.HostAddr  leader,
    3: list<TagItem> tags,
}

struct GetTagReq {
    1: common.GraphSpaceID space_id,
    2: common.TagID        tag_id,
    3: i32                 version,
}

struct GetTagResp {
    1: common.Schema    schema,
}

// Edge related operations.
struct AddEdgeReq {
    1: common.GraphSpaceID space_id,
    2: string              edge_name,
    3: common.Schema       schema,
}

struct RemoveEdgeReq {
    1: common.GraphSpaceID space_id,
    2: common.EdgeType     edge_type,
}

struct ListEdgesReq {
    1: common.GraphSpaceID space_id,
}

struct ListEdgesResp {
    1: ErrorCode code,
    // Valid if ret equals E_LEADER_CHANGED.
    2: common.HostAddr  leader,
    3: list<IdName> edges,
}

struct GetEdgeReq {
    1: common.GraphSpaceID space_id,
    2: common.EdgeType     edge_type,
    3: i32                 version,
}

struct GetEdgeResp {
    1: common.Schema    schema,
}

// Host related operations.
struct AddHostsReq {
    1: list<common.HostAddr> hosts;
}

struct ListHostsReq {
}

struct ListHostsResp {
    1: ErrorCode code,
    // Valid if ret equals E_LEADER_CHANGED.
    2: common.HostAddr  leader,
    3: list<common.HostAddr> hosts,
}

struct RemoveHostsReq {
    1: list<common.HostAddr> hosts;
}

// Parts related operations.
struct GetPartsAllocReq {
    1: common.GraphSpaceID space_id,
}

struct GetPartsAllocResp {
    1: ErrorCode code,
    // Valid if ret equals E_LEADER_CHANGED.
    2: common.HostAddr  leader,
    3: map<common.PartitionID, list<common.HostAddr>>(cpp.template = "std::unordered_map") parts,
}

struct PutReq {
    1: string key,
    2: string value,
}

struct PutResp {
    1: ErrorCode code,
}

struct MultiPutReq {
    1: list<Pair> pairs
}

struct MultiPutResp {
    1: ErrorCode code,
} 

struct GetReq {
    1: string key,
}

struct GetResp {
    1: ErrorCode code,
    2: string    value,
}

struct MultiGetReq {
    1: list<string> keys,
}

struct MultiGetResp {
    1: ErrorCode    code,
    2: list<string> values
}

struct RemoveReq {
    1: string key,
}

struct RemoveResp {
    1: ErrorCode code,
}

struct RemoveRangeReq {
    1: string start,
    2: string end,
}

struct RemoveRangeResp {
    1: ErrorCode code,
}

struct ScanReq {
    1: string start,
    2: string end,
}

struct ScanResp {
    1: ErrorCode code,
    2: list<string> values,
}

service MetaService {
    ExecResp createSpace(1: CreateSpaceReq req);
    ExecResp deleteSpace(1: DeleteSpaceReq req);
    GetSpaceResp getSpace(1: GetSpaceReq req);
    ListSpacesResp listSpaces(1: ListSpacesReq req);

    ExecResp addTag(1: AddTagReq req);
    ExecResp removeTag(1: RemoveTagReq req);
    GetTagResp getTag(1: GetTagReq req);
    ListTagsResp listTags(1: ListTagsReq req);

    ExecResp addEdge(1: AddEdgeReq req);
    ExecResp removeEdge(1: RemoveEdgeReq req);
    GetEdgeResp getEdge(1: GetEdgeReq req);
    ListEdgesResp listEdges(1: ListEdgesReq req);

    ExecResp addHosts(1: AddHostsReq req);
    ExecResp removeHosts(1: RemoveHostsReq req);
    ListHostsResp listHosts(1: ListHostsReq req);

    GetPartsAllocResp getPartsAlloc(1: GetPartsAllocReq req);

    PutResp          put(1: PutReq req);
    MultiPutResp     multiPut(1: MultiPutReq req);
    GetResp          get(1: GetReq req);
    MultiGetResp     multiGet(1: MultiGetReq req);
    RemoveResp       remove(1: RemoveReq req);
    RemoveRangeResp  removeRange(1: RemoveRangeReq req);
    ScanResp         scan(1: ScanReq req);
}
<|MERGE_RESOLUTION|>--- conflicted
+++ resolved
@@ -42,17 +42,16 @@
     2: string name,
 }
 
-<<<<<<< HEAD
 struct Pair {
     1: string key,
     2: string value,
-=======
+}
+
 struct TagItem {
     1: common.TagID         tag_id,
     2: string               tag_name,
     3: i32                  version,
     4: common.Schema        schema,
->>>>>>> 7ec3e649
 }
 
 struct ExecResp {
