/* Copyright (c) 2018 vesoft inc. All rights reserved.
 *
 * This source code is licensed under Apache 2.0 License,
 * attached with Common Clause Condition 1.0, found in the LICENSES directory.
 */

namespace cpp nebula.storage
namespace java com.vesoft.nebula.storage
namespace go nebula.storage

include "common.thrift"

enum ErrorCode {
    SUCCEEDED = 0,

    // RPC Failure
    E_DISCONNECTED = -1,
    E_FAILED_TO_CONNECT = -2,
    E_RPC_FAILURE = -3,

    // storage failures
    E_LEADER_CHANGED = -11,
    E_KEY_HAS_EXISTS = -12,
    E_SPACE_NOT_FOUND = -13,
    E_PART_NOT_FOUND = -14,
<<<<<<< HEAD
    E_KEY_NOT_FOUND = -15,
=======
    E_CONSENSUS_ERROR = -15,
>>>>>>> 5f656b5d

    // meta failures
    E_EDGE_PROP_NOT_FOUND = -21,
    E_TAG_PROP_NOT_FOUND = -22,
    E_IMPROPER_DATA_TYPE = -23,

    // Invalid request
    E_INVALID_FILTER = -31,
    E_INVALID_UPDATER = -32,
    E_INVALID_STORE = -33,
    E_INVALID_PEER  = -34,
    E_RETRY_EXHAUSTED = -35,

    // meta client failed
    E_LOAD_META_FAILED = -41,
    E_UNKNOWN = -100,
} (cpp.enum_strict)


enum PropOwner {
    SOURCE = 1,
    DEST = 2,
    EDGE = 3,
} (cpp.enum_strict)

union EntryId {
    1: common.TagID tag_id,
    2: common.EdgeType edge_type,
}

struct PropDef {
    1: PropOwner owner,
    2: EntryId   id,
    3: string name,      // Property name
    4: StatType stat,    // calc stats when setted.
}

enum StatType {
    SUM = 1,
    COUNT = 2,
    AVG = 3,
} (cpp.enum_strict)

struct ResultCode {
    1: required ErrorCode code,
    2: required common.PartitionID part_id,
    // Only valid when code is E_LEADER_CHANAGED.
    3: optional common.HostAddr  leader,
}

struct EdgeData {
    1: common.EdgeType type,
    2: binary          data,   // decode according to edge_schema.
}

struct TagData {
    1: common.TagID          tag_id,
    2: binary                data,
}

struct VertexData {
    1: common.VertexID       vertex_id,
    2: list<TagData>         tag_data,
    3: list<EdgeData>        edge_data,
}

struct ResponseCommon {
    // Only contains the partition that returns error
    1: required list<ResultCode> failed_codes,
    // Query latency from storage service
    2: required i32 latency_in_us,
}

struct QueryResponse {
    1: required ResponseCommon result,
    2: optional map<common.TagID, common.Schema>(cpp.template = "std::unordered_map")       vertex_schema,
    3: optional map<common.EdgeType, common.Schema>(cpp.template = "std::unordered_map")    edge_schema,
    4: optional list<VertexData> vertices,
}

struct ExecResponse {
    1: required ResponseCommon result,
}

struct EdgePropResponse {
    1: required ResponseCommon result,
    2: optional common.Schema schema,          // edge related props
    3: optional binary data,
}

struct QueryStatsResponse {
    1: required ResponseCommon result,
    2: optional common.Schema schema,
    3: optional binary data,
}

struct EdgeKeyResponse {
    1: required ResponseCommon result,
    2: optional list<EdgeKey> edge_keys,      // out-edges and in-edges
}

struct Tag {
    1: common.TagID tag_id,
    2: binary props,
}

struct Vertex {
    1: common.VertexID id,
    2: list<Tag> tags,
}

struct EdgeKey {
    1: common.VertexID src,
    // When edge_type > 0, it's an out-edge, otherwise, it's an in-edge
    // When query edge props, the field could be unset.
    2: common.EdgeType edge_type,
    3: common.EdgeRanking ranking,
    4: common.VertexID dst,
}

struct Edge {
    1: EdgeKey key,
    2: binary props,
}

struct GetNeighborsRequest {
    1: common.GraphSpaceID space_id,
    // partId => ids
    2: map<common.PartitionID, list<common.VertexID>>(cpp.template = "std::unordered_map") parts,
    // When edge_type > 0, going along the out-edge, otherwise, along the in-edge
    3: list<common.EdgeType> edge_types,
    4: binary filter,
    5: list<PropDef> return_columns,
}

struct VertexPropRequest {
    1: common.GraphSpaceID space_id,
    2: map<common.PartitionID, list<common.VertexID>>(cpp.template = "std::unordered_map") parts,
    3: list<PropDef> return_columns,
}

struct EdgePropRequest {
    1: common.GraphSpaceID space_id,
    // partId => edges
    2: map<common.PartitionID, list<EdgeKey>>(cpp.template = "std::unordered_map") parts,
    3: common.EdgeType edge_type,
    4: binary filter,
    5: list<PropDef> return_columns,
}

struct AddVerticesRequest {
    1: common.GraphSpaceID space_id,
    // partId => vertices
    2: map<common.PartitionID, list<Vertex>>(cpp.template = "std::unordered_map") parts,
    // If true, it equals an upsert operation.
    3: bool overwritable,
}

struct AddEdgesRequest {
    1: common.GraphSpaceID space_id,
    // partId => edges
    2: map<common.PartitionID, list<Edge>>(cpp.template = "std::unordered_map") parts,
    // If true, it equals an upsert operation.
    3: bool overwritable,
}

struct EdgeKeyRequest {
    1: common.GraphSpaceID space_id,
    2: common.PartitionID part_id,
    3: common.VertexID vid,
}

struct DeleteVertexRequest {
    1: common.GraphSpaceID space_id,
    2: common.PartitionID  part_id,
    3: common.VertexID     vid;
}

struct DeleteEdgesRequest {
    1: common.GraphSpaceID space_id,
    // partId => edgeKeys
    2: map<common.PartitionID, list<EdgeKey>>(cpp.template = "std::unordered_map") parts,
}

struct AdminExecResp {
    1: ErrorCode code,
    // Only valid when code is E_LEADER_CHANAGED.
    2: common.HostAddr  leader,
}

struct AddPartReq {
    1: common.GraphSpaceID space_id,
    2: common.PartitionID  part_id,
    3: bool                as_learner,
}

struct RemovePartReq {
    1: common.GraphSpaceID space_id,
    2: common.PartitionID  part_id,
}

struct MemberChangeReq {
    1: common.GraphSpaceID space_id,
    2: common.PartitionID  part_id,
    3: common.HostAddr     peer,
    // true means add a peer, false means remove a peer.
    4: bool                add,
}

struct TransLeaderReq {
    1: common.GraphSpaceID space_id,
    2: common.PartitionID  part_id,
    3: common.HostAddr     new_leader,
}

struct AddLearnerReq {
    1: common.GraphSpaceID space_id,
    2: common.PartitionID  part_id,
    3: common.HostAddr     learner,
}

struct CatchUpDataReq {
    1: common.GraphSpaceID space_id,
    2: common.PartitionID  part_id,
    3: common.HostAddr     target,
}

struct GetLeaderReq {
}

struct GetLeaderResp {
    1: ErrorCode                 code,
    2: map<common.GraphSpaceID, list<common.PartitionID>> (cpp.template = "std::unordered_map") leader_parts;
}

struct UpdateResponse {
    1: required ResponseCommon result,
    2: optional common.Schema schema,   // return column related props schema
    3: optional binary data,            // return column related props value
    4: optional bool upsert = false,    // it's true when need to be inserted by UPSERT
}

struct UpdateItem {
    1: required binary name,    // the Tag name or Edge name
    2: required binary prop,    // property
    3: required binary value,   // new value expression which is encoded
}

struct UpdateVertexRequest {
    1: common.GraphSpaceID space_id,
    2: common.VertexID vertex_id,
    3: common.PartitionID part_id,
    4: binary filter,
    5: list<UpdateItem> update_items,
    6: list<binary> return_columns,
    7: bool insertable,
}

struct UpdateEdgeRequest {
    1: common.GraphSpaceID space_id,
    2: EdgeKey edge_key,
    3: common.PartitionID part_id,
    4: binary filter,
    5: list<UpdateItem> update_items,
    6: list<binary> return_columns,
    7: bool insertable,
}

<<<<<<< HEAD
struct PutRequest {
    1: common.GraphSpaceID space_id,
    2: map<common.PartitionID, list<common.Pair>>(cpp.template = "std::unordered_map") parts,
}

struct RemoveRequest {
    1: common.GraphSpaceID space_id,
    2: map<common.PartitionID, list<string>>(cpp.template = "std::unordered_map") parts,
}

struct RemoveRangeRequest {
    1: common.GraphSpaceID space_id,
    2: map<common.PartitionID, list<common.Pair>>(cpp.template = "std::unordered_map") parts,
}

struct GetRequest {
    1: common.GraphSpaceID space_id,
    2: map<common.PartitionID, list<string>>(cpp.template = "std::unordered_map") parts,
}

struct PrefixRequest {
    1: common.GraphSpaceID space_id,
    2: map<common.PartitionID, string>(cpp.template = "std::unordered_map") parts,
}

struct ScanRequest {
    1: common.GraphSpaceID space_id,
    2: map<common.PartitionID, common.Pair>(cpp.template = "std::unordered_map") parts,
}

struct GeneralResponse {
    1: required ResponseCommon result,
    2: map<string, string>(cpp.template = "std::unordered_map") values,
=======
struct GetUUIDReq {
    1: common.GraphSpaceID space_id,
    2: common.PartitionID  part_id,
    3: string name,
}

struct GetUUIDResp {
    1: required ResponseCommon result,
    2: common.VertexID id,
>>>>>>> 5f656b5d
}

service StorageService {
    QueryResponse getBound(1: GetNeighborsRequest req)

    QueryStatsResponse boundStats(1: GetNeighborsRequest req)

    // When return_columns is empty, return all properties
    QueryResponse getProps(1: VertexPropRequest req);
    EdgePropResponse getEdgeProps(1: EdgePropRequest req)

    ExecResponse addVertices(1: AddVerticesRequest req);
    ExecResponse addEdges(1: AddEdgesRequest req);

    EdgeKeyResponse getEdgeKeys(1: EdgeKeyRequest req);
    ExecResponse deleteEdges(1: DeleteEdgesRequest req);
    ExecResponse deleteVertex(1: DeleteVertexRequest req);

    UpdateResponse updateVertex(1: UpdateVertexRequest req)
    UpdateResponse updateEdge(1: UpdateEdgeRequest req)

    // Interfaces for admin operations
    AdminExecResp transLeader(1: TransLeaderReq req);
    AdminExecResp addPart(1: AddPartReq req);
    AdminExecResp addLearner(1: AddLearnerReq req);
    AdminExecResp waitingForCatchUpData(1: CatchUpDataReq req);
    AdminExecResp removePart(1: RemovePartReq req);
    AdminExecResp memberChange(1: MemberChangeReq req);
    GetLeaderResp getLeaderPart(1: GetLeaderReq req);

<<<<<<< HEAD
    // Interfaces for key-value storage
    ExecResponse      put(1: PutRequest req);
    GeneralResponse   get(1: GetRequest req);
    ExecResponse      remove(1: RemoveRequest req);
    ExecResponse      removeRange(1: RemoveRangeRequest req);
=======
    GetUUIDResp getUUID(1: GetUUIDReq req);
>>>>>>> 5f656b5d
}<|MERGE_RESOLUTION|>--- conflicted
+++ resolved
@@ -23,11 +23,8 @@
     E_KEY_HAS_EXISTS = -12,
     E_SPACE_NOT_FOUND = -13,
     E_PART_NOT_FOUND = -14,
-<<<<<<< HEAD
     E_KEY_NOT_FOUND = -15,
-=======
-    E_CONSENSUS_ERROR = -15,
->>>>>>> 5f656b5d
+    E_CONSENSUS_ERROR = -16,
 
     // meta failures
     E_EDGE_PROP_NOT_FOUND = -21,
@@ -296,7 +293,6 @@
     7: bool insertable,
 }
 
-<<<<<<< HEAD
 struct PutRequest {
     1: common.GraphSpaceID space_id,
     2: map<common.PartitionID, list<common.Pair>>(cpp.template = "std::unordered_map") parts,
@@ -330,7 +326,8 @@
 struct GeneralResponse {
     1: required ResponseCommon result,
     2: map<string, string>(cpp.template = "std::unordered_map") values,
-=======
+}
+
 struct GetUUIDReq {
     1: common.GraphSpaceID space_id,
     2: common.PartitionID  part_id,
@@ -340,7 +337,6 @@
 struct GetUUIDResp {
     1: required ResponseCommon result,
     2: common.VertexID id,
->>>>>>> 5f656b5d
 }
 
 service StorageService {
@@ -371,13 +367,11 @@
     AdminExecResp memberChange(1: MemberChangeReq req);
     GetLeaderResp getLeaderPart(1: GetLeaderReq req);
 
-<<<<<<< HEAD
     // Interfaces for key-value storage
     ExecResponse      put(1: PutRequest req);
     GeneralResponse   get(1: GetRequest req);
     ExecResponse      remove(1: RemoveRequest req);
     ExecResponse      removeRange(1: RemoveRangeRequest req);
-=======
+
     GetUUIDResp getUUID(1: GetUUIDReq req);
->>>>>>> 5f656b5d
 }