--- conflicted
+++ resolved
@@ -49,15 +49,9 @@
     E_FAILED_TO_CHECKPOINT = -50,
     E_CHECKPOINT_BLOCKED = -51,
 
-<<<<<<< HEAD
-=======
-    // index failed
-    E_INDEX_NOT_FOUND = -60,
-
     // partial result, used for kv interfaces
     E_PARTIAL_RESULT = -99,
 
->>>>>>> 7d57e163
     E_UNKNOWN = -100,
 } (cpp.enum_strict)
 
