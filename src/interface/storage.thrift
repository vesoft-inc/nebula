--- conflicted
+++ resolved
@@ -48,9 +48,6 @@
     // checkpoint failed
     E_FAILED_TO_CHECKPOINT = -50,
     E_CHECKPOINT_BLOCKED = -51,
-
-    // index failed
-    E_INDEX_NOT_FOUND = -60,
 
     E_UNKNOWN = -100,
 } (cpp.enum_strict)
@@ -443,13 +440,12 @@
     2: string                       name,
 }
 
-<<<<<<< HEAD
 struct RebuildIndexRequest {
     1: common.GraphSpaceID          space_id,
     2: list<common.PartitionID>     parts,
-    3: common.SchemaID              schema_id,
-    4: common.IndexID               index_id,
-=======
+    3: common.IndexID               index_id,
+}
+
 struct LookUpVertexIndexResp {
     1: required ResponseCommon             result,
     2: optional common.Schema              schema,
@@ -468,7 +464,6 @@
     3: common.IndexID            index_id,
     4: binary                    filter,
     5: list<string>              return_columns,
->>>>>>> f77c7eb2
 }
 
 service StorageService {
