--- conflicted
+++ resolved
@@ -4,25 +4,25 @@
  * attached with Common Clause Condition 1.0, found in the LICENSES directory.
  */
 
-#include "base/Base.h"
 #include <gtest/gtest.h>
 #include <rocksdb/db.h>
+#include <thrift/lib/cpp/concurrency/ThreadManager.h>
 #include <iostream>
+#include "base/Base.h"
+#include "fs/FileUtils.h"
 #include "fs/TempDir.h"
-#include "fs/FileUtils.h"
+#include "kvstore/LogEncoder.h"
 #include "kvstore/NebulaStore.h"
 #include "kvstore/PartManager.h"
 #include "kvstore/RocksEngine.h"
-#include "kvstore/LogEncoder.h"
 #include "network/NetworkUtils.h"
-#include <thrift/lib/cpp/concurrency/ThreadManager.h>
 
 DECLARE_uint32(raft_heartbeat_interval_secs);
 
 namespace nebula {
 namespace kvstore {
 
-template<typename T>
+template <typename T>
 void dump(const std::vector<T>& v) {
     std::stringstream ss;
     for (auto& e : v) {
@@ -31,11 +31,10 @@
     VLOG(1) << ss.str();
 }
 
-std::shared_ptr<apache::thrift::concurrency::PriorityThreadManager>
-getHandlers() {
-    auto handlersPool
-        = apache::thrift::concurrency::PriorityThreadManager::newPriorityThreadManager(
-                                 1, true /*stats*/);
+std::shared_ptr<apache::thrift::concurrency::PriorityThreadManager> getHandlers() {
+    auto handlersPool =
+        apache::thrift::concurrency::PriorityThreadManager::newPriorityThreadManager(
+            1, true /*stats*/);
     handlersPool->setNamePrefix("executor");
     handlersPool->start();
     return handlersPool;
@@ -47,15 +46,14 @@
     // GraphSpaceID =>  {PartitionIDs}
     // 1 => {0, 1, 2, 3, 4, 5}
     // 2 => {0, 1, 2, 3, 4, 5}
-    for (auto spaceId = 1; spaceId <=2; spaceId++) {
+    for (auto spaceId = 1; spaceId <= 2; spaceId++) {
         for (auto partId = 0; partId < 6; partId++) {
             partMan->partsMap_[spaceId][partId] = PartMeta();
         }
     }
 
     VLOG(1) << "Total space num is " << partMan->partsMap_.size()
-            << ", total local partitions num is "
-            << partMan->parts(network::InetAddress()).size();
+            << ", total local partitions num is " << partMan->parts(network::InetAddress()).size();
 
     fs::TempDir rootPath("/tmp/nebula_store_test.XXXXXX");
     std::vector<std::string> paths;
@@ -66,10 +64,8 @@
     options.dataPaths_ = std::move(paths);
     options.partMan_ = std::move(partMan);
     network::InetAddress local = {0, 0};
-    auto store = std::make_unique<NebulaStore>(std::move(options),
-                                               ioThreadPool,
-                                               local,
-                                               getHandlers());
+    auto store =
+        std::make_unique<NebulaStore>(std::move(options), ioThreadPool, local, getHandlers());
     store->init();
     sleep(1);
     EXPECT_EQ(2, store->spaces_.size());
@@ -101,12 +97,11 @@
     std::string prefix = "prefix";
     std::vector<KV> data;
     for (auto i = 0; i < 100; i++) {
-        data.emplace_back(prefix + std::string(reinterpret_cast<const char*>(&i),
-                                               sizeof(int32_t)),
+        data.emplace_back(prefix + std::string(reinterpret_cast<const char*>(&i), sizeof(int32_t)),
                           folly::stringPrintf("val_%d", i));
     }
     folly::Baton<true, std::atomic> baton;
-    store->asyncMultiPut(1, 1, std::move(data), [&] (ResultCode code) {
+    store->asyncMultiPut(1, 1, std::move(data), [&](ResultCode code) {
         EXPECT_EQ(ResultCode::SUCCEEDED, code);
         baton.post();
     });
@@ -149,9 +144,8 @@
     paths.emplace_back(folly::stringPrintf("%s/disk2", rootPath.path()));
 
     for (size_t i = 0; i < paths.size(); i++) {
-        auto db = std::make_unique<RocksEngine>(
-            0, /* spaceId */
-            paths[i]);
+        auto db = std::make_unique<RocksEngine>(0, /* spaceId */
+                                                paths[i]);
         for (auto partId = 0; partId < 3; partId++) {
             db->addPart(5 * i + partId);
         }
@@ -167,17 +161,12 @@
     options.dataPaths_ = std::move(paths);
     options.partMan_ = std::move(partMan);
     network::InetAddress local = {0, 0};
-    auto store = std::make_unique<NebulaStore>(std::move(options),
-                                               ioThreadPool,
-                                               local,
-                                               getHandlers());
+    auto store =
+        std::make_unique<NebulaStore>(std::move(options), ioThreadPool, local, getHandlers());
     store->init();
     auto check = [&](GraphSpaceID spaceId) {
         for (auto i = 0; i < 2; i++) {
-            ASSERT_EQ(folly::stringPrintf("%s/disk%d/nebula/%d",
-                                          rootPath.path(),
-                                          i + 1,
-                                          spaceId),
+            ASSERT_EQ(folly::stringPrintf("%s/disk%d/nebula/%d", rootPath.path(), i + 1, spaceId),
                       store->spaces_[spaceId]->engines_[i]->getDataRoot());
             auto parts = store->spaces_[spaceId]->engines_[i]->allParts();
             dump(parts);
@@ -271,10 +260,8 @@
         options.dataPaths_ = std::move(paths);
         options.partMan_ = std::move(partMan);
         network::InetAddress local = peers[index];
-        return std::make_unique<NebulaStore>(std::move(options),
-                                             sIoThreadPool,
-                                             local,
-                                             getHandlers());
+        return std::make_unique<NebulaStore>(
+            std::move(options), sIoThreadPool, local, getHandlers());
     };
     int32_t replicas = 3;
     std::vector<network::InetAddress> peers;
@@ -289,24 +276,10 @@
     }
     LOG(INFO) << "Waiting for all leaders elected!";
     while (true) {
-<<<<<<< HEAD
-        bool allLeaderElected = true;
-        for (int part = from; part < 3; part++) {
-            auto res = stores[0]->partLeader(0, part);
-            CHECK(ok(res));
-            auto leader = value(std::move(res));
-            if (leader.isZero()) {
-                allLeaderElected = false;
-                from = part;
-                break;
-            }
-            LOG(INFO) << "Leader for part " << part << " is " << leader;
-=======
         int32_t leaderCount = 0;
         for (int i = 0; i < replicas; i++) {
             std::unordered_map<GraphSpaceID, std::vector<PartitionID>> leaderIds;
             leaderCount += stores[i]->allLeader(leaderIds);
->>>>>>> 9154dde7
         }
         if (leaderCount == 3) {
             break;
@@ -315,7 +288,7 @@
     }
     LOG(INFO) << "Let's write some logs...";
 
-    auto findStoreIndex = [&] (const network::InetAddress& addr) {
+    auto findStoreIndex = [&](const network::InetAddress& addr) {
         for (size_t i = 0; i < peers.size(); i++) {
             if (peers[i] == addr) {
                 return i;
@@ -329,9 +302,9 @@
         std::string prefix = "prefix";
         std::vector<KV> data;
         for (auto i = 0; i < 100; i++) {
-            data.emplace_back(prefix + std::string(reinterpret_cast<const char*>(&i),
-                                                   sizeof(int32_t)),
-                              folly::stringPrintf("val_%d_%d", part, i));
+            data.emplace_back(
+                prefix + std::string(reinterpret_cast<const char*>(&i), sizeof(int32_t)),
+                folly::stringPrintf("val_%d_%d", part, i));
         }
         auto res = stores[0]->partLeader(0, part);
         CHECK(ok(res));
@@ -378,13 +351,11 @@
         auto followerIndex = (index + 1) % replicas;
         {
             folly::Baton<true, std::atomic> baton;
-            stores[followerIndex]->asyncMultiPut(0,
-                                                 part,
-                                                 {{"key", "val"}},
-                                                 [&baton](ResultCode code) {
-                EXPECT_EQ(ResultCode::ERR_LEADER_CHANGED, code);
-                baton.post();
-            });
+            stores[followerIndex]->asyncMultiPut(
+                0, part, {{"key", "val"}}, [&baton](ResultCode code) {
+                    EXPECT_EQ(ResultCode::ERR_LEADER_CHANGED, code);
+                    baton.post();
+                });
             baton.wait();
         }
         // Let's try to read data on follower
@@ -417,10 +388,8 @@
         options.dataPaths_ = std::move(paths);
         options.partMan_ = std::move(partMan);
         network::InetAddress local = peers[index];
-        return std::make_unique<NebulaStore>(std::move(options),
-                                             sIoThreadPool,
-                                             local,
-                                             getHandlers());
+        return std::make_unique<NebulaStore>(
+            std::move(options), sIoThreadPool, local, getHandlers());
     };
 
     // 3 replicas, 3 partition
@@ -438,24 +407,10 @@
     sleep(FLAGS_raft_heartbeat_interval_secs);
     LOG(INFO) << "Waiting for all leaders elected!";
     while (true) {
-<<<<<<< HEAD
-        bool allLeaderElected = true;
-        for (int part = from; part < 3; part++) {
-            auto res = stores[0]->partLeader(0, part);
-            CHECK(ok(res));
-            auto leader = value(std::move(res));
-            if (leader.isZero()) {
-                allLeaderElected = false;
-                from = part;
-                break;
-            }
-            LOG(INFO) << "Leader for part " << part << " is " << leader;
-=======
         int32_t leaderCount = 0;
         for (int i = 0; i < replicas; i++) {
             std::unordered_map<GraphSpaceID, std::vector<PartitionID>> leaderIds;
             leaderCount += stores[i]->allLeader(leaderIds);
->>>>>>> 9154dde7
         }
         if (leaderCount == 3) {
             break;
@@ -463,7 +418,7 @@
         usleep(100000);
     }
 
-    auto findStoreIndex = [&] (const network::InetAddress& addr) {
+    auto findStoreIndex = [&](const network::InetAddress& addr) {
         for (size_t i = 0; i < peers.size(); i++) {
             if (peers[i] == addr) {
                 return i;
@@ -489,9 +444,7 @@
         auto partRet = stores[index]->part(spaceId, partId);
         CHECK(ok(partRet));
         auto part = value(partRet);
-        part->asyncTransferLeader(targetAddr, [&] (kvstore::ResultCode) {
-            baton.post();
-        });
+        part->asyncTransferLeader(targetAddr, [&](kvstore::ResultCode) { baton.post(); });
         baton.wait();
     }
     sleep(FLAGS_raft_heartbeat_interval_secs);
@@ -511,9 +464,7 @@
         CHECK(ok(ret));
         auto part = nebula::value(ret);
         LOG(INFO) << "Transfer part " << partId << " leader to " << targetAddr;
-        part->asyncTransferLeader(targetAddr, [&] (kvstore::ResultCode) {
-            baton.post();
-        });
+        part->asyncTransferLeader(targetAddr, [&](kvstore::ResultCode) { baton.post(); });
         baton.wait();
     }
     sleep(FLAGS_raft_heartbeat_interval_secs);
@@ -529,7 +480,7 @@
     // GraphSpaceID =>  {PartitionIDs}
     // 1 => {0, 1, 2, 3, 4, 5}
     // 2 => {0, 1, 2, 3, 4, 5}
-    for (auto spaceId = 1; spaceId <=2; spaceId++) {
+    for (auto spaceId = 1; spaceId <= 2; spaceId++) {
         for (auto partId = 0; partId < 6; partId++) {
             partMan->partsMap_[spaceId][partId] = PartMeta();
         }
@@ -548,10 +499,8 @@
     options.dataPaths_ = std::move(spaths);
     options.partMan_ = std::move(partMan);
     network::InetAddress local = {0, 0};
-    auto store = std::make_unique<NebulaStore>(std::move(options),
-                                               ioThreadPool,
-                                               local,
-                                               getHandlers());
+    auto store =
+        std::make_unique<NebulaStore>(std::move(options), ioThreadPool, local, getHandlers());
     store->init();
     sleep(1);
     EXPECT_EQ(2, store->spaces_.size());
@@ -583,12 +532,11 @@
     std::string prefix = "prefix";
     std::vector<KV> data;
     for (auto i = 0; i < 100; i++) {
-        data.emplace_back(prefix + std::string(reinterpret_cast<const char*>(&i),
-                                               sizeof(int32_t)),
+        data.emplace_back(prefix + std::string(reinterpret_cast<const char*>(&i), sizeof(int32_t)),
                           folly::stringPrintf("val_%d", i));
     }
     folly::Baton<true, std::atomic> baton;
-    store->asyncMultiPut(1, 1, std::move(data), [&] (ResultCode code) {
+    store->asyncMultiPut(1, 1, std::move(data), [&](ResultCode code) {
         EXPECT_EQ(ResultCode::SUCCEEDED, code);
         baton.post();
     });
@@ -622,33 +570,17 @@
         options.dataPaths_ = paths;
         options.partMan_ = std::move(partMan);
         network::InetAddress local = peers[index];
-        return std::make_unique<NebulaStore>(std::move(options),
-                                             sIoThreadPool,
-                                             local,
-                                             getHandlers());
+        return std::make_unique<NebulaStore>(
+            std::move(options), sIoThreadPool, local, getHandlers());
     };
 
-    auto waitLeader = [] (std::vector<std::unique_ptr<NebulaStore>>& stores) {
+    auto waitLeader = [](std::vector<std::unique_ptr<NebulaStore>>& stores) {
         int replicas = 3;
         while (true) {
-<<<<<<< HEAD
-            bool allLeaderElected = true;
-            for (int part = from; part < 3; part++) {
-                auto res = stores[0]->partLeader(0, part);
-                CHECK(ok(res));
-                auto leader = value(std::move(res));
-                if (leader.isZero()) {
-                    allLeaderElected = false;
-                    from = part;
-                    break;
-                }
-                LOG(INFO) << "Leader for part " << part << " is " << leader;
-=======
             int32_t leaderCount = 0;
             for (int i = 0; i < replicas; i++) {
                 std::unordered_map<GraphSpaceID, std::vector<PartitionID>> leaderIds;
                 leaderCount += stores[i]->allLeader(leaderIds);
->>>>>>> 9154dde7
             }
             if (leaderCount == 3) {
                 break;
@@ -675,7 +607,7 @@
 
     LOG(INFO) << "Let's write some logs...";
 
-    auto findStoreIndex = [&] (const network::InetAddress& addr) {
+    auto findStoreIndex = [&](const network::InetAddress& addr) {
         for (size_t i = 0; i < peers.size(); i++) {
             if (peers[i] == addr) {
                 return i;
@@ -689,9 +621,9 @@
         std::string prefix = "prefix";
         std::vector<KV> data;
         for (auto i = 0; i < 100; i++) {
-            data.emplace_back(prefix + std::string(reinterpret_cast<const char*>(&i),
-                                                   sizeof(int32_t)),
-                              folly::stringPrintf("val_%d_%d", part, i));
+            data.emplace_back(
+                prefix + std::string(reinterpret_cast<const char*>(&i), sizeof(int32_t)),
+                folly::stringPrintf("val_%d_%d", part, i));
         }
         auto res = stores[0]->partLeader(0, part);
         CHECK(ok(res));
@@ -739,13 +671,11 @@
         auto followerIndex = (index + 1) % replicas;
         {
             folly::Baton<true, std::atomic> baton;
-            stores[followerIndex]->asyncMultiPut(0,
-                                                 part,
-                                                 {{"key", "val"}},
-                                                 [&baton](ResultCode code) {
-                EXPECT_EQ(ResultCode::ERR_LEADER_CHANGED, code);
-                baton.post();
-            });
+            stores[followerIndex]->asyncMultiPut(
+                0, part, {{"key", "val"}}, [&baton](ResultCode code) {
+                    EXPECT_EQ(ResultCode::ERR_LEADER_CHANGED, code);
+                    baton.post();
+                });
             baton.wait();
         }
     }
@@ -765,20 +695,14 @@
         std::string rm = folly::stringPrintf("%s/disk%d/nebula/0", rootPath.path(), i);
         fs::FileUtils::remove(folly::stringPrintf("%s/data", rm.data()).c_str(), true);
         fs::FileUtils::remove(folly::stringPrintf("%s/wal", rm.data()).c_str(), true);
-        std::string src = folly::stringPrintf(
-            "%s/disk%d/nebula/0/checkpoints/snapshot/data",
-            rootPath.path(), i);
-        std::string dst = folly::stringPrintf(
-            "%s/disk%d/nebula/0/data",
-            rootPath.path(), i);
+        std::string src =
+            folly::stringPrintf("%s/disk%d/nebula/0/checkpoints/snapshot/data", rootPath.path(), i);
+        std::string dst = folly::stringPrintf("%s/disk%d/nebula/0/data", rootPath.path(), i);
         ASSERT_TRUE(fs::FileUtils::rename(src, dst));
 
-        src = folly::stringPrintf(
-            "%s/disk%d/nebula/0/checkpoints/snapshot/wal",
-            rootPath.path(), i);
-        dst = folly::stringPrintf(
-            "%s/disk%d/nebula/0/wal",
-            rootPath.path(), i);
+        src =
+            folly::stringPrintf("%s/disk%d/nebula/0/checkpoints/snapshot/wal", rootPath.path(), i);
+        dst = folly::stringPrintf("%s/disk%d/nebula/0/wal", rootPath.path(), i);
         ASSERT_TRUE(fs::FileUtils::rename(src, dst));
     }
 
@@ -803,8 +727,8 @@
         std::vector<KV> data;
         for (auto i = 0; i < 100; i++) {
             data.emplace_back(
-                    prefix + std::string(reinterpret_cast<const char*>(&i), sizeof(int32_t)),
-                    folly::stringPrintf("val_%d_%d", part, i));
+                prefix + std::string(reinterpret_cast<const char*>(&i), sizeof(int32_t)),
+                folly::stringPrintf("val_%d_%d", part, i));
         }
         auto res = cStores[0]->partLeader(0, part);
         CHECK(ok(res));
@@ -852,10 +776,8 @@
     options.dataPaths_ = std::move(paths);
     options.partMan_ = std::move(partMan);
     network::InetAddress local = {0, 0};
-    auto store = std::make_unique<NebulaStore>(std::move(options),
-                                               ioThreadPool,
-                                               local,
-                                               getHandlers());
+    auto store =
+        std::make_unique<NebulaStore>(std::move(options), ioThreadPool, local, getHandlers());
     store->init();
     sleep(FLAGS_raft_heartbeat_interval_secs);
     // put kv
@@ -863,7 +785,7 @@
         std::vector<std::pair<std::string, std::string>> expected, result;
         auto atomic = [&]() -> std::string {
             std::unique_ptr<kvstore::BatchHolder> batchHolder =
-                    std::make_unique<kvstore::BatchHolder>();
+                std::make_unique<kvstore::BatchHolder>();
             for (auto i = 0; i < 20; i++) {
                 auto key = folly::stringPrintf("key_%d", i);
                 auto val = folly::stringPrintf("val_%d", i);
@@ -874,7 +796,7 @@
         };
 
         folly::Baton<true, std::atomic> baton;
-        auto callback = [&] (ResultCode code) {
+        auto callback = [&](ResultCode code) {
             EXPECT_EQ(ResultCode::SUCCEEDED, code);
             baton.post();
         };
@@ -896,12 +818,12 @@
         std::vector<std::pair<std::string, std::string>> expected, result;
         auto atomic = [&]() -> std::string {
             std::unique_ptr<kvstore::BatchHolder> batchHolder =
-                    std::make_unique<kvstore::BatchHolder>();
+                std::make_unique<kvstore::BatchHolder>();
             for (auto i = 0; i < 20; i++) {
                 auto key = folly::stringPrintf("key_%d", i);
                 auto val = folly::stringPrintf("val_%d", i);
                 batchHolder->put(key.data(), val.data());
-                if (i%5 != 0) {
+                if (i % 5 != 0) {
                     expected.emplace_back(std::move(key), std::move(val));
                 }
             }
@@ -912,7 +834,7 @@
         };
 
         folly::Baton<true, std::atomic> baton;
-        auto callback = [&] (ResultCode code) {
+        auto callback = [&](ResultCode code) {
             EXPECT_EQ(ResultCode::SUCCEEDED, code);
             baton.post();
         };
@@ -930,9 +852,8 @@
         EXPECT_EQ(expected, result);
     }
 }
-}  // namespace kvstore
-}  // namespace nebula
-
+}   // namespace kvstore
+}   // namespace nebula
 
 int main(int argc, char** argv) {
     testing::InitGoogleTest(&argc, argv);
