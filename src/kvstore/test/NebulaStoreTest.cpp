/* Copyright (c) 2018 vesoft inc. All rights reserved.
 *
 * This source code is licensed under Apache 2.0 License,
 * attached with Common Clause Condition 1.0, found in the LICENSES directory.
 */

#include "base/Base.h"
#include <gtest/gtest.h>
#include <rocksdb/db.h>
#include <iostream>
#include "fs/TempDir.h"
#include "kvstore/NebulaStore.h"
#include "kvstore/PartManager.h"
#include "kvstore/RocksEngine.h"
#include "network/NetworkUtils.h"

DECLARE_uint32(heartbeat_interval);

namespace nebula {
namespace kvstore {

auto ioThreadPool = std::make_shared<folly::IOThreadPoolExecutor>(4);

template<typename T>
void dump(const std::vector<T>& v) {
    std::stringstream ss;
    for (auto& e : v) {
        ss << e << ", ";
    }
    VLOG(1) << ss.str();
}


TEST(NebulaStoreTest, SimpleTest) {
    auto partMan = std::make_unique<MemPartManager>();

    // GraphSpaceID =>  {PartitionIDs}
    // 1 => {0, 1, 2, 3, 4, 5}
    // 2 => {0, 1, 2, 3, 4, 5}
    for (auto spaceId = 1; spaceId <=2; spaceId++) {
        for (auto partId = 0; partId < 6; partId++) {
            partMan->partsMap_[spaceId][partId] = PartMeta();
        }
    }

    VLOG(1) << "Total space num is " << partMan->partsMap_.size()
            << ", total local partitions num is "
            << partMan->parts(HostAddr(0, 0)).size();

    fs::TempDir rootPath("/tmp/nebula_store_test.XXXXXX");
    std::vector<std::string> paths;
    paths.emplace_back(folly::stringPrintf("%s/disk1", rootPath.path()));
    paths.emplace_back(folly::stringPrintf("%s/disk2", rootPath.path()));

    KVOptions options;
    options.dataPaths_ = std::move(paths);
    options.partMan_ = std::move(partMan);
    HostAddr local = {0, 0};
    auto store = std::make_unique<NebulaStore>(std::move(options),
                                               ioThreadPool,
                                               local);
    sleep(1);
    EXPECT_EQ(2, store->spaces_.size());

    EXPECT_EQ(6, store->spaces_[1]->parts_.size());
    EXPECT_EQ(2, store->spaces_[1]->engines_.size());
    EXPECT_EQ(folly::stringPrintf("%s/disk1/nebula/1", rootPath.path()),
              store->spaces_[1]->engines_[0]->getDataRoot());
    EXPECT_EQ(folly::stringPrintf("%s/disk2/nebula/1", rootPath.path()),
              store->spaces_[1]->engines_[1]->getDataRoot());

    EXPECT_EQ(6, store->spaces_[2]->parts_.size());
    EXPECT_EQ(2, store->spaces_[2]->engines_.size());
    EXPECT_EQ(folly::stringPrintf("%s/disk1/nebula/2", rootPath.path()),
              store->spaces_[2]->engines_[0]->getDataRoot());
    EXPECT_EQ(folly::stringPrintf("%s/disk2/nebula/2", rootPath.path()),
              store->spaces_[2]->engines_[1]->getDataRoot());

    store->asyncMultiPut(0, 0, {{"key", "val"}}, [](ResultCode code) {
        EXPECT_EQ(ResultCode::ERR_SPACE_NOT_FOUND, code);
    });

    store->asyncMultiPut(1, 6, {{"key", "val"}}, [](ResultCode code) {
        EXPECT_EQ(ResultCode::ERR_PART_NOT_FOUND, code);
    });

    VLOG(1) << "Put some data then read them...";

    std::string prefix = "prefix";
    std::vector<KV> data;
    for (auto i = 0; i < 100; i++) {
        data.emplace_back(prefix + std::string(reinterpret_cast<const char*>(&i),
                                               sizeof(int32_t)),
                          folly::stringPrintf("val_%d", i));
    }
<<<<<<< HEAD
    store->asyncMultiPut(1, 1, std::move(data), [](ResultCode code) {
=======
    folly::Baton<true, std::atomic> baton;
    store->asyncMultiPut(1, 1, std::move(data), [&] (ResultCode code){
>>>>>>> e69121f6
        EXPECT_EQ(ResultCode::SUCCEEDED, code);
        baton.post();
    });
    baton.wait();
    int32_t start = 0;
    int32_t end = 100;
    std::string s(reinterpret_cast<const char*>(&start), sizeof(int32_t));
    std::string e(reinterpret_cast<const char*>(&end), sizeof(int32_t));
    s = prefix + s;
    e = prefix + e;
    std::unique_ptr<KVIterator> iter;
    EXPECT_EQ(ResultCode::SUCCEEDED, store->range(1, 1, s, e, &iter));
    int num = 0;
    auto prefixLen = prefix.size();
    while (iter->valid()) {
        auto key = *reinterpret_cast<const int32_t*>(iter->key().data() + prefixLen);
        auto val = iter->val();
        EXPECT_EQ(num, key);
        EXPECT_EQ(folly::stringPrintf("val_%d", num), val);
        iter->next();
        num++;
    }
    EXPECT_EQ(100, num);
}

TEST(NebulaStoreTest, PartsTest) {
    fs::TempDir rootPath("/tmp/nebula_store_test.XXXXXX");
    auto partMan = std::make_unique<MemPartManager>();

    // GraphSpaceID =>  {PartitionIDs}
    // 0 => {0, 1, 2, 3...9}
    // The parts on PartMan is 0...9
    for (auto partId = 0; partId < 10; partId++) {
        partMan->addPart(0, partId);
    }

    std::vector<std::string> paths;
    paths.emplace_back(folly::stringPrintf("%s/disk1", rootPath.path()));
    paths.emplace_back(folly::stringPrintf("%s/disk2", rootPath.path()));

    for (size_t i = 0; i < paths.size(); i++) {
        auto db = std::make_unique<RocksEngine>(
            0, /* spaceId */
            paths[i]);
        for (auto partId = 0; partId < 3; partId++) {
            db->addPart(5 * i + partId);
        }
        db->addPart(5 * i + 10);
        auto parts = db->allParts();
        dump(parts);
    }
    // Currently, the disks hold parts as below:
    // disk1: 0, 1, 2, 10
    // disk2: 5, 6, 7, 15

    KVOptions options;
    options.dataPaths_ = std::move(paths);
    options.partMan_ = std::move(partMan);
    HostAddr local = {0, 0};
    auto store = std::make_unique<NebulaStore>(std::move(options),
                                               ioThreadPool,
                                               local);

    auto check = [&](GraphSpaceID spaceId) {
        for (auto i = 0; i < 2; i++) {
            ASSERT_EQ(folly::stringPrintf("%s/disk%d/nebula/%d",
                                          rootPath.path(),
                                          i + 1,
                                          spaceId),
                      store->spaces_[spaceId]->engines_[i]->getDataRoot());
            auto parts = store->spaces_[spaceId]->engines_[i]->allParts();
            dump(parts);
            ASSERT_EQ(5, parts.size());
        }
    };
    check(0);
    // After init, the parts should be 0-9, and the distribution should be
    // disk1: 0, 1, 2, 3, 8
    // disk2: 4, 5, 6, 7, 9
    // After restart, the original order should not been broken.
    {
        auto parts = store->spaces_[0]->engines_[0]->allParts();
        ASSERT_EQ(0, parts[0]);
        ASSERT_EQ(1, parts[1]);
        ASSERT_EQ(2, parts[2]);
        ASSERT_EQ(3, parts[3]);
        ASSERT_EQ(8, parts[4]);
    }
    {
        auto parts = store->spaces_[0]->engines_[1]->allParts();
        ASSERT_EQ(4, parts[0]);
        ASSERT_EQ(5, parts[1]);
        ASSERT_EQ(6, parts[2]);
        ASSERT_EQ(7, parts[3]);
        ASSERT_EQ(9, parts[4]);
    }

    auto* pm = dynamic_cast<MemPartManager*>(store->partMan_.get());
    // Let's create another space with 10 parts.
    for (auto partId = 0; partId < 10; partId++) {
        pm->addPart(1, partId);
    }
    check(1);
    {
        auto parts = store->spaces_[1]->engines_[0]->allParts();
        ASSERT_EQ(0, parts[0]);
        ASSERT_EQ(2, parts[1]);
        ASSERT_EQ(4, parts[2]);
        ASSERT_EQ(6, parts[3]);
        ASSERT_EQ(8, parts[4]);
    }
    {
        auto parts = store->spaces_[1]->engines_[1]->allParts();
        ASSERT_EQ(1, parts[0]);
        ASSERT_EQ(3, parts[1]);
        ASSERT_EQ(5, parts[2]);
        ASSERT_EQ(7, parts[3]);
        ASSERT_EQ(9, parts[4]);
    }

    // Let's remove space some parts in GraphSpace 0
    for (auto partId = 0; partId < 5; partId++) {
        pm->removePart(0, partId);
    }

    int32_t totalParts = 0;
    for (auto i = 0; i < 2; i++) {
        ASSERT_EQ(folly::stringPrintf("%s/disk%d/nebula/0", rootPath.path(), i + 1),
                  store->spaces_[0]->engines_[i]->getDataRoot());
        auto parts = store->spaces_[0]->engines_[i]->allParts();
        dump(parts);
        totalParts += parts.size();
    }
    ASSERT_EQ(5, totalParts);

    for (auto partId = 5; partId < 10; partId++) {
        pm->removePart(0, partId);
    }
    ASSERT_TRUE(store->spaces_.find(0) == store->spaces_.end());
}

TEST(NebulaStoreTest, ThreeCopiesTest) {
    fs::TempDir rootPath("/tmp/nebula_store_test.XXXXXX");
    auto initNebulaStore = [](const std::vector<HostAddr>& peers,
                              int32_t index,
                              const std::string& path) -> std::unique_ptr<NebulaStore> {
        LOG(INFO) << "Start nebula store on " << peers[index];
        auto sIoThreadPool = std::make_shared<folly::IOThreadPoolExecutor>(4);
        auto partMan = std::make_unique<MemPartManager>();
        for (auto partId = 0; partId < 3; partId++) {
            PartMeta pm;
            pm.spaceId_ = 0;
            pm.partId_ = partId;
            pm.peers_ = peers;
            partMan->partsMap_[0][partId] = std::move(pm);
        }
        std::vector<std::string> paths;
        paths.emplace_back(folly::stringPrintf("%s/disk%d", path.c_str(), index));
        KVOptions options;
        options.dataPaths_ = std::move(paths);
        options.partMan_ = std::move(partMan);
        HostAddr local = peers[index];
        return std::make_unique<NebulaStore>(std::move(options),
                                             sIoThreadPool,
                                             local);
    };
    int32_t replicas = 3;
    IPv4 ip;
    CHECK(network::NetworkUtils::ipv4ToInt("127.0.0.1", ip));
    std::vector<HostAddr> peers;
    for (int32_t i = 0; i < replicas; i++) {
        peers.emplace_back(ip, network::NetworkUtils::getAvailablePort());
    }

    std::vector<std::unique_ptr<NebulaStore>> stores;
    for (int i = 0; i < replicas; i++) {
        stores.emplace_back(initNebulaStore(peers, i, rootPath.path()));
    }
    LOG(INFO) << "Waiting for all leaders elected!";
    int from = 0;
    while (true) {
        bool allLeaderElected = true;
        for (int part = from; part < 3; part++) {
            auto res = stores[0]->partLeader(0, part);
            CHECK(ok(res));
            auto leader = value(std::move(res));
            if (leader == HostAddr(0, 0)) {
                allLeaderElected = false;
                from = part;
                break;
            }
            LOG(INFO) << "Leader for part " << part << " is " << leader;
        }
        if (allLeaderElected) {
            break;
        }
        usleep(100000);
    }
    LOG(INFO) << "Let's write some logs...";

    auto findStoreIndex = [&] (const HostAddr& addr) {
        for (size_t i = 0; i < peers.size(); i++) {
            if (peers[i] == addr) {
                return i;
            }
        }
        LOG(FATAL) << "Should not reach here!";
        return 0UL;
    };
    LOG(INFO) << "Put some data then read them...";
    for (int part = 0; part < 3; part++) {
        std::string prefix = "prefix";
        std::vector<KV> data;
        for (auto i = 0; i < 100; i++) {
            data.emplace_back(prefix + std::string(reinterpret_cast<const char*>(&i),
                                                   sizeof(int32_t)),
                              folly::stringPrintf("val_%d_%d", part, i));
        }
        auto res = stores[0]->partLeader(0, part);
        CHECK(ok(res));
        auto leader = value(std::move(res));

        auto index = findStoreIndex(leader);
        {
            folly::Baton<true, std::atomic> baton;
            stores[index]->asyncMultiPut(0, part, std::move(data), [&baton](ResultCode code) {
                EXPECT_EQ(ResultCode::SUCCEEDED, code);
                baton.post();
            });
            baton.wait();
        }
        sleep(FLAGS_heartbeat_interval);
        {
            LOG(INFO) << "Check the data on all peers...";
            int32_t start = 0;
            int32_t end = 100;
            std::string s(reinterpret_cast<const char*>(&start), sizeof(int32_t));
            std::string e(reinterpret_cast<const char*>(&end), sizeof(int32_t));
            s = prefix + s;
            e = prefix + e;
            for (int i = 0; i < replicas; i++) {
                auto ret = stores[i]->engine(0, part);
                ASSERT(ok(ret));
                auto* engine = value(std::move(ret));
                std::unique_ptr<KVIterator> iter;
                EXPECT_EQ(ResultCode::SUCCEEDED, engine->range(s, e, &iter));
                int num = 0;
                auto prefixLen = prefix.size();
                while (iter->valid()) {
                    auto key = *reinterpret_cast<const int32_t*>(iter->key().data() + prefixLen);
                    auto val = iter->val();
                    EXPECT_EQ(num, key);
                    EXPECT_EQ(folly::stringPrintf("val_%d_%d", part, num), val);
                    iter->next();
                    num++;
                }
                EXPECT_EQ(100, num);
            }
        }
        // Let's try to write data on follower;
        auto followerIndex = (index + 1) % replicas;
        {
            folly::Baton<true, std::atomic> baton;
            stores[followerIndex]->asyncMultiPut(0,
                                                 part,
                                                 {{"key", "val"}},
                                                 [&baton](ResultCode code) {
                EXPECT_EQ(ResultCode::ERR_LEADER_CHANGED, code);
                baton.post();
            });
            baton.wait();
        }
    }
}


}  // namespace kvstore
}  // namespace nebula


int main(int argc, char** argv) {
    testing::InitGoogleTest(&argc, argv);
    folly::init(&argc, &argv, true);
    google::SetStderrLogging(google::INFO);

    return RUN_ALL_TESTS();
}

<|MERGE_RESOLUTION|>--- conflicted
+++ resolved
@@ -93,12 +93,8 @@
                                                sizeof(int32_t)),
                           folly::stringPrintf("val_%d", i));
     }
-<<<<<<< HEAD
-    store->asyncMultiPut(1, 1, std::move(data), [](ResultCode code) {
-=======
     folly::Baton<true, std::atomic> baton;
-    store->asyncMultiPut(1, 1, std::move(data), [&] (ResultCode code){
->>>>>>> e69121f6
+    store->asyncMultiPut(1, 1, std::move(data), [&] (ResultCode code) {
         EXPECT_EQ(ResultCode::SUCCEEDED, code);
         baton.post();
     });
