/* Copyright (c) 2018 vesoft inc. All rights reserved.
 *
 * This source code is licensed under Apache 2.0 License,
 * attached with Common Clause Condition 1.0, found in the LICENSES directory.
 */

#include "base/Base.h"
#include <utime.h>
#include "kvstore/wal/FileBasedWal.h"
#include "kvstore/wal/FileBasedWalIterator.h"
#include "fs/FileUtils.h"
#include "time/WallClock.h"

namespace nebula {
namespace wal {

using nebula::fs::FileUtils;

/**********************************************
 *
 * Implementation of FileBasedWal
 *
 *********************************************/
// static
std::shared_ptr<FileBasedWal> FileBasedWal::getWal(
        const folly::StringPiece dir,
        const std::string& idStr,
        FileBasedWalPolicy policy,
        PreProcessor preProcessor) {
    return std::shared_ptr<FileBasedWal>(
        new FileBasedWal(dir, idStr, std::move(policy), std::move(preProcessor)));
}


FileBasedWal::FileBasedWal(const folly::StringPiece dir,
                           const std::string& idStr,
                           FileBasedWalPolicy policy,
                           PreProcessor preProcessor)
        : dir_(dir.toString())
        , idStr_(idStr)
        , policy_(std::move(policy))
        , maxFileSize_(policy_.fileSize)
        , maxBufferSize_(policy_.bufferSize)
        , preProcessor_(std::move(preProcessor)) {
    // Make sure WAL directory exist
    if (FileUtils::fileType(dir_.c_str()) == fs::FileType::NOTEXIST) {
        FileUtils::makeDir(dir_);
    }

    scanAllWalFiles();
    if (!walFiles_.empty()) {
        firstLogId_ = walFiles_.begin()->second->firstId();
        auto& info = walFiles_.rbegin()->second;
        lastLogId_ = info->lastId();
        lastLogTerm_ = info->lastTerm();
        LOG(INFO) << idStr_ << "lastLogId in wal is " << lastLogId_
                  << ", lastLogTerm is " << lastLogTerm_;
        currFd_ = open(info->path(), O_WRONLY | O_APPEND);
        currInfo_ = info;
        CHECK_GE(currFd_, 0);
    }
}


FileBasedWal::~FileBasedWal() {
    // FileBasedWal inherits from std::enable_shared_from_this, so at this
    // moment, there should have no other thread holding this WAL object
    // Close the last file
    closeCurrFile();
    LOG(INFO) << idStr_ << "~FileBasedWal, dir = " << dir_;
}


void FileBasedWal::scanAllWalFiles() {
    std::vector<std::string> files = FileUtils::listAllFilesInDir(dir_.c_str(), false, "*.wal");
    for (auto& fn : files) {
        // Split the file name
        // The file name convention is "<first id in the file>.wal"
        std::vector<std::string> parts;
        folly::split('.', fn, parts);
        if (parts.size() != 2) {
            LOG(ERROR) << "Ignore unknown file \"" << fn << "\"";
            continue;
        }

        int64_t startIdFromName;
        try {
            startIdFromName = folly::to<int64_t>(parts[0]);
        } catch (const std::exception& ex) {
            LOG(ERROR) << "Ignore bad file name \"" << fn << "\"";
            continue;
        }

        WalFileInfoPtr info = std::make_shared<WalFileInfo>(
            FileUtils::joinPath(dir_, fn),
            startIdFromName);
        walFiles_.insert(std::make_pair(startIdFromName, info));

        // Get the size of the file and the mtime
        struct stat st;
        if (lstat(info->path(), &st) < 0) {
            LOG(ERROR) << "Failed to get the size and mtime for \""
                       << fn << "\", ignore it";
            continue;
        }
        info->setSize(st.st_size);
        info->setMTime(st.st_mtime);

        if (info->size() == 0) {
            // Found an empty WAL file
            LOG(WARNING) << "Found empty wal file \"" << fn << "\"";
            info->setLastId(0);
            info->setLastTerm(0);
            continue;
        }

        // Open the file
        int32_t fd = open(info->path(), O_RDONLY);
        if (fd < 0) {
            LOG(ERROR) << "Failed to open the file \"" << fn << "\" ("
                       << errno << "): " << strerror(errno);
            continue;
        }

        // Read the first log id
        LogID firstLogId = -1;
        if (read(fd, &firstLogId, sizeof(LogID)) != sizeof(LogID)) {
            LOG(ERROR) << "Failed to read the first log id from \""
                       << fn << "\" (" << errno << "): "
                       << strerror(errno);
            close(fd);
            continue;
        }

        if (firstLogId != startIdFromName) {
            LOG(ERROR) << "The first log id " << firstLogId
                       << " does not match the file name \""
                       << fn << "\", ignore it!";
            close(fd);
            continue;
        }

        // Read the last log length
        if (lseek(fd, -sizeof(int32_t), SEEK_END) < 0) {
            LOG(ERROR) << "Failed to seek the last log length from \""
                       << fn << "\" (" << errno << "): "
                       << strerror(errno);
            close(fd);
            continue;
        }
        int32_t succMsgLen;
        if (read(fd, &succMsgLen, sizeof(int32_t)) != sizeof(int32_t)) {
            LOG(ERROR) << "Failed to read the last log length from \""
                       << fn << "\" (" << errno << "): "
                       << strerror(errno);
            close(fd);
            continue;
        }

        // Verify the last log length
        if (lseek(fd,
                  -(sizeof(int32_t) * 2 + succMsgLen + sizeof(ClusterID)),
                  SEEK_END) < 0) {
            LOG(ERROR) << "Failed to seek the last log length from \""
                       << fn << "\" (" << errno << "): "
                       << strerror(errno);
            close(fd);
            continue;
        }
        int32_t precMsgLen;
        if (read(fd, &precMsgLen, sizeof(int32_t)) != sizeof(int32_t)) {
            LOG(ERROR) << "Failed to read the last log length from \""
                       << fn << "\" (" << errno << "): "
                       << strerror(errno);
            close(fd);
            continue;
        }
        if (precMsgLen != succMsgLen) {
            LOG(ERROR) << "It seems the wal file \"" << fn
                       << "\" is corrupted. Ignore it";
            // TODO We might want to fix it as much as possible
            close(fd);
            continue;
        }

        // Read the last log term
        if (lseek(fd,
                  -(sizeof(int32_t) * 2
                    + succMsgLen
                    + sizeof(ClusterID)
                    + sizeof(TermID)),
                  SEEK_END) < 0) {
            LOG(ERROR) << "Failed to seek the last log term from \""
                       << fn << "\" (" << errno << "): "
                       << strerror(errno);
            close(fd);
            continue;
        }
        TermID term = -1;
        if (read(fd, &term, sizeof(TermID)) != sizeof(TermID)) {
            LOG(ERROR) << "Failed to read the last log term from \""
                       << fn << "\" (" << errno << "): "
                       << strerror(errno);
            close(fd);
            continue;
        }
        info->setLastTerm(term);

        // Read the last log id
        if (lseek(fd,
                  -(sizeof(int32_t) * 2
                    + succMsgLen
                    + sizeof(ClusterID)
                    + sizeof(TermID)
                    + sizeof(LogID)),
                  SEEK_END) < 0) {
            LOG(ERROR) << "Failed to seek the last log id from \""
                       << fn << "\" (" << errno << "): "
                       << strerror(errno);
            close(fd);
            continue;
        }
        LogID lastLogId = -1;
        if (read(fd, &lastLogId, sizeof(LogID)) != sizeof(LogID)) {
            LOG(ERROR) << "Failed to read the last log id from \""
                       << fn << "\" (" << errno << "): "
                       << strerror(errno);
            close(fd);
            continue;
        }
        info->setLastId(lastLogId);

        // We now get all necessary info
        close(fd);
    }

    if (!walFiles_.empty()) {
        auto it = walFiles_.rbegin();
        // Try to scan last wal, if it is invalid or empty, scan the privous one
        scanLastWal(it->second, it->second->firstId());
        if (it->second->lastId() <= 0) {
            unlink(it->second->path());
            walFiles_.erase(it->first);
        }
    }

    // Make sure there is no gap in the logs
    if (!walFiles_.empty()) {
        LogID logIdAfterLastGap = -1;
        auto it = walFiles_.begin();
        LogID prevLastId = it->second->lastId();
        for (++it; it != walFiles_.end(); ++it) {
            if (it->second->firstId() > prevLastId + 1) {
                // Found a gap
                LOG(ERROR) << "Found a log id gap before "
                           << it->second->firstId()
                           << ", the previous log id is " << prevLastId;
                logIdAfterLastGap = it->second->firstId();
            }
            prevLastId = it->second->lastId();
        }
        if (logIdAfterLastGap > 0) {
            // Found gap, remove all logs before the last gap
            it = walFiles_.begin();
            while (it->second->firstId() < logIdAfterLastGap) {
                LOG(INFO) << "Removing the wal file \""
                          << it->second->path() << "\"";
                unlink(it->second->path());
                it = walFiles_.erase(it);
            }
        }
    }
}


void FileBasedWal::closeCurrFile() {
    if (currFd_ < 0) {
        // Already closed
        CHECK(!currInfo_);
        return;
    }

    CHECK_EQ(fsync(currFd_), 0) << strerror(errno);
    // Close the file
    CHECK_EQ(close(currFd_), 0) << strerror(errno);
    currFd_ = -1;

    auto now = time::WallClock::fastNowInSec();
    currInfo_->setMTime(now);
//    DCHECK_EQ(currInfo_->size(), FileUtils::fileSize(currInfo_->path()))
//        << currInfo_->path() << " size does not match";
    struct utimbuf timebuf;
    timebuf.modtime = currInfo_->mtime();
    timebuf.actime = currInfo_->mtime();
    VLOG(1) << "Close cur file " << currInfo_->path() << ", mtime: " << currInfo_->mtime();
<<<<<<< HEAD
    CHECK_EQ(utime(currInfo_->path(), &timebuf), 0) << "file: " << currInfo_->path()
        << ";" << "fd: " << currFd_ << "; " << "err: " << strerror(errno);
=======
    if (utime(currInfo_->path(), &timebuf) != 0) {
        LOG(WARNING) << "file: " << currInfo_->path()
            << ";" << "fd: " << currFd_ << "; " << "err: " << strerror(errno);
    }
>>>>>>> 4a01344f
    currInfo_.reset();
}


void FileBasedWal::prepareNewFile(LogID startLogId) {
    CHECK_LT(currFd_, 0)
        << "The current file needs to be closed first";

    // Prepare the last entry in walFiles_
    WalFileInfoPtr info = std::make_shared<WalFileInfo>(
        FileUtils::joinPath(dir_,
                            folly::stringPrintf("%019ld.wal", startLogId)),
        startLogId);
    VLOG(1) << idStr_ << "Write new file " << info->path();
    walFiles_.emplace(std::make_pair(startLogId, info));

    // Create the file for write
    currFd_ = open(
        info->path(),
        O_CREAT | O_EXCL | O_WRONLY | O_APPEND | O_CLOEXEC | O_LARGEFILE,
        0644);
    if (currFd_ < 0) {
        LOG(FATAL) << "Failed to open file \"" << info->path()
                   << "\" (errno: " << errno << "): "
                   << strerror(errno);
    }
    currInfo_ = info;
}


void FileBasedWal::rollbackInFile(WalFileInfoPtr info, LogID logId) {
    auto path = info->path();
    int32_t fd = open(path, O_RDWR);
    if (fd < 0) {
        LOG(FATAL) << "Failed to open file \"" << path
                   << "\" (errno: " << errno << "): "
                   << strerror(errno);
    }

    size_t pos = 0;
    LogID id = 0;
    TermID term = 0;
    while (true) {
        // Read the log Id
        if (pread(fd, &id, sizeof(LogID), pos) != sizeof(LogID)) {
            LOG(ERROR) << "Failed to read the log id (errno "
                       << errno << "): " << strerror(errno);
            break;
        }

        // Read the term Id
        if (pread(fd, &term, sizeof(TermID), pos + sizeof(LogID)) != sizeof(TermID)) {
            LOG(ERROR) << "Failed to read the term id (errno "
                       << errno << "): " << strerror(errno);
            break;
        }

        // Read the message length
        int32_t len;
        if (pread(fd, &len, sizeof(int32_t), pos + sizeof(LogID) + sizeof(TermID))
                != sizeof(int32_t)) {
            LOG(ERROR) << "Failed to read the message length (errno "
                       << errno << "): " << strerror(errno);
            break;
        }

        // Move to the next log
        pos += sizeof(LogID)
               + sizeof(TermID)
               + sizeof(ClusterID)
               + 2 * sizeof(int32_t)
               + len;

        if (id == logId) {
            break;
        }
    }

    if (id != logId) {
        LOG(FATAL) << idStr_ << "Didn't found log " << logId << " in " << path;
    }
    lastLogId_ = logId;
    lastLogTerm_ = term;
    LOG(INFO) << idStr_ << "Rollback to log " << logId;

    if (0 < pos && pos < FileUtils::fileSize(path)) {
        LOG(INFO) << idStr_ << "Need to truncate from offset " << pos;
        if (ftruncate(fd, pos) < 0) {
            LOG(FATAL) << "Failed to truncate file \"" << path
                       << "\" (errno: " << errno << "): "
                       << strerror(errno);
        }
        info->setSize(pos);
    }
    close(fd);
}


void FileBasedWal::scanLastWal(WalFileInfoPtr info, LogID firstId) {
    auto* path = info->path();
    int32_t fd = open(path, O_RDWR);
    if (fd < 0) {
        LOG(FATAL) << "Failed to open file \"" << path
                   << "\" (errno: " << errno << "): "
                   << strerror(errno);
    }

    LogID curLogId = firstId;
    size_t pos = 0;
    LogID id = 0;
    TermID term = 0;
    int32_t head = 0;
    int32_t foot = 0;
    while (true) {
        // Read the log Id
        if (pread(fd, &id, sizeof(LogID), pos) != sizeof(LogID)) {
            break;
        }

        if (id != curLogId) {
            LOG(ERROR) << "LogId is not consistent" << id << " " << curLogId;
            break;
        }

        // Read the term Id
        if (pread(fd, &term, sizeof(TermID), pos + sizeof(LogID)) != sizeof(TermID)) {
            break;
        }

        // Read the message length
        if (pread(fd, &head, sizeof(int32_t), pos + sizeof(LogID) + sizeof(TermID))
                != sizeof(int32_t)) {
            break;
        }

        if (pread(fd, &foot, sizeof(int32_t),
                  pos + sizeof(LogID) + sizeof(TermID) + sizeof(int32_t) + sizeof(ClusterID) + head)
                != sizeof(int32_t)) {
            break;
        }

        if (head != foot) {
            LOG(ERROR) << "Message size doen't match: " << head << " != " << foot;
            break;
        }

        info->setLastTerm(term);
        info->setLastId(id);

        // Move to the next log
        pos += sizeof(LogID)
               + sizeof(TermID)
               + sizeof(ClusterID)
               + sizeof(int32_t)
               + head
               + sizeof(int32_t);

        ++curLogId;
    }
    LOG(INFO) << idStr_ << "Scan last wal " << path << ", last wal id is " << id;

    if (0 < pos && pos < FileUtils::fileSize(path)) {
        LOG(WARNING) << "Invalid wal " << path << ", truncate from offset " << pos;
        if (ftruncate(fd, pos) < 0) {
            LOG(FATAL) << "Failed to truncate file \"" << path
                       << "\" (errno: " << errno << "): "
                       << strerror(errno);
        }
        info->setSize(pos);
    }

    close(fd);
}


BufferPtr FileBasedWal::getLastBuffer(LogID id, size_t expectedToWrite) {
    std::unique_lock<std::mutex> g(buffersMutex_);
    if (!buffers_.empty()) {
        if (buffers_.back()->size() + expectedToWrite <= maxBufferSize_) {
            return buffers_.back();
        }
        // Need to rollover to a new buffer
        if (buffers_.size() == policy_.numBuffers) {
            // Need to pop the first one
            buffers_.pop_front();
        }
        CHECK_LT(buffers_.size(), policy_.numBuffers);
    }
    buffers_.emplace_back(std::make_shared<InMemoryLogBuffer>(id));
    return buffers_.back();
}


bool FileBasedWal::appendLogInternal(LogID id,
                                     TermID term,
                                     ClusterID cluster,
                                     std::string msg) {
    if (stopped_) {
        LOG(ERROR) << idStr_ << "WAL has stopped. Do not accept logs any more";
        return false;
    }

    if (lastLogId_ != 0 && firstLogId_ != 0 && id != lastLogId_ + 1) {
        LOG(ERROR) << idStr_ << "There is a gap in the log id. The last log id is "
                   << lastLogId_
                   << ", and the id being appended is " << id;
        return false;
    }

    if (!preProcessor_(id, term, cluster, msg)) {
        LOG(ERROR) << idStr_ << "Pre process failed for log " << id;
        return false;
    }

    // Write to the WAL file first
    std::string strBuf;
    strBuf.reserve(sizeof(LogID)
                    + sizeof(TermID)
                    + sizeof(ClusterID)
                    + msg.size()
                    + 2 * sizeof(int32_t));
    strBuf.append(reinterpret_cast<char*>(&id), sizeof(LogID));
    strBuf.append(reinterpret_cast<char*>(&term), sizeof(TermID));
    int32_t len = msg.size();
    strBuf.append(reinterpret_cast<char*>(&len), sizeof(int32_t));
    strBuf.append(reinterpret_cast<char*>(&cluster), sizeof(ClusterID));
    strBuf.append(reinterpret_cast<const char*>(msg.data()), msg.size());
    strBuf.append(reinterpret_cast<char*>(&len), sizeof(int32_t));

    // Prepare the WAL file if it's not opened
    if (currFd_ < 0) {
        prepareNewFile(id);
    } else if (currInfo_->size() + strBuf.size() > maxFileSize_) {
        // Need to roll over
        closeCurrFile();

        std::lock_guard<std::mutex> g(walFilesMutex_);
        prepareNewFile(id);
    }

    ssize_t bytesWritten = write(currFd_, strBuf.data(), strBuf.size());
    if (bytesWritten != (ssize_t)strBuf.size()) {
        LOG(FATAL) << idStr_ << "bytesWritten:" << bytesWritten << ", expected:" << strBuf.size()
                   << ", error:" << strerror(errno);
    }
    currInfo_->setSize(currInfo_->size() + strBuf.size());
    currInfo_->setLastId(id);
    currInfo_->setLastTerm(term);

    lastLogId_ = id;
    lastLogTerm_ = term;
    if (firstLogId_ == 0) {
        firstLogId_ = id;
    }

    // Append to the in-memory buffer
    auto buffer = getLastBuffer(id, strBuf.size());
    DCHECK_EQ(id, static_cast<int64_t>(buffer->firstLogId() + buffer->numLogs()));
    buffer->push(term, cluster, std::move(msg));

    return true;
}


bool FileBasedWal::appendLog(LogID id,
                             TermID term,
                             ClusterID cluster,
                             std::string msg) {
    if (!appendLogInternal(id, term, cluster, std::move(msg))) {
        LOG(ERROR) << "Failed to append log for logId " << id;
        return false;
    }
    return true;
}


bool FileBasedWal::appendLogs(LogIterator& iter) {
    for (; iter.valid(); ++iter) {
        if (!appendLogInternal(iter.logId(),
                               iter.logTerm(),
                               iter.logSource(),
                               iter.logMsg().toString())) {
            LOG(ERROR) << idStr_ << "Failed to append log for logId "
                       << iter.logId();
            return false;
        }
    }

    return true;
}


std::unique_ptr<LogIterator> FileBasedWal::iterator(LogID firstLogId,
                                                    LogID lastLogId) {
    return std::make_unique<FileBasedWalIterator>(shared_from_this(), firstLogId, lastLogId);
}


bool FileBasedWal::rollbackToLog(LogID id) {
    if (id < firstLogId_ - 1 || id > lastLogId_) {
        LOG(ERROR) << idStr_ << "Rollback target id " << id
                   << " is not in the range of ["
                   << firstLogId_ << ","
                   << lastLogId_ << "] of WAL";
        return false;
    }

    //-----------------------
    // 1. Roll back WAL files
    //-----------------------

    // First close the current file
    closeCurrFile();

    {
        std::lock_guard<std::mutex> g(walFilesMutex_);

        if (!walFiles_.empty()) {
            auto it = walFiles_.upper_bound(id);
            // We need to remove wal files whose entire log range
            // are rolled back
            while (it != walFiles_.end()) {
                // Need to remove the file
                VLOG(1) << "Removing file " << it->second->path();
                unlink(it->second->path());
                it = walFiles_.erase(it);
            }
        }

        if (walFiles_.empty()) {
            // All WAL files are gone
            CHECK(id == firstLogId_ - 1 || id == 0);
            firstLogId_ = 0;
            lastLogId_ = 0;
            lastLogTerm_ = 0;
        } else {
            VLOG(1) << "Roll back to log " << id
                    << ", the last WAL file is now \""
                    << walFiles_.rbegin()->second->path() << "\"";
            rollbackInFile(walFiles_.rbegin()->second, id);
        }

        // Create the next WAL file
        prepareNewFile(lastLogId_ + 1);
    }

    //------------------------------
    // 2. Roll back in-memory buffers
    //------------------------------
    {
        std::unique_lock<std::mutex> g(buffersMutex_);
        buffers_.clear();
    }

    return true;
}


bool FileBasedWal::reset() {
    closeCurrFile();
    {
        std::lock_guard<std::mutex> g(buffersMutex_);
        buffers_.clear();
    }
    {
        std::lock_guard<std::mutex> g(walFilesMutex_);
        walFiles_.clear();
    }
    std::vector<std::string> files =
        FileUtils::listAllFilesInDir(dir_.c_str(), false, "*.wal");
    for (auto& fn : files) {
        auto absFn = FileUtils::joinPath(dir_, fn);
        LOG(INFO) << "Removing " << absFn;
        unlink(absFn.c_str());
    }
    lastLogId_ = firstLogId_ = 0;
    return true;
}

void FileBasedWal::cleanWAL(int32_t ttl) {
    std::lock_guard<std::mutex> g(walFilesMutex_);
    if (walFiles_.empty()) {
        return;
    }
    auto now = time::WallClock::fastNowInSec();
    // We skip the latest wal file because it is beging written now.
    size_t index = 0;
    auto it = walFiles_.begin();
    auto size = walFiles_.size();
    int count = 0;
    int walTTL = ttl == 0 ? policy_.ttl : ttl;
    while (it != walFiles_.end()) {
        if (index++ < size - 1 &&  (now - it->second->mtime() > walTTL)) {
            VLOG(1) << "Clean wals, Remove " << it->second->path() << ", now: " << now
                    << ", mtime: " << it->second->mtime();
            unlink(it->second->path());
            it = walFiles_.erase(it);
            count++;
        } else {
            ++it;
        }
    }
    if (count > 0) {
        LOG(INFO) << idStr_ << "Clean wals number " << count;
    }
    firstLogId_ = walFiles_.begin()->second->firstId();
}


size_t FileBasedWal::accessAllWalInfo(std::function<bool(WalFileInfoPtr info)> fn) const {
    std::lock_guard<std::mutex> g(walFilesMutex_);

    size_t count = 0;
    for (auto it = walFiles_.rbegin(); it != walFiles_.rend(); ++it) {
        ++count;
        if (!fn(it->second)) {
            break;
        }
    }

    return count;
}


size_t FileBasedWal::accessAllBuffers(std::function<bool(BufferPtr buffer)> fn) const {
    std::lock_guard<std::mutex> g(buffersMutex_);

    size_t count = 0;
    for (auto it = buffers_.rbegin(); it != buffers_.rend(); ++it) {
        ++count;
        if (!fn(*it)) {
            break;
        }
    }

    return count;
}

}  // namespace wal
}  // namespace nebula<|MERGE_RESOLUTION|>--- conflicted
+++ resolved
@@ -293,15 +293,10 @@
     timebuf.modtime = currInfo_->mtime();
     timebuf.actime = currInfo_->mtime();
     VLOG(1) << "Close cur file " << currInfo_->path() << ", mtime: " << currInfo_->mtime();
-<<<<<<< HEAD
-    CHECK_EQ(utime(currInfo_->path(), &timebuf), 0) << "file: " << currInfo_->path()
-        << ";" << "fd: " << currFd_ << "; " << "err: " << strerror(errno);
-=======
     if (utime(currInfo_->path(), &timebuf) != 0) {
         LOG(WARNING) << "file: " << currInfo_->path()
             << ";" << "fd: " << currFd_ << "; " << "err: " << strerror(errno);
     }
->>>>>>> 4a01344f
     currInfo_.reset();
 }
 
