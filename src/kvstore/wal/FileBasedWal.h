/* Copyright (c) 2018 vesoft inc. All rights reserved.
 *
 * This source code is licensed under Apache 2.0 License,
 * attached with Common Clause Condition 1.0, found in the LICENSES directory.
 */

#ifndef WAL_FILEBASEDWAL_H_
#define WAL_FILEBASEDWAL_H_

#include "base/Base.h"
#include <folly/Function.h>
#include <gtest/gtest_prod.h>
#include "base/Cord.h"
#include "kvstore/wal/Wal.h"
#include "kvstore/wal/InMemoryLogBuffer.h"
#include "kvstore/wal/WalFileInfo.h"

namespace nebula {
namespace wal {

struct FileBasedWalPolicy {
    // The life span of the log messages (number of seconds)
    // This is only a hint, the FileBasedWal will try to keep all messages
    // newer than ttl, but not guarantee to remove old messages right away
    int32_t ttl = 86400;
    // The maximum size of each log message file (in byte). When the existing
    // log file reaches this size, a new file will be created
    size_t fileSize = 16 * 1024L * 1024L;

    // Size of each buffer (in byte)
    size_t bufferSize = 8 * 1024L * 1024L;

    // Number of buffers allowed. When the number of buffers reach this
    // number, appendLogs() will be blocked until some buffers are flushed
<<<<<<< HEAD
    size_t numBuffers = 4;
    // Whether fsync needs to be called every write
    bool sync = false;
=======
    size_t numBuffers = 2;
>>>>>>> bcf7eca7
};


using PreProcessor = folly::Function<bool(LogID, TermID, ClusterID, const std::string& log)>;


class FileBasedWal final : public Wal
                         , public std::enable_shared_from_this<FileBasedWal> {
    FRIEND_TEST(FileBasedWal, TTLTest);
    FRIEND_TEST(FileBasedWal, CheckLastWalTest);
    FRIEND_TEST(FileBasedWal, LinkTest);
    friend class FileBasedWalIterator;
public:
    // A factory method to create a new WAL
    static std::shared_ptr<FileBasedWal> getWal(
        const folly::StringPiece dir,
        const std::string& idStr,
        FileBasedWalPolicy policy,
        PreProcessor preProcessor);

    virtual ~FileBasedWal();

    // Signal all WAL holders to stop using this WAL
    void stop() {
        stopped_ = true;
    }
    bool isStopped() const {
        return stopped_.load();
    }

    // Return the ID of the first log message in the WAL
    LogID firstLogId() const override {
        return firstLogId_;
    }

    // Return the ID of the last log message in the WAL
    LogID lastLogId() const override {
        return lastLogId_;
    }

    // Return the term when the the last log is received
    TermID lastLogTerm() const override {
        return lastLogTerm_;
    }

    // Append one log messages to the WAL
    // This method **IS NOT** thread-safe
    // we **DO NOT** expect multiple threads will append logs simultaneously
    bool appendLog(LogID id,
                   TermID term,
                   ClusterID cluster,
                   std::string msg) override;

    // Append a list of log messages to the WAL
    // This method **IS NOT** thread-safe
    // we **DO NOT** expect multiple threads will append logs
    // simultaneously
    bool appendLogs(LogIterator& iter) override;

    // Rollback to the given ID, all logs after the ID will be discarded
    // This method **IS NOT** thread-safe
    // we **EXPECT** the thread rolling back logs is the same one
    // appending logs
    bool rollbackToLog(LogID id) override;

    // Reset the WAL
    // This method is *NOT* thread safe
    bool reset() override;

    void cleanWAL(int32_t ttl = 0) override;

    // Scan [firstLogId, lastLogId]
    // This method IS thread-safe
    std::unique_ptr<LogIterator> iterator(LogID firstLogId,
                                          LogID lastLogId) override;

    /** It is not thread-safe */
    bool linkCurrentWAL(const char* newPath) override;

    // Iterates through all wal file info in reversed order
    // (from the latest to the earliest)
    // The iteration finishes when the functor returns false or reaches
    // the end
    // The method returns the number of wal file info being accessed
    size_t accessAllWalInfo(std::function<bool(WalFileInfoPtr info)> fn) const;

    // Iterates through all log buffers in reversed order
    // (from the latest to the earliest)
    // The iteration finishes when the functor returns false or reaches
    // the end
    // The method returns the number of buffers being accessed
    size_t accessAllBuffers(std::function<bool(BufferPtr buffer)> fn) const;

    // Dump a buffer into a WAL file
    void flushBuffer(BufferPtr buffer);


private:
    /***************************************
     *
     * Private methods
     *
     **************************************/
    // Callers **SHOULD NEVER** use this constructor directly
    // Callers should use static method getWal() instead
    FileBasedWal(const folly::StringPiece dir,
                 const std::string& idStr,
                 FileBasedWalPolicy policy,
                 PreProcessor preProcessor);

    // Scan all WAL files
    void scanAllWalFiles();

    void scanLastWal(WalFileInfoPtr info, LogID firstId);

    // Close down the current wal file
    void closeCurrFile();
    // Prepare a new wal file starting from the given log id
    void prepareNewFile(LogID startLogId);
    // Rollback to logId in given file
    void rollbackInFile(WalFileInfoPtr info, LogID logId);

    // Return the last buffer.
    // If the last buffer is big enough, create a new one
    BufferPtr getLastBuffer(LogID id, size_t expectedToWrite);

    // Implementation of appendLog()
    bool appendLogInternal(LogID id,
                           TermID term,
                           ClusterID cluster,
                           std::string msg);


private:
    using WalFiles = std::map<LogID, WalFileInfoPtr>;

    /***************************************
     *
     * FileBasedWal Member Fields
     *
     **************************************/
    const std::string dir_;
    std::string idStr_;

    std::atomic<bool> stopped_{false};

    const FileBasedWalPolicy policy_;
    const size_t maxFileSize_;
    const size_t maxBufferSize_;
    LogID firstLogId_{0};
    LogID lastLogId_{0};
    TermID lastLogTerm_{0};

    // firstLogId -> WalInfo
    // The last entry is the current opened WAL file
    WalFiles walFiles_;
    mutable std::mutex walFilesMutex_;

    // The current fd (which is the last file in walFiles_)
    // for appending new log messages.
    // Please be aware: accessing currFd_ is not thread-safe
    int32_t currFd_{-1};
    // The WalFileInfo corresponding to the currFd_
    WalFileInfoPtr currInfo_;

    // The purpose of the memory buffer is to provide a read cache
    BufferList buffers_;
    mutable std::mutex buffersMutex_;

    PreProcessor preProcessor_;

    folly::RWSpinLock rollbackLock_;
};

}  // namespace wal
}  // namespace nebula
#endif  // WAL_FILEBASEDWAL_H_
<|MERGE_RESOLUTION|>--- conflicted
+++ resolved
@@ -32,13 +32,9 @@
 
     // Number of buffers allowed. When the number of buffers reach this
     // number, appendLogs() will be blocked until some buffers are flushed
-<<<<<<< HEAD
-    size_t numBuffers = 4;
+    size_t numBuffers = 2;
     // Whether fsync needs to be called every write
     bool sync = false;
-=======
-    size_t numBuffers = 2;
->>>>>>> bcf7eca7
 };
 
 
