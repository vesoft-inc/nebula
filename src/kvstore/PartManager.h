--- conflicted
+++ resolved
@@ -64,17 +64,13 @@
    */
   virtual void removeSpace(GraphSpaceID spaceId, bool isListener = false) = 0;
 
-<<<<<<< HEAD
+  /**
+   * @brief Remove a partition
+   *
+   * @param spaceId
+   * @param partId
+   */
   virtual void removePart(GraphSpaceID spaceId, PartitionID partId, const std::string& path) = 0;
-=======
-  /**
-   * @brief Remove a partition
-   *
-   * @param spaceId
-   * @param partId
-   */
-  virtual void removePart(GraphSpaceID spaceId, PartitionID partId) = 0;
->>>>>>> ce21b2df
 
   /**
    * @brief Add a partition as listener
@@ -210,13 +206,8 @@
 };
 
 /**
-<<<<<<< HEAD
- * Memory based PartManager, it is used in UTs now.
- * */
-=======
  * @brief Memory based PartManager, it is used in UTs now.
  */
->>>>>>> ce21b2df
 class MemPartManager final : public PartManager {
   FRIEND_TEST(NebulaStoreTest, SimpleTest);
   FRIEND_TEST(NebulaStoreTest, PartsTest);
@@ -256,21 +247,17 @@
    */
   StatusOr<meta::PartHosts> partMeta(GraphSpaceID spaceId, PartitionID partId) override;
 
-<<<<<<< HEAD
+  /**
+   * @brief Add a partition with its peers
+   *
+   * @param spaceId
+   * @param partId
+   * @param peers
+   */
   void addPart(GraphSpaceID spaceId,
                PartitionID partId,
                const std::string& path,
                std::vector<HostAndPath> peers = {}) {
-=======
-  /**
-   * @brief Add a partition with its peers
-   *
-   * @param spaceId
-   * @param partId
-   * @param peers
-   */
-  void addPart(GraphSpaceID spaceId, PartitionID partId, std::vector<HostAddr> peers = {}) {
->>>>>>> ce21b2df
     bool noSpace = partsMap_.find(spaceId) == partsMap_.end();
     auto& p = partsMap_[spaceId];
     bool noPart = p.find(partId) == p.end();
@@ -287,17 +274,13 @@
     }
   }
 
-<<<<<<< HEAD
+  /**
+   * @brief Remove a partition from part manager
+   *
+   * @param spaceId
+   * @param partId
+   */
   void removePart(GraphSpaceID spaceId, PartitionID partId, const std::string& path) {
-=======
-  /**
-   * @brief Remove a partition from part manager
-   *
-   * @param spaceId
-   * @param partId
-   */
-  void removePart(GraphSpaceID spaceId, PartitionID partId) {
->>>>>>> ce21b2df
     auto it = partsMap_.find(spaceId);
     CHECK(it != partsMap_.end());
     if (it->second.find(partId) != it->second.end()) {
@@ -441,13 +424,8 @@
    */
   StatusOr<std::vector<meta::RemoteListenerInfo>> listenerPeerExist(GraphSpaceID spaceId,
                                                                     PartitionID partId) override;
-<<<<<<< HEAD
-
+  // Folloing methods implement the interfaces in MetaChangedListener
   StatusOr<std::string> getPath(HostAddr host, GraphSpaceID spaceId, PartitionID partId) override;
-
-=======
-  // Folloing methods implement the interfaces in MetaChangedListener
->>>>>>> ce21b2df
   /**
    * @brief Found a new space, call handler's method
    *
@@ -473,35 +451,30 @@
   void onSpaceOptionUpdated(GraphSpaceID spaceId,
                             const std::unordered_map<std::string, std::string>& options) override;
 
-<<<<<<< HEAD
-  void onPartAdded(GraphSpaceID spaceId, PartitionID partId, const std::string& path) override;
-
+  // void onPartAdded(GraphSpaceID spaceId, PartitionID partId, const std::string& path) override;
+  // void onPartUpdated(GraphSpaceID spaceId, PartitionID partId, const std::string& path) override;
+
+  /**
+   * @brief Found a new part, call handler's method
+   *
+   * @param partMeta Partition's id and peers
+   */
+  void onPartAdded(const meta::PartHosts& partMeta) override;
+
+  /**
+   * @brief Found a removed part, call handler's method
+   *
+   * @param spaceId
+   * @param partId
+   */
   void onPartRemoved(GraphSpaceID spaceId, PartitionID partId, const std::string& path) override;
 
-  void onPartUpdated(GraphSpaceID spaceId, PartitionID partId, const std::string& path) override;
-=======
-  /**
-   * @brief Found a new part, call handler's method
+  /**
+   * @brief Found a part updated, call handler's method
    *
    * @param partMeta Partition's id and peers
    */
-  void onPartAdded(const meta::PartHosts& partMeta) override;
-
-  /**
-   * @brief Found a removed part, call handler's method
-   *
-   * @param spaceId
-   * @param partId
-   */
-  void onPartRemoved(GraphSpaceID spaceId, PartitionID partId) override;
-
-  /**
-   * @brief Found a part updated, call handler's method
-   *
-   * @param partMeta Partition's id and peers
-   */
   void onPartUpdated(const meta::PartHosts& partMeta) override;
->>>>>>> ce21b2df
 
   /**
    * @brief Fetch leader distribution from handler
