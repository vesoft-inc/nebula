--- conflicted
+++ resolved
@@ -23,11 +23,7 @@
     ERR_LEADER_CHANGED      = -5,
     ERR_INVALID_ARGUMENT    = -6,
     ERR_IO_ERROR            = -7,
-<<<<<<< HEAD
-    ERR_NOT_SUPPORTED       = -8,
-=======
     ERR_UNSUPPORTED         = -8,
->>>>>>> 7561055c
     ERR_UNKNOWN             = -100,
 };
 
