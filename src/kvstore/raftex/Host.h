--- conflicted
+++ resolved
@@ -32,21 +32,17 @@
   friend class RaftPart;
 
  public:
-<<<<<<< HEAD
+  /**
+   * @brief Construct a new Host
+   *
+   * @param addr Target peer address
+   * @param part Related RaftPart
+   * @param isLearner Whether target is a learner
+   */
   Host(const HostAddr& addr,
        const std::string& path,
        std::shared_ptr<RaftPart> part,
        bool isLearner = false);
-=======
-  /**
-   * @brief Construct a new Host
-   *
-   * @param addr Target peer address
-   * @param part Related RaftPart
-   * @param isLearner Whether target is a learner
-   */
-  Host(const HostAddr& addr, std::shared_ptr<RaftPart> part, bool isLearner = false);
->>>>>>> ce21b2df
 
   /**
    * @brief Destroy the Host
