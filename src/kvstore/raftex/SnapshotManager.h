/* Copyright (c) 2019 vesoft inc. All rights reserved.
 *
 * This source code is licensed under Apache 2.0 License,
 * attached with Common Clause Condition 1.0, found in the LICENSES directory.
 */

#ifndef RAFTEX_SNAPSHOTMANAGER_H_
#define RAFTEX_SNAPSHOTMANAGER_H_

#include "base/Base.h"
#include "base/StatusOr.h"
#include "gen-cpp2/raftex_types.h"
#include "gen-cpp2/RaftexServiceAsyncClient.h"
#include "thrift/ThriftClientManager.h"
#include <folly/futures/Future.h>
#include <folly/Function.h>
#include <folly/executors/IOThreadPoolExecutor.h>

namespace nebula {
namespace raftex {


enum SnapshotStatus {
    IN_PROGRESS,
    DONE,
    FAILED,
};

using SnapshotCallback = folly::Function<bool(const std::vector<std::string>& rows,
                                              int64_t totalCount,
                                              int64_t totalSize,
                                              SnapshotStatus status)>;
class RaftPart;

class SnapshotManager {
public:
    SnapshotManager();
    virtual ~SnapshotManager() = default;

    // Send snapshot for spaceId, partId to host dst.
    folly::Future<Status> sendSnapshot(std::shared_ptr<RaftPart> part,
                                       const network::InetAddress& dst);

private:
    folly::Future<raftex::cpp2::SendSnapshotResponse> send(
                                                   GraphSpaceID spaceId,
                                                   PartitionID partId,
                                                   TermID termId,
                                                   LogID committedLogId,
                                                   TermID committedLogTerm,
<<<<<<< HEAD
                                                   const network::InetAddress& localhost,
                                                   std::vector<std::string>&& data,
=======
                                                   const HostAddr& localhost,
                                                   const std::vector<std::string>& data,
>>>>>>> bc1568cf
                                                   int64_t totalSize,
                                                   int64_t totalCount,
                                                   const network::InetAddress& addr,
                                                   bool finished);

    virtual void accessAllRowsInSnapshot(GraphSpaceID spaceId,
                                         PartitionID partId,
                                         SnapshotCallback cb) = 0;

private:
    std::unique_ptr<folly::IOThreadPoolExecutor> executor_;
    std::unique_ptr<folly::IOThreadPoolExecutor> ioThreadPool_;
    thrift::ThriftClientManager<raftex::cpp2::RaftexServiceAsyncClient> connManager_;
};

}  // namespace raftex
}  // namespace nebula

#endif  // RAFTEX_SNAPSHOTMANAGER_H_
<|MERGE_RESOLUTION|>--- conflicted
+++ resolved
@@ -48,13 +48,8 @@
                                                    TermID termId,
                                                    LogID committedLogId,
                                                    TermID committedLogTerm,
-<<<<<<< HEAD
                                                    const network::InetAddress& localhost,
-                                                   std::vector<std::string>&& data,
-=======
-                                                   const HostAddr& localhost,
                                                    const std::vector<std::string>& data,
->>>>>>> bc1568cf
                                                    int64_t totalSize,
                                                    int64_t totalCount,
                                                    const network::InetAddress& addr,
