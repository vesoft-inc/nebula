--- conflicted
+++ resolved
@@ -32,12 +32,8 @@
 DEFINE_int64(wal_file_size, 16 * 1024 * 1024, "Default wal file size");
 DEFINE_int32(wal_buffer_size, 8 * 1024 * 1024, "Default wal buffer size");
 DEFINE_int32(wal_buffer_num, 2, "Default wal buffer number");
-<<<<<<< HEAD
 DEFINE_bool(wal_sync, false, "Whether fsync needs to be called every write");
-
-=======
 DEFINE_bool(trace_raft, false, "Enable trace one raft request");
->>>>>>> 32c1285f
 
 namespace nebula {
 namespace raftex {
