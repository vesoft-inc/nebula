/* Copyright (c) 2018 vesoft inc. All rights reserved.
 *
 * This source code is licensed under Apache 2.0 License.
 */

#include "kvstore/raftex/RaftPart.h"

#include <folly/executors/IOThreadPoolExecutor.h>
#include <folly/gen/Base.h>
#include <folly/io/async/EventBaseManager.h>
#include <thrift/lib/cpp/util/EnumUtils.h>

#include "common/base/Base.h"
#include "common/base/CollectNSucceeded.h"
#include "common/base/SlowOpTracker.h"
#include "common/network/NetworkUtils.h"
#include "common/stats/StatsManager.h"
#include "common/thread/NamedThread.h"
#include "common/thrift/ThriftClientManager.h"
#include "common/time/WallClock.h"
#include "common/utils/LogStrListIterator.h"
#include "common/utils/Utils.h"
#include "interface/gen-cpp2/RaftexServiceAsyncClient.h"
#include "kvstore/LogEncoder.h"
#include "kvstore/raftex/Host.h"
#include "kvstore/raftex/RaftLogIterator.h"
#include "kvstore/stats/KVStats.h"
#include "kvstore/wal/FileBasedWal.h"

DEFINE_uint32(raft_heartbeat_interval_secs, 5, "Seconds between each heartbeat");

DEFINE_uint64(raft_snapshot_timeout, 60 * 5, "Max seconds between two snapshot requests");

DEFINE_uint32(max_batch_size, 256, "The max number of logs in a batch");

DEFINE_bool(trace_raft, false, "Enable trace one raft request");

DECLARE_int32(wal_ttl);
DECLARE_int64(wal_file_size);
DECLARE_int32(wal_buffer_size);
DECLARE_bool(wal_sync);

namespace nebula {
namespace raftex {

using nebula::network::NetworkUtils;
using nebula::thrift::ThriftClientManager;
using nebula::wal::FileBasedWal;
using nebula::wal::FileBasedWalInfo;
using nebula::wal::FileBasedWalPolicy;

using OpProcessor = folly::Function<folly::Optional<std::string>(AtomicOp op)>;

class AppendLogsIterator final : public LogIterator {
 public:
  AppendLogsIterator(LogID firstLogId, TermID termId, RaftPart::LogCache logs, OpProcessor opCB)
      : firstLogId_(firstLogId),
        termId_(termId),
        logId_(firstLogId),
        logs_(std::move(logs)),
        opCB_(std::move(opCB)) {
    leadByAtomicOp_ = processAtomicOp();
    valid_ = idx_ < logs_.size();
    hasNonAtomicOpLogs_ = !leadByAtomicOp_ && valid_;
    if (valid_) {
      currLogType_ = lastLogType_ = logType();
    }
  }

  AppendLogsIterator(const AppendLogsIterator&) = delete;
  AppendLogsIterator(AppendLogsIterator&&) = default;

  AppendLogsIterator& operator=(const AppendLogsIterator&) = delete;
  AppendLogsIterator& operator=(AppendLogsIterator&&) = default;

  bool leadByAtomicOp() const {
    return leadByAtomicOp_;
  }

  bool hasNonAtomicOpLogs() const {
    return hasNonAtomicOpLogs_;
  }

  LogID firstLogId() const {
    return firstLogId_;
  }

  LogID lastLogId() const {
    return firstLogId_ + logs_.size() - 1;
  }

  // Return true if the current log is a AtomicOp, otherwise return false
  bool processAtomicOp() {
    while (idx_ < logs_.size()) {
      auto& tup = logs_.at(idx_);
      auto logType = std::get<1>(tup);
      if (logType != LogType::ATOMIC_OP) {
        // Not a AtomicOp
        return false;
      }

      // Process AtomicOp log
      CHECK(!!opCB_);
      opResult_ = opCB_(std::move(std::get<3>(tup)));
      if (opResult_.hasValue()) {
        // AtomicOp Succeeded
        return true;
      } else {
        // AtomicOp failed, move to the next log, but do not increment the
        // logId_
        ++idx_;
      }
    }

    // Reached the end
    return false;
  }

  LogIterator& operator++() override {
    ++idx_;
    ++logId_;
    if (idx_ < logs_.size()) {
      currLogType_ = logType();
      valid_ = currLogType_ != LogType::ATOMIC_OP;
      if (valid_) {
        hasNonAtomicOpLogs_ = true;
      }
      valid_ = valid_ && lastLogType_ != LogType::COMMAND;
      lastLogType_ = currLogType_;
    } else {
      valid_ = false;
    }
    return *this;
  }

  // The iterator becomes invalid when exhausting the logs
  // **OR** running into a AtomicOp log
  bool valid() const override {
    return valid_;
  }

  LogID logId() const override {
    DCHECK(valid());
    return logId_;
  }

  TermID logTerm() const override {
    return termId_;
  }

  ClusterID logSource() const override {
    DCHECK(valid());
    return std::get<0>(logs_.at(idx_));
  }

  folly::StringPiece logMsg() const override {
    DCHECK(valid());
    if (currLogType_ == LogType::ATOMIC_OP) {
      CHECK(opResult_.hasValue());
      return opResult_.value();
    } else {
      return std::get<2>(logs_.at(idx_));
    }
  }

  // Return true when there is no more log left for processing
  bool empty() const {
    return idx_ >= logs_.size();
  }

  // Resume the iterator so that we can continue to process the remaining logs
  void resume() {
    CHECK(!valid_);
    if (!empty()) {
      leadByAtomicOp_ = processAtomicOp();
      valid_ = idx_ < logs_.size();
      hasNonAtomicOpLogs_ = !leadByAtomicOp_ && valid_;
      if (valid_) {
        currLogType_ = lastLogType_ = logType();
      }
    }
  }

  LogType logType() const {
    return std::get<1>(logs_.at(idx_));
  }

 private:
  size_t idx_{0};
  bool leadByAtomicOp_{false};
  bool hasNonAtomicOpLogs_{false};
  bool valid_{true};
  LogType lastLogType_{LogType::NORMAL};
  LogType currLogType_{LogType::NORMAL};
  folly::Optional<std::string> opResult_;
  LogID firstLogId_;
  TermID termId_;
  LogID logId_;
  RaftPart::LogCache logs_;
  OpProcessor opCB_;
};

/********************************************************
 *
 *  Implementation of RaftPart
 *
 *******************************************************/
RaftPart::RaftPart(
    ClusterID clusterId,
    GraphSpaceID spaceId,
    PartitionID partId,
    HostAddr localAddr,
    const std::string& path,
    const folly::StringPiece walRoot,
    std::shared_ptr<folly::IOThreadPoolExecutor> ioPool,
    std::shared_ptr<thread::GenericThreadPool> workers,
    std::shared_ptr<folly::Executor> executor,
    std::shared_ptr<SnapshotManager> snapshotMan,
    std::shared_ptr<thrift::ThriftClientManager<cpp2::RaftexServiceAsyncClient>> clientMan,
    std::shared_ptr<kvstore::DiskManager> diskMan,
    std::shared_ptr<kvstore::PartManager> partMan)
    : idStr_{folly::stringPrintf("[Port: %d, Space: %d, Part: %d Path: %s] ",
                                 localAddr.port,
                                 spaceId,
                                 partId,
                                 path.c_str())},
      clusterId_{clusterId},
      spaceId_{spaceId},
      partId_{partId},
      addr_{localAddr},
      path_{path},
      status_{Status::STARTING},
      role_{Role::FOLLOWER},
      leader_{"", 0},
      ioThreadPool_{ioPool},
      bgWorkers_{workers},
      executor_(executor),
      snapshot_(snapshotMan),
      clientMan_(clientMan),
      diskMan_(diskMan),
      partMan_(partMan) {
  FileBasedWalPolicy policy;
  policy.fileSize = FLAGS_wal_file_size;
  policy.bufferSize = FLAGS_wal_buffer_size;
  policy.sync = FLAGS_wal_sync;
  FileBasedWalInfo info;
  info.idStr_ = idStr_;
  info.spaceId_ = spaceId_;
  info.partId_ = partId_;
  wal_ = FileBasedWal::getWal(
      walRoot,
      std::move(info),
      std::move(policy),
      [this](LogID logId, TermID logTermId, ClusterID logClusterId, const std::string& log) {
        return this->preProcessLog(logId, logTermId, logClusterId, log);
      },
      diskMan);
  logs_.reserve(FLAGS_max_batch_size);
  CHECK(!!executor_) << idStr_ << "Should not be nullptr";
}

RaftPart::~RaftPart() {
  std::lock_guard<std::mutex> g(raftLock_);

  // Make sure the partition has stopped
  CHECK(status_ == Status::STOPPED);
  VLOG(1) << idStr_ << " The part has been destroyed...";
}

const char* RaftPart::roleStr(Role role) const {
  switch (role) {
    case Role::LEADER:
      return "Leader";
    case Role::FOLLOWER:
      return "Follower";
    case Role::CANDIDATE:
      return "Candidate";
    case Role::LEARNER:
      return "Learner";
    default:
      LOG(FATAL) << idStr_ << "Invalid role";
  }
  return nullptr;
}

void RaftPart::start(std::vector<HostAddr>&& peers, bool asLearner) {
  std::lock_guard<std::mutex> g(raftLock_);

  lastLogId_ = wal_->lastLogId();
  lastLogTerm_ = wal_->lastLogTerm();
  term_ = lastLogTerm_;

  // Set the quorum number
  quorum_ = (peers.size() + 1) / 2;

  auto logIdAndTerm = lastCommittedLogId();
  committedLogId_ = logIdAndTerm.first;
  committedLogTerm_ = logIdAndTerm.second;

  if (lastLogId_ < committedLogId_) {
    VLOG(1) << idStr_ << "Reset lastLogId " << lastLogId_ << " to be the committedLogId "
            << committedLogId_;
    lastLogId_ = committedLogId_;
    lastLogTerm_ = committedLogTerm_;
    wal_->reset();
  }
<<<<<<< HEAD
  LOG(INFO) << idStr_ << "There are " << peers.size() << " peer hosts, and total "
            << peers.size() + 1 << " copies. The quorum is " << quorum_ + 1 << ", as learner "
            << std::boolalpha << asLearner << ", lastLogId " << lastLogId_ << ", lastLogTerm "
            << lastLogTerm_ << ", committedLogId " << committedLogId_ << ", committedLogTerm "
            << committedLogTerm_ << ", term " << term_;

  // Start all peer hosts
  for (auto& addr : peers) {
    auto storageAddr = Utils::getStoreAddrFromRaftAddr(addr);
    auto targetPathRet = partMan_->getPath(storageAddr, spaceId_, partId_);
    if (targetPathRet.ok()) {
      auto path = targetPathRet.value();
      LOG(INFO) << idStr_ << "Add peer " << addr << ", path " << path;
      auto hostPtr = std::make_shared<Host>(addr, path, shared_from_this());
      hosts_.emplace_back(hostPtr);
    } else {
      LOG(ERROR) << storageAddr << " not found";
    }
=======
  VLOG(1) << idStr_ << "There are " << peers.size() << " peer hosts, and total " << peers.size() + 1
          << " copies. The quorum is " << quorum_ + 1 << ", as learner " << asLearner
          << ", lastLogId " << lastLogId_ << ", lastLogTerm " << lastLogTerm_ << ", committedLogId "
          << committedLogId_ << ", committedLogTerm " << committedLogTerm_ << ", term " << term_;

  // Start all peer hosts
  for (auto& addr : peers) {
    VLOG(1) << idStr_ << "Add peer " << addr;
    auto hostPtr = std::make_shared<Host>(addr, shared_from_this());
    hosts_.emplace_back(hostPtr);
>>>>>>> ce21b2df
  }

  // Change the status
  status_ = Status::RUNNING;
  if (asLearner) {
    LOG(INFO) << "I am learner";
    role_ = Role::LEARNER;
  }
  leader_ = HostAddr("", 0);
  startTimeMs_ = time::WallClock::fastNowInMilliSec();
  // Set up a leader election task
  size_t delayMS = 100 + folly::Random::rand32(900);
  bgWorkers_->addDelayTask(delayMS, [self = shared_from_this(), startTime = startTimeMs_] {
    self->statusPolling(startTime);
  });
}

void RaftPart::stop() {
  VLOG(1) << idStr_ << "Stopping the partition";

  decltype(hosts_) hosts;
  {
    std::lock_guard<std::mutex> lck(raftLock_);
    status_ = Status::STOPPED;
    leader_ = {"", 0};
    role_ = Role::FOLLOWER;

    hosts = std::move(hosts_);
  }

  for (auto& h : hosts) {
    h->stop();
  }

  VLOG(1) << idStr_ << "Invoked stop() on all peer hosts";

  for (auto& h : hosts) {
    VLOG(1) << idStr_ << "Waiting " << h->idStr() << " to stop";
    h->waitForStop();
    VLOG(1) << idStr_ << h->idStr() << "has stopped";
  }
  hosts.clear();
  VLOG(1) << idStr_ << "Partition has been stopped";
}

nebula::cpp2::ErrorCode RaftPart::canAppendLogs() {
  DCHECK(!raftLock_.try_lock());
  if (UNLIKELY(status_ != Status::RUNNING)) {
    VLOG(3) << idStr_ << "The partition is not running";
    return nebula::cpp2::ErrorCode::E_RAFT_STOPPED;
  }
  if (UNLIKELY(role_ != Role::LEADER)) {
    VLOG_EVERY_N(2, 1000) << idStr_ << "The partition is not a leader";
    return nebula::cpp2::ErrorCode::E_LEADER_CHANGED;
  }
  return nebula::cpp2::ErrorCode::SUCCEEDED;
}

nebula::cpp2::ErrorCode RaftPart::canAppendLogs(TermID termId) {
  DCHECK(!raftLock_.try_lock());
  nebula::cpp2::ErrorCode rc = canAppendLogs();
  if (rc != nebula::cpp2::ErrorCode::SUCCEEDED) {
    return rc;
  }
  if (UNLIKELY(term_ != termId)) {
    VLOG(3) << idStr_ << "Term has been updated, origin " << termId << ", new " << term_;
    return nebula::cpp2::ErrorCode::E_RAFT_TERM_OUT_OF_DATE;
  }
  return nebula::cpp2::ErrorCode::SUCCEEDED;
}

void RaftPart::addLearner(const HostAddr& addr, const std::string& path) {
  CHECK(!raftLock_.try_lock());
<<<<<<< HEAD
  if (addr == addr_ && path == path_) {
    LOG(INFO) << idStr_ << "I am learner!";
=======
  if (addr == addr_) {
    VLOG(1) << idStr_ << "I am learner!";
>>>>>>> ce21b2df
    return;
  }
  auto it = std::find_if(hosts_.begin(), hosts_.end(), [&addr, &path](const auto& h) {
    return h->address() == addr && h->path() == path;
  });
  if (it == hosts_.end()) {
<<<<<<< HEAD
    LOG(INFO) << idStr_ << "Add learner " << addr << " on path " << path;
    hosts_.emplace_back(std::make_shared<Host>(addr, path, shared_from_this(), true));
=======
    hosts_.emplace_back(std::make_shared<Host>(addr, shared_from_this(), true));
    VLOG(1) << idStr_ << "Add learner " << addr;
>>>>>>> ce21b2df
  } else {
    VLOG(1) << idStr_ << "The host " << addr << " has been existed as "
            << ((*it)->isLearner() ? " learner " : " group member");
  }
}

void RaftPart::preProcessTransLeader(const HostAddr& target) {
  CHECK(!raftLock_.try_lock());
  VLOG(1) << idStr_ << "Pre process transfer leader to " << target;
  switch (role_) {
    case Role::FOLLOWER: {
      if (target != addr_ && target != HostAddr("", 0)) {
        VLOG(1) << idStr_ << "I am follower, just wait for the new leader.";
      } else {
        VLOG(1) << idStr_ << "I will be the new leader, trigger leader election now!";
        bgWorkers_->addTask([self = shared_from_this()] {
          {
            std::lock_guard<std::mutex> lck(self->raftLock_);
            self->role_ = Role::CANDIDATE;
            self->leader_ = HostAddr("", 0);
          }
          // skip prevote for transfer leader
          self->leaderElection(false).get();
        });
      }
      break;
    }
    default: {
      VLOG(1) << idStr_ << "My role is " << roleStr(role_)
              << ", so do nothing when pre process transfer leader";
      break;
    }
  }
}

void RaftPart::commitTransLeader(const HostAddr& target) {
  bool needToUnlock = raftLock_.try_lock();
  VLOG(1) << idStr_ << "Commit transfer leader to " << target;
  switch (role_) {
    case Role::LEADER: {
      if (target != addr_ && !hosts_.empty()) {
        auto iter = std::find_if(
            hosts_.begin(), hosts_.end(), [](const auto& h) { return !h->isLearner(); });
        if (iter != hosts_.end()) {
          lastMsgRecvDur_.reset();
          role_ = Role::FOLLOWER;
          leader_ = HostAddr("", 0);
          for (auto& host : hosts_) {
            host->pause();
          }
          VLOG(1) << idStr_ << "Give up my leadership!";
        }
      } else {
        VLOG(1) << idStr_ << "I am already the leader!";
      }
      break;
    }
    case Role::FOLLOWER:
    case Role::CANDIDATE: {
      VLOG(1) << idStr_ << "I am " << roleStr(role_) << ", just wait for the new leader!";
      break;
    }
    case Role::LEARNER: {
      VLOG(1) << idStr_ << "I am learner, not in the raft group, skip the log";
      break;
    }
  }
  if (needToUnlock) {
    raftLock_.unlock();
  }
}

void RaftPart::updateQuorum() {
  CHECK(!raftLock_.try_lock());
  int32_t total = 0;
  for (auto& h : hosts_) {
    if (!h->isLearner()) {
      total++;
    }
  }
  quorum_ = (total + 1) / 2;
}

void RaftPart::addPeer(const HostAddr& peer, const std::string& path) {
  CHECK(!raftLock_.try_lock());
  if (peer == addr_) {
    if (role_ == Role::LEARNER) {
      VLOG(1) << idStr_ << "I am learner, promote myself to be follower";
      role_ = Role::FOLLOWER;
      updateQuorum();
    } else {
      VLOG(1) << idStr_ << "I am already in the raft group!";
    }
    return;
  }
  auto it = std::find_if(hosts_.begin(), hosts_.end(), [&peer, &path](const auto& h) {
    return h->address() == peer && h->path() == path;
  });
  if (it == hosts_.end()) {
    LOG(INFO) << idStr_ << "Add peer " << peer << " on path " << path;
    hosts_.emplace_back(std::make_shared<Host>(peer, path, shared_from_this()));
    updateQuorum();
<<<<<<< HEAD
=======
    VLOG(1) << idStr_ << "Add peer " << peer;
>>>>>>> ce21b2df
  } else {
    if ((*it)->isLearner()) {
      VLOG(1) << idStr_ << "The host " << peer << " has been existed as learner, promote it!";
      (*it)->setLearner(false);
      updateQuorum();
    } else {
      VLOG(1) << idStr_ << "The host " << peer << " has been existed as follower!";
    }
  }
}

void RaftPart::removePeer(const HostAddr& peer, const std::string& path) {
  CHECK(!raftLock_.try_lock());
  if (peer == addr_) {
    // The part will be removed in REMOVE_PART_ON_SRC phase
    VLOG(1) << idStr_ << "Remove myself from the raft group.";
    return;
  }
  auto it = std::find_if(hosts_.begin(), hosts_.end(), [&peer, &path](const auto& h) {
    return h->address() == peer && h->path() == path;
  });
  if (it == hosts_.end()) {
<<<<<<< HEAD
    LOG(INFO) << idStr_ << "The peer " << peer << "on path " << path << " not exist!";
=======
    VLOG(1) << idStr_ << "The peer " << peer << " not exist!";
>>>>>>> ce21b2df
  } else {
    if ((*it)->isLearner()) {
      VLOG(1) << idStr_ << "The peer is learner, remove it directly!";
      hosts_.erase(it);
      return;
    }
    hosts_.erase(it);
    updateQuorum();
    VLOG(1) << idStr_ << "Remove peer " << peer;
  }
}

nebula::cpp2::ErrorCode RaftPart::checkPeer(const HostAddr& candidate,
                                            const std::string& /*path*/) {
  CHECK(!raftLock_.try_lock());
  // auto hosts = followersHostAndPaths();
  auto hosts = followers();
  auto it = std::find_if(hosts.begin(), hosts.end(), [&candidate, this](const auto& h) {
    return h->address() == candidate;  // && h.path == path;
  });
  if (it == hosts.end()) {
    VLOG(2) << idStr_ << "The candidate " << candidate << " is not in my peers";
    return nebula::cpp2::ErrorCode::E_RAFT_INVALID_PEER;
  }
  return nebula::cpp2::ErrorCode::SUCCEEDED;
}

void RaftPart::addListenerPeer(const HostAddr& listener, const std::string& path) {
  std::lock_guard<std::mutex> guard(raftLock_);
  if (listener == addr_) {
    VLOG(1) << idStr_ << "I am already in the raft group";
    return;
  }
  auto it = std::find_if(hosts_.begin(), hosts_.end(), [&listener](const auto& h) {
    return h->address() == listener;
  });
  if (it == hosts_.end()) {
    // Add listener as a raft learner
    hosts_.emplace_back(std::make_shared<Host>(listener, path, shared_from_this(), true));
    listeners_.emplace(listener);
<<<<<<< HEAD
    LOG(INFO) << idStr_ << "Add listener " << listener << " on path " << path;
=======
    VLOG(1) << idStr_ << "Add listener " << listener;
>>>>>>> ce21b2df
  } else {
    VLOG(1) << idStr_ << "The listener " << listener << " has joined raft group before";
  }
}

void RaftPart::removeListenerPeer(const HostAddr& listener, const std::string& path) {
  std::lock_guard<std::mutex> guard(raftLock_);
  if (listener == addr_) {
    VLOG(1) << idStr_ << "Remove myself from the raft group";
    return;
  }
  auto it = std::find_if(hosts_.begin(), hosts_.end(), [&listener, &path](const auto& h) {
    return h->address() == listener && h->path() == path;
  });
  if (it == hosts_.end()) {
    VLOG(1) << idStr_ << "The listener " << listener << " not found";
  } else {
    hosts_.erase(it);
    listeners_.erase(listener);
    VLOG(1) << idStr_ << "Remove listener " << listener;
  }
}

void RaftPart::preProcessRemovePeer(const HostAddr& peer, const std::string& path) {
  CHECK(!raftLock_.try_lock());
  if (role_ == Role::LEADER) {
    VLOG(1) << idStr_ << "I am leader, skip remove peer in preProcessLog";
    return;
  }
  removePeer(peer, path);
}

void RaftPart::commitRemovePeer(const HostAddr& peer, const std::string& path) {
  bool needToUnlock = raftLock_.try_lock();
  SCOPE_EXIT {
    if (needToUnlock) {
      raftLock_.unlock();
    }
  };
  if (role_ == Role::FOLLOWER || role_ == Role::LEARNER) {
    VLOG(1) << idStr_ << "I am " << roleStr(role_) << ", skip remove peer in commit";
    return;
  }
  CHECK(Role::LEADER == role_);
  removePeer(peer, path);
}

folly::Future<nebula::cpp2::ErrorCode> RaftPart::appendAsync(ClusterID source, std::string log) {
  if (source < 0) {
    source = clusterId_;
  }
  return appendLogAsync(source, LogType::NORMAL, std::move(log));
}

folly::Future<nebula::cpp2::ErrorCode> RaftPart::atomicOpAsync(AtomicOp op) {
  return appendLogAsync(clusterId_, LogType::ATOMIC_OP, "", std::move(op));
}

folly::Future<nebula::cpp2::ErrorCode> RaftPart::sendCommandAsync(std::string log) {
  return appendLogAsync(clusterId_, LogType::COMMAND, std::move(log));
}

folly::Future<nebula::cpp2::ErrorCode> RaftPart::appendLogAsync(ClusterID source,
                                                                LogType logType,
                                                                std::string log,
                                                                AtomicOp op) {
  if (blocking_) {
    // No need to block heartbeats and empty log.
    if ((logType == LogType::NORMAL && !log.empty()) || logType == LogType::ATOMIC_OP) {
      return nebula::cpp2::ErrorCode::E_RAFT_WRITE_BLOCKED;
    }
  }

  LogCache swappedOutLogs;
  auto retFuture = folly::Future<nebula::cpp2::ErrorCode>::makeEmpty();

  if (bufferOverFlow_) {
    VLOG_EVERY_N(2, 1000)
        << idStr_ << "The appendLog buffer is full. Please slow down the log appending rate."
        << "replicatingLogs_ :" << replicatingLogs_;
    return nebula::cpp2::ErrorCode::E_RAFT_BUFFER_OVERFLOW;
  }
  {
    std::lock_guard<std::mutex> lck(logsLock_);

    VLOG(4) << idStr_ << "Checking whether buffer overflow";

    if (logs_.size() >= FLAGS_max_batch_size) {
      // Buffer is full
      VLOG(2) << idStr_ << "The appendLog buffer is full. Please slow down the log appending rate."
              << "replicatingLogs_ :" << replicatingLogs_;
      bufferOverFlow_ = true;
      return nebula::cpp2::ErrorCode::E_RAFT_BUFFER_OVERFLOW;
    }

    VLOG(4) << idStr_ << "Appending logs to the buffer";

    // Append new logs to the buffer
    DCHECK_GE(source, 0);
    logs_.emplace_back(source, logType, std::move(log), std::move(op));
    switch (logType) {
      case LogType::ATOMIC_OP:
        retFuture = cachingPromise_.getSingleFuture();
        break;
      case LogType::COMMAND:
        retFuture = cachingPromise_.getAndRollSharedFuture();
        break;
      case LogType::NORMAL:
        retFuture = cachingPromise_.getSharedFuture();
        break;
    }

    bool expected = false;
    if (replicatingLogs_.compare_exchange_strong(expected, true)) {
      // We need to send logs to all followers
      VLOG(4) << idStr_ << "Preparing to send AppendLog request";
      sendingPromise_ = std::move(cachingPromise_);
      cachingPromise_.reset();
      std::swap(swappedOutLogs, logs_);
      bufferOverFlow_ = false;
    } else {
      VLOG(4) << idStr_ << "Another AppendLogs request is ongoing, just return";
      return retFuture;
    }
  }

  LogID firstId = 0;
  TermID termId = 0;
  nebula::cpp2::ErrorCode res;
  {
    std::lock_guard<std::mutex> g(raftLock_);
    res = canAppendLogs();
    if (res == nebula::cpp2::ErrorCode::SUCCEEDED) {
      firstId = lastLogId_ + 1;
      termId = term_;
    }
  }

  if (!checkAppendLogResult(res)) {
    // Mosy likely failed because the partition is not leader
    VLOG_EVERY_N(2, 1000) << idStr_ << "Cannot append logs, clean the buffer";
    return res;
  }
  // Replicate buffered logs to all followers
  // Replication will happen on a separate thread and will block
  // until majority accept the logs, the leadership changes, or
  // the partition stops
  VLOG(4) << idStr_ << "Calling appendLogsInternal()";
  AppendLogsIterator it(
      firstId,
      termId,
      std::move(swappedOutLogs),
      [this](AtomicOp opCB) -> folly::Optional<std::string> {
        CHECK(opCB != nullptr);
        auto opRet = opCB();
        if (!opRet.hasValue()) {
          // Failed
          sendingPromise_.setOneSingleValue(nebula::cpp2::ErrorCode::E_RAFT_ATOMIC_OP_FAILED);
        }
        return opRet;
      });
  appendLogsInternal(std::move(it), termId);

  return retFuture;
}

void RaftPart::appendLogsInternal(AppendLogsIterator iter, TermID termId) {
  TermID currTerm = 0;
  LogID prevLogId = 0;
  TermID prevLogTerm = 0;
  LogID committed = 0;
  LogID lastId = 0;
  if (iter.valid()) {
    VLOG(4) << idStr_ << "Ready to append logs from id " << iter.logId() << " (Current term is "
            << currTerm << ")";
  } else {
    VLOG(4) << idStr_ << "Only happened when Atomic op failed";
    replicatingLogs_ = false;
    return;
  }
  nebula::cpp2::ErrorCode res = nebula::cpp2::ErrorCode::SUCCEEDED;
  do {
    std::lock_guard<std::mutex> g(raftLock_);
    res = canAppendLogs(termId);
    if (res != nebula::cpp2::ErrorCode::SUCCEEDED) {
      break;
    }
    currTerm = term_;
    prevLogId = lastLogId_;
    prevLogTerm = lastLogTerm_;
    committed = committedLogId_;
    // Step 1: Write WAL
    SlowOpTracker tracker;
    if (!wal_->appendLogs(iter)) {
      VLOG_EVERY_N(2, 1000) << idStr_ << "Failed to write into WAL";
      res = nebula::cpp2::ErrorCode::E_RAFT_WAL_FAIL;
      lastLogId_ = wal_->lastLogId();
      lastLogTerm_ = wal_->lastLogTerm();
      break;
    }
    lastId = wal_->lastLogId();
    if (tracker.slow()) {
      tracker.output(idStr_, folly::stringPrintf("Write WAL, total %ld", lastId - prevLogId + 1));
    }
    VLOG(4) << idStr_ << "Succeeded writing logs [" << iter.firstLogId() << ", " << lastId
            << "] to WAL";
  } while (false);

  if (!checkAppendLogResult(res)) {
    return;
  }
  // Step 2: Replicate to followers
  auto* eb = ioThreadPool_->getEventBase();
  replicateLogs(eb, std::move(iter), currTerm, lastId, committed, prevLogTerm, prevLogId);
  return;
}

void RaftPart::replicateLogs(folly::EventBase* eb,
                             AppendLogsIterator iter,
                             TermID currTerm,
                             LogID lastLogId,
                             LogID committedId,
                             TermID prevLogTerm,
                             LogID prevLogId) {
  using namespace folly;  // NOLINT since the fancy overload of | operator

  decltype(hosts_) hosts;
  nebula::cpp2::ErrorCode res = nebula::cpp2::ErrorCode::SUCCEEDED;
  do {
    std::lock_guard<std::mutex> g(raftLock_);
    res = canAppendLogs(currTerm);
    if (res != nebula::cpp2::ErrorCode::SUCCEEDED) {
      lastLogId_ = wal_->lastLogId();
      lastLogTerm_ = wal_->lastLogTerm();
      break;
    }
    hosts = hosts_;
  } while (false);

  if (!checkAppendLogResult(res)) {
    VLOG(3) << idStr_ << "replicateLogs failed because of not leader or term changed";
    return;
  }

  VLOG_IF(1, FLAGS_trace_raft) << idStr_ << "About to replicate logs in range ["
                               << iter.firstLogId() << ", " << lastLogId << "] to all peer hosts";

  lastMsgSentDur_.reset();
  SlowOpTracker tracker;
  collectNSucceeded(gen::from(hosts) |
                        gen::map([self = shared_from_this(),
                                  eb,
                                  currTerm,
                                  lastLogId,
                                  prevLogId,
                                  prevLogTerm,
                                  committedId](std::shared_ptr<Host> hostPtr) {
                          VLOG(4) << self->idStr_ << "Appending logs to " << hostPtr->idStr();
                          return via(eb, [=]() -> Future<cpp2::AppendLogResponse> {
                            return hostPtr->appendLogs(
                                eb, currTerm, lastLogId, committedId, prevLogTerm, prevLogId);
                          });
                        }) |
                        gen::as<std::vector>(),
                    // Number of succeeded required
                    quorum_,
                    // Result evaluator
                    [hosts](size_t index, cpp2::AppendLogResponse& resp) {
                      return resp.get_error_code() == nebula::cpp2::ErrorCode::SUCCEEDED &&
                             !hosts[index]->isLearner();
                    })
      .via(executor_.get())
      .then([self = shared_from_this(),
             eb,
             it = std::move(iter),
             currTerm,
             lastLogId,
             committedId,
             prevLogId,
             prevLogTerm,
             pHosts = std::move(hosts),
             tracker](folly::Try<AppendLogResponses>&& result) mutable {
        VLOG(4) << self->idStr_ << "Received enough response";
        CHECK(!result.hasException());
        if (tracker.slow()) {
          tracker.output(self->idStr_,
                         folly::stringPrintf("Total send logs: %ld", lastLogId - prevLogId + 1));
        }
        self->processAppendLogResponses(*result,
                                        eb,
                                        std::move(it),
                                        currTerm,
                                        lastLogId,
                                        committedId,
                                        prevLogTerm,
                                        prevLogId,
                                        std::move(pHosts));

        return *result;
      });
}

void RaftPart::processAppendLogResponses(const AppendLogResponses& resps,
                                         folly::EventBase* eb,
                                         AppendLogsIterator iter,
                                         TermID currTerm,
                                         LogID lastLogId,
                                         LogID committedId,
                                         TermID prevLogTerm,
                                         LogID prevLogId,
                                         std::vector<std::shared_ptr<Host>> hosts) {
  // Make sure majority have succeeded
  size_t numSucceeded = 0;
  TermID highestTerm = currTerm;
  for (auto& res : resps) {
    if (!hosts[res.first]->isLearner() &&
        res.second.get_error_code() == nebula::cpp2::ErrorCode::SUCCEEDED) {
      ++numSucceeded;
    }
    highestTerm = std::max(highestTerm, res.second.get_current_term());
  }

  nebula::cpp2::ErrorCode res = nebula::cpp2::ErrorCode::SUCCEEDED;
  {
    std::lock_guard<std::mutex> g(raftLock_);
    if (highestTerm > term_) {
      term_ = highestTerm;
      role_ = Role::FOLLOWER;
      leader_ = HostAddr("", 0);
      lastLogId_ = wal_->lastLogId();
      lastLogTerm_ = wal_->lastLogTerm();
      res = nebula::cpp2::ErrorCode::E_RAFT_TERM_OUT_OF_DATE;
    }
  }
  if (!checkAppendLogResult(res)) {
    return;
  }

  if (numSucceeded >= quorum_) {
    // Majority have succeeded
    VLOG(4) << idStr_ << numSucceeded << " hosts have accepted the logs";

    LogID firstLogId = 0;
    do {
      std::lock_guard<std::mutex> g(raftLock_);
      res = canAppendLogs(currTerm);
      if (res != nebula::cpp2::ErrorCode::SUCCEEDED) {
        lastLogId_ = wal_->lastLogId();
        lastLogTerm_ = wal_->lastLogTerm();
        break;
      }
      lastLogId_ = lastLogId;
      lastLogTerm_ = currTerm;
    } while (false);

    if (!checkAppendLogResult(res)) {
      VLOG(3) << idStr_
              << "processAppendLogResponses failed because of not leader "
                 "or term changed";
      return;
    }

    {
      auto walIt = wal_->iterator(committedId + 1, lastLogId);
      SlowOpTracker tracker;
      // Step 3: Commit the batch
      auto [code, lastCommitId, lastCommitTerm] = commitLogs(std::move(walIt), true);
      if (code == nebula::cpp2::ErrorCode::SUCCEEDED) {
        stats::StatsManager::addValue(kCommitLogLatencyUs, execTime_);
        std::lock_guard<std::mutex> g(raftLock_);
        CHECK_EQ(lastLogId, lastCommitId);
        committedLogId_ = lastCommitId;
        committedLogTerm_ = lastCommitTerm;
        firstLogId = lastLogId_ + 1;
        lastMsgAcceptedCostMs_ = lastMsgSentDur_.elapsedInMSec();
        lastMsgAcceptedTime_ = time::WallClock::fastNowInMilliSec();
        if (!commitInThisTerm_) {
          commitInThisTerm_ = true;
          bgWorkers_->addTask(
              [self = shared_from_this(), term = term_] { self->onLeaderReady(term); });
        }
      } else {
        LOG(FATAL) << idStr_ << "Failed to commit logs";
      }
      if (tracker.slow()) {
        tracker.output(idStr_,
                       folly::stringPrintf("Total commit: %ld", committedLogId_ - committedId));
      }
      VLOG(4) << idStr_ << "Leader succeeded in committing the logs " << committedId + 1 << " to "
              << lastLogId;
    }

    // Step 4: Fulfill the promise
    if (iter.hasNonAtomicOpLogs()) {
      sendingPromise_.setOneSharedValue(nebula::cpp2::ErrorCode::SUCCEEDED);
    }
    if (iter.leadByAtomicOp()) {
      sendingPromise_.setOneSingleValue(nebula::cpp2::ErrorCode::SUCCEEDED);
    }
    // Step 5: Check whether need to continue
    // the log replication
    {
      std::lock_guard<std::mutex> lck(logsLock_);
      CHECK(replicatingLogs_);
      // Continue to process the original AppendLogsIterator if necessary
      iter.resume();
      // If no more valid logs to be replicated in iter, create a new one if we
      // have new log
      if (iter.empty()) {
        VLOG(4) << idStr_ << "logs size " << logs_.size();
        if (logs_.size() > 0) {
          // continue to replicate the logs
          sendingPromise_ = std::move(cachingPromise_);
          cachingPromise_.reset();
          iter = AppendLogsIterator(firstLogId,
                                    currTerm,
                                    std::move(logs_),
                                    [this](AtomicOp op) -> folly::Optional<std::string> {
                                      auto opRet = op();
                                      if (!opRet.hasValue()) {
                                        // Failed
                                        sendingPromise_.setOneSingleValue(
                                            nebula::cpp2::ErrorCode::E_RAFT_ATOMIC_OP_FAILED);
                                      }
                                      return opRet;
                                    });
          logs_.clear();
          bufferOverFlow_ = false;
        }
        // Reset replicatingLogs_ one of the following is true:
        // 1. old iter is empty && logs_.size() == 0
        // 2. old iter is empty && logs_.size() > 0, but all logs in new iter is
        // atomic op,
        //    and all of them failed, which would make iter is empty again
        if (iter.empty()) {
          replicatingLogs_ = false;
          VLOG(4) << idStr_ << "No more log to be replicated";
          return;
        }
      }
    }
    this->appendLogsInternal(std::move(iter), currTerm);
  } else {
    // Not enough hosts accepted the log, re-try
    VLOG_EVERY_N(2, 1000) << idStr_ << "Only " << numSucceeded
                          << " hosts succeeded, Need to try again";
    usleep(1000);
    replicateLogs(eb, std::move(iter), currTerm, lastLogId, committedId, prevLogTerm, prevLogId);
  }
}

bool RaftPart::needToSendHeartbeat() {
  std::lock_guard<std::mutex> g(raftLock_);
  return status_ == Status::RUNNING && role_ == Role::LEADER;
}

bool RaftPart::needToStartElection() {
  std::lock_guard<std::mutex> g(raftLock_);
  if (status_ == Status::RUNNING && role_ == Role::FOLLOWER &&
      (lastMsgRecvDur_.elapsedInMSec() >= FLAGS_raft_heartbeat_interval_secs * 1000 ||
       isBlindFollower_)) {
    VLOG(1) << idStr_ << "Start leader election, reason: lastMsgDur "
            << lastMsgRecvDur_.elapsedInMSec() << ", term " << term_;
    role_ = Role::CANDIDATE;
    leader_ = HostAddr("", 0);
  }

  return role_ == Role::CANDIDATE;
}

bool RaftPart::prepareElectionRequest(cpp2::AskForVoteRequest& req,
                                      std::vector<std::shared_ptr<Host>>& hosts,
                                      bool isPreVote) {
  std::lock_guard<std::mutex> g(raftLock_);

  // Make sure the partition is running
  if (status_ != Status::RUNNING) {
    VLOG(3) << idStr_ << "The partition is not running";
    return false;
  }

  // Make sure the role is still CANDIDATE
  if (role_ != Role::CANDIDATE) {
    VLOG(3) << idStr_ << "A leader has been elected";
    return false;
  }

  req.space_ref() = spaceId_;
  req.part_ref() = partId_;
  req.candidate_addr_ref() = addr_.host;
  req.candidate_port_ref() = addr_.port;
  req.is_pre_vote_ref() = isPreVote;

  // Use term_ + 1 to check if peers would vote for me in prevote.
  // Only increase the term when prevote succeeeded.
  if (isPreVote) {
    req.term_ref() = term_ + 1;
  } else {
    req.term_ref() = ++term_;
    // vote for myself
    votedAddr_ = addr_;
    votedTerm_ = term_;
  }
  req.last_log_id_ref() = lastLogId_;
  req.last_log_term_ref() = lastLogTerm_;

  hosts = followers();
  LOG(INFO) << "followers size " << hosts.size();
  return true;
}

void RaftPart::getState(cpp2::GetStateResponse& resp) {
  std::lock_guard<std::mutex> g(raftLock_);
  resp.term_ref() = term_;
  resp.role_ref() = role_;
  resp.is_leader_ref() = role_ == Role::LEADER;
  resp.error_code_ref() = nebula::cpp2::ErrorCode::SUCCEEDED;
  resp.committed_log_id_ref() = committedLogId_;
  resp.last_log_id_ref() = lastLogId_;
  resp.last_log_term_ref() = lastLogTerm_;
  resp.status_ref() = status_;
}

bool RaftPart::processElectionResponses(const RaftPart::ElectionResponses& results,
                                        std::vector<std::shared_ptr<Host>> hosts,
                                        TermID proposedTerm,
                                        bool isPreVote) {
  std::lock_guard<std::mutex> g(raftLock_);

  if (UNLIKELY(status_ == Status::STOPPED)) {
    VLOG(3) << idStr_ << "The part has been stopped, skip the request";
    return false;
  }

  if (UNLIKELY(status_ == Status::STARTING)) {
    VLOG(3) << idStr_ << "The partition is still starting";
    return false;
  }

  if (UNLIKELY(status_ == Status::WAITING_SNAPSHOT)) {
    VLOG(3) << idStr_ << "The partition is still waiting snapshot";
    return false;
  }

  if (role_ != Role::CANDIDATE) {
    VLOG(3) << idStr_ << "Partition's role has changed to " << roleStr(role_)
            << " during the election, so discard the results";
    return false;
  }

  CHECK(role_ == Role::CANDIDATE);

  // term changed during actual leader election
  if (!isPreVote && proposedTerm != term_) {
    VLOG(2) << idStr_ << "Partition's term has changed during election, "
            << "so just ignore the respsonses, "
            << "expected " << proposedTerm << ", actual " << term_;
    return false;
  }

  size_t numSucceeded = 0;
  TermID highestTerm = isPreVote ? proposedTerm - 1 : proposedTerm;
  LOG(INFO) << "results size: " << results.size();
  for (auto& r : results) {
    if (r.second.get_error_code() == nebula::cpp2::ErrorCode::SUCCEEDED) {
      ++numSucceeded;
    } else {
      VLOG(2) << idStr_ << "Receive response about askForVote from " << hosts[r.first]->address()
              << ", error code is " << apache::thrift::util::enumNameSafe(r.second.get_error_code())
              << ", isPreVote = " << isPreVote;
    }
    highestTerm = std::max(highestTerm, r.second.get_current_term());
  }

  if (highestTerm > term_) {
    term_ = highestTerm;
    role_ = Role::FOLLOWER;
    leader_ = HostAddr("", 0);
    return false;
  }

  LOG(INFO) << "Num Succeeded " << numSucceeded;
  if (numSucceeded >= quorum_) {
    if (isPreVote) {
      VLOG(1) << idStr_ << "Partition win prevote of term " << proposedTerm;
    } else {
      VLOG(1) << idStr_ << "Partition is elected as the new leader for term " << proposedTerm;
      term_ = proposedTerm;
      role_ = Role::LEADER;
      leader_ = addr_;
      isBlindFollower_ = false;
    }
    return true;
  }

  VLOG(1) << idStr_ << "Did not get enough votes from election of term " << proposedTerm
          << ", isPreVote = " << isPreVote;
  return false;
}

folly::Future<bool> RaftPart::leaderElection(bool isPreVote) {
  VLOG(1) << idStr_ << "Start leader election...";
  using namespace folly;  // NOLINT since the fancy overload of | operator

  bool expected = false;

  if (!inElection_.compare_exchange_strong(expected, true)) {
    return false;
  }

  cpp2::AskForVoteRequest voteReq;
  decltype(hosts_) hosts;
  if (!prepareElectionRequest(voteReq, hosts, isPreVote)) {
    // Suppose we have three replicas A(leader), B, C, after A crashed,
    // B, C will begin the election. B win, and send hb, C has gap with B
    // and need the snapshot from B. Meanwhile C begin the election,
    // C will be Candidate, but because C is in WAITING_SNAPSHOT,
    // so prepareElectionRequest will return false and go on the election.
    // Because C is in Candidate, so it will reject the snapshot request from B.
    // Infinite loop begins.
    // So we need to go back to the follower state to avoid the case.
    std::lock_guard<std::mutex> g(raftLock_);
    role_ = Role::FOLLOWER;
    leader_ = HostAddr("", 0);
    inElection_ = false;
    return false;
  }

  // Send out the AskForVoteRequest
<<<<<<< HEAD
  LOG(INFO) << idStr_ << "Sending out an election request "
            << "(space = " << voteReq.get_space() << ", part = " << voteReq.get_part()
            << ", term = " << voteReq.get_term() << ", lastLogId = " << voteReq.get_last_log_id()
            << ", lastLogTerm = " << voteReq.get_last_log_term()
            << ", candidateIP = " << voteReq.get_candidate_addr()
            << ", candidatePort = " << voteReq.get_candidate_port() << ")"
            << ", isPreVote = " << isPreVote << ", path = " << voteReq.get_path() << ")";
=======
  VLOG(1) << idStr_ << "Sending out an election request "
          << "(space = " << voteReq.get_space() << ", part = " << voteReq.get_part()
          << ", term = " << voteReq.get_term() << ", lastLogId = " << voteReq.get_last_log_id()
          << ", lastLogTerm = " << voteReq.get_last_log_term()
          << ", candidateIP = " << voteReq.get_candidate_addr()
          << ", candidatePort = " << voteReq.get_candidate_port() << ")"
          << ", isPreVote = " << isPreVote;
>>>>>>> ce21b2df

  auto proposedTerm = voteReq.get_term();
  auto resps = ElectionResponses();
  if (hosts.empty()) {
    LOG(INFO) << "hosts is empty";
    auto ret = handleElectionResponses(resps, hosts, proposedTerm, isPreVote);
    inElection_ = false;
    return ret;
  } else {
    LOG(INFO) << "hosts size " << hosts.size();
    folly::Promise<bool> promise;
    auto future = promise.getFuture();
    auto eb = ioThreadPool_->getEventBase();
    collectNSucceeded(
        gen::from(hosts) |
<<<<<<< HEAD
            gen::map([eb, this, self = shared_from_this(), voteReq](std::shared_ptr<Host> host) {
              auto req = voteReq;
              auto targetAddress =
                  HostAddr(voteReq.get_candidate_addr(), voteReq.get_candidate_port());
              auto targetPathRet = partMan_->getPath(
                  Utils::getStoreAddrFromRaftAddr(targetAddress), spaceId_, partId_);

              // assume it's ok
              // if (targetPathRet.ok()) {
              auto path = targetPathRet.value();
              LOG(INFO) << "Host Address " << targetAddress << " Path " << path;
              req.path_ref() = path;
              LOG(INFO) << self->idStr_ << "Sending AskForVoteRequest to " << host->idStr();
              return via(eb, [req, host, eb]() -> Future<cpp2::AskForVoteResponse> {
                return host->askForVote(req, eb);
=======
            gen::map([eb, self = shared_from_this(), voteReq](std::shared_ptr<Host> host) {
              VLOG(4) << self->idStr_ << "Sending AskForVoteRequest to " << host->idStr();
              return via(eb, [voteReq, host, eb]() -> Future<cpp2::AskForVoteResponse> {
                return host->askForVote(voteReq, eb);
>>>>>>> ce21b2df
              });
              // }
            }) |
            gen::as<std::vector>(),
        // Number of succeeded required
        quorum_,
        // Result evaluator
        [hosts](size_t idx, cpp2::AskForVoteResponse& resp) {
          return resp.get_error_code() == nebula::cpp2::ErrorCode::SUCCEEDED &&
                 !hosts[idx]->isLearner();
        })
        .via(executor_.get())
        .then([self = shared_from_this(), pro = std::move(promise), hosts, proposedTerm, isPreVote](
                  auto&& t) mutable {
<<<<<<< HEAD
          LOG(INFO) << self->idStr_
                    << "AskForVoteRequest has been sent to all peers, waiting for responses";
=======
          VLOG(4) << self->idStr_
                  << "AskForVoteRequest has been sent to all peers, waiting for responses";
>>>>>>> ce21b2df
          CHECK(!t.hasException());
          pro.setValue(
              self->handleElectionResponses(t.value(), std::move(hosts), proposedTerm, isPreVote));
        });
    return future;
  }
}

bool RaftPart::handleElectionResponses(const ElectionResponses& resps,
                                       const std::vector<std::shared_ptr<Host>>& peers,
                                       TermID proposedTerm,
                                       bool isPreVote) {
  // Process the responses
  auto elected = processElectionResponses(resps, std::move(peers), proposedTerm, isPreVote);
  if (!isPreVote && elected) {
    std::vector<std::shared_ptr<Host>> hosts;
    {
      std::lock_guard<std::mutex> g(raftLock_);
      if (status_ == Status::RUNNING) {
        leader_ = addr_;
        hosts = hosts_;
        bgWorkers_->addTask(
            [self = shared_from_this(), proposedTerm] { self->onElected(proposedTerm); });
        lastMsgAcceptedTime_ = 0;
      }
      commitInThisTerm_ = false;
    }
    // reset host can't be executed with raftLock_, otherwise it may encounter deadlock
    for (auto& host : hosts) {
      host->reset();
      host->resume();
    }
    sendHeartbeat();
  }
  inElection_ = false;
  return elected;
}

void RaftPart::statusPolling(int64_t startTime) {
  {
    std::lock_guard<std::mutex> g(raftLock_);
    // If startTime is not same as the time when `statusPolling` is add to event
    // loop, it means the part has been restarted (it only happens in ut for
    // now), so don't add another `statusPolling`.
    if (startTime != startTimeMs_) {
      return;
    }
  }
  size_t delay = FLAGS_raft_heartbeat_interval_secs * 1000 / 3 + folly::Random::rand32(500);
  if (needToStartElection()) {
    if (leaderElection(true).get() && leaderElection(false).get()) {
      // elected as leader
    } else {
      // No leader has been elected, need to continue
      // (After sleeping a random period between [500ms, 2s])
      VLOG(4) << idStr_ << "Wait for a while and continue the leader election";
      delay = (folly::Random::rand32(1500) + 500);
    }
  } else if (needToSendHeartbeat()) {
    VLOG(4) << idStr_ << "Need to send heartbeat";
    sendHeartbeat();
  }
  if (needToCleanupSnapshot()) {
    cleanupSnapshot();
  }
  {
    std::lock_guard<std::mutex> g(raftLock_);
    if (status_ == Status::RUNNING || status_ == Status::WAITING_SNAPSHOT) {
      VLOG(4) << idStr_ << "Schedule new task";
      bgWorkers_->addDelayTask(
          delay, [self = shared_from_this(), startTime] { self->statusPolling(startTime); });
    }
  }
}

bool RaftPart::needToCleanupSnapshot() {
  std::lock_guard<std::mutex> g(raftLock_);
  return status_ == Status::WAITING_SNAPSHOT && role_ != Role::LEADER &&
         lastSnapshotRecvDur_.elapsedInSec() >= FLAGS_raft_snapshot_timeout;
}

void RaftPart::cleanupSnapshot() {
  VLOG(1) << idStr_ << "Snapshot has not been received for a long time, clean up the snapshot";
  std::lock_guard<std::mutex> g(raftLock_);
  reset();
  status_ = Status::RUNNING;
}

bool RaftPart::needToCleanWal() {
  std::lock_guard<std::mutex> g(raftLock_);
  if (status_ == Status::STARTING || status_ == Status::WAITING_SNAPSHOT) {
    return false;
  }
  for (auto& host : hosts_) {
    if (host->sendingSnapshot_) {
      return false;
    }
  }
  return true;
}

void RaftPart::processAskForVoteRequest(const cpp2::AskForVoteRequest& req,
                                        cpp2::AskForVoteResponse& resp) {
<<<<<<< HEAD
  LOG(INFO) << idStr_ << "Received a VOTING request"
            << ": space = " << req.get_space() << ", partition = " << req.get_part()
            << ", candidateAddr = " << req.get_candidate_addr() << ":" << req.get_candidate_port()
            << ", term = " << req.get_term() << ", lastLogId = " << req.get_last_log_id()
            << ", lastLogTerm = " << req.get_last_log_term()
            << ", isPreVote = " << req.get_is_pre_vote() << ", path = " << req.get_path();
=======
  VLOG(1) << idStr_ << "Received a VOTING request"
          << ": space = " << req.get_space() << ", partition = " << req.get_part()
          << ", candidateAddr = " << req.get_candidate_addr() << ":" << req.get_candidate_port()
          << ", term = " << req.get_term() << ", lastLogId = " << req.get_last_log_id()
          << ", lastLogTerm = " << req.get_last_log_term()
          << ", isPreVote = " << req.get_is_pre_vote();
>>>>>>> ce21b2df

  std::lock_guard<std::mutex> g(raftLock_);
  resp.current_term_ref() = term_;

  // Make sure the partition is running
  if (UNLIKELY(status_ == Status::STOPPED)) {
    VLOG(3) << idStr_ << "The part has been stopped, skip the request";
    resp.error_code_ref() = nebula::cpp2::ErrorCode::E_RAFT_STOPPED;
    return;
  }

  if (UNLIKELY(status_ == Status::STARTING)) {
    VLOG(3) << idStr_ << "The partition is still starting";
    resp.error_code_ref() = nebula::cpp2::ErrorCode::E_RAFT_NOT_READY;
    return;
  }

  if (UNLIKELY(status_ == Status::WAITING_SNAPSHOT)) {
    VLOG(3) << idStr_ << "The partition is still waiting snapshot";
    resp.error_code_ref() = nebula::cpp2::ErrorCode::E_RAFT_WAITING_SNAPSHOT;
    return;
  }

  VLOG(1) << idStr_ << "The partition currently is a " << roleStr(role_) << ", lastLogId "
          << lastLogId_ << ", lastLogTerm " << lastLogTerm_ << ", committedLogId "
          << committedLogId_ << ", term " << term_;
  if (role_ == Role::LEARNER) {
    resp.error_code_ref() = nebula::cpp2::ErrorCode::E_RAFT_BAD_ROLE;
    return;
  }

  auto candidate = HostAddr(req.get_candidate_addr(), req.get_candidate_port());
  auto path = req.get_path();
  auto code = checkPeer(candidate, path);
  if (code != nebula::cpp2::ErrorCode::SUCCEEDED) {
    resp.error_code_ref() = code;
    return;
  }

  // Check term id
  if (req.get_term() < term_) {
    VLOG(1) << idStr_ << "The partition currently is on term " << term_
            << ", the term proposed by the candidate is " << req.get_term()
            << ", so it will be rejected";
    resp.error_code_ref() = nebula::cpp2::ErrorCode::E_RAFT_TERM_OUT_OF_DATE;
    return;
  }

  auto oldRole = role_;
  auto oldTerm = term_;
  if (!req.get_is_pre_vote() && req.get_term() > term_) {
    // req.get_term() > term_ in formal election, update term and convert to follower
    term_ = req.get_term();
    role_ = Role::FOLLOWER;
    leader_ = HostAddr("", 0);
    resp.current_term_ref() = term_;
  } else if (req.get_is_pre_vote() && req.get_term() - 1 > term_) {
    // req.get_term() - 1 > term_ in prevote, update term and convert to follower.
    // we need to substract 1 because the candidate's actaul term is req.term() - 1
    term_ = req.get_term() - 1;
    role_ = Role::FOLLOWER;
    leader_ = HostAddr("", 0);
    resp.current_term_ref() = term_;
  }

  // Check the last term to receive a log
  if (req.get_last_log_term() < lastLogTerm_) {
    VLOG(1) << idStr_ << "The partition's last term to receive a log is " << lastLogTerm_
            << ", which is newer than the candidate's log " << req.get_last_log_term()
            << ". So the candidate will be rejected";
    resp.error_code_ref() = nebula::cpp2::ErrorCode::E_RAFT_TERM_OUT_OF_DATE;
    return;
  }

  if (req.get_last_log_term() == lastLogTerm_) {
    // Check last log id
    if (req.get_last_log_id() < lastLogId_) {
      VLOG(1) << idStr_ << "The partition's last log id is " << lastLogId_
              << ". The candidate's last log id " << req.get_last_log_id()
              << " is smaller, so it will be rejected, candidate is " << candidate;
      resp.error_code_ref() = nebula::cpp2::ErrorCode::E_RAFT_LOG_STALE;
      return;
    }
  }

  /*
  check if we have voted some one in the candidate's proposed term
  1. if this is a prevote:
    * not enough votes: the candidate will trigger another round election
    * majority votes: the candidate will start formal election (I'll reject the formal one as well)
  2. if this is a formal election:
    * not enough votes: the candidate will trigger another round election
    * majority votes: the candidate will be leader
  */
  if (votedTerm_ == req.get_term() && votedAddr_ != candidate) {
    VLOG(1) << idStr_ << "We have voted " << votedAddr_ << " on term " << votedTerm_
            << ", so we should reject the candidate " << candidate << " request on term "
            << req.get_term();
    resp.error_code_ref() = nebula::cpp2::ErrorCode::E_RAFT_TERM_OUT_OF_DATE;
    return;
  }

  // Ok, no reason to refuse, we will vote for the candidate
  VLOG(1) << idStr_ << "The partition will vote for the candidate " << candidate
          << ", isPreVote = " << req.get_is_pre_vote();

  if (req.get_is_pre_vote()) {
    // return succeed if it is prevote, do not change any state
    resp.error_code_ref() = nebula::cpp2::ErrorCode::SUCCEEDED;
    return;
  }

  // not a pre-vote, need to rollback wal if necessary
  // role_ and term_ has been set above
  if (oldRole == Role::LEADER) {
    if (wal_->lastLogId() > lastLogId_) {
      VLOG(2) << idStr_ << "There are some logs up to " << wal_->lastLogId()
              << " update lastLogId_ " << lastLogId_ << " to wal's";
      lastLogId_ = wal_->lastLogId();
      lastLogTerm_ = wal_->lastLogTerm();
    }
    for (auto& host : hosts_) {
      host->pause();
    }
  }
  if (oldRole == Role::LEADER) {
    bgWorkers_->addTask([self = shared_from_this(), oldTerm] { self->onLostLeadership(oldTerm); });
  }
  // not a pre-vote, req.term() >= term_, all check passed, convert to follower
  term_ = req.get_term();
  role_ = Role::FOLLOWER;
  leader_ = HostAddr("", 0);
  votedAddr_ = candidate;
  votedTerm_ = req.get_term();
  resp.error_code_ref() = nebula::cpp2::ErrorCode::SUCCEEDED;
  resp.current_term_ref() = term_;

  // Reset the last message time
  lastMsgRecvDur_.reset();
  isBlindFollower_ = false;
  stats::StatsManager::addValue(kNumRaftVotes);
  return;
}

void RaftPart::processAppendLogRequest(const cpp2::AppendLogRequest& req,
                                       cpp2::AppendLogResponse& resp) {
  VLOG_IF(1, FLAGS_trace_raft) << idStr_ << "Received logAppend"
                               << ": GraphSpaceId = " << req.get_space()
                               << ", partition = " << req.get_part()
                               << ", leaderIp = " << req.get_leader_addr()
                               << ", leaderPort = " << req.get_leader_port()
                               << ", current_term = " << req.get_current_term()
                               << ", committedLogId = " << req.get_committed_log_id()
                               << ", lastLogIdSent = " << req.get_last_log_id_sent()
                               << ", lastLogTermSent = " << req.get_last_log_term_sent()
                               << ", num_logs = " << req.get_log_str_list().size()
                               << ", local lastLogId = " << lastLogId_
                               << ", local lastLogTerm = " << lastLogTerm_
                               << ", local committedLogId = " << committedLogId_
                               << ", local current term = " << term_
                               << ", wal lastLogId = " << wal_->lastLogId();
  std::lock_guard<std::mutex> g(raftLock_);

  resp.current_term_ref() = term_;
  resp.leader_addr_ref() = leader_.host;
  resp.leader_port_ref() = leader_.port;
  resp.committed_log_id_ref() = committedLogId_;
  // by default we ask leader send logs after committedLogId_
  resp.last_matched_log_id_ref() = committedLogId_;
  resp.last_matched_log_term_ref() = committedLogTerm_;

  // Check status
  if (UNLIKELY(status_ == Status::STOPPED)) {
    VLOG(3) << idStr_ << "The part has been stopped, skip the request";
    resp.error_code_ref() = nebula::cpp2::ErrorCode::E_RAFT_STOPPED;
    return;
  }
  if (UNLIKELY(status_ == Status::STARTING)) {
    VLOG(3) << idStr_ << "The partition is still starting";
    resp.error_code_ref() = nebula::cpp2::ErrorCode::E_RAFT_NOT_READY;
    return;
  }
  if (UNLIKELY(status_ == Status::WAITING_SNAPSHOT)) {
    VLOG(3) << idStr_ << "The partition is waiting for snapshot";
    resp.error_code_ref() = nebula::cpp2::ErrorCode::E_RAFT_WAITING_SNAPSHOT;
    return;
  }
  // Check leadership
  nebula::cpp2::ErrorCode err = verifyLeader<cpp2::AppendLogRequest>(req);
  // Set term_ again because it may be modified in verifyLeader
  resp.current_term_ref() = term_;
  if (err != nebula::cpp2::ErrorCode::SUCCEEDED) {
    // Wrong leadership
    VLOG(3) << idStr_ << "Will not follow the leader";
    resp.error_code_ref() = err;
    return;
  }

  // Reset the timeout timer
  lastMsgRecvDur_.reset();

  // `lastMatchedLogId` is the last log id of which leader's and follower's log are matched
  // (which means log term of same log id are the same)
  // The relationships are as follows:
  // myself.committedLogId_ <= lastMatchedLogId <= lastLogId_
  LogID lastMatchedLogId = committedLogId_;
  do {
    size_t diffIndex = 0;
    size_t numLogs = req.get_log_str_list().size();
    LogID firstId = req.get_last_log_id_sent() + 1;
    LogID lastId = req.get_last_log_id_sent() + numLogs;
    if (req.get_last_log_id_sent() == lastLogId_ && req.get_last_log_term_sent() == lastLogTerm_) {
      // happy path: logs are matched, just append log
    } else {
      // We ask leader to send logs from committedLogId_ if one of the following occurs:
      // 1. Some of log entry in current request has been committed
      // 2. I don't have the log of req.last_log_id_sent
      // 3. My log term on req.last_log_id_sent is not same as req.last_log_term_sent
      // todo(doodle): One of the most common case when req.get_last_log_id_sent() < committedLogId_
      // is that leader timeout, and retry with same request, but follower has received it
      // previously in fact. There are two choise: ask leader to send logs after committedLogId_ or
      // just do nothing.
      if (req.get_last_log_id_sent() < committedLogId_ ||
          wal_->lastLogId() < req.get_last_log_id_sent() ||
          wal_->getLogTerm(req.get_last_log_id_sent()) != req.get_last_log_term_sent()) {
        resp.last_matched_log_id_ref() = committedLogId_;
        resp.last_matched_log_term() = committedLogTerm_;
        resp.error_code() = nebula::cpp2::ErrorCode::E_RAFT_LOG_GAP;
        // lastMatchedLogId is committedLogId_
        return;
      }

      // wal_->logTerm(req.get_last_log_id_sent()) == req.get_last_log_term()
      // Try to find the diff point by comparing each log entry's term of same id between local wal
      // and log entry in request
      TermID lastTerm = (numLogs == 0) ? req.get_last_log_term_sent()
                                       : req.get_log_str_list().back().get_log_term();
      auto localWalIt = wal_->iterator(firstId, lastId);
      for (size_t i = 0; i < numLogs && localWalIt->valid(); ++i, ++(*localWalIt), ++diffIndex) {
        if (localWalIt->logTerm() != req.get_log_str_list()[i].get_log_term()) {
          break;
        }
      }
      if (diffIndex == numLogs) {
        // all logs are the same, ask leader to send logs after lastId
        lastMatchedLogId = lastId;
        resp.last_matched_log_id_ref() = lastId;
        resp.last_matched_log_term_ref() = lastTerm;
        break;
      }

      // Found a difference at log of (firstId + diffIndex), all logs from (firstId + diffIndex)
      // could be truncated
      wal_->rollbackToLog(firstId + diffIndex - 1);
      firstId = firstId + diffIndex;
      numLogs = numLogs - diffIndex;
    }

    // happy path or a difference is found: append remaing logs
    auto logEntries = std::vector<cpp2::RaftLogEntry>(
        std::make_move_iterator(req.get_log_str_list().begin() + diffIndex),
        std::make_move_iterator(req.get_log_str_list().end()));
    RaftLogIterator logIter(firstId, std::move(logEntries));
    if (wal_->appendLogs(logIter)) {
      CHECK_EQ(lastId, wal_->lastLogId());
      lastLogId_ = wal_->lastLogId();
      lastLogTerm_ = wal_->lastLogTerm();
      lastMatchedLogId = lastLogId_;
      resp.last_matched_log_id_ref() = lastLogId_;
      resp.last_matched_log_term_ref() = lastLogTerm_;
    } else {
      resp.error_code_ref() = nebula::cpp2::ErrorCode::E_RAFT_WAL_FAIL;
      return;
    }
  } while (false);

  // If follower found a point where log matches leader's log (lastMatchedLogId), if leader's
  // committed_log_id is greater than lastMatchedLogId, we can commit logs before lastMatchedLogId
  LogID lastLogIdCanCommit = std::min(lastMatchedLogId, req.get_committed_log_id());
  CHECK_LE(lastLogIdCanCommit, wal_->lastLogId());
  if (lastLogIdCanCommit > committedLogId_) {
    auto walIt = wal_->iterator(committedLogId_ + 1, lastLogIdCanCommit);
    auto [code, lastCommitId, lastCommitTerm] = commitLogs(std::move(walIt), false);
    if (code == nebula::cpp2::ErrorCode::SUCCEEDED) {
      stats::StatsManager::addValue(kCommitLogLatencyUs, execTime_);
      VLOG(4) << idStr_ << "Follower succeeded committing log " << committedLogId_ + 1 << " to "
              << lastLogIdCanCommit;
      CHECK_EQ(lastLogIdCanCommit, lastCommitId);
      committedLogId_ = lastCommitId;
      committedLogTerm_ = lastCommitTerm;
      resp.committed_log_id_ref() = lastLogIdCanCommit;
      resp.error_code_ref() = nebula::cpp2::ErrorCode::SUCCEEDED;
    } else if (code == nebula::cpp2::ErrorCode::E_WRITE_STALLED) {
      VLOG(4) << idStr_ << "Follower delay committing log " << committedLogId_ + 1 << " to "
              << lastLogIdCanCommit;
      // Even if log is not applied to state machine, still regard as succeeded:
      // 1. As a follower, upcoming request will try to commit them
      // 2. If it is elected as leader later, it will try to commit them as well
      resp.committed_log_id_ref() = committedLogId_;
      resp.error_code_ref() = nebula::cpp2::ErrorCode::SUCCEEDED;
    } else {
      VLOG(3) << idStr_ << "Failed to commit log " << committedLogId_ + 1 << " to "
              << req.get_committed_log_id();
      resp.committed_log_id_ref() = committedLogId_;
      resp.error_code_ref() = nebula::cpp2::ErrorCode::E_RAFT_WAL_FAIL;
    }
  } else {
    resp.error_code_ref() = nebula::cpp2::ErrorCode::SUCCEEDED;
  }

  // Reset the timeout timer again in case wal and commit takes longer time than
  // expected
  lastMsgRecvDur_.reset();
}

template <typename REQ>
nebula::cpp2::ErrorCode RaftPart::verifyLeader(const REQ& req) {
  LOG(INFO) << "verifyLeader";
  DCHECK(!raftLock_.try_lock());
  auto peer = HostAddr(req.get_leader_addr(), req.get_leader_port());
  auto path = req.get_path();
  auto code = checkPeer(peer, path);
  if (code != nebula::cpp2::ErrorCode::SUCCEEDED) {
    return code;
  }

  VLOG(4) << idStr_ << "The current role is " << roleStr(role_);
  // Make sure the remote term is greater than local's
  if (req.get_current_term() < term_) {
    VLOG(3) << idStr_ << "The current role is " << roleStr(role_) << ". The local term is " << term_
            << ". The remote term is not newer";
    return nebula::cpp2::ErrorCode::E_RAFT_TERM_OUT_OF_DATE;
  } else if (req.get_current_term() > term_) {
    // found new leader with higher term
  } else {
    // req.get_current_term() == term_
    if (UNLIKELY(leader_ == HostAddr("", 0))) {
      // I don't know who is the leader, will accept it as new leader
    } else {
      // I know who is leader
      if (LIKELY(leader_ == peer)) {
        // Same leader
        return nebula::cpp2::ErrorCode::SUCCEEDED;
      } else {
        LOG(ERROR) << idStr_ << "Split brain happens, will follow the new leader " << peer
                   << " on term " << req.get_current_term();
      }
    }
  }

  // Update my state.
  Role oldRole = role_;
  TermID oldTerm = term_;
  // Ok, no reason to refuse, just follow the leader
  VLOG(1) << idStr_ << "The current role is " << roleStr(role_) << ". Will follow the new leader "
          << peer << " on term " << req.get_current_term();

  if (role_ != Role::LEARNER) {
    role_ = Role::FOLLOWER;
  }
  leader_ = peer;
  term_ = req.get_current_term();
  isBlindFollower_ = false;
  // Before accept the logs from the new leader, check the logs locally.
  if (oldRole == Role::LEADER) {
    if (wal_->lastLogId() > lastLogId_) {
      VLOG(2) << idStr_ << "There are some logs up to " << wal_->lastLogId()
              << " update lastLogId_ " << lastLogId_ << " to wal's";
      lastLogId_ = wal_->lastLogId();
      lastLogTerm_ = wal_->lastLogTerm();
    }
    for (auto& host : hosts_) {
      host->pause();
    }
  }
  if (oldRole == Role::LEADER) {
    // Need to invoke onLostLeadership callback
    bgWorkers_->addTask([self = shared_from_this(), oldTerm] { self->onLostLeadership(oldTerm); });
  }
  bgWorkers_->addTask([self = shared_from_this()] { self->onDiscoverNewLeader(self->leader_); });
  return nebula::cpp2::ErrorCode::SUCCEEDED;
}

void RaftPart::processHeartbeatRequest(const cpp2::HeartbeatRequest& req,
                                       cpp2::HeartbeatResponse& resp) {
<<<<<<< HEAD
  LOG_IF(INFO, FLAGS_trace_raft) << idStr_ << "Received heartbeat"
                                 << ": GraphSpaceId = " << req.get_space()
                                 << ", partition = " << req.get_part()
                                 << ", leaderIp = " << req.get_leader_addr()
                                 << ", leaderPort = " << req.get_leader_port()
                                 << ", current_term = " << req.get_current_term()
                                 << ", committedLogId = " << req.get_committed_log_id()
                                 << ", lastLogIdSent = " << req.get_last_log_id_sent()
                                 << ", lastLogTermSent = " << req.get_last_log_term_sent()
                                 << ", local lastLogId = " << lastLogId_
                                 << ", local lastLogTerm = " << lastLogTerm_
                                 << ", local committedLogId = " << committedLogId_
                                 << ", local current term = " << term_
                                 << ", path = " << req.get_path();
=======
  VLOG_IF(1, FLAGS_trace_raft) << idStr_ << "Received heartbeat"
                               << ": GraphSpaceId = " << req.get_space()
                               << ", partition = " << req.get_part()
                               << ", leaderIp = " << req.get_leader_addr()
                               << ", leaderPort = " << req.get_leader_port()
                               << ", current_term = " << req.get_current_term()
                               << ", committedLogId = " << req.get_committed_log_id()
                               << ", lastLogIdSent = " << req.get_last_log_id_sent()
                               << ", lastLogTermSent = " << req.get_last_log_term_sent()
                               << ", local lastLogId = " << lastLogId_
                               << ", local lastLogTerm = " << lastLogTerm_
                               << ", local committedLogId = " << committedLogId_
                               << ", local current term = " << term_;
>>>>>>> ce21b2df
  std::lock_guard<std::mutex> g(raftLock_);

  // As for heartbeat, last_log_id and last_log_term is not checked by leader, follower only verify
  // whether leader is legal, just return lastLogId_ and lastLogTerm_ in resp. And we don't do any
  // log appending.
  // Leader will check the current_term in resp, if req.term < term_ (follower will reject req in
  // verifyLeader), leader will update term and step down as follower.
  resp.current_term_ref() = term_;
  resp.leader_addr_ref() = leader_.host;
  resp.leader_port_ref() = leader_.port;
  resp.committed_log_id_ref() = committedLogId_;
  resp.last_log_id_ref() = lastLogId_;
  resp.last_log_term_ref() = lastLogTerm_;

  // Check status
  if (UNLIKELY(status_ == Status::STOPPED)) {
    VLOG(3) << idStr_ << "The part has been stopped, skip the request";
    resp.error_code_ref() = nebula::cpp2::ErrorCode::E_RAFT_STOPPED;
    return;
  }
  if (UNLIKELY(status_ == Status::STARTING)) {
    VLOG(3) << idStr_ << "The partition is still starting";
    resp.error_code_ref() = nebula::cpp2::ErrorCode::E_RAFT_NOT_READY;
    return;
  }
  // Check leadership
  nebula::cpp2::ErrorCode err = verifyLeader<cpp2::HeartbeatRequest>(req);
  // Set term_ again because it may be modified in verifyLeader
  resp.current_term_ref() = term_;
  if (err != nebula::cpp2::ErrorCode::SUCCEEDED) {
    // Wrong leadership
    VLOG(3) << idStr_ << "Will not follow the leader";
    resp.error_code_ref() = err;
    return;
  }

  // Reset the timeout timer
  lastMsgRecvDur_.reset();

  // As for heartbeat, return ok after verifyLeader
  resp.error_code_ref() = nebula::cpp2::ErrorCode::SUCCEEDED;
  return;
}

void RaftPart::processSendSnapshotRequest(const cpp2::SendSnapshotRequest& req,
                                          cpp2::SendSnapshotResponse& resp) {
  VLOG(2) << idStr_ << "Receive snapshot, total rows " << req.get_rows().size()
          << ", total count received " << req.get_total_count() << ", total size received "
          << req.get_total_size() << ", finished " << req.get_done();
  std::lock_guard<std::mutex> g(raftLock_);
  // Check status
  if (UNLIKELY(status_ == Status::STOPPED)) {
    VLOG(3) << idStr_ << "The part has been stopped, skip the request";
    resp.error_code_ref() = nebula::cpp2::ErrorCode::E_RAFT_STOPPED;
    return;
  }
  if (UNLIKELY(status_ == Status::STARTING)) {
    VLOG(3) << idStr_ << "The partition is still starting";
    resp.error_code_ref() = nebula::cpp2::ErrorCode::E_RAFT_NOT_READY;
    return;
  }
  if (UNLIKELY(role_ != Role::FOLLOWER && role_ != Role::LEARNER)) {
    VLOG(3) << idStr_ << "Bad role " << roleStr(role_);
    resp.error_code_ref() = nebula::cpp2::ErrorCode::E_RAFT_STOPPED;
    return;
  }
  if (UNLIKELY(leader_ != HostAddr(req.get_leader_addr(), req.get_leader_port()) ||
               term_ != req.get_term())) {
    VLOG(2) << idStr_ << "Term out of date, current term " << term_ << ", received term "
            << req.get_term();
    resp.error_code_ref() = nebula::cpp2::ErrorCode::E_RAFT_TERM_OUT_OF_DATE;
    return;
  }
  if (status_ != Status::WAITING_SNAPSHOT) {
    VLOG(2) << idStr_ << "Begin to receive the snapshot";
    reset();
    status_ = Status::WAITING_SNAPSHOT;
  }
  lastSnapshotRecvDur_.reset();
  // TODO(heng): Maybe we should save them into one sst firstly?
  auto ret = commitSnapshot(
      req.get_rows(), req.get_committed_log_id(), req.get_committed_log_term(), req.get_done());
  stats::StatsManager::addValue(kCommitSnapshotLatencyUs, execTime_);
  lastTotalCount_ += ret.first;
  lastTotalSize_ += ret.second;
  if (lastTotalCount_ != req.get_total_count() || lastTotalSize_ != req.get_total_size()) {
    VLOG(2) << idStr_ << "Bad snapshot, total rows received " << lastTotalCount_
            << ", total rows sended " << req.get_total_count() << ", total size received "
            << lastTotalSize_ << ", total size sended " << req.get_total_size();
    resp.error_code_ref() = nebula::cpp2::ErrorCode::E_RAFT_PERSIST_SNAPSHOT_FAILED;
    return;
  }
  if (req.get_done()) {
    committedLogId_ = req.get_committed_log_id();
    committedLogTerm_ = req.get_committed_log_term();
    lastLogId_ = committedLogId_;
    lastLogTerm_ = committedLogTerm_;
    term_ = lastLogTerm_;
    // there should be no wal after state converts to WAITING_SNAPSHOT, the RaftPart has been reset
    DCHECK_EQ(wal_->firstLogId(), 0);
    DCHECK_EQ(wal_->lastLogId(), 0);
    status_ = Status::RUNNING;
    VLOG(1) << idStr_ << "Receive all snapshot, committedLogId_ " << committedLogId_
            << ", committedLogTerm_ " << committedLogTerm_ << ", lastLodId " << lastLogId_
            << ", lastLogTermId " << lastLogTerm_;
  }
  resp.error_code_ref() = nebula::cpp2::ErrorCode::SUCCEEDED;
  return;
}

void RaftPart::sendHeartbeat() {
  // If leader has not commit any logs in this term, it must commit all logs in
  // previous term, so heartbeat is send by appending one empty log.
  if (!replicatingLogs_.load(std::memory_order_acquire)) {
    folly::via(executor_.get(), [this] {
      std::string log = "";
      appendLogAsync(clusterId_, LogType::NORMAL, std::move(log));
    });
  }

  using namespace folly;  // NOLINT since the fancy overload of | operator
  VLOG(2) << idStr_ << "Send heartbeat";
  TermID currTerm = 0;
  LogID commitLogId = 0;
  TermID prevLogTerm = 0;
  LogID prevLogId = 0;
  size_t replica = 0;
  decltype(hosts_) hosts;
  {
    std::lock_guard<std::mutex> g(raftLock_);
    currTerm = term_;
    commitLogId = committedLogId_;
    prevLogTerm = lastLogTerm_;
    prevLogId = lastLogId_;
    replica = quorum_;
    hosts = hosts_;
  }
  auto eb = ioThreadPool_->getEventBase();
  auto startMs = time::WallClock::fastNowInMilliSec();
  collectNSucceeded(
      gen::from(hosts) |
          gen::map([self = shared_from_this(), eb, currTerm, commitLogId, prevLogId, prevLogTerm](
                       std::shared_ptr<Host> hostPtr) {
            VLOG(4) << self->idStr_ << "Send heartbeat to " << hostPtr->idStr();
            return via(eb, [=]() -> Future<cpp2::HeartbeatResponse> {
              return hostPtr->sendHeartbeat(eb, currTerm, commitLogId, prevLogTerm, prevLogId);
            });
          }) |
          gen::as<std::vector>(),
      // Number of succeeded required
      hosts.size(),
      // Result evaluator
      [hosts](size_t index, cpp2::HeartbeatResponse& resp) {
        return resp.get_error_code() == nebula::cpp2::ErrorCode::SUCCEEDED &&
               !hosts[index]->isLearner();
      })
      .then([replica, hosts = std::move(hosts), startMs, currTerm, this](
                folly::Try<HeartbeatResponses>&& resps) {
        CHECK(!resps.hasException());
        size_t numSucceeded = 0;
        TermID highestTerm = currTerm;
        for (auto& resp : *resps) {
          if (!hosts[resp.first]->isLearner() &&
              resp.second.get_error_code() == nebula::cpp2::ErrorCode::SUCCEEDED) {
            ++numSucceeded;
          }
          highestTerm = std::max(highestTerm, resp.second.get_current_term());
        }
        {
          std::lock_guard<std::mutex> g(raftLock_);
          if (highestTerm > term_) {
            term_ = highestTerm;
            role_ = Role::FOLLOWER;
            leader_ = HostAddr("", 0);
            return;
          }
        }
        if (numSucceeded >= replica) {
          VLOG(4) << idStr_ << "Heartbeat is accepted by quorum";
          std::lock_guard<std::mutex> g(raftLock_);
          auto now = time::WallClock::fastNowInMilliSec();
          lastMsgAcceptedCostMs_ = now - startMs;
          lastMsgAcceptedTime_ = now;
        }
      });
}

std::vector<std::shared_ptr<Host>> RaftPart::followers() const {
  CHECK(!raftLock_.try_lock());
  decltype(hosts_) hosts;
  LOG(INFO) << "hosts size: " << hosts_.size();
  for (auto& h : hosts_) {
    if (!h->isLearner()) {
      hosts.emplace_back(h);
    }
  }
  return hosts;
}

std::vector<HostAddr> RaftPart::peers() const {
  std::lock_guard<std::mutex> lck(raftLock_);
  std::vector<HostAddr> peer{addr_};
  for (auto& host : hosts_) {
    peer.emplace_back(host->address());
  }
  return peer;
}

std::vector<HostAndPath> RaftPart::followersHostAndPaths() const {
  // auto p = folly::stringPrintf("%s/nebula/%d", path_.c_str(), spaceId_);
  // LOG(INFO) << "host " << addr_ << " path " << p;
  // std::vector<HostAndPath> peer{HostAndPath(addr_, p)};
  LOG(INFO) << "hosts size " << hosts_.size();
  std::vector<HostAndPath> peer{};
  for (auto& host : hosts_) {
    LOG(INFO) << "host " << host->address() << " path " << host->path();
    peer.emplace_back(host->address(), host->path());
  }
  return peer;
}

std::set<HostAddr> RaftPart::listeners() const {
  std::lock_guard<std::mutex> lck(raftLock_);
  return listeners_;
}

std::pair<LogID, TermID> RaftPart::lastLogInfo() const {
  return std::make_pair(wal_->lastLogId(), wal_->lastLogTerm());
}

bool RaftPart::checkAppendLogResult(nebula::cpp2::ErrorCode res) {
  if (res != nebula::cpp2::ErrorCode::SUCCEEDED) {
    {
      std::lock_guard<std::mutex> lck(logsLock_);
      logs_.clear();
      cachingPromise_.setValue(res);
      cachingPromise_.reset();
      bufferOverFlow_ = false;
      sendingPromise_.setValue(res);
      replicatingLogs_ = false;
    }
    return false;
  }
  return true;
}

void RaftPart::reset() {
  CHECK(!raftLock_.try_lock());
  wal_->reset();
  cleanup();
  lastLogId_ = committedLogId_ = 0;
  lastLogTerm_ = committedLogTerm_ = 0;
  lastTotalCount_ = 0;
  lastTotalSize_ = 0;
}

nebula::cpp2::ErrorCode RaftPart::isCatchedUp(const HostAddr& peer, const std::string& path) {
  std::lock_guard<std::mutex> lck(raftLock_);
  VLOG(2) << idStr_ << "Check whether I catch up";
  if (role_ != Role::LEADER) {
    VLOG(2) << idStr_ << "I am not the leader";
    return nebula::cpp2::ErrorCode::E_LEADER_CHANGED;
  }
<<<<<<< HEAD
  if (peer == addr_ && path == path_) {
    LOG(INFO) << idStr_ << "I am the leader";
=======
  if (peer == addr_) {
    VLOG(2) << idStr_ << "I am the leader";
>>>>>>> ce21b2df
    return nebula::cpp2::ErrorCode::SUCCEEDED;
  }
  for (auto& host : hosts_) {
    if (host->addr_ == peer && host->path_ == path) {
      if (host->followerCommittedLogId_ == 0 ||
          host->followerCommittedLogId_ < wal_->firstLogId()) {
        VLOG(2) << idStr_ << "The committed log id of peer is " << host->followerCommittedLogId_
                << ", which is invalid or less than my first wal log id";
        return nebula::cpp2::ErrorCode::E_RAFT_SENDING_SNAPSHOT;
      }
      return host->sendingSnapshot_ ? nebula::cpp2::ErrorCode::E_RAFT_SENDING_SNAPSHOT
                                    : nebula::cpp2::ErrorCode::SUCCEEDED;
    }
  }
  return nebula::cpp2::ErrorCode::E_RAFT_INVALID_PEER;
}

bool RaftPart::linkCurrentWAL(const char* newPath) {
  CHECK_NOTNULL(newPath);
  std::lock_guard<std::mutex> g(raftLock_);
  return wal_->linkCurrentWAL(newPath);
}

void RaftPart::checkAndResetPeers(const std::vector<HostAndPath>& peers) {
  std::lock_guard<std::mutex> lck(raftLock_);
  // To avoid the iterator invalid, we use another container for it.
  decltype(hosts_) hosts = hosts_;
  for (auto& h : hosts) {
<<<<<<< HEAD
    LOG(INFO) << idStr_ << "Check host " << h->addr_ << ", path " << h->path_;
    auto it = std::find_if(peers.begin(), peers.end(), [&](const auto& peer) {
      return peer.host == h->addr_ && peer.path == h->path_;
    });
    if (it == peers.end()) {
      LOG(INFO) << idStr_ << "The peer " << h->addr_ << " should not exist in my peers";
      // removePeer(h->addr_, h->path_); ?
    }
  }
  for (auto& p : peers) {
    LOG(INFO) << idStr_ << "Add peer " << p << " if not exist!";
    addPeer(p.host, p.path);
=======
    VLOG(1) << idStr_ << "Check host " << h->addr_;
    auto it = std::find(peers.begin(), peers.end(), h->addr_);
    if (it == peers.end()) {
      VLOG(1) << idStr_ << "The peer " << h->addr_ << " should not exist in my peers";
      removePeer(h->addr_);
    }
  }
  for (auto& p : peers) {
    VLOG(1) << idStr_ << "Add peer " << p << " if not exist!";
    addPeer(p);
>>>>>>> ce21b2df
  }
}

// TODO(darion)
void RaftPart::checkRemoteListeners(const std::set<HostAddr>& expected) {
  auto actual = listeners();
  for (const auto& host : actual) {
    auto it = std::find(expected.begin(), expected.end(), host);
    if (it == expected.end()) {
<<<<<<< HEAD
      LOG(INFO) << idStr_ << "The listener " << host << " should not exist in my peers";
      removeListenerPeer(host, "");
=======
      VLOG(1) << idStr_ << "The listener " << host << " should not exist in my peers";
      removeListenerPeer(host);
>>>>>>> ce21b2df
    }
  }
  for (const auto& host : expected) {
    auto it = std::find(actual.begin(), actual.end(), host);
    if (it == actual.end()) {
<<<<<<< HEAD
      LOG(INFO) << idStr_ << "Add listener " << host << " to my peers";
      addListenerPeer(host, "");
=======
      VLOG(1) << idStr_ << "Add listener " << host << " to my peers";
      addListenerPeer(host);
>>>>>>> ce21b2df
    }
  }
}

bool RaftPart::leaseValid() {
  std::lock_guard<std::mutex> g(raftLock_);
  if (hosts_.empty()) {
    return true;
  }
  if (!commitInThisTerm_) {
    return false;
  }
  // When majority has accepted a log, leader obtains a lease which last for
  // heartbeat. However, we need to take off the net io time. On the left side
  // of the inequality is the time duration since last time leader send a log
  // (the log has been accepted as well)
  return time::WallClock::fastNowInMilliSec() - lastMsgAcceptedTime_ <
         FLAGS_raft_heartbeat_interval_secs * 1000 - lastMsgAcceptedCostMs_;
}

}  // namespace raftex
}  // namespace nebula<|MERGE_RESOLUTION|>--- conflicted
+++ resolved
@@ -304,7 +304,6 @@
     lastLogTerm_ = committedLogTerm_;
     wal_->reset();
   }
-<<<<<<< HEAD
   LOG(INFO) << idStr_ << "There are " << peers.size() << " peer hosts, and total "
             << peers.size() + 1 << " copies. The quorum is " << quorum_ + 1 << ", as learner "
             << std::boolalpha << asLearner << ", lastLogId " << lastLogId_ << ", lastLogTerm "
@@ -323,18 +322,6 @@
     } else {
       LOG(ERROR) << storageAddr << " not found";
     }
-=======
-  VLOG(1) << idStr_ << "There are " << peers.size() << " peer hosts, and total " << peers.size() + 1
-          << " copies. The quorum is " << quorum_ + 1 << ", as learner " << asLearner
-          << ", lastLogId " << lastLogId_ << ", lastLogTerm " << lastLogTerm_ << ", committedLogId "
-          << committedLogId_ << ", committedLogTerm " << committedLogTerm_ << ", term " << term_;
-
-  // Start all peer hosts
-  for (auto& addr : peers) {
-    VLOG(1) << idStr_ << "Add peer " << addr;
-    auto hostPtr = std::make_shared<Host>(addr, shared_from_this());
-    hosts_.emplace_back(hostPtr);
->>>>>>> ce21b2df
   }
 
   // Change the status
@@ -408,26 +395,16 @@
 
 void RaftPart::addLearner(const HostAddr& addr, const std::string& path) {
   CHECK(!raftLock_.try_lock());
-<<<<<<< HEAD
   if (addr == addr_ && path == path_) {
     LOG(INFO) << idStr_ << "I am learner!";
-=======
-  if (addr == addr_) {
-    VLOG(1) << idStr_ << "I am learner!";
->>>>>>> ce21b2df
     return;
   }
   auto it = std::find_if(hosts_.begin(), hosts_.end(), [&addr, &path](const auto& h) {
     return h->address() == addr && h->path() == path;
   });
   if (it == hosts_.end()) {
-<<<<<<< HEAD
     LOG(INFO) << idStr_ << "Add learner " << addr << " on path " << path;
     hosts_.emplace_back(std::make_shared<Host>(addr, path, shared_from_this(), true));
-=======
-    hosts_.emplace_back(std::make_shared<Host>(addr, shared_from_this(), true));
-    VLOG(1) << idStr_ << "Add learner " << addr;
->>>>>>> ce21b2df
   } else {
     VLOG(1) << idStr_ << "The host " << addr << " has been existed as "
             << ((*it)->isLearner() ? " learner " : " group member");
@@ -530,10 +507,7 @@
     LOG(INFO) << idStr_ << "Add peer " << peer << " on path " << path;
     hosts_.emplace_back(std::make_shared<Host>(peer, path, shared_from_this()));
     updateQuorum();
-<<<<<<< HEAD
-=======
     VLOG(1) << idStr_ << "Add peer " << peer;
->>>>>>> ce21b2df
   } else {
     if ((*it)->isLearner()) {
       VLOG(1) << idStr_ << "The host " << peer << " has been existed as learner, promote it!";
@@ -556,11 +530,7 @@
     return h->address() == peer && h->path() == path;
   });
   if (it == hosts_.end()) {
-<<<<<<< HEAD
     LOG(INFO) << idStr_ << "The peer " << peer << "on path " << path << " not exist!";
-=======
-    VLOG(1) << idStr_ << "The peer " << peer << " not exist!";
->>>>>>> ce21b2df
   } else {
     if ((*it)->isLearner()) {
       VLOG(1) << idStr_ << "The peer is learner, remove it directly!";
@@ -601,11 +571,7 @@
     // Add listener as a raft learner
     hosts_.emplace_back(std::make_shared<Host>(listener, path, shared_from_this(), true));
     listeners_.emplace(listener);
-<<<<<<< HEAD
     LOG(INFO) << idStr_ << "Add listener " << listener << " on path " << path;
-=======
-    VLOG(1) << idStr_ << "Add listener " << listener;
->>>>>>> ce21b2df
   } else {
     VLOG(1) << idStr_ << "The listener " << listener << " has joined raft group before";
   }
@@ -1235,23 +1201,13 @@
   }
 
   // Send out the AskForVoteRequest
-<<<<<<< HEAD
   LOG(INFO) << idStr_ << "Sending out an election request "
             << "(space = " << voteReq.get_space() << ", part = " << voteReq.get_part()
             << ", term = " << voteReq.get_term() << ", lastLogId = " << voteReq.get_last_log_id()
             << ", lastLogTerm = " << voteReq.get_last_log_term()
             << ", candidateIP = " << voteReq.get_candidate_addr()
-            << ", candidatePort = " << voteReq.get_candidate_port() << ")"
-            << ", isPreVote = " << isPreVote << ", path = " << voteReq.get_path() << ")";
-=======
-  VLOG(1) << idStr_ << "Sending out an election request "
-          << "(space = " << voteReq.get_space() << ", part = " << voteReq.get_part()
-          << ", term = " << voteReq.get_term() << ", lastLogId = " << voteReq.get_last_log_id()
-          << ", lastLogTerm = " << voteReq.get_last_log_term()
-          << ", candidateIP = " << voteReq.get_candidate_addr()
-          << ", candidatePort = " << voteReq.get_candidate_port() << ")"
-          << ", isPreVote = " << isPreVote;
->>>>>>> ce21b2df
+            << ", candidatePort = " << voteReq.get_candidate_port() << ", isPreVote = " << isPreVote
+            << ", path = " << voteReq.get_path() << ")";
 
   auto proposedTerm = voteReq.get_term();
   auto resps = ElectionResponses();
@@ -1267,7 +1223,6 @@
     auto eb = ioThreadPool_->getEventBase();
     collectNSucceeded(
         gen::from(hosts) |
-<<<<<<< HEAD
             gen::map([eb, this, self = shared_from_this(), voteReq](std::shared_ptr<Host> host) {
               auto req = voteReq;
               auto targetAddress =
@@ -1283,12 +1238,6 @@
               LOG(INFO) << self->idStr_ << "Sending AskForVoteRequest to " << host->idStr();
               return via(eb, [req, host, eb]() -> Future<cpp2::AskForVoteResponse> {
                 return host->askForVote(req, eb);
-=======
-            gen::map([eb, self = shared_from_this(), voteReq](std::shared_ptr<Host> host) {
-              VLOG(4) << self->idStr_ << "Sending AskForVoteRequest to " << host->idStr();
-              return via(eb, [voteReq, host, eb]() -> Future<cpp2::AskForVoteResponse> {
-                return host->askForVote(voteReq, eb);
->>>>>>> ce21b2df
               });
               // }
             }) |
@@ -1303,13 +1252,8 @@
         .via(executor_.get())
         .then([self = shared_from_this(), pro = std::move(promise), hosts, proposedTerm, isPreVote](
                   auto&& t) mutable {
-<<<<<<< HEAD
-          LOG(INFO) << self->idStr_
-                    << "AskForVoteRequest has been sent to all peers, waiting for responses";
-=======
           VLOG(4) << self->idStr_
                   << "AskForVoteRequest has been sent to all peers, waiting for responses";
->>>>>>> ce21b2df
           CHECK(!t.hasException());
           pro.setValue(
               self->handleElectionResponses(t.value(), std::move(hosts), proposedTerm, isPreVote));
@@ -1413,21 +1357,12 @@
 
 void RaftPart::processAskForVoteRequest(const cpp2::AskForVoteRequest& req,
                                         cpp2::AskForVoteResponse& resp) {
-<<<<<<< HEAD
   LOG(INFO) << idStr_ << "Received a VOTING request"
             << ": space = " << req.get_space() << ", partition = " << req.get_part()
             << ", candidateAddr = " << req.get_candidate_addr() << ":" << req.get_candidate_port()
             << ", term = " << req.get_term() << ", lastLogId = " << req.get_last_log_id()
             << ", lastLogTerm = " << req.get_last_log_term()
             << ", isPreVote = " << req.get_is_pre_vote() << ", path = " << req.get_path();
-=======
-  VLOG(1) << idStr_ << "Received a VOTING request"
-          << ": space = " << req.get_space() << ", partition = " << req.get_part()
-          << ", candidateAddr = " << req.get_candidate_addr() << ":" << req.get_candidate_port()
-          << ", term = " << req.get_term() << ", lastLogId = " << req.get_last_log_id()
-          << ", lastLogTerm = " << req.get_last_log_term()
-          << ", isPreVote = " << req.get_is_pre_vote();
->>>>>>> ce21b2df
 
   std::lock_guard<std::mutex> g(raftLock_);
   resp.current_term_ref() = term_;
@@ -1813,7 +1748,6 @@
 
 void RaftPart::processHeartbeatRequest(const cpp2::HeartbeatRequest& req,
                                        cpp2::HeartbeatResponse& resp) {
-<<<<<<< HEAD
   LOG_IF(INFO, FLAGS_trace_raft) << idStr_ << "Received heartbeat"
                                  << ": GraphSpaceId = " << req.get_space()
                                  << ", partition = " << req.get_part()
@@ -1828,21 +1762,6 @@
                                  << ", local committedLogId = " << committedLogId_
                                  << ", local current term = " << term_
                                  << ", path = " << req.get_path();
-=======
-  VLOG_IF(1, FLAGS_trace_raft) << idStr_ << "Received heartbeat"
-                               << ": GraphSpaceId = " << req.get_space()
-                               << ", partition = " << req.get_part()
-                               << ", leaderIp = " << req.get_leader_addr()
-                               << ", leaderPort = " << req.get_leader_port()
-                               << ", current_term = " << req.get_current_term()
-                               << ", committedLogId = " << req.get_committed_log_id()
-                               << ", lastLogIdSent = " << req.get_last_log_id_sent()
-                               << ", lastLogTermSent = " << req.get_last_log_term_sent()
-                               << ", local lastLogId = " << lastLogId_
-                               << ", local lastLogTerm = " << lastLogTerm_
-                               << ", local committedLogId = " << committedLogId_
-                               << ", local current term = " << term_;
->>>>>>> ce21b2df
   std::lock_guard<std::mutex> g(raftLock_);
 
   // As for heartbeat, last_log_id and last_log_term is not checked by leader, follower only verify
@@ -2106,13 +2025,8 @@
     VLOG(2) << idStr_ << "I am not the leader";
     return nebula::cpp2::ErrorCode::E_LEADER_CHANGED;
   }
-<<<<<<< HEAD
   if (peer == addr_ && path == path_) {
     LOG(INFO) << idStr_ << "I am the leader";
-=======
-  if (peer == addr_) {
-    VLOG(2) << idStr_ << "I am the leader";
->>>>>>> ce21b2df
     return nebula::cpp2::ErrorCode::SUCCEEDED;
   }
   for (auto& host : hosts_) {
@@ -2141,7 +2055,6 @@
   // To avoid the iterator invalid, we use another container for it.
   decltype(hosts_) hosts = hosts_;
   for (auto& h : hosts) {
-<<<<<<< HEAD
     LOG(INFO) << idStr_ << "Check host " << h->addr_ << ", path " << h->path_;
     auto it = std::find_if(peers.begin(), peers.end(), [&](const auto& peer) {
       return peer.host == h->addr_ && peer.path == h->path_;
@@ -2154,18 +2067,6 @@
   for (auto& p : peers) {
     LOG(INFO) << idStr_ << "Add peer " << p << " if not exist!";
     addPeer(p.host, p.path);
-=======
-    VLOG(1) << idStr_ << "Check host " << h->addr_;
-    auto it = std::find(peers.begin(), peers.end(), h->addr_);
-    if (it == peers.end()) {
-      VLOG(1) << idStr_ << "The peer " << h->addr_ << " should not exist in my peers";
-      removePeer(h->addr_);
-    }
-  }
-  for (auto& p : peers) {
-    VLOG(1) << idStr_ << "Add peer " << p << " if not exist!";
-    addPeer(p);
->>>>>>> ce21b2df
   }
 }
 
@@ -2175,25 +2076,15 @@
   for (const auto& host : actual) {
     auto it = std::find(expected.begin(), expected.end(), host);
     if (it == expected.end()) {
-<<<<<<< HEAD
-      LOG(INFO) << idStr_ << "The listener " << host << " should not exist in my peers";
+      VLOG(1) << idStr_ << "The listener " << host << " should not exist in my peers";
       removeListenerPeer(host, "");
-=======
-      VLOG(1) << idStr_ << "The listener " << host << " should not exist in my peers";
-      removeListenerPeer(host);
->>>>>>> ce21b2df
     }
   }
   for (const auto& host : expected) {
     auto it = std::find(actual.begin(), actual.end(), host);
     if (it == actual.end()) {
-<<<<<<< HEAD
-      LOG(INFO) << idStr_ << "Add listener " << host << " to my peers";
+      VLOG(1) << idStr_ << "Add listener " << host << " to my peers";
       addListenerPeer(host, "");
-=======
-      VLOG(1) << idStr_ << "Add listener " << host << " to my peers";
-      addListenerPeer(host);
->>>>>>> ce21b2df
     }
   }
 }
@@ -2213,6 +2104,5 @@
   return time::WallClock::fastNowInMilliSec() - lastMsgAcceptedTime_ <
          FLAGS_raft_heartbeat_interval_secs * 1000 - lastMsgAcceptedCostMs_;
 }
-
 }  // namespace raftex
 }  // namespace nebula