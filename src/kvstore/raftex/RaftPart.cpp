/* Copyright (c) 2018 vesoft inc. All rights reserved.
 *
 * This source code is licensed under Apache 2.0 License.
 */

#include "kvstore/raftex/RaftPart.h"

#include <folly/executors/IOThreadPoolExecutor.h>
#include <folly/gen/Base.h>
#include <folly/io/async/EventBaseManager.h>
#include <thrift/lib/cpp/util/EnumUtils.h>

#include "common/base/Base.h"
#include "common/base/CollectNSucceeded.h"
#include "common/base/SlowOpTracker.h"
#include "common/network/NetworkUtils.h"
#include "common/thread/NamedThread.h"
#include "common/thrift/ThriftClientManager.h"
#include "common/time/WallClock.h"
#include "common/utils/LogStrListIterator.h"
#include "interface/gen-cpp2/RaftexServiceAsyncClient.h"
#include "kvstore/LogEncoder.h"
#include "kvstore/raftex/Host.h"
#include "kvstore/wal/FileBasedWal.h"

DEFINE_uint32(raft_heartbeat_interval_secs, 5, "Seconds between each heartbeat");

DEFINE_uint64(raft_snapshot_timeout, 60 * 5, "Max seconds between two snapshot requests");

DEFINE_uint32(max_batch_size, 256, "The max number of logs in a batch");

DEFINE_bool(trace_raft, false, "Enable trace one raft request");

DECLARE_int32(wal_ttl);
DECLARE_int64(wal_file_size);
DECLARE_int32(wal_buffer_size);
DECLARE_bool(wal_sync);

namespace nebula {
namespace raftex {

using nebula::network::NetworkUtils;
using nebula::thrift::ThriftClientManager;
using nebula::wal::FileBasedWal;
using nebula::wal::FileBasedWalInfo;
using nebula::wal::FileBasedWalPolicy;

using OpProcessor = folly::Function<folly::Optional<std::string>(AtomicOp op)>;

class AppendLogsIterator final : public LogIterator {
 public:
  AppendLogsIterator(LogID firstLogId, TermID termId, RaftPart::LogCache logs, OpProcessor opCB)
      : firstLogId_(firstLogId),
        termId_(termId),
        logId_(firstLogId),
        logs_(std::move(logs)),
        opCB_(std::move(opCB)) {
    leadByAtomicOp_ = processAtomicOp();
    valid_ = idx_ < logs_.size();
    hasNonAtomicOpLogs_ = !leadByAtomicOp_ && valid_;
    if (valid_) {
      currLogType_ = lastLogType_ = logType();
    }
  }

  AppendLogsIterator(const AppendLogsIterator&) = delete;
  AppendLogsIterator(AppendLogsIterator&&) = default;

  AppendLogsIterator& operator=(const AppendLogsIterator&) = delete;
  AppendLogsIterator& operator=(AppendLogsIterator&&) = default;

  bool leadByAtomicOp() const { return leadByAtomicOp_; }

  bool hasNonAtomicOpLogs() const { return hasNonAtomicOpLogs_; }

  LogID firstLogId() const { return firstLogId_; }

  LogID lastLogId() const { return firstLogId_ + logs_.size() - 1; }

  // Return true if the current log is a AtomicOp, otherwise return false
  bool processAtomicOp() {
    while (idx_ < logs_.size()) {
      auto& tup = logs_.at(idx_);
      auto logType = std::get<1>(tup);
      if (logType != LogType::ATOMIC_OP) {
        // Not a AtomicOp
        return false;
      }

      // Process AtomicOp log
      CHECK(!!opCB_);
      opResult_ = opCB_(std::move(std::get<3>(tup)));
      if (opResult_.hasValue()) {
        // AtomicOp Succeeded
        return true;
      } else {
        // AtomicOp failed, move to the next log, but do not increment the
        // logId_
        ++idx_;
      }
    }

    // Reached the end
    return false;
  }

  LogIterator& operator++() override {
    ++idx_;
    ++logId_;
    if (idx_ < logs_.size()) {
      currLogType_ = logType();
      valid_ = currLogType_ != LogType::ATOMIC_OP;
      if (valid_) {
        hasNonAtomicOpLogs_ = true;
      }
      valid_ = valid_ && lastLogType_ != LogType::COMMAND;
      lastLogType_ = currLogType_;
    } else {
      valid_ = false;
    }
    return *this;
  }

  // The iterator becomes invalid when exhausting the logs
  // **OR** running into a AtomicOp log
  bool valid() const override { return valid_; }

  LogID logId() const override {
    DCHECK(valid());
    return logId_;
  }

  TermID logTerm() const override { return termId_; }

  ClusterID logSource() const override {
    DCHECK(valid());
    return std::get<0>(logs_.at(idx_));
  }

  folly::StringPiece logMsg() const override {
    DCHECK(valid());
    if (currLogType_ == LogType::ATOMIC_OP) {
      CHECK(opResult_.hasValue());
      return opResult_.value();
    } else {
      return std::get<2>(logs_.at(idx_));
    }
  }

  // Return true when there is no more log left for processing
  bool empty() const { return idx_ >= logs_.size(); }

  // Resume the iterator so that we can continue to process the remaining logs
  void resume() {
    CHECK(!valid_);
    if (!empty()) {
      leadByAtomicOp_ = processAtomicOp();
      valid_ = idx_ < logs_.size();
      hasNonAtomicOpLogs_ = !leadByAtomicOp_ && valid_;
      if (valid_) {
        currLogType_ = lastLogType_ = logType();
      }
    }
  }

  LogType logType() const { return std::get<1>(logs_.at(idx_)); }

 private:
  size_t idx_{0};
  bool leadByAtomicOp_{false};
  bool hasNonAtomicOpLogs_{false};
  bool valid_{true};
  LogType lastLogType_{LogType::NORMAL};
  LogType currLogType_{LogType::NORMAL};
  folly::Optional<std::string> opResult_;
  LogID firstLogId_;
  TermID termId_;
  LogID logId_;
  RaftPart::LogCache logs_;
  OpProcessor opCB_;
};

/********************************************************
 *
 *  Implementation of RaftPart
 *
 *******************************************************/
RaftPart::RaftPart(
    ClusterID clusterId,
    GraphSpaceID spaceId,
    PartitionID partId,
    HostAddr localAddr,
    const folly::StringPiece walRoot,
    std::shared_ptr<folly::IOThreadPoolExecutor> pool,
    std::shared_ptr<thread::GenericThreadPool> workers,
    std::shared_ptr<folly::Executor> executor,
    std::shared_ptr<SnapshotManager> snapshotMan,
    std::shared_ptr<thrift::ThriftClientManager<cpp2::RaftexServiceAsyncClient>> clientMan,
    std::shared_ptr<kvstore::DiskManager> diskMan)
    : idStr_{folly::stringPrintf(
          "[Port: %d, Space: %d, Part: %d] ", localAddr.port, spaceId, partId)},
      clusterId_{clusterId},
      spaceId_{spaceId},
      partId_{partId},
      addr_{localAddr},
      status_{Status::STARTING},
      role_{Role::FOLLOWER},
      leader_{"", 0},
      ioThreadPool_{pool},
      bgWorkers_{workers},
      executor_(executor),
      snapshot_(snapshotMan),
      clientMan_(clientMan),
      diskMan_(diskMan) {
  FileBasedWalPolicy policy;
  policy.fileSize = FLAGS_wal_file_size;
  policy.bufferSize = FLAGS_wal_buffer_size;
  policy.sync = FLAGS_wal_sync;
  FileBasedWalInfo info;
  info.idStr_ = idStr_;
  info.spaceId_ = spaceId_;
  info.partId_ = partId_;
  wal_ = FileBasedWal::getWal(
      walRoot,
      std::move(info),
      std::move(policy),
      [this](LogID logId, TermID logTermId, ClusterID logClusterId, const std::string& log) {
        return this->preProcessLog(logId, logTermId, logClusterId, log);
      },
      diskMan);
  logs_.reserve(FLAGS_max_batch_size);
  CHECK(!!executor_) << idStr_ << "Should not be nullptr";
}

RaftPart::~RaftPart() {
  std::lock_guard<std::mutex> g(raftLock_);

  // Make sure the partition has stopped
  CHECK(status_ == Status::STOPPED);
  LOG(INFO) << idStr_ << " The part has been destroyed...";
}

const char* RaftPart::roleStr(Role role) const {
  switch (role) {
    case Role::LEADER:
      return "Leader";
    case Role::FOLLOWER:
      return "Follower";
    case Role::CANDIDATE:
      return "Candidate";
    case Role::LEARNER:
      return "Learner";
    default:
      LOG(FATAL) << idStr_ << "Invalid role";
  }
  return nullptr;
}

void RaftPart::start(std::vector<HostAddr>&& peers, bool asLearner) {
  std::lock_guard<std::mutex> g(raftLock_);

  lastLogId_ = wal_->lastLogId();
  lastLogTerm_ = wal_->lastLogTerm();
  term_ = lastLogTerm_;

  // Set the quorum number
  quorum_ = (peers.size() + 1) / 2;

  auto logIdAndTerm = lastCommittedLogId();
  committedLogId_ = logIdAndTerm.first;

  if (lastLogId_ < committedLogId_) {
    LOG(INFO) << idStr_ << "Reset lastLogId " << lastLogId_ << " to be the committedLogId "
              << committedLogId_;
    lastLogId_ = committedLogId_;
    lastLogTerm_ = term_;
    wal_->reset();
  }
  LOG(INFO) << idStr_ << "There are " << peers.size() << " peer hosts, and total "
            << peers.size() + 1 << " copies. The quorum is " << quorum_ + 1 << ", as learner "
            << asLearner << ", lastLogId " << lastLogId_ << ", lastLogTerm " << lastLogTerm_
            << ", committedLogId " << committedLogId_ << ", term " << term_;

  // Start all peer hosts
  for (auto& addr : peers) {
    LOG(INFO) << idStr_ << "Add peer " << addr;
    auto hostPtr = std::make_shared<Host>(addr, shared_from_this());
    hosts_.emplace_back(hostPtr);
  }

  // Change the status
  status_ = Status::RUNNING;
  if (asLearner) {
    role_ = Role::LEARNER;
  }
  startTimeMs_ = time::WallClock::fastNowInMilliSec();
  // Set up a leader election task
  size_t delayMS = 100 + folly::Random::rand32(900);
  bgWorkers_->addDelayTask(delayMS, [self = shared_from_this(), startTime = startTimeMs_] {
    self->statusPolling(startTime);
  });
}

void RaftPart::stop() {
  VLOG(2) << idStr_ << "Stopping the partition";

  decltype(hosts_) hosts;
  {
    std::lock_guard<std::mutex> lck(raftLock_);
    status_ = Status::STOPPED;
    leader_ = {"", 0};
    role_ = Role::FOLLOWER;

    hosts = std::move(hosts_);
  }

  for (auto& h : hosts) {
    h->stop();
  }

  VLOG(2) << idStr_ << "Invoked stop() on all peer hosts";

  for (auto& h : hosts) {
    VLOG(2) << idStr_ << "Waiting " << h->idStr() << " to stop";
    h->waitForStop();
    VLOG(2) << idStr_ << h->idStr() << "has stopped";
  }
  hosts.clear();
  LOG(INFO) << idStr_ << "Partition has been stopped";
}

AppendLogResult RaftPart::canAppendLogs() {
  DCHECK(!raftLock_.try_lock());
  if (UNLIKELY(status_ != Status::RUNNING)) {
    LOG(ERROR) << idStr_ << "The partition is not running";
    return AppendLogResult::E_STOPPED;
  }
  if (UNLIKELY(role_ != Role::LEADER)) {
    LOG_EVERY_N(WARNING, 1000) << idStr_ << "The partition is not a leader";
    return AppendLogResult::E_NOT_A_LEADER;
  }
  return AppendLogResult::SUCCEEDED;
}

AppendLogResult RaftPart::canAppendLogs(TermID termId) {
  DCHECK(!raftLock_.try_lock());
  if (UNLIKELY(term_ != termId)) {
    VLOG(2) << idStr_ << "Term has been updated, origin " << termId << ", new " << term_;
    return AppendLogResult::E_TERM_OUT_OF_DATE;
  }
  return canAppendLogs();
}

void RaftPart::addLearner(const HostAddr& addr) {
  CHECK(!raftLock_.try_lock());
  if (addr == addr_) {
    LOG(INFO) << idStr_ << "I am learner!";
    return;
  }
  auto it = std::find_if(
      hosts_.begin(), hosts_.end(), [&addr](const auto& h) { return h->address() == addr; });
  if (it == hosts_.end()) {
    hosts_.emplace_back(std::make_shared<Host>(addr, shared_from_this(), true));
    LOG(INFO) << idStr_ << "Add learner " << addr;
  } else {
    LOG(INFO) << idStr_ << "The host " << addr << " has been existed as "
              << ((*it)->isLearner() ? " learner " : " group member");
  }
}

void RaftPart::preProcessTransLeader(const HostAddr& target) {
  CHECK(!raftLock_.try_lock());
  LOG(INFO) << idStr_ << "Pre process transfer leader to " << target;
  switch (role_) {
    case Role::FOLLOWER: {
      if (target != addr_ && target != HostAddr("", 0)) {
        LOG(INFO) << idStr_ << "I am follower, just wait for the new leader.";
      } else {
        LOG(INFO) << idStr_ << "I will be the new leader, trigger leader election now!";
        bgWorkers_->addTask([self = shared_from_this()] {
          {
            std::lock_guard<std::mutex> lck(self->raftLock_);
            self->role_ = Role::CANDIDATE;
            self->leader_ = HostAddr("", 0);
          }
          // skip prevote for transfer leader
          self->leaderElection(false).get();
        });
      }
      break;
    }
    default: {
      LOG(INFO) << idStr_ << "My role is " << roleStr(role_)
                << ", so do nothing when pre process transfer leader";
      break;
    }
  }
}

void RaftPart::commitTransLeader(const HostAddr& target) {
  bool needToUnlock = raftLock_.try_lock();
  LOG(INFO) << idStr_ << "Commit transfer leader to " << target;
  switch (role_) {
    case Role::LEADER: {
      if (target != addr_ && !hosts_.empty()) {
        auto iter = std::find_if(
            hosts_.begin(), hosts_.end(), [](const auto& h) { return !h->isLearner(); });
        if (iter != hosts_.end()) {
          lastMsgRecvDur_.reset();
          role_ = Role::FOLLOWER;
          leader_ = HostAddr("", 0);
          LOG(INFO) << idStr_ << "Give up my leadership!";
        }
      } else {
        LOG(INFO) << idStr_ << "I am already the leader!";
      }
      break;
    }
    case Role::FOLLOWER:
    case Role::CANDIDATE: {
      LOG(INFO) << idStr_ << "I am " << roleStr(role_) << ", just wait for the new leader!";
      break;
    }
    case Role::LEARNER: {
      LOG(INFO) << idStr_ << "I am learner, not in the raft group, skip the log";
      break;
    }
  }
  if (needToUnlock) {
    raftLock_.unlock();
  }
}

void RaftPart::updateQuorum() {
  CHECK(!raftLock_.try_lock());
  int32_t total = 0;
  for (auto& h : hosts_) {
    if (!h->isLearner()) {
      total++;
    }
  }
  quorum_ = (total + 1) / 2;
}

void RaftPart::addPeer(const HostAddr& peer) {
  CHECK(!raftLock_.try_lock());
  if (peer == addr_) {
    if (role_ == Role::LEARNER) {
      LOG(INFO) << idStr_ << "I am learner, promote myself to be follower";
      role_ = Role::FOLLOWER;
      updateQuorum();
    } else {
      LOG(INFO) << idStr_ << "I am already in the raft group!";
    }
    return;
  }
  auto it = std::find_if(
      hosts_.begin(), hosts_.end(), [&peer](const auto& h) { return h->address() == peer; });
  if (it == hosts_.end()) {
    hosts_.emplace_back(std::make_shared<Host>(peer, shared_from_this()));
    updateQuorum();
    LOG(INFO) << idStr_ << "Add peer " << peer;
  } else {
    if ((*it)->isLearner()) {
      LOG(INFO) << idStr_ << "The host " << peer << " has been existed as learner, promote it!";
      (*it)->setLearner(false);
      updateQuorum();
    } else {
      LOG(INFO) << idStr_ << "The host " << peer << " has been existed as follower!";
    }
  }
}

void RaftPart::removePeer(const HostAddr& peer) {
  CHECK(!raftLock_.try_lock());
  if (peer == addr_) {
    // The part will be removed in REMOVE_PART_ON_SRC phase
    LOG(INFO) << idStr_ << "Remove myself from the raft group.";
    return;
  }
  auto it = std::find_if(
      hosts_.begin(), hosts_.end(), [&peer](const auto& h) { return h->address() == peer; });
  if (it == hosts_.end()) {
    LOG(INFO) << idStr_ << "The peer " << peer << " not exist!";
  } else {
    if ((*it)->isLearner()) {
      LOG(INFO) << idStr_ << "The peer is learner, remove it directly!";
      hosts_.erase(it);
      return;
    }
    hosts_.erase(it);
    updateQuorum();
    LOG(INFO) << idStr_ << "Remove peer " << peer;
  }
}

cpp2::ErrorCode RaftPart::checkPeer(const HostAddr& candidate) {
  CHECK(!raftLock_.try_lock());
  auto hosts = followers();
  auto it = std::find_if(hosts.begin(), hosts.end(), [&candidate](const auto& h) {
    return h->address() == candidate;
  });
  if (it == hosts.end()) {
    LOG(INFO) << idStr_ << "The candidate " << candidate << " is not in my peers";
    return cpp2::ErrorCode::E_WRONG_LEADER;
  }
  return cpp2::ErrorCode::SUCCEEDED;
}

void RaftPart::addListenerPeer(const HostAddr& listener) {
  std::lock_guard<std::mutex> guard(raftLock_);
  if (listener == addr_) {
    LOG(INFO) << idStr_ << "I am already in the raft group";
    return;
  }
  auto it = std::find_if(hosts_.begin(), hosts_.end(), [&listener](const auto& h) {
    return h->address() == listener;
  });
  if (it == hosts_.end()) {
    // Add listener as a raft learner
    hosts_.emplace_back(std::make_shared<Host>(listener, shared_from_this(), true));
    listeners_.emplace(listener);
    LOG(INFO) << idStr_ << "Add listener " << listener;
  } else {
    LOG(INFO) << idStr_ << "The listener " << listener << " has joined raft group before";
  }
}

void RaftPart::removeListenerPeer(const HostAddr& listener) {
  std::lock_guard<std::mutex> guard(raftLock_);
  if (listener == addr_) {
    LOG(INFO) << idStr_ << "Remove myself from the raft group";
    return;
  }
  auto it = std::find_if(hosts_.begin(), hosts_.end(), [&listener](const auto& h) {
    return h->address() == listener;
  });
  if (it == hosts_.end()) {
    LOG(INFO) << idStr_ << "The listener " << listener << " not found";
  } else {
    hosts_.erase(it);
    listeners_.erase(listener);
    LOG(INFO) << idStr_ << "Remove listener " << listener;
  }
}

void RaftPart::preProcessRemovePeer(const HostAddr& peer) {
  CHECK(!raftLock_.try_lock());
  if (role_ == Role::LEADER) {
    LOG(INFO) << idStr_ << "I am leader, skip remove peer in preProcessLog";
    return;
  }
  removePeer(peer);
}

void RaftPart::commitRemovePeer(const HostAddr& peer) {
  bool needToUnlock = raftLock_.try_lock();
  SCOPE_EXIT {
    if (needToUnlock) {
      raftLock_.unlock();
    }
  };
  if (role_ == Role::FOLLOWER || role_ == Role::LEARNER) {
    LOG(INFO) << idStr_ << "I am " << roleStr(role_) << ", skip remove peer in commit";
    return;
  }
  CHECK(Role::LEADER == role_);
  removePeer(peer);
}

folly::Future<AppendLogResult> RaftPart::appendAsync(ClusterID source, std::string log) {
  if (source < 0) {
    source = clusterId_;
  }
  return appendLogAsync(source, LogType::NORMAL, std::move(log));
}

folly::Future<AppendLogResult> RaftPart::atomicOpAsync(AtomicOp op) {
  return appendLogAsync(clusterId_, LogType::ATOMIC_OP, "", std::move(op));
}

folly::Future<AppendLogResult> RaftPart::sendCommandAsync(std::string log) {
  return appendLogAsync(clusterId_, LogType::COMMAND, std::move(log));
}

folly::Future<AppendLogResult> RaftPart::appendLogAsync(ClusterID source,
                                                        LogType logType,
                                                        std::string log,
                                                        AtomicOp op) {
  if (blocking_) {
    // No need to block heartbeats and empty log.
    if ((logType == LogType::NORMAL && !log.empty()) || logType == LogType::ATOMIC_OP) {
      return AppendLogResult::E_WRITE_BLOCKING;
    }
  }

  LogCache swappedOutLogs;
  auto retFuture = folly::Future<AppendLogResult>::makeEmpty();

  if (bufferOverFlow_) {
    LOG_EVERY_N(WARNING, 100) << idStr_
                              << "The appendLog buffer is full."
                                 " Please slow down the log appending rate."
                              << "replicatingLogs_ :" << replicatingLogs_;
    return AppendLogResult::E_BUFFER_OVERFLOW;
  }
  {
    std::lock_guard<std::mutex> lck(logsLock_);

    VLOG(2) << idStr_ << "Checking whether buffer overflow";

    if (logs_.size() >= FLAGS_max_batch_size) {
      // Buffer is full
      LOG(WARNING) << idStr_
                   << "The appendLog buffer is full."
                      " Please slow down the log appending rate."
                   << "replicatingLogs_ :" << replicatingLogs_;
      bufferOverFlow_ = true;
      return AppendLogResult::E_BUFFER_OVERFLOW;
    }

    VLOG(2) << idStr_ << "Appending logs to the buffer";

    // Append new logs to the buffer
    DCHECK_GE(source, 0);
    logs_.emplace_back(source, logType, std::move(log), std::move(op));
    switch (logType) {
      case LogType::ATOMIC_OP:
        retFuture = cachingPromise_.getSingleFuture();
        break;
      case LogType::COMMAND:
        retFuture = cachingPromise_.getAndRollSharedFuture();
        break;
      case LogType::NORMAL:
        retFuture = cachingPromise_.getSharedFuture();
        break;
    }

    bool expected = false;
    if (replicatingLogs_.compare_exchange_strong(expected, true)) {
      // We need to send logs to all followers
      VLOG(2) << idStr_ << "Preparing to send AppendLog request";
      sendingPromise_ = std::move(cachingPromise_);
      cachingPromise_.reset();
      std::swap(swappedOutLogs, logs_);
      bufferOverFlow_ = false;
    } else {
      VLOG(2) << idStr_ << "Another AppendLogs request is ongoing, just return";
      return retFuture;
    }
  }

  LogID firstId = 0;
  TermID termId = 0;
  AppendLogResult res;
  {
    std::lock_guard<std::mutex> g(raftLock_);
    res = canAppendLogs();
    if (res == AppendLogResult::SUCCEEDED) {
      firstId = lastLogId_ + 1;
      termId = term_;
    }
  }

  if (!checkAppendLogResult(res)) {
    // Mosy likely failed because the partition is not leader
    LOG_EVERY_N(WARNING, 1000) << idStr_ << "Cannot append logs, clean the buffer";
    return res;
  }
  // Replicate buffered logs to all followers
  // Replication will happen on a separate thread and will block
  // until majority accept the logs, the leadership changes, or
  // the partition stops
  VLOG(2) << idStr_ << "Calling appendLogsInternal()";
  AppendLogsIterator it(firstId,
                        termId,
                        std::move(swappedOutLogs),
                        [this](AtomicOp opCB) -> folly::Optional<std::string> {
                          CHECK(opCB != nullptr);
                          auto opRet = opCB();
                          if (!opRet.hasValue()) {
                            // Failed
                            sendingPromise_.setOneSingleValue(AppendLogResult::E_ATOMIC_OP_FAILURE);
                          }
                          return opRet;
                        });
  appendLogsInternal(std::move(it), termId);

  return retFuture;
}

void RaftPart::appendLogsInternal(AppendLogsIterator iter, TermID termId) {
  TermID currTerm = 0;
  LogID prevLogId = 0;
  TermID prevLogTerm = 0;
  LogID committed = 0;
  LogID lastId = 0;
  if (iter.valid()) {
    VLOG(2) << idStr_ << "Ready to append logs from id " << iter.logId() << " (Current term is "
            << currTerm << ")";
  } else {
    LOG(ERROR) << idStr_ << "Only happened when Atomic op failed";
    replicatingLogs_ = false;
    return;
  }
  AppendLogResult res = AppendLogResult::SUCCEEDED;
  do {
    std::lock_guard<std::mutex> g(raftLock_);
    res = canAppendLogs(termId);
    if (res != AppendLogResult::SUCCEEDED) {
      break;
    }
    currTerm = term_;
    prevLogId = lastLogId_;
    prevLogTerm = lastLogTerm_;
    committed = committedLogId_;
    // Step 1: Write WAL
    SlowOpTracker tracker;
    if (!wal_->appendLogs(iter)) {
      LOG_EVERY_N(WARNING, 100) << idStr_ << "Failed to write into WAL";
      res = AppendLogResult::E_WAL_FAILURE;
      wal_->rollbackToLog(lastLogId_);
      break;
    }
    lastId = wal_->lastLogId();
    if (tracker.slow()) {
      tracker.output(idStr_, folly::stringPrintf("Write WAL, total %ld", lastId - prevLogId + 1));
    }
    VLOG(2) << idStr_ << "Succeeded writing logs [" << iter.firstLogId() << ", " << lastId
            << "] to WAL";
  } while (false);

  if (!checkAppendLogResult(res)) {
    LOG_EVERY_N(WARNING, 100) << idStr_ << "Failed to write wal";
    return;
  }
  // Step 2: Replicate to followers
  auto* eb = ioThreadPool_->getEventBase();
  replicateLogs(eb, std::move(iter), currTerm, lastId, committed, prevLogTerm, prevLogId);
  return;
}

void RaftPart::replicateLogs(folly::EventBase* eb,
                             AppendLogsIterator iter,
                             TermID currTerm,
                             LogID lastLogId,
                             LogID committedId,
                             TermID prevLogTerm,
                             LogID prevLogId) {
  using namespace folly;  // NOLINT since the fancy overload of | operator

  decltype(hosts_) hosts;
  AppendLogResult res = AppendLogResult::SUCCEEDED;
  do {
    std::lock_guard<std::mutex> g(raftLock_);
    res = canAppendLogs(currTerm);
    if (res != AppendLogResult::SUCCEEDED) {
      wal_->rollbackToLog(lastLogId_);
      break;
    }
    hosts = hosts_;
  } while (false);

  if (!checkAppendLogResult(res)) {
    LOG(WARNING) << idStr_ << "replicateLogs failed because of not leader or term changed";
    return;
  }

  LOG_IF(INFO, FLAGS_trace_raft) << idStr_ << "About to replicate logs in range ["
                                 << iter.firstLogId() << ", " << lastLogId << "] to all peer hosts";

  lastMsgSentDur_.reset();
  SlowOpTracker tracker;
  collectNSucceeded(gen::from(hosts) |
                        gen::map([self = shared_from_this(),
                                  eb,
                                  currTerm,
                                  lastLogId,
                                  prevLogId,
                                  prevLogTerm,
                                  committedId](std::shared_ptr<Host> hostPtr) {
                          VLOG(2) << self->idStr_ << "Appending logs to " << hostPtr->idStr();
                          return via(eb, [=]() -> Future<cpp2::AppendLogResponse> {
                            return hostPtr->appendLogs(
                                eb, currTerm, lastLogId, committedId, prevLogTerm, prevLogId);
                          });
                        }) |
                        gen::as<std::vector>(),
                    // Number of succeeded required
                    quorum_,
                    // Result evaluator
                    [hosts](size_t index, cpp2::AppendLogResponse& resp) {
                      return resp.get_error_code() == cpp2::ErrorCode::SUCCEEDED &&
                             !hosts[index]->isLearner();
                    })
      .via(executor_.get())
      .then([self = shared_from_this(),
             eb,
             it = std::move(iter),
             currTerm,
             lastLogId,
             committedId,
             prevLogId,
             prevLogTerm,
             pHosts = std::move(hosts),
             tracker](folly::Try<AppendLogResponses>&& result) mutable {
        VLOG(2) << self->idStr_ << "Received enough response";
        CHECK(!result.hasException());
        if (tracker.slow()) {
          tracker.output(self->idStr_,
                         folly::stringPrintf("Total send logs: %ld", lastLogId - prevLogId + 1));
        }
        self->processAppendLogResponses(*result,
                                        eb,
                                        std::move(it),
                                        currTerm,
                                        lastLogId,
                                        committedId,
                                        prevLogTerm,
                                        prevLogId,
                                        std::move(pHosts));

        return *result;
      });
}

void RaftPart::processAppendLogResponses(const AppendLogResponses& resps,
                                         folly::EventBase* eb,
                                         AppendLogsIterator iter,
                                         TermID currTerm,
                                         LogID lastLogId,
                                         LogID committedId,
                                         TermID prevLogTerm,
                                         LogID prevLogId,
                                         std::vector<std::shared_ptr<Host>> hosts) {
  // Make sure majority have succeeded
  size_t numSucceeded = 0;
  for (auto& res : resps) {
    if (!hosts[res.first]->isLearner() &&
        res.second.get_error_code() == cpp2::ErrorCode::SUCCEEDED) {
      ++numSucceeded;
    }
  }

  if (numSucceeded >= quorum_) {
    // Majority have succeeded
    VLOG(2) << idStr_ << numSucceeded << " hosts have accepted the logs";

    LogID firstLogId = 0;
    AppendLogResult res = AppendLogResult::SUCCEEDED;
    do {
      std::lock_guard<std::mutex> g(raftLock_);
      res = canAppendLogs(currTerm);
      if (res != AppendLogResult::SUCCEEDED) {
        break;
      }
      lastLogId_ = lastLogId;
      lastLogTerm_ = currTerm;
    } while (false);

    if (!checkAppendLogResult(res)) {
      LOG(WARNING) << idStr_
                   << "processAppendLogResponses failed because of not leader "
                      "or term changed";
      return;
    }

    {
      auto walIt = wal_->iterator(committedId + 1, lastLogId);
      SlowOpTracker tracker;
      // Step 3: Commit the batch
      if (commitLogs(std::move(walIt), true) == nebula::cpp2::ErrorCode::SUCCEEDED) {
        std::lock_guard<std::mutex> g(raftLock_);
        committedLogId_ = lastLogId;
        firstLogId = lastLogId_ + 1;
        lastMsgAcceptedCostMs_ = lastMsgSentDur_.elapsedInMSec();
        lastMsgAcceptedTime_ = time::WallClock::fastNowInMilliSec();
        if (!commitInThisTerm_) {
          commitInThisTerm_ = true;
          bgWorkers_->addTask(
              [self = shared_from_this(), term = term_] { self->onLeaderReady(term); });
        }
      } else {
        LOG(FATAL) << idStr_ << "Failed to commit logs";
      }
      if (tracker.slow()) {
        tracker.output(idStr_,
                       folly::stringPrintf("Total commit: %ld", committedLogId_ - committedId));
      }
      VLOG(2) << idStr_ << "Leader succeeded in committing the logs " << committedId + 1 << " to "
              << lastLogId;
    }

    // Step 4: Fulfill the promise
    if (iter.hasNonAtomicOpLogs()) {
      sendingPromise_.setOneSharedValue(AppendLogResult::SUCCEEDED);
    }
    if (iter.leadByAtomicOp()) {
      sendingPromise_.setOneSingleValue(AppendLogResult::SUCCEEDED);
    }
    // Step 5: Check whether need to continue
    // the log replication
    {
      std::lock_guard<std::mutex> lck(logsLock_);
      CHECK(replicatingLogs_);
      // Continue to process the original AppendLogsIterator if necessary
      iter.resume();
      // If no more valid logs to be replicated in iter, create a new one if we
      // have new log
      if (iter.empty()) {
        VLOG(2) << idStr_ << "logs size " << logs_.size();
        if (logs_.size() > 0) {
          // continue to replicate the logs
          sendingPromise_ = std::move(cachingPromise_);
          cachingPromise_.reset();
          iter = AppendLogsIterator(
              firstLogId,
              currTerm,
              std::move(logs_),
              [this](AtomicOp op) -> folly::Optional<std::string> {
                auto opRet = op();
                if (!opRet.hasValue()) {
                  // Failed
                  sendingPromise_.setOneSingleValue(AppendLogResult::E_ATOMIC_OP_FAILURE);
                }
                return opRet;
              });
          logs_.clear();
          bufferOverFlow_ = false;
        }
        // Reset replicatingLogs_ one of the following is true:
        // 1. old iter is empty && logs_.size() == 0
        // 2. old iter is empty && logs_.size() > 0, but all logs in new iter is
        // atomic op,
        //    and all of them failed, which would make iter is empty again
        if (iter.empty()) {
          replicatingLogs_ = false;
          VLOG(2) << idStr_ << "No more log to be replicated";
          return;
        }
      }
    }
    this->appendLogsInternal(std::move(iter), currTerm);
  } else {
    // Not enough hosts accepted the log, re-try
    LOG_EVERY_N(WARNING, 100) << idStr_ << "Only " << numSucceeded
                              << " hosts succeeded, Need to try again";
    usleep(1000);
    replicateLogs(eb, std::move(iter), currTerm, lastLogId, committedId, prevLogTerm, prevLogId);
  }
}

bool RaftPart::needToSendHeartbeat() {
  std::lock_guard<std::mutex> g(raftLock_);
  return status_ == Status::RUNNING && role_ == Role::LEADER;
}

bool RaftPart::needToStartElection() {
  std::lock_guard<std::mutex> g(raftLock_);
  if (status_ == Status::RUNNING && role_ == Role::FOLLOWER &&
      (lastMsgRecvDur_.elapsedInMSec() >= FLAGS_raft_heartbeat_interval_secs * 1000 ||
       isBlindFollower_)) {
    LOG(INFO) << idStr_ << "Start leader election, reason: lastMsgDur "
              << lastMsgRecvDur_.elapsedInMSec() << ", term " << term_;
    role_ = Role::CANDIDATE;
    leader_ = HostAddr("", 0);
  }

  return role_ == Role::CANDIDATE;
}

bool RaftPart::prepareElectionRequest(cpp2::AskForVoteRequest& req,
                                      std::vector<std::shared_ptr<Host>>& hosts,
                                      bool isPreVote) {
  std::lock_guard<std::mutex> g(raftLock_);

  // Make sure the partition is running
  if (status_ != Status::RUNNING) {
    VLOG(2) << idStr_ << "The partition is not running";
    return false;
  }

  // Make sure the role is still CANDIDATE
  if (role_ != Role::CANDIDATE) {
    VLOG(2) << idStr_ << "A leader has been elected";
    return false;
  }

  req.set_space(spaceId_);
  req.set_part(partId_);
  req.set_candidate_addr(addr_.host);
  req.set_candidate_port(addr_.port);
  // Use term_ + 1 to check if peers would vote for me in prevote.
  // Only increase the term when prevote succeeeded.
  if (isPreVote) {
    req.set_term(term_ + 1);
  } else {
    req.set_term(++term_);
  }
  req.set_last_log_id(lastLogId_);
  req.set_last_log_term(lastLogTerm_);

  hosts = followers();

  return true;
}

<<<<<<< HEAD
void RaftPart::getState(cpp2::GetStateResponse& resp) {
  std::lock_guard<std::mutex> g(raftLock_);
  resp.set_term(term_);
  resp.set_role(role_);
  resp.set_is_leader(role_ == Role::LEADER);
  resp.set_error_code(cpp2::ErrorCode::SUCCEEDED);
  resp.set_committed_log_id(committedLogId_);
  resp.set_last_log_id(lastLogId_);
  resp.set_last_log_term(lastLogTerm_);
  resp.set_status(status_);
}

typename RaftPart::Role RaftPart::processElectionResponses(
    const RaftPart::ElectionResponses& results,
    std::vector<std::shared_ptr<Host>> hosts,
    TermID proposedTerm) {
=======
bool RaftPart::processElectionResponses(const RaftPart::ElectionResponses& results,
                                        std::vector<std::shared_ptr<Host>> hosts,
                                        TermID proposedTerm,
                                        bool isPreVote) {
>>>>>>> c6d1046c
  std::lock_guard<std::mutex> g(raftLock_);

  if (UNLIKELY(status_ == Status::STOPPED)) {
    LOG(INFO) << idStr_ << "The part has been stopped, skip the request";
    return false;
  }

  if (UNLIKELY(status_ == Status::STARTING)) {
    LOG(INFO) << idStr_ << "The partition is still starting";
    return false;
  }

  if (UNLIKELY(status_ == Status::WAITING_SNAPSHOT)) {
    LOG(INFO) << idStr_ << "The partition is still waiting snapshot";
    return false;
  }

  if (role_ != Role::CANDIDATE) {
    LOG(INFO) << idStr_ << "Partition's role has changed to " << roleStr(role_)
              << " during the election, so discard the results";
    return false;
  }

  // term changed during actual leader election
  if (!isPreVote && proposedTerm != term_) {
    LOG(INFO) << idStr_ << "Partition's term has changed during election, "
              << "so just ignore the respsonses, "
              << "expected " << proposedTerm << ", actual " << term_;
    return false;
  }

  size_t numSucceeded = 0;
  for (auto& r : results) {
    if (r.second.get_error_code() == cpp2::ErrorCode::SUCCEEDED) {
      ++numSucceeded;
    } else {
      LOG(WARNING) << idStr_ << "Receive response about askForVote from "
                   << hosts[r.first]->address() << ", error code is "
                   << apache::thrift::util::enumNameSafe(r.second.get_error_code())
                   << ", isPreVote = " << isPreVote;
    }
  }

  CHECK(role_ == Role::CANDIDATE);

  if (numSucceeded >= quorum_) {
    if (isPreVote) {
      LOG(INFO) << idStr_ << "Partition win prevote of term " << proposedTerm;
    } else {
      LOG(INFO) << idStr_ << "Partition is elected as the new leader for term " << proposedTerm;
      term_ = proposedTerm;
      role_ = Role::LEADER;
      isBlindFollower_ = false;
    }
    return true;
  }

  LOG(INFO) << idStr_ << "Did not get enough votes from election of term " << proposedTerm
            << ", isPreVote = " << isPreVote;
  return false;
}

folly::Future<bool> RaftPart::leaderElection(bool isPreVote) {
  VLOG(2) << idStr_ << "Start leader election...";
  using namespace folly;  // NOLINT since the fancy overload of | operator

  bool expected = false;

  if (!inElection_.compare_exchange_strong(expected, true)) {
    return false;
  }

  cpp2::AskForVoteRequest voteReq;
  decltype(hosts_) hosts;
  if (!prepareElectionRequest(voteReq, hosts, isPreVote)) {
    // Suppose we have three replicas A(leader), B, C, after A crashed,
    // B, C will begin the election. B win, and send hb, C has gap with B
    // and need the snapshot from B. Meanwhile C begin the election,
    // C will be Candidate, but because C is in WAITING_SNAPSHOT,
    // so prepareElectionRequest will return false and go on the election.
    // Because C is in Candidate, so it will reject the snapshot request from B.
    // Infinite loop begins.
    // So we need to go back to the follower state to avoid the case.
    std::lock_guard<std::mutex> g(raftLock_);
    role_ = Role::FOLLOWER;
    inElection_ = false;
    return false;
  }

  // Send out the AskForVoteRequest
  LOG(INFO) << idStr_ << "Sending out an election request "
            << "(space = " << voteReq.get_space() << ", part = " << voteReq.get_part()
            << ", term = " << voteReq.get_term() << ", lastLogId = " << voteReq.get_last_log_id()
            << ", lastLogTerm = " << voteReq.get_last_log_term()
            << ", candidateIP = " << voteReq.get_candidate_addr()
            << ", candidatePort = " << voteReq.get_candidate_port() << ")"
            << ", isPreVote = " << isPreVote;

  auto proposedTerm = voteReq.get_term();
  auto resps = ElectionResponses();
  if (hosts.empty()) {
    auto ret = handleElectionResponses(resps, hosts, proposedTerm, isPreVote);
    inElection_ = false;
    return ret;
  } else {
    folly::Promise<bool> promise;
    auto future = promise.getFuture();
    auto eb = ioThreadPool_->getEventBase();
    collectNSucceeded(
        gen::from(hosts) |
            gen::map([eb, self = shared_from_this(), voteReq](std::shared_ptr<Host> host) {
              VLOG(2) << self->idStr_ << "Sending AskForVoteRequest to " << host->idStr();
              return via(eb, [voteReq, host, eb]() -> Future<cpp2::AskForVoteResponse> {
                return host->askForVote(voteReq, eb);
              });
            }) |
            gen::as<std::vector>(),
        // Number of succeeded required
        quorum_,
        // Result evaluator
        [hosts](size_t idx, cpp2::AskForVoteResponse& resp) {
          return resp.get_error_code() == cpp2::ErrorCode::SUCCEEDED && !hosts[idx]->isLearner();
        })
        .via(executor_.get())
        .then([self = shared_from_this(), pro = std::move(promise), hosts, proposedTerm, isPreVote](
                  auto&& t) mutable {
          VLOG(2) << self->idStr_
                  << "AskForVoteRequest has been sent to all peers, waiting for responses";
          CHECK(!t.hasException());
          self->inElection_ = false;
          pro.setValue(
              self->handleElectionResponses(t.value(), std::move(hosts), proposedTerm, isPreVote));
        });
    return future;
  }
}

bool RaftPart::handleElectionResponses(const ElectionResponses& resps,
                                       const std::vector<std::shared_ptr<Host>>& peers,
                                       TermID proposedTerm,
                                       bool isPreVote) {
  // Process the responses
  auto elected = processElectionResponses(resps, std::move(peers), proposedTerm, isPreVote);
  if (!isPreVote && elected) {
    std::vector<std::shared_ptr<Host>> hosts;
    {
      std::lock_guard<std::mutex> g(raftLock_);
      if (status_ == Status::RUNNING) {
        leader_ = addr_;
        hosts = hosts_;
        bgWorkers_->addTask(
            [self = shared_from_this(), proposedTerm] { self->onElected(proposedTerm); });
        lastMsgAcceptedTime_ = 0;
      }
      commitInThisTerm_ = false;
    }
    // reset host can't be executed with raftLock_, otherwise it may encounter deadlock
    for (auto& host : hosts) {
      host->reset();
    }
    sendHeartbeat();
  }
  return elected;
}

void RaftPart::statusPolling(int64_t startTime) {
  {
    std::lock_guard<std::mutex> g(raftLock_);
    // If startTime is not same as the time when `statusPolling` is add to event
    // loop, it means the part has been restarted (it only happens in ut for
    // now), so don't add another `statusPolling`.
    if (startTime != startTimeMs_) {
      return;
    }
  }
  size_t delay = FLAGS_raft_heartbeat_interval_secs * 1000 / 3 + +folly::Random::rand32(500);
  if (needToStartElection()) {
    if (leaderElection(true).get() && leaderElection(false).get()) {
      // elected as leader
    } else {
      // No leader has been elected, need to continue
      // (After sleeping a random period between [500ms, 2s])
      VLOG(2) << idStr_ << "Wait for a while and continue the leader election";
      delay = (folly::Random::rand32(1500) + 500);
    }
  } else if (needToSendHeartbeat()) {
    VLOG(2) << idStr_ << "Need to send heartbeat";
    sendHeartbeat();
  }
  if (needToCleanupSnapshot()) {
    cleanupSnapshot();
  }
  {
    std::lock_guard<std::mutex> g(raftLock_);
    if (status_ == Status::RUNNING || status_ == Status::WAITING_SNAPSHOT) {
      VLOG(3) << idStr_ << "Schedule new task";
      bgWorkers_->addDelayTask(
          delay, [self = shared_from_this(), startTime] { self->statusPolling(startTime); });
    }
  }
}

bool RaftPart::needToCleanupSnapshot() {
  std::lock_guard<std::mutex> g(raftLock_);
  return status_ == Status::WAITING_SNAPSHOT && role_ != Role::LEADER &&
         lastSnapshotRecvDur_.elapsedInSec() >= FLAGS_raft_snapshot_timeout;
}

void RaftPart::cleanupSnapshot() {
  LOG(INFO) << idStr_ << "Clean up the snapshot";
  std::lock_guard<std::mutex> g(raftLock_);
  reset();
  status_ = Status::RUNNING;
}

bool RaftPart::needToCleanWal() {
  std::lock_guard<std::mutex> g(raftLock_);
  if (status_ == Status::STARTING || status_ == Status::WAITING_SNAPSHOT) {
    return false;
  }
  for (auto& host : hosts_) {
    if (host->sendingSnapshot_) {
      return false;
    }
  }
  return true;
}

void RaftPart::processAskForVoteRequest(const cpp2::AskForVoteRequest& req,
                                        cpp2::AskForVoteResponse& resp) {
  LOG(INFO) << idStr_ << "Received a VOTING request"
            << ": space = " << req.get_space() << ", partition = " << req.get_part()
            << ", candidateAddr = " << req.get_candidate_addr() << ":" << req.get_candidate_port()
            << ", term = " << req.get_term() << ", lastLogId = " << req.get_last_log_id()
            << ", lastLogTerm = " << req.get_last_log_term()
            << ", isPreVote = " << req.get_is_pre_vote();

  std::lock_guard<std::mutex> g(raftLock_);

  // Make sure the partition is running
  if (UNLIKELY(status_ == Status::STOPPED)) {
    LOG(INFO) << idStr_ << "The part has been stopped, skip the request";
    resp.set_error_code(cpp2::ErrorCode::E_BAD_STATE);
    return;
  }

  if (UNLIKELY(status_ == Status::STARTING)) {
    LOG(INFO) << idStr_ << "The partition is still starting";
    resp.set_error_code(cpp2::ErrorCode::E_NOT_READY);
    return;
  }

  if (UNLIKELY(status_ == Status::WAITING_SNAPSHOT)) {
    LOG(INFO) << idStr_ << "The partition is still waiting snapshot";
    resp.set_error_code(cpp2::ErrorCode::E_WAITING_SNAPSHOT);
    return;
  }

  LOG(INFO) << idStr_ << "The partition currently is a " << roleStr(role_) << ", lastLogId "
            << lastLogId_ << ", lastLogTerm " << lastLogTerm_ << ", committedLogId "
            << committedLogId_ << ", term " << term_;
  if (role_ == Role::LEARNER) {
    resp.set_error_code(cpp2::ErrorCode::E_BAD_ROLE);
    return;
  }

  auto candidate = HostAddr(req.get_candidate_addr(), req.get_candidate_port());
  auto code = checkPeer(candidate);
  if (code != cpp2::ErrorCode::SUCCEEDED) {
    resp.set_error_code(code);
    return;
  }

  // Check term id
  if (req.get_term() < term_) {
    LOG(INFO) << idStr_ << "The partition currently is on term " << term_
              << ", the term proposed by the candidate is " << req.get_term()
              << ", so it will be rejected";
    resp.set_error_code(cpp2::ErrorCode::E_TERM_OUT_OF_DATE);
    return;
  }

  auto oldTerm = term_;
  // req.get_term() >= term_, we won't update term in prevote
  if (!req.get_is_pre_vote()) {
    term_ = req.get_term();
  }

  // Check the last term to receive a log
  if (req.get_last_log_term() < lastLogTerm_) {
    LOG(INFO) << idStr_ << "The partition's last term to receive a log is " << lastLogTerm_
              << ", which is newer than the candidate's log " << req.get_last_log_term()
              << ". So the candidate will be rejected";
    resp.set_error_code(cpp2::ErrorCode::E_TERM_OUT_OF_DATE);
    return;
  }

  if (req.get_last_log_term() == lastLogTerm_) {
    // Check last log id
    if (req.get_last_log_id() < lastLogId_) {
      LOG(INFO) << idStr_ << "The partition's last log id is " << lastLogId_
                << ". The candidate's last log id " << req.get_last_log_id()
                << " is smaller, so it will be rejected, candidate is " << candidate;
      resp.set_error_code(cpp2::ErrorCode::E_LOG_STALE);
      return;
    }
  }

  /*
  check if we have voted some one in the candidate's proposed term
  1. if this is a prevote:
    * not enough votes: the candidate will trigger another round election
    * majority votes: the candidate will start formal election (I'll reject the formal one as well)
  2. if this is a formal election:
    * not enough votes: the candidate will trigger another round election
    * majority votes: the candidate will be leader
  */
  if (votedTerm_ == req.get_term() && votedAddr_ != candidate) {
    LOG(INFO) << idStr_ << "We have voted " << votedAddr_ << " on term " << votedTerm_
              << ", so we should reject the candidate " << candidate << " request on term "
              << req.get_term();
    resp.set_error_code(cpp2::ErrorCode::E_TERM_OUT_OF_DATE);
    return;
  }
  if (req.get_is_pre_vote()) {
    // return succeed if it is prevote, do not change any state
    resp.set_error_code(cpp2::ErrorCode::SUCCEEDED);
    return;
  }

  // Ok, no reason to refuse, we will vote for the candidate
  LOG(INFO) << idStr_ << "The partition will vote for the candidate " << candidate
            << ", isPreVote = " << req.get_is_pre_vote();

  // Before change role from leader to follower, check the logs locally.
  if (role_ == Role::LEADER && wal_->lastLogId() > lastLogId_) {
    LOG(INFO) << idStr_ << "There are some logs up to " << wal_->lastLogId()
              << " i did not commit when i was leader, rollback to " << lastLogId_;
    wal_->rollbackToLog(lastLogId_);
  }
  if (role_ == Role::LEADER) {
    bgWorkers_->addTask([self = shared_from_this(), oldTerm] { self->onLostLeadership(oldTerm); });
  }
  role_ = Role::FOLLOWER;
  votedAddr_ = candidate;
  votedTerm_ = req.get_term();
  leader_ = HostAddr("", 0);

  // Reset the last message time
  lastMsgRecvDur_.reset();
  isBlindFollower_ = false;
  return;
}

void RaftPart::processAppendLogRequest(const cpp2::AppendLogRequest& req,
                                       cpp2::AppendLogResponse& resp) {
  LOG_IF(INFO, FLAGS_trace_raft) << idStr_ << "Received logAppend"
                                 << ": GraphSpaceId = " << req.get_space()
                                 << ", partition = " << req.get_part()
                                 << ", leaderIp = " << req.get_leader_addr()
                                 << ", leaderPort = " << req.get_leader_port()
                                 << ", current_term = " << req.get_current_term()
                                 << ", lastLogId = " << req.get_last_log_id()
                                 << ", committedLogId = " << req.get_committed_log_id()
                                 << ", lastLogIdSent = " << req.get_last_log_id_sent()
                                 << ", lastLogTermSent = " << req.get_last_log_term_sent()
                                 << ", num_logs = " << req.get_log_str_list().size()
                                 << ", logTerm = " << req.get_log_term()
                                 << ", local lastLogId = " << lastLogId_
                                 << ", local lastLogTerm = " << lastLogTerm_
                                 << ", local committedLogId = " << committedLogId_
                                 << ", local current term = " << term_
                                 << ", wal lastLogId = " << wal_->lastLogId();
  std::lock_guard<std::mutex> g(raftLock_);

  resp.set_current_term(term_);
  resp.set_leader_addr(leader_.host);
  resp.set_leader_port(leader_.port);
  resp.set_committed_log_id(committedLogId_);
  resp.set_last_log_id(lastLogId_ < committedLogId_ ? committedLogId_ : lastLogId_);
  resp.set_last_log_term(lastLogTerm_);

  // Check status
  if (UNLIKELY(status_ == Status::STOPPED)) {
    VLOG(2) << idStr_ << "The part has been stopped, skip the request";
    resp.set_error_code(cpp2::ErrorCode::E_BAD_STATE);
    return;
  }
  if (UNLIKELY(status_ == Status::STARTING)) {
    VLOG(2) << idStr_ << "The partition is still starting";
    resp.set_error_code(cpp2::ErrorCode::E_NOT_READY);
    return;
  }
  if (UNLIKELY(status_ == Status::WAITING_SNAPSHOT)) {
    VLOG(2) << idStr_ << "The partition is waiting for snapshot";
    resp.set_error_code(cpp2::ErrorCode::E_WAITING_SNAPSHOT);
    return;
  }
  // Check leadership
  cpp2::ErrorCode err = verifyLeader<cpp2::AppendLogRequest>(req);
  if (err != cpp2::ErrorCode::SUCCEEDED) {
    // Wrong leadership
    VLOG(2) << idStr_ << "Will not follow the leader";
    resp.set_error_code(err);
    return;
  }

  // Reset the timeout timer
  lastMsgRecvDur_.reset();

  if (req.get_last_log_id_sent() < committedLogId_ && req.get_last_log_term_sent() <= term_) {
    LOG(INFO) << idStr_ << "Stale log! The log " << req.get_last_log_id_sent() << ", term "
              << req.get_last_log_term_sent() << " i had committed yet. My committedLogId is "
              << committedLogId_ << ", term is " << term_;
    resp.set_error_code(cpp2::ErrorCode::E_LOG_STALE);
    return;
  } else if (req.get_last_log_id_sent() < committedLogId_) {
    LOG(INFO) << idStr_ << "What?? How it happens! The log id is " << req.get_last_log_id_sent()
              << ", the log term is " << req.get_last_log_term_sent()
              << ", but my committedLogId is " << committedLogId_ << ", my term is " << term_
              << ", to make the cluster stable i will follow the high term"
              << " candidate and cleanup my data";
    reset();
    resp.set_committed_log_id(committedLogId_);
    resp.set_last_log_id(lastLogId_);
    resp.set_last_log_term(lastLogTerm_);
    return;
  }

  // req.get_last_log_id_sent() >= committedLogId_
  if (req.get_last_log_id_sent() == lastLogId_ && req.get_last_log_term_sent() == lastLogTerm_) {
    // nothing to do
    // just append log later
  } else if (req.get_last_log_id_sent() > lastLogId_) {
    // There is a gap
    LOG(INFO) << idStr_ << "Local is missing logs from id " << lastLogId_ << ". Need to catch up";
    resp.set_error_code(cpp2::ErrorCode::E_LOG_GAP);
    return;
  } else {
    // check the last log term is matched or not
    int reqLastLogTerm = wal_->getLogTerm(req.get_last_log_id_sent());
    if (req.get_last_log_term_sent() != reqLastLogTerm) {
      LOG(INFO) << idStr_ << "The local log term is " << reqLastLogTerm
                << ", which is different from the leader's prevLogTerm "
                << req.get_last_log_term_sent() << ", the prevLogId is "
                << req.get_last_log_id_sent() << ". So ask leader to send logs from committedLogId "
                << committedLogId_;
      TermID committedLogTerm = wal_->getLogTerm(committedLogId_);
      if (committedLogTerm > 0) {
        resp.set_last_log_id(committedLogId_);
        resp.set_last_log_term(committedLogTerm);
      }
      resp.set_error_code(cpp2::ErrorCode::E_LOG_GAP);
      return;
    }
  }

  // request get_last_log_term_sent == wal[get_last_log_id_sent].log_term
  size_t numLogs = req.get_log_str_list().size();
  LogID firstId = req.get_last_log_id_sent() + 1;

  size_t diffIndex = 0;
  do {
    // find the first id/term not match, rollback until it, and append the remaining wal
    if (!(req.get_last_log_id_sent() == lastLogId_ &&
          req.get_last_log_term_sent() == lastLogTerm_)) {
      // check the diff index in log, find the first log which term is not same as term in request
      {
        std::unique_ptr<LogIterator> it = wal_->iterator(firstId, firstId + numLogs - 1);
        for (size_t i = 0; i < numLogs && it->valid(); i++, ++(*it), diffIndex++) {
          int logTerm = it->logTerm();
          if (req.get_log_term() != logTerm) {
            break;
          }
        }
      }

      // stale log
      if (diffIndex == numLogs) {
        // All logs have been received before
        resp.set_last_log_id(firstId + numLogs - 1);
        resp.set_last_log_term(req.get_log_term());
        // nothing to append, goto commit
        break;
      }

      // rollback the wal
      if (wal_->rollbackToLog(firstId + diffIndex - 1)) {
        lastLogId_ = wal_->lastLogId();
        lastLogTerm_ = wal_->lastLogTerm();
        LOG(INFO) << idStr_ << "Rollback succeeded! lastLogId is " << lastLogId_
                  << ", logLogTerm is " << lastLogTerm_ << ", committedLogId is " << committedLogId_
                  << ", logs in request " << numLogs << ", remaining logs after rollback "
                  << numLogs - diffIndex;
      } else {
        LOG(ERROR) << idStr_ << "Rollback fail! lastLogId is" << lastLogId_ << ", logLogTerm is "
                   << lastLogTerm_ << ", committedLogId is " << committedLogId_
                   << ", rollback id is " << firstId + diffIndex - 1;
        resp.set_error_code(cpp2::ErrorCode::E_WAL_FAIL);
        return;
      }

      // update msg
      firstId = firstId + diffIndex;
      numLogs = numLogs - diffIndex;
    }

    // Append new logs
    std::vector<nebula::cpp2::LogEntry> logEntries = std::vector<nebula::cpp2::LogEntry>(
        std::make_move_iterator(req.get_log_str_list().begin() + diffIndex),
        std::make_move_iterator(req.get_log_str_list().end()));
    LogStrListIterator iter(firstId, req.get_log_term(), std::move(logEntries));
    if (wal_->appendLogs(iter)) {
      if (numLogs != 0) {
        CHECK_EQ(firstId + numLogs - 1, wal_->lastLogId()) << "First Id is " << firstId;
      }
      lastLogId_ = wal_->lastLogId();
      lastLogTerm_ = wal_->lastLogTerm();
      resp.set_last_log_id(lastLogId_);
      resp.set_last_log_term(lastLogTerm_);
    } else {
      resp.set_error_code(cpp2::ErrorCode::E_WAL_FAIL);
      return;
    }
  } while (false);

  LogID lastLogIdCanCommit = std::min(lastLogId_, req.get_committed_log_id());
  if (lastLogIdCanCommit > committedLogId_) {
    // Commit some logs
    // We can only commit logs from firstId to min(lastLogId_, leader's commit
    // log id), follower can't always commit to leader's commit id because of
    // lack of log
    auto code = commitLogs(wal_->iterator(committedLogId_ + 1, lastLogIdCanCommit), false);
    if (code == nebula::cpp2::ErrorCode::SUCCEEDED) {
      VLOG(1) << idStr_ << "Follower succeeded committing log " << committedLogId_ + 1 << " to "
              << lastLogIdCanCommit;
      committedLogId_ = lastLogIdCanCommit;
      resp.set_committed_log_id(lastLogIdCanCommit);
      resp.set_error_code(cpp2::ErrorCode::SUCCEEDED);
    } else if (code == nebula::cpp2::ErrorCode::E_WRITE_STALLED) {
      VLOG(1) << idStr_ << "Follower delay committing log " << committedLogId_ + 1 << " to "
              << lastLogIdCanCommit;
      // Even if log is not applied to state machine, still regard as succeeded:
      // 1. As a follower, upcoming request will try to commit them
      // 2. If it is elected as leader later, it will try to commit them as well
      resp.set_committed_log_id(committedLogId_);
      resp.set_error_code(cpp2::ErrorCode::SUCCEEDED);
    } else {
      LOG(ERROR) << idStr_ << "Failed to commit log " << committedLogId_ + 1 << " to "
                 << req.get_committed_log_id();
      resp.set_error_code(cpp2::ErrorCode::E_WAL_FAIL);
    }
  } else {
    resp.set_error_code(cpp2::ErrorCode::SUCCEEDED);
  }

  // Reset the timeout timer again in case wal and commit takes longer time than
  // expected
  lastMsgRecvDur_.reset();
}

template <typename REQ>
cpp2::ErrorCode RaftPart::verifyLeader(const REQ& req) {
  DCHECK(!raftLock_.try_lock());
  auto peer = HostAddr(req.get_leader_addr(), req.get_leader_port());
  auto code = checkPeer(peer);
  if (code != cpp2::ErrorCode::SUCCEEDED) {
    return code;
  }

  VLOG(2) << idStr_ << "The current role is " << roleStr(role_);
  // Make sure the remote term is greater than local's
  if (req.get_current_term() < term_) {
    LOG_EVERY_N(INFO, 100) << idStr_ << "The current role is " << roleStr(role_)
                           << ". The local term is " << term_ << ". The remote term is not newer";
    return cpp2::ErrorCode::E_TERM_OUT_OF_DATE;
  } else if (req.get_current_term() > term_) {
    // found new leader with higher term
  } else {
    // req.get_current_term() == term_
    do {
      if (UNLIKELY(role_ == Role::LEADER)) {
        LOG(ERROR) << idStr_ << "Split brain happens, will follow the new leader " << peer
                   << " on term " << req.get_current_term();
        break;
      } else {
        if (LIKELY(leader_ == peer)) {
          // Same leader
          return cpp2::ErrorCode::SUCCEEDED;
        } else if (UNLIKELY(leader_ == HostAddr("", 0))) {
          // I don't know who is the leader, will accept it as new leader
          break;
        }
      }
    } while (false);
  }

  // Update my state.
  Role oldRole = role_;
  TermID oldTerm = term_;
  // Ok, no reason to refuse, just follow the leader
  LOG(INFO) << idStr_ << "The current role is " << roleStr(role_) << ". Will follow the new leader "
            << peer << " on term " << req.get_current_term();

  if (role_ != Role::LEARNER) {
    role_ = Role::FOLLOWER;
  }
  leader_ = peer;
  term_ = req.get_current_term();
  isBlindFollower_ = false;
  // Before accept the logs from the new leader, check the logs locally.
  if (wal_->lastLogId() > lastLogId_) {
    LOG(INFO) << idStr_ << "There is one log " << wal_->lastLogId()
              << " i did not commit when i was leader, rollback to " << lastLogId_;
    wal_->rollbackToLog(lastLogId_);
  }
  if (oldRole == Role::LEADER) {
    // Need to invoke onLostLeadership callback
    bgWorkers_->addTask([self = shared_from_this(), oldTerm] { self->onLostLeadership(oldTerm); });
  }
  bgWorkers_->addTask([self = shared_from_this()] { self->onDiscoverNewLeader(self->leader_); });
  return cpp2::ErrorCode::SUCCEEDED;
}

void RaftPart::processHeartbeatRequest(const cpp2::HeartbeatRequest& req,
                                       cpp2::HeartbeatResponse& resp) {
  LOG_IF(INFO, FLAGS_trace_raft) << idStr_ << "Received heartbeat"
                                 << ": GraphSpaceId = " << req.get_space()
                                 << ", partition = " << req.get_part()
                                 << ", leaderIp = " << req.get_leader_addr()
                                 << ", leaderPort = " << req.get_leader_port()
                                 << ", current_term = " << req.get_current_term()
                                 << ", lastLogId = " << req.get_last_log_id()
                                 << ", committedLogId = " << req.get_committed_log_id()
                                 << ", lastLogIdSent = " << req.get_last_log_id_sent()
                                 << ", lastLogTermSent = " << req.get_last_log_term_sent()
                                 << ", local lastLogId = " << lastLogId_
                                 << ", local lastLogTerm = " << lastLogTerm_
                                 << ", local committedLogId = " << committedLogId_
                                 << ", local current term = " << term_;
  std::lock_guard<std::mutex> g(raftLock_);

  resp.set_current_term(term_);
  resp.set_leader_addr(leader_.host);
  resp.set_leader_port(leader_.port);
  resp.set_committed_log_id(committedLogId_);
  resp.set_last_log_id(lastLogId_ < committedLogId_ ? committedLogId_ : lastLogId_);
  resp.set_last_log_term(lastLogTerm_);

  // Check status
  if (UNLIKELY(status_ == Status::STOPPED)) {
    VLOG(2) << idStr_ << "The part has been stopped, skip the request";
    resp.set_error_code(cpp2::ErrorCode::E_BAD_STATE);
    return;
  }
  if (UNLIKELY(status_ == Status::STARTING)) {
    VLOG(2) << idStr_ << "The partition is still starting";
    resp.set_error_code(cpp2::ErrorCode::E_NOT_READY);
    return;
  }
  // Check leadership
  cpp2::ErrorCode err = verifyLeader<cpp2::HeartbeatRequest>(req);
  if (err != cpp2::ErrorCode::SUCCEEDED) {
    // Wrong leadership
    VLOG(2) << idStr_ << "Will not follow the leader";
    resp.set_error_code(err);
    return;
  }

  // Reset the timeout timer
  lastMsgRecvDur_.reset();

  // As for heartbeat, return ok after verifyLeader
  resp.set_error_code(cpp2::ErrorCode::SUCCEEDED);
  return;
}

void RaftPart::processSendSnapshotRequest(const cpp2::SendSnapshotRequest& req,
                                          cpp2::SendSnapshotResponse& resp) {
  VLOG(1) << idStr_ << "Receive snapshot, total rows " << req.get_rows().size()
          << ", total count received " << req.get_total_count() << ", total size received "
          << req.get_total_size() << ", finished " << req.get_done();
  std::lock_guard<std::mutex> g(raftLock_);
  // Check status
  if (UNLIKELY(status_ == Status::STOPPED)) {
    LOG(ERROR) << idStr_ << "The part has been stopped, skip the request";
    resp.set_error_code(cpp2::ErrorCode::E_BAD_STATE);
    return;
  }
  if (UNLIKELY(status_ == Status::STARTING)) {
    LOG(ERROR) << idStr_ << "The partition is still starting";
    resp.set_error_code(cpp2::ErrorCode::E_NOT_READY);
    return;
  }
  if (UNLIKELY(role_ != Role::FOLLOWER && role_ != Role::LEARNER)) {
    LOG(ERROR) << idStr_ << "Bad role " << roleStr(role_);
    resp.set_error_code(cpp2::ErrorCode::E_BAD_STATE);
    return;
  }
  if (UNLIKELY(leader_ != HostAddr(req.get_leader_addr(), req.get_leader_port()) ||
               term_ != req.get_term())) {
    LOG(ERROR) << idStr_ << "Term out of date, current term " << term_ << ", received term "
               << req.get_term();
    resp.set_error_code(cpp2::ErrorCode::E_TERM_OUT_OF_DATE);
    return;
  }
  if (status_ != Status::WAITING_SNAPSHOT) {
    LOG(INFO) << idStr_ << "Begin to receive the snapshot";
    reset();
    status_ = Status::WAITING_SNAPSHOT;
  }
  lastSnapshotRecvDur_.reset();
  // TODO(heng): Maybe we should save them into one sst firstly?
  auto ret = commitSnapshot(
      req.get_rows(), req.get_committed_log_id(), req.get_committed_log_term(), req.get_done());
  lastTotalCount_ += ret.first;
  lastTotalSize_ += ret.second;
  if (lastTotalCount_ != req.get_total_count() || lastTotalSize_ != req.get_total_size()) {
    LOG(ERROR) << idStr_ << "Bad snapshot, total rows received " << lastTotalCount_
               << ", total rows sended " << req.get_total_count() << ", total size received "
               << lastTotalSize_ << ", total size sended " << req.get_total_size();
    resp.set_error_code(cpp2::ErrorCode::E_PERSIST_SNAPSHOT_FAILED);
    return;
  }
  if (req.get_done()) {
    committedLogId_ = req.get_committed_log_id();
    lastLogId_ = committedLogId_;
    lastLogTerm_ = req.get_committed_log_term();
    term_ = lastLogTerm_;
    // there should be no wal after state converts to WAITING_SNAPSHOT, the RaftPart has been reset
    DCHECK_EQ(wal_->firstLogId(), 0);
    DCHECK_EQ(wal_->lastLogId(), 0);
    status_ = Status::RUNNING;
    LOG(INFO) << idStr_ << "Receive all snapshot, committedLogId_ " << committedLogId_
              << ", lastLodId " << lastLogId_ << ", lastLogTermId " << lastLogTerm_;
  }
  resp.set_error_code(cpp2::ErrorCode::SUCCEEDED);
  return;
}

void RaftPart::sendHeartbeat() {
  // If leader has not commit any logs in this term, it must commit all logs in
  // previous term, so heartbeat is send by appending one empty log.
  if (!replicatingLogs_.load(std::memory_order_acquire)) {
    folly::via(executor_.get(), [this] {
      std::string log = "";
      appendLogAsync(clusterId_, LogType::NORMAL, std::move(log));
    });
  }

  using namespace folly;  // NOLINT since the fancy overload of | operator
  VLOG(2) << idStr_ << "Send heartbeat";
  TermID currTerm = 0;
  LogID latestLogId = 0;
  LogID commitLogId = 0;
  TermID prevLogTerm = 0;
  LogID prevLogId = 0;
  size_t replica = 0;
  decltype(hosts_) hosts;
  {
    std::lock_guard<std::mutex> g(raftLock_);
    currTerm = term_;
    latestLogId = wal_->lastLogId();
    commitLogId = committedLogId_;
    prevLogTerm = lastLogTerm_;
    prevLogId = lastLogId_;
    replica = quorum_;
    hosts = hosts_;
  }
  auto eb = ioThreadPool_->getEventBase();
  auto startMs = time::WallClock::fastNowInMilliSec();
  collectNSucceeded(gen::from(hosts) |
                        gen::map([self = shared_from_this(),
                                  eb,
                                  currTerm,
                                  latestLogId,
                                  commitLogId,
                                  prevLogId,
                                  prevLogTerm](std::shared_ptr<Host> hostPtr) {
                          VLOG(2) << self->idStr_ << "Send heartbeat to " << hostPtr->idStr();
                          return via(eb, [=]() -> Future<cpp2::HeartbeatResponse> {
                            return hostPtr->sendHeartbeat(
                                eb, currTerm, latestLogId, commitLogId, prevLogTerm, prevLogId);
                          });
                        }) |
                        gen::as<std::vector>(),
                    // Number of succeeded required
                    hosts.size(),
                    // Result evaluator
                    [hosts](size_t index, cpp2::HeartbeatResponse& resp) {
                      return resp.get_error_code() == cpp2::ErrorCode::SUCCEEDED &&
                             !hosts[index]->isLearner();
                    })
      .then([replica, hosts = std::move(hosts), startMs, this](
                folly::Try<HeartbeatResponses>&& resps) {
        CHECK(!resps.hasException());
        size_t numSucceeded = 0;
        for (auto& resp : *resps) {
          if (!hosts[resp.first]->isLearner() &&
              resp.second.get_error_code() == cpp2::ErrorCode::SUCCEEDED) {
            ++numSucceeded;
          }
        }
        if (numSucceeded >= replica) {
          VLOG(2) << idStr_ << "Heartbeat is accepted by quorum";
          std::lock_guard<std::mutex> g(raftLock_);
          auto now = time::WallClock::fastNowInMilliSec();
          lastMsgAcceptedCostMs_ = now - startMs;
          lastMsgAcceptedTime_ = now;
        }
      });
}

std::vector<std::shared_ptr<Host>> RaftPart::followers() const {
  CHECK(!raftLock_.try_lock());
  decltype(hosts_) hosts;
  for (auto& h : hosts_) {
    if (!h->isLearner()) {
      hosts.emplace_back(h);
    }
  }
  return hosts;
}

std::vector<HostAddr> RaftPart::peers() const {
  std::lock_guard<std::mutex> lck(raftLock_);
  std::vector<HostAddr> peer{addr_};
  for (auto& host : hosts_) {
    peer.emplace_back(host->address());
  }
  return peer;
}

std::set<HostAddr> RaftPart::listeners() const {
  std::lock_guard<std::mutex> lck(raftLock_);
  return listeners_;
}

std::pair<LogID, TermID> RaftPart::lastLogInfo() const {
  return std::make_pair(wal_->lastLogId(), wal_->lastLogTerm());
}

bool RaftPart::checkAppendLogResult(AppendLogResult res) {
  if (res != AppendLogResult::SUCCEEDED) {
    {
      std::lock_guard<std::mutex> lck(logsLock_);
      logs_.clear();
      cachingPromise_.setValue(res);
      cachingPromise_.reset();
      bufferOverFlow_ = false;
      sendingPromise_.setValue(res);
      replicatingLogs_ = false;
    }
    return false;
  }
  return true;
}

void RaftPart::reset() {
  CHECK(!raftLock_.try_lock());
  wal_->reset();
  cleanup();
  lastLogId_ = committedLogId_ = 0;
  lastLogTerm_ = 0;
  lastTotalCount_ = 0;
  lastTotalSize_ = 0;
}

AppendLogResult RaftPart::isCatchedUp(const HostAddr& peer) {
  std::lock_guard<std::mutex> lck(raftLock_);
  LOG(INFO) << idStr_ << "Check whether I catch up";
  if (role_ != Role::LEADER) {
    LOG(INFO) << idStr_ << "I am not the leader";
    return AppendLogResult::E_NOT_A_LEADER;
  }
  if (peer == addr_) {
    LOG(INFO) << idStr_ << "I am the leader";
    return AppendLogResult::SUCCEEDED;
  }
  for (auto& host : hosts_) {
    if (host->addr_ == peer) {
      if (host->followerCommittedLogId_ == 0 ||
          host->followerCommittedLogId_ < wal_->firstLogId()) {
        LOG(INFO) << idStr_ << "The committed log id of peer is " << host->followerCommittedLogId_
                  << ", which is invalid or less than my first wal log id";
        return AppendLogResult::E_SENDING_SNAPSHOT;
      }
      return host->sendingSnapshot_ ? AppendLogResult::E_SENDING_SNAPSHOT
                                    : AppendLogResult::SUCCEEDED;
    }
  }
  return AppendLogResult::E_INVALID_PEER;
}

bool RaftPart::linkCurrentWAL(const char* newPath) {
  CHECK_NOTNULL(newPath);
  std::lock_guard<std::mutex> g(raftLock_);
  return wal_->linkCurrentWAL(newPath);
}

void RaftPart::checkAndResetPeers(const std::vector<HostAddr>& peers) {
  std::lock_guard<std::mutex> lck(raftLock_);
  // To avoid the iterator invalid, we use another container for it.
  decltype(hosts_) hosts = hosts_;
  for (auto& h : hosts) {
    LOG(INFO) << idStr_ << "Check host " << h->addr_;
    auto it = std::find(peers.begin(), peers.end(), h->addr_);
    if (it == peers.end()) {
      LOG(INFO) << idStr_ << "The peer " << h->addr_ << " should not exist in my peers";
      removePeer(h->addr_);
    }
  }
  for (auto& p : peers) {
    LOG(INFO) << idStr_ << "Add peer " << p << " if not exist!";
    addPeer(p);
  }
}

void RaftPart::checkRemoteListeners(const std::set<HostAddr>& expected) {
  auto actual = listeners();
  for (const auto& host : actual) {
    auto it = std::find(expected.begin(), expected.end(), host);
    if (it == expected.end()) {
      LOG(INFO) << idStr_ << "The listener " << host << " should not exist in my peers";
      removeListenerPeer(host);
    }
  }
  for (const auto& host : expected) {
    auto it = std::find(actual.begin(), actual.end(), host);
    if (it == actual.end()) {
      LOG(INFO) << idStr_ << "Add listener " << host << " to my peers";
      addListenerPeer(host);
    }
  }
}

bool RaftPart::leaseValid() {
  std::lock_guard<std::mutex> g(raftLock_);
  if (hosts_.empty()) {
    return true;
  }
  if (!commitInThisTerm_) {
    return false;
  }
  // When majority has accepted a log, leader obtains a lease which last for
  // heartbeat. However, we need to take off the net io time. On the left side
  // of the inequality is the time duration since last time leader send a log
  // (the log has been accepted as well)
  return time::WallClock::fastNowInMilliSec() - lastMsgAcceptedTime_ <
         FLAGS_raft_heartbeat_interval_secs * 1000 - lastMsgAcceptedCostMs_;
}

}  // namespace raftex
}  // namespace nebula<|MERGE_RESOLUTION|>--- conflicted
+++ resolved
@@ -1005,7 +1005,6 @@
   return true;
 }
 
-<<<<<<< HEAD
 void RaftPart::getState(cpp2::GetStateResponse& resp) {
   std::lock_guard<std::mutex> g(raftLock_);
   resp.set_term(term_);
@@ -1018,16 +1017,10 @@
   resp.set_status(status_);
 }
 
-typename RaftPart::Role RaftPart::processElectionResponses(
-    const RaftPart::ElectionResponses& results,
-    std::vector<std::shared_ptr<Host>> hosts,
-    TermID proposedTerm) {
-=======
 bool RaftPart::processElectionResponses(const RaftPart::ElectionResponses& results,
                                         std::vector<std::shared_ptr<Host>> hosts,
                                         TermID proposedTerm,
                                         bool isPreVote) {
->>>>>>> c6d1046c
   std::lock_guard<std::mutex> g(raftLock_);
 
   if (UNLIKELY(status_ == Status::STOPPED)) {
