/* Copyright (c) 2018 vesoft inc. All rights reserved.
 *
 * This source code is licensed under Apache 2.0 License.
 */

#include "kvstore/raftex/Host.h"

#include <folly/executors/IOThreadPoolExecutor.h>
#include <folly/io/async/EventBase.h>
#include <thrift/lib/cpp/util/EnumUtils.h>

#include "common/network/NetworkUtils.h"
#include "kvstore/raftex/RaftPart.h"
#include "kvstore/wal/FileBasedWal.h"

DEFINE_uint32(max_appendlog_batch_size,
              128,
              "The max number of logs in each appendLog request batch");
DEFINE_uint32(max_outstanding_requests, 1024, "The max number of outstanding appendLog requests");
DEFINE_int32(raft_rpc_timeout_ms, 1000, "rpc timeout for raft client");

DECLARE_bool(trace_raft);
DECLARE_uint32(raft_heartbeat_interval_secs);

namespace nebula {
namespace raftex {

using nebula::network::NetworkUtils;

Host::Host(const HostAddr& addr,
           const std::string& path,
           std::shared_ptr<RaftPart> part,
           bool isLearner)
    : part_(std::move(part)),
      addr_(addr),
      path_(path),
      isLearner_(isLearner),
      idStr_(folly::stringPrintf("%s[Host: %s:%d Path: %s] ",
                                 part_->idStr_.c_str(),
                                 addr_.host.c_str(),
                                 addr_.port,
                                 path_.c_str())),
      cachingPromise_(folly::SharedPromise<cpp2::AppendLogResponse>()) {}

void Host::waitForStop() {
  std::unique_lock<std::mutex> g(lock_);

  CHECK(stopped_);
  noMoreRequestCV_.wait(g, [this] { return !requestOnGoing_; });
  VLOG(1) << idStr_ << "The host has been stopped!";
}

nebula::cpp2::ErrorCode Host::canAppendLog() const {
  CHECK(!lock_.try_lock());
  if (stopped_) {
    VLOG(3) << idStr_ << "The host is stopped, just return";
    return nebula::cpp2::ErrorCode::E_RAFT_HOST_STOPPED;
  }

  if (paused_) {
    VLOG(3) << idStr_ << "The host is paused, due to losing leadership";
    return nebula::cpp2::ErrorCode::E_RAFT_HOST_PAUSED;
  }
  return nebula::cpp2::ErrorCode::SUCCEEDED;
}

folly::Future<cpp2::AskForVoteResponse> Host::askForVote(const cpp2::AskForVoteRequest& req,
                                                         folly::EventBase* eb) {
  {
    std::lock_guard<std::mutex> g(lock_);
    if (stopped_) {
      VLOG(3) << idStr_ << "The Host is not in a proper status, do not send";
      cpp2::AskForVoteResponse resp;
      resp.error_code_ref() = nebula::cpp2::ErrorCode::E_RAFT_HOST_STOPPED;
      return resp;
    }
  }
  auto client = part_->clientMan_->client(addr_, eb, false, FLAGS_raft_rpc_timeout_ms);
  return client->future_askForVote(req);
}

folly::Future<cpp2::AppendLogResponse> Host::appendLogs(folly::EventBase* eb,
                                                        TermID term,
                                                        LogID logId,
                                                        LogID committedLogId,
                                                        TermID prevLogTerm,
                                                        LogID prevLogId) {
  VLOG(4) << idStr_ << "Entering Host::appendLogs()";

  auto ret = folly::Future<cpp2::AppendLogResponse>::makeEmpty();
  std::shared_ptr<cpp2::AppendLogRequest> req;
  {
    std::lock_guard<std::mutex> g(lock_);

    auto res = canAppendLog();

    if (UNLIKELY(sendingSnapshot_)) {
      VLOG_EVERY_N(2, 1000) << idStr_ << "The target host is waiting for a snapshot";
      res = nebula::cpp2::ErrorCode::E_RAFT_WAITING_SNAPSHOT;
    } else if (requestOnGoing_) {
      // buffer incoming request to pendingReq_
      if (cachingPromise_.size() <= FLAGS_max_outstanding_requests) {
        pendingReq_ = std::make_tuple(term, logId, committedLogId);
        return cachingPromise_.getFuture();
      } else {
        VLOG_EVERY_N(2, 1000) << idStr_ << "Too many requests are waiting, return error";
        res = nebula::cpp2::ErrorCode::E_RAFT_TOO_MANY_REQUESTS;
      }
    }

    if (res != nebula::cpp2::ErrorCode::SUCCEEDED) {
      VLOG(3) << idStr_ << "The host is not in a proper status, just return";
      cpp2::AppendLogResponse r;
      r.error_code_ref() = res;
      return r;
    }

    VLOG(4) << idStr_ << "About to send the AppendLog request";

    // No request is ongoing, let's send a new request
    if (UNLIKELY(lastLogIdSent_ == 0 && lastLogTermSent_ == 0)) {
      lastLogIdSent_ = prevLogId;
      lastLogTermSent_ = prevLogTerm;
      VLOG(2) << idStr_ << "This is the first time to send the logs to this host"
              << ", lastLogIdSent = " << lastLogIdSent_
              << ", lastLogTermSent = " << lastLogTermSent_;
    }
    logTermToSend_ = term;
    logIdToSend_ = logId;
    committedLogId_ = committedLogId;

    auto result = prepareAppendLogRequest();
    if (ok(result)) {
      VLOG_IF(1, FLAGS_trace_raft) << idStr_ << "Sending the pending request in the queue"
                                   << ", from " << lastLogIdSent_ + 1 << " to " << logIdToSend_;
      req = std::move(value(result));
      pendingReq_ = std::make_tuple(0, 0, 0);
      promise_ = std::move(cachingPromise_);
      cachingPromise_ = folly::SharedPromise<cpp2::AppendLogResponse>();
      ret = promise_.getFuture();
      requestOnGoing_ = true;
    } else {
      // target host is waiting for a snapshot or wal not found
      cpp2::AppendLogResponse r;
      r.error_code_ref() = error(result);
      return r;
    }
  }

  // Get a new promise
  appendLogsInternal(eb, std::move(req));

  return ret;
}

void Host::setResponse(const cpp2::AppendLogResponse& r) {
  CHECK(!lock_.try_lock());
  promise_.setValue(r);
  cachingPromise_.setValue(r);
  cachingPromise_ = folly::SharedPromise<cpp2::AppendLogResponse>();
  pendingReq_ = std::make_tuple(0, 0, 0);
  requestOnGoing_ = false;
  noMoreRequestCV_.notify_all();
}

void Host::appendLogsInternal(folly::EventBase* eb, std::shared_ptr<cpp2::AppendLogRequest> req) {
  using TransportException = apache::thrift::transport::TTransportException;
  sendAppendLogRequest(eb, req)
      .via(eb)
      .thenValue([eb, self = shared_from_this()](cpp2::AppendLogResponse&& resp) {
        VLOG_IF(1, FLAGS_trace_raft)
            << self->idStr_ << "AppendLogResponse "
            << "code " << apache::thrift::util::enumNameSafe(resp.get_error_code()) << ", currTerm "
            << resp.get_current_term() << ", lastLogTerm " << resp.get_last_matched_log_term()
            << ", commitLogId " << resp.get_committed_log_id() << ", lastLogIdSent_ "
            << self->lastLogIdSent_ << ", lastLogTermSent_ " << self->lastLogTermSent_;
        switch (resp.get_error_code()) {
          case nebula::cpp2::ErrorCode::SUCCEEDED:
          case nebula::cpp2::ErrorCode::E_RAFT_LOG_GAP:
          case nebula::cpp2::ErrorCode::E_RAFT_LOG_STALE: {
            VLOG(3) << self->idStr_ << "AppendLog request sent successfully";

            std::shared_ptr<cpp2::AppendLogRequest> newReq;
            {
              std::lock_guard<std::mutex> g(self->lock_);
              auto res = self->canAppendLog();
              if (res != nebula::cpp2::ErrorCode::SUCCEEDED) {
                cpp2::AppendLogResponse r;
                r.error_code_ref() = res;
                self->setResponse(r);
                return;
              }

              // Host is working
              self->lastLogIdSent_ = resp.get_last_matched_log_id();
              self->lastLogTermSent_ = resp.get_last_matched_log_term();
              self->followerCommittedLogId_ = resp.get_committed_log_id();
              if (self->lastLogIdSent_ < self->logIdToSend_) {
                // More to send
                VLOG(3) << self->idStr_ << "There are more logs to send";
                auto result = self->prepareAppendLogRequest();
                if (ok(result)) {
                  newReq = std::move(value(result));
                } else {
                  cpp2::AppendLogResponse r;
                  r.error_code_ref() = error(result);
                  self->setResponse(r);
                  return;
                }
              } else {
                // resp.get_last_matched_log_id() >= self->logIdToSend_
                // All logs up to logIdToSend_ has been sent, fulfill the promise
                self->promise_.setValue(resp);
                // Check if there are any pending request:
                // Eithor send pending requst if any, or set Host to vacant
                newReq = self->getPendingReqIfAny(self);
              }
            }
            if (newReq) {
              self->appendLogsInternal(eb, newReq);
            }
            return;
          }
          // Usually the peer is not in proper state, for example:
          // E_RAFT_UNKNOWN_PART/E_RAFT_STOPPED/E_RAFT_NOT_READY/E_RAFT_WAITING_SNAPSHOT
          // In this case, nothing changed, just return the error
          default: {
            VLOG_EVERY_N(2, 1000) << self->idStr_ << "Failed to append logs to the host (Err: "
                                  << apache::thrift::util::enumNameSafe(resp.get_error_code())
                                  << ")";
            {
              std::lock_guard<std::mutex> g(self->lock_);
              self->setResponse(resp);
            }
            return;
          }
        }
      })
      .thenError(folly::tag_t<TransportException>{},
                 [self = shared_from_this(), req](TransportException&& ex) {
                   VLOG(4) << self->idStr_ << ex.what();
                   cpp2::AppendLogResponse r;
                   r.error_code_ref() = nebula::cpp2::ErrorCode::E_RAFT_RPC_EXCEPTION;
                   {
                     std::lock_guard<std::mutex> g(self->lock_);
                     if (ex.getType() == TransportException::TIMED_OUT) {
                       VLOG_IF(1, FLAGS_trace_raft)
                           << self->idStr_ << "append log time out"
                           << ", space " << req->get_space() << ", part " << req->get_part()
                           << ", current term " << req->get_current_term() << ", committed_id "
                           << req->get_committed_log_id() << ", last_log_term_sent "
                           << req->get_last_log_term_sent() << ", last_log_id_sent "
                           << req->get_last_log_id_sent() << ", set lastLogIdSent_ to logIdToSend_ "
                           << self->logIdToSend_ << ", logs size "
                           << req->get_log_str_list().size();
                     }
                     self->setResponse(r);
                   }
                   // a new raft log or heartbeat will trigger another appendLogs in Host
                   return;
                 })
      .thenError(folly::tag_t<std::exception>{}, [self = shared_from_this()](std::exception&& ex) {
        VLOG(4) << self->idStr_ << ex.what();
        cpp2::AppendLogResponse r;
        r.error_code_ref() = nebula::cpp2::ErrorCode::E_RAFT_RPC_EXCEPTION;
        {
          std::lock_guard<std::mutex> g(self->lock_);
          self->setResponse(r);
        }
        // a new raft log or heartbeat will trigger another appendLogs in Host
        return;
      });
}

ErrorOr<nebula::cpp2::ErrorCode, std::shared_ptr<cpp2::AppendLogRequest>>
Host::prepareAppendLogRequest() {
  CHECK(!lock_.try_lock());
  VLOG(3) << idStr_ << "Prepare AppendLogs request from Log " << lastLogIdSent_ + 1 << " to "
          << logIdToSend_;

  auto makeReq = [this]() -> std::shared_ptr<cpp2::AppendLogRequest> {
    auto req = std::make_shared<cpp2::AppendLogRequest>();
    req->space_ref() = part_->spaceId();
    req->part_ref() = part_->partitionId();
    req->current_term_ref() = logTermToSend_;
    req->committed_log_id_ref() = committedLogId_;
    req->leader_addr_ref() = part_->address().host;
    req->leader_port_ref() = part_->address().port;
    req->last_log_term_sent_ref() = lastLogTermSent_;
    req->last_log_id_sent_ref() = lastLogIdSent_;
    req->path_ref() = part_->path();
    return req;
  };

  // We need to use lastLogIdSent_ + 1 to check whether need to send snapshot
  if (UNLIKELY(lastLogIdSent_ + 1 < part_->wal()->firstLogId())) {
    return startSendSnapshot();
  }

  if (lastLogIdSent_ == logIdToSend_) {
    auto req = makeReq();
    return req;
  }

  if (lastLogIdSent_ + 1 > part_->wal()->lastLogId()) {
    VLOG_IF(1, FLAGS_trace_raft) << idStr_ << "My lastLogId in wal is " << part_->wal()->lastLogId()
                                 << ", but you are seeking " << lastLogIdSent_ + 1
                                 << ", so i have nothing to send, logIdToSend_ = " << logIdToSend_;
    return nebula::cpp2::ErrorCode::E_RAFT_NO_WAL_FOUND;
  }

  auto it = part_->wal()->iterator(lastLogIdSent_ + 1, logIdToSend_);
  if (it->valid()) {
    auto req = makeReq();
    std::vector<cpp2::RaftLogEntry> logs;
    for (size_t cnt = 0; it->valid() && cnt < FLAGS_max_appendlog_batch_size; ++(*it), ++cnt) {
      cpp2::RaftLogEntry entry;
      entry.cluster_ref() = it->logSource();
      entry.log_str_ref() = it->logMsg().toString();
      entry.log_term_ref() = it->logTerm();
      logs.emplace_back(std::move(entry));
    }
    // the last log entry's id is (lastLogIdSent_ + cnt), when iterator is invalid and last log
    // entry's id is not logIdToSend_, which means the log has been rollbacked
    if (!it->valid() && (lastLogIdSent_ + static_cast<int64_t>(logs.size()) != logIdToSend_)) {
      VLOG_IF(1, FLAGS_trace_raft)
          << idStr_ << "Can't find log in wal, logIdToSend_ = " << logIdToSend_;
      return nebula::cpp2::ErrorCode::E_RAFT_NO_WAL_FOUND;
    }
    req->log_str_list_ref() = std::move(logs);
    return req;
  } else {
    return nebula::cpp2::ErrorCode::E_RAFT_NO_WAL_FOUND;
  }
}

nebula::cpp2::ErrorCode Host::startSendSnapshot() {
  CHECK(!lock_.try_lock());
  if (!sendingSnapshot_) {
    VLOG(1) << idStr_ << "Can't find log " << lastLogIdSent_ + 1 << " in wal, send the snapshot"
            << ", logIdToSend = " << logIdToSend_
            << ", firstLogId in wal = " << part_->wal()->firstLogId()
            << ", lastLogId in wal = " << part_->wal()->lastLogId();
    sendingSnapshot_ = true;
    part_->snapshot_->sendSnapshot(part_, addr_)
        .thenValue([self = shared_from_this()](auto&& status) {
          std::lock_guard<std::mutex> g(self->lock_);
          if (status.ok()) {
            auto commitLogIdAndTerm = status.value();
            self->lastLogIdSent_ = commitLogIdAndTerm.first;
            self->lastLogTermSent_ = commitLogIdAndTerm.second;
            self->followerCommittedLogId_ = commitLogIdAndTerm.first;
            VLOG(1) << self->idStr_ << "Send snapshot succeeded!"
                    << " commitLogId = " << commitLogIdAndTerm.first
                    << " commitLogTerm = " << commitLogIdAndTerm.second;
          } else {
            VLOG(1) << self->idStr_ << "Send snapshot failed!";
            // TODO(heng): we should tell the follower i am failed.
          }
          self->sendingSnapshot_ = false;
          self->noMoreRequestCV_.notify_all();
        });
  } else {
    VLOG_EVERY_N(2, 1000) << idStr_ << "The snapshot req is in queue, please wait for a moment";
  }
  return nebula::cpp2::ErrorCode::E_RAFT_WAITING_SNAPSHOT;
}

folly::Future<cpp2::AppendLogResponse> Host::sendAppendLogRequest(
    folly::EventBase* eb, std::shared_ptr<cpp2::AppendLogRequest> req) {
  VLOG(4) << idStr_ << "Entering Host::sendAppendLogRequest()";

  {
    std::lock_guard<std::mutex> g(lock_);
    auto res = canAppendLog();
    if (res != nebula::cpp2::ErrorCode::SUCCEEDED) {
      VLOG(3) << idStr_ << "The Host is not in a proper status, do not send";
      cpp2::AppendLogResponse resp;
      resp.error_code_ref() = res;
      return resp;
    }
  }

<<<<<<< HEAD
  LOG_IF(INFO, FLAGS_trace_raft) << idStr_ << "Sending appendLog: space " << req->get_space()
                                 << ", part " << req->get_part() << ", current term "
                                 << req->get_current_term() << ", committed_id "
                                 << req->get_committed_log_id() << ", last_log_term_sent "
                                 << req->get_last_log_term_sent() << ", last_log_id_sent "
                                 << req->get_last_log_id_sent() << ", logs in request "
                                 << req->get_log_str_list().size() << ", path " << req->get_path();
=======
  VLOG_IF(1, FLAGS_trace_raft) << idStr_ << "Sending appendLog: space " << req->get_space()
                               << ", part " << req->get_part() << ", current term "
                               << req->get_current_term() << ", committed_id "
                               << req->get_committed_log_id() << ", last_log_term_sent "
                               << req->get_last_log_term_sent() << ", last_log_id_sent "
                               << req->get_last_log_id_sent() << ", logs in request "
                               << req->get_log_str_list().size();
>>>>>>> ce21b2df
  // Get client connection
  auto client = part_->clientMan_->client(addr_, eb, false, FLAGS_raft_rpc_timeout_ms);
  return client->future_appendLog(*req);
}

folly::Future<cpp2::HeartbeatResponse> Host::sendHeartbeat(
    folly::EventBase* eb, TermID term, LogID commitLogId, TermID lastLogTerm, LogID lastLogId) {
  auto req = std::make_shared<cpp2::HeartbeatRequest>();
  req->space_ref() = part_->spaceId();
  req->part_ref() = part_->partitionId();
  req->current_term_ref() = term;
  req->committed_log_id_ref() = commitLogId;
  req->leader_addr_ref() = part_->address().host;
  req->leader_port_ref() = part_->address().port;
  req->last_log_term_sent_ref() = lastLogTerm;
  req->last_log_id_sent_ref() = lastLogId;
  req->path_ref() = part_->path();
  folly::Promise<cpp2::HeartbeatResponse> promise;
  auto future = promise.getFuture();
  sendHeartbeatRequest(eb, std::move(req))
      .via(eb)
      .then([self = shared_from_this(),
             pro = std::move(promise)](folly::Try<cpp2::HeartbeatResponse>&& t) mutable {
        VLOG(4) << self->idStr_ << "heartbeat call got response";
        if (t.hasException()) {
          cpp2::HeartbeatResponse resp;
          resp.error_code_ref() = nebula::cpp2::ErrorCode::E_RAFT_RPC_EXCEPTION;
          pro.setValue(std::move(resp));
          return;
        } else {
          pro.setValue(std::move(t.value()));
        }
      });
  return future;
}

folly::Future<cpp2::HeartbeatResponse> Host::sendHeartbeatRequest(
    folly::EventBase* eb, std::shared_ptr<cpp2::HeartbeatRequest> req) {
<<<<<<< HEAD
  LOG_IF(INFO, FLAGS_trace_raft) << idStr_ << "Entering Host::sendHeartbeatRequest()";
=======
  VLOG(4) << idStr_ << "Entering Host::sendHeartbeatRequest()";
>>>>>>> ce21b2df

  {
    std::lock_guard<std::mutex> g(lock_);
    auto res = canAppendLog();
    if (res != nebula::cpp2::ErrorCode::SUCCEEDED) {
      VLOG(3) << idStr_ << "The Host is not in a proper status, do not send";
      cpp2::HeartbeatResponse resp;
      resp.error_code_ref() = res;
      return resp;
    }
  }

<<<<<<< HEAD
  LOG_IF(INFO, FLAGS_trace_raft) << idStr_ << "Sending heartbeat: space " << req->get_space()
                                 << ", part " << req->get_part() << ", current term "
                                 << req->get_current_term() << ", committed_id "
                                 << req->get_committed_log_id() << ", last_log_term_sent "
                                 << req->get_last_log_term_sent() << ", last_log_id_sent "
                                 << req->get_last_log_id_sent() << ", path " << req->get_path();
=======
  VLOG_IF(1, FLAGS_trace_raft) << idStr_ << "Sending heartbeat: space " << req->get_space()
                               << ", part " << req->get_part() << ", current term "
                               << req->get_current_term() << ", committed_id "
                               << req->get_committed_log_id() << ", last_log_term_sent "
                               << req->get_last_log_term_sent() << ", last_log_id_sent "
                               << req->get_last_log_id_sent();
>>>>>>> ce21b2df
  // Get client connection
  auto client = part_->clientMan_->client(addr_, eb, false, FLAGS_raft_rpc_timeout_ms);
  return client->future_heartbeat(*req);
}

bool Host::noRequest() const {
  CHECK(!lock_.try_lock());
  static auto emptyTup = std::make_tuple(0, 0, 0);
  return pendingReq_ == emptyTup;
}

std::shared_ptr<cpp2::AppendLogRequest> Host::getPendingReqIfAny(std::shared_ptr<Host> self) {
  CHECK(!self->lock_.try_lock());
  CHECK(self->requestOnGoing_) << self->idStr_;

  // Check if there are any pending request to send
  if (self->noRequest()) {
    self->noMoreRequestCV_.notify_all();
    self->requestOnGoing_ = false;
    return nullptr;
  }

  // there is pending request
  auto& tup = self->pendingReq_;
  self->logTermToSend_ = std::get<0>(tup);
  self->logIdToSend_ = std::get<1>(tup);
  self->committedLogId_ = std::get<2>(tup);

  VLOG_IF(1, FLAGS_trace_raft) << self->idStr_ << "Sending the pending request in the queue"
                               << ", from " << self->lastLogIdSent_ + 1 << " to "
                               << self->logIdToSend_;
  self->pendingReq_ = std::make_tuple(0, 0, 0);
  self->promise_ = std::move(self->cachingPromise_);
  self->cachingPromise_ = folly::SharedPromise<cpp2::AppendLogResponse>();

  auto result = self->prepareAppendLogRequest();
  if (ok(result)) {
    return value(result);
  } else {
    cpp2::AppendLogResponse r;
    r.error_code_ref() = error(result);
    self->setResponse(r);
    return nullptr;
  }
}

}  // namespace raftex
}  // namespace nebula<|MERGE_RESOLUTION|>--- conflicted
+++ resolved
@@ -381,7 +381,6 @@
     }
   }
 
-<<<<<<< HEAD
   LOG_IF(INFO, FLAGS_trace_raft) << idStr_ << "Sending appendLog: space " << req->get_space()
                                  << ", part " << req->get_part() << ", current term "
                                  << req->get_current_term() << ", committed_id "
@@ -389,15 +388,6 @@
                                  << req->get_last_log_term_sent() << ", last_log_id_sent "
                                  << req->get_last_log_id_sent() << ", logs in request "
                                  << req->get_log_str_list().size() << ", path " << req->get_path();
-=======
-  VLOG_IF(1, FLAGS_trace_raft) << idStr_ << "Sending appendLog: space " << req->get_space()
-                               << ", part " << req->get_part() << ", current term "
-                               << req->get_current_term() << ", committed_id "
-                               << req->get_committed_log_id() << ", last_log_term_sent "
-                               << req->get_last_log_term_sent() << ", last_log_id_sent "
-                               << req->get_last_log_id_sent() << ", logs in request "
-                               << req->get_log_str_list().size();
->>>>>>> ce21b2df
   // Get client connection
   auto client = part_->clientMan_->client(addr_, eb, false, FLAGS_raft_rpc_timeout_ms);
   return client->future_appendLog(*req);
@@ -436,11 +426,7 @@
 
 folly::Future<cpp2::HeartbeatResponse> Host::sendHeartbeatRequest(
     folly::EventBase* eb, std::shared_ptr<cpp2::HeartbeatRequest> req) {
-<<<<<<< HEAD
   LOG_IF(INFO, FLAGS_trace_raft) << idStr_ << "Entering Host::sendHeartbeatRequest()";
-=======
-  VLOG(4) << idStr_ << "Entering Host::sendHeartbeatRequest()";
->>>>>>> ce21b2df
 
   {
     std::lock_guard<std::mutex> g(lock_);
@@ -453,21 +439,12 @@
     }
   }
 
-<<<<<<< HEAD
   LOG_IF(INFO, FLAGS_trace_raft) << idStr_ << "Sending heartbeat: space " << req->get_space()
                                  << ", part " << req->get_part() << ", current term "
                                  << req->get_current_term() << ", committed_id "
                                  << req->get_committed_log_id() << ", last_log_term_sent "
                                  << req->get_last_log_term_sent() << ", last_log_id_sent "
                                  << req->get_last_log_id_sent() << ", path " << req->get_path();
-=======
-  VLOG_IF(1, FLAGS_trace_raft) << idStr_ << "Sending heartbeat: space " << req->get_space()
-                               << ", part " << req->get_part() << ", current term "
-                               << req->get_current_term() << ", committed_id "
-                               << req->get_committed_log_id() << ", last_log_term_sent "
-                               << req->get_last_log_term_sent() << ", last_log_id_sent "
-                               << req->get_last_log_id_sent();
->>>>>>> ce21b2df
   // Get client connection
   auto client = part_->clientMan_->client(addr_, eb, false, FLAGS_raft_rpc_timeout_ms);
   return client->future_heartbeat(*req);
