--- conflicted
+++ resolved
@@ -82,11 +82,7 @@
             return resp;
         }
     }
-<<<<<<< HEAD
-    auto client = raftClients.client(addr_);
-=======
-    auto client = tcManager().client(addr_, eb, false, FLAGS_raft_rpc_timeout_ms);
->>>>>>> e7d5b3c8
+    auto client = raftClients.client(addr_, eb, false, FLAGS_raft_rpc_timeout_ms);
     return client->future_askForVote(req);
 }
 
