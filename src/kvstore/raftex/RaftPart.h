--- conflicted
+++ resolved
@@ -146,16 +146,13 @@
     return addr_;
   }
 
-<<<<<<< HEAD
   const std::string& path() const {
     return path_;
   }
 
-=======
   /**
    * @brief Return the leader address of RaftPart
    */
->>>>>>> ce21b2df
   HostAddr leader() const {
     std::lock_guard<std::mutex> g(raftLock_);
     return leader_;
@@ -175,16 +172,12 @@
     return wal_;
   }
 
-<<<<<<< HEAD
+  /**
+   * @brief Add a raft learner to its peers
+   *
+   * @param learner Learner address
+   */
   void addLearner(const HostAddr& learner, const std::string& path);
-=======
-  /**
-   * @brief Add a raft learner to its peers
-   *
-   * @param learner Learner address
-   */
-  void addLearner(const HostAddr& learner);
->>>>>>> ce21b2df
 
   /**
    * @brief When commit to state machine, old leader will step down as follower
@@ -201,22 +194,13 @@
    */
   void preProcessTransLeader(const HostAddr& target);
 
-<<<<<<< HEAD
-  void preProcessRemovePeer(const HostAddr& peer, const std::string& path);
-
-  void commitRemovePeer(const HostAddr& peer, const std::string& path);
-
-  void addListenerPeer(const HostAddr& peer, const std::string& path);
-
-  void removeListenerPeer(const HostAddr& peer, const std::string& path);
-=======
   /**
    * @brief Pre-process of remove a host from peers, follower will remove the peer in
    * preProcessRemovePeer, leader will remove in commitRemovePeer
    *
    * @param peer Target peer to remove
    */
-  void preProcessRemovePeer(const HostAddr& peer);
+  void preProcessRemovePeer(const HostAddr& peer, const std::string& path);
 
   /**
    * @brief Commit of remove a host from peers, follower will remove the peer in
@@ -224,7 +208,7 @@
    *
    * @param peer Target peer to remove
    */
-  void commitRemovePeer(const HostAddr& peer);
+  void commitRemovePeer(const HostAddr& peer, const std::string& path);
 
   // All learner and listener are raft learner. The difference between listener and learner is that
   // learner could be promoted to follower, but listener could not. (learner are added to hosts_,
@@ -235,15 +219,14 @@
    *
    * @param peer Listener address
    */
-  void addListenerPeer(const HostAddr& peer);
+  void addListenerPeer(const HostAddr& peer, const std::string& path);
 
   /**
    * @brief Remove listener peer
    *
    * @param peer Listener address
    */
-  void removeListenerPeer(const HostAddr& peer);
->>>>>>> ce21b2df
+  void removeListenerPeer(const HostAddr& peer, const std::string& path);
 
   /**
    * @brief Change the partition status to RUNNING. This is called by the inherited class, when it's
@@ -300,16 +283,11 @@
   /**
    * @brief Check if the peer has catched up data from leader. If leader is sending the
    * snapshot, the method will return false.
-<<<<<<< HEAD
-   * */
-  nebula::cpp2::ErrorCode isCatchedUp(const HostAddr& peer, const std::string& path);
-=======
    *
    * @param peer The peer to check if it has catched up
    * @return nebula::cpp2::ErrorCode
    */
-  nebula::cpp2::ErrorCode isCatchedUp(const HostAddr& peer);
->>>>>>> ce21b2df
+  nebula::cpp2::ErrorCode isCatchedUp(const HostAddr& peer, const std::string& path);
 
   /**
    * @brief Hard link the wal files to a new path
@@ -396,16 +374,13 @@
    */
   std::vector<HostAddr> peers() const;
 
-<<<<<<< HEAD
   std::vector<HostAndPath> followersHostAndPaths() const;
 
-=======
   /**
    * @brief All listeners address
    *
    * @return std::set<HostAddr>
    */
->>>>>>> ce21b2df
   std::set<HostAddr> listeners() const;
 
   /**
@@ -449,14 +424,9 @@
            GraphSpaceID spaceId,
            PartitionID partId,
            HostAddr localAddr,
-<<<<<<< HEAD
            const std::string& path,
            const folly::StringPiece walRoot,
            std::shared_ptr<folly::IOThreadPoolExecutor> pool,
-=======
-           const folly::StringPiece walPath,
-           std::shared_ptr<folly::IOThreadPoolExecutor> ioPool,
->>>>>>> ce21b2df
            std::shared_ptr<thread::GenericThreadPool> workers,
            std::shared_ptr<folly::Executor> executor,
            std::shared_ptr<SnapshotManager> snapshotMan,
@@ -512,18 +482,13 @@
    */
   virtual void onDiscoverNewLeader(HostAddr nLeader) = 0;
 
-<<<<<<< HEAD
-  // Check if we can accept candidate's message
-  virtual nebula::cpp2::ErrorCode checkPeer(const HostAddr& candidate, const std::string& path);
-=======
   /**
    * @brief Check if we can accept candidate's message
    *
    * @param candidate The sender of the message
    * @return nebula::cpp2::ErrorCode
    */
-  virtual nebula::cpp2::ErrorCode checkPeer(const HostAddr& candidate);
->>>>>>> ce21b2df
+  virtual nebula::cpp2::ErrorCode checkPeer(const HostAddr& candidate, const std::string& path);
 
   /**
    * @brief The inherited classes need to implement this method to commit a batch of log messages.
@@ -575,25 +540,19 @@
    */
   virtual nebula::cpp2::ErrorCode cleanup() = 0;
 
-<<<<<<< HEAD
+  /**
+   * @brief Add a host to my peers
+   *
+   * @param peer Address to add
+   */
   void addPeer(const HostAddr& peer, const std::string& path);
 
+  /**
+   * @brief Remove a host from my peers
+   *
+   * @param peer Address to remove
+   */
   void removePeer(const HostAddr& peer, const std::string& path);
-=======
-  /**
-   * @brief Add a host to my peers
-   *
-   * @param peer Address to add
-   */
-  void addPeer(const HostAddr& peer);
-
-  /**
-   * @brief Remove a host from my peers
-   *
-   * @param peer Address to remove
-   */
-  void removePeer(const HostAddr& peer);
->>>>>>> ce21b2df
 
  private:
   // A list of <idx, resp>
