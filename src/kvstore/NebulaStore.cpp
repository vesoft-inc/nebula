/* Copyright (c) 2018 vesoft inc. All rights reserved.
 *
 * This source code is licensed under Apache 2.0 License.
 */

#include "kvstore/NebulaStore.h"

#include <folly/Likely.h>
#include <folly/ScopeGuard.h>
#include <thrift/lib/cpp/util/EnumUtils.h>

#include <algorithm>

#include "common/fs/FileUtils.h"
#include "common/network/NetworkUtils.h"
#include "kvstore/NebulaSnapshotManager.h"
#include "kvstore/RocksEngine.h"

DEFINE_string(engine_type, "rocksdb", "rocksdb, memory...");
DEFINE_int32(custom_filter_interval_secs,
             24 * 3600,
             "interval to trigger custom compaction, < 0 means always do "
             "default minor compaction");
DEFINE_int32(num_workers, 4, "Number of worker threads");
DEFINE_int32(clean_wal_interval_secs, 600, "interval to trigger clean expired wal");
DEFINE_bool(auto_remove_invalid_space, false, "whether remove data of invalid space when restart");

DECLARE_bool(rocksdb_disable_wal);
DECLARE_int32(rocksdb_backup_interval_secs);
DECLARE_int32(wal_ttl);

namespace nebula {
namespace kvstore {

NebulaStore::~NebulaStore() {
  LOG(INFO) << "Cut off the relationship with meta client";
  options_.partMan_.reset();
  raftService_->stop();
  LOG(INFO) << "Waiting for the raft service stop...";
  raftService_->waitUntilStop();
  spaces_.clear();
  learners_.clear();
  spaceListeners_.clear();
  bgWorkers_->stop();
  bgWorkers_->wait();
  storeWorker_->stop();
  storeWorker_->wait();
  LOG(INFO) << "~NebulaStore()";
}

bool NebulaStore::init() {
  LOG(INFO) << "Start the raft service...";
  bgWorkers_ = std::make_shared<thread::GenericThreadPool>();
  bgWorkers_->start(FLAGS_num_workers, "nebula-bgworkers");
  storeWorker_ = std::make_shared<thread::GenericWorker>();
  CHECK(storeWorker_->start());
  snapshot_.reset(new NebulaSnapshotManager(this));
  raftService_ = raftex::RaftexService::createService(ioPool_, workers_, raftAddr_.port);
  if (!raftService_->start()) {
    LOG(ERROR) << "Start the raft service failed";
    return false;
  }
  diskMan_.reset(new DiskManager(options_.dataPaths_, storeWorker_));
  // todo(doodle): we could support listener and normal storage start at same
  // instance
  if (!isListener()) {
    if (!loadPartFromDataPath()) {
      return false;
    }
    loadPartFromPartManager();
    loadRemoteListenerFromPartManager();
  } else {
    loadLocalListenerFromPartManager();
  }

  storeWorker_->addDelayTask(FLAGS_clean_wal_interval_secs * 1000, &NebulaStore::cleanWAL, this);
  storeWorker_->addRepeatTask(
      FLAGS_rocksdb_backup_interval_secs * 1000, &NebulaStore::backup, this);
  LOG(INFO) << "Register handler...";
  options_.partMan_->registerHandler(this);
  return true;
}

bool NebulaStore::loadPartFromDataPath() {
  CHECK(!!options_.partMan_);
  LOG(INFO) << "Scan the local path, and init the spaces_";
  std::unordered_set<std::pair<GraphSpaceID, PartitionID>> spacePartIdSet;
  for (auto& path : options_.dataPaths_) {
    LOG(INFO) << "data path: " << path;
    auto rootPath = folly::stringPrintf("%s/nebula", path.c_str());
    auto dirs = fs::FileUtils::listAllDirsInDir(rootPath.c_str());
    for (auto& dir : dirs) {
      LOG(INFO) << "Scan path \"" << rootPath << "/" << dir << "\"";
      try {
        GraphSpaceID spaceId;
        try {
          spaceId = folly::to<GraphSpaceID>(dir);
        } catch (const std::exception& ex) {
          LOG(ERROR) << folly::sformat("Data path {} invalid {}", dir, ex.what());
          continue;
        }

        if (!options_.partMan_->spaceExist(storeSvcAddr_, spaceId).ok()) {
          if (FLAGS_auto_remove_invalid_space) {
            auto spaceDir = folly::stringPrintf("%s/%s", rootPath.c_str(), dir.c_str());
            removeSpaceDir(spaceDir);
          }
          continue;
        }

        KVEngine* enginePtr = nullptr;
        {
          folly::RWSpinLock::WriteHolder wh(&lock_);
          auto engine = newEngine(spaceId, path, options_.walPath_);
          auto spaceIt = this->spaces_.find(spaceId);
          if (spaceIt == this->spaces_.end()) {
            LOG(INFO) << "Load space " << spaceId << " from disk";
            spaceIt = this->spaces_.emplace(spaceId, std::make_unique<SpacePartInfo>()).first;
            learners_.emplace(spaceId, std::make_unique<SpacePartLearner>());
          }
          spaceIt->second->engines_.emplace_back(std::move(engine));
          enginePtr = spaceIt->second->engines_.back().get();
        }

        // partIds is the partition in this host waiting to open
        std::vector<PartitionID> partIds;
        for (auto& partId : enginePtr->allParts()) {
          if (!options_.partMan_->partExist(storeSvcAddr_, spaceId, partId).ok()) {
            LOG(INFO) << "Part " << partId << " does not exist any more, remove it!";
            enginePtr->removePart(partId);
            continue;
          } else {
            auto spacePart = std::make_pair(spaceId, partId);
            if (spacePartIdSet.find(spacePart) == spacePartIdSet.end()) {
              spacePartIdSet.emplace(spacePart);
              partIds.emplace_back(partId);
            } else {
              LOG(ERROR) << "Space " << spaceId << " part " << partId << " have existed";
              return false;
            }
          }
        }
        if (partIds.empty()) {
          continue;
        }

        std::atomic<size_t> counter(partIds.size());
        folly::Baton<true, std::atomic> baton;
        LOG(INFO) << "Need to open " << partIds.size() << " parts of space " << spaceId;
        for (auto& partId : partIds) {
          bgWorkers_->addTask([spaceId, partId, enginePtr, &counter, &baton, this]() mutable {
            auto part = newPart(spaceId, partId, enginePtr, false, {});
            LOG(INFO) << "Load part " << spaceId << ", " << partId << " from disk";

            {
              folly::RWSpinLock::WriteHolder holder(&lock_);
              auto iter = spaces_.find(spaceId);
              CHECK(iter != spaces_.end());
              iter->second->parts_.emplace(partId, part);
            }
            counter.fetch_sub(1);
            if (counter.load() == 0) {
              baton.post();
            }
          });
        }
        baton.wait();
        LOG(INFO) << "Load space " << spaceId << " complete";
      } catch (std::exception& e) {
        LOG(FATAL) << "Invalid data directory \"" << dir << "\"";
      }
    }
  }
  return true;
}

void NebulaStore::loadPartFromPartManager() {
  LOG(INFO) << "Init data from partManager for " << storeSvcAddr_;
  auto partsMap = options_.partMan_->parts(storeSvcAddr_);
  for (auto& entry : partsMap) {
    auto spaceId = entry.first;
    addSpace(spaceId);
    std::vector<PartitionID> partIds;
    for (auto it = entry.second.begin(); it != entry.second.end(); it++) {
      partIds.emplace_back(it->first);
    }
    std::sort(partIds.begin(), partIds.end());
    for (auto& partId : partIds) {
      addPart(spaceId, partId, false, "");
    }
  }
}

void NebulaStore::loadLocalListenerFromPartManager() {
  // Initialize listener on the storeSvcAddr_, and start these listener
  LOG(INFO) << "Init listener from partManager for " << storeSvcAddr_;
  auto listenersMap = options_.partMan_->listeners(storeSvcAddr_);
  for (const auto& spaceEntry : listenersMap) {
    auto spaceId = spaceEntry.first;
    for (const auto& partEntry : spaceEntry.second) {
      auto partId = partEntry.first;
      for (const auto& listener : partEntry.second) {
        addListener(spaceId, partId, std::move(listener.type_), std::move(listener.peers_));
      }
    }
  }
}

void NebulaStore::loadRemoteListenerFromPartManager() {
  folly::RWSpinLock::WriteHolder holder(&lock_);
  // Add remote listener host to raft group
  for (auto& spaceEntry : spaces_) {
    auto spaceId = spaceEntry.first;
    for (const auto& partEntry : spaceEntry.second->parts_) {
      auto partId = partEntry.first;
      auto listeners = options_.partMan_->listenerPeerExist(spaceId, partId);
      if (listeners.ok()) {
        for (const auto& info : listeners.value()) {
          partEntry.second->addListenerPeer(getRaftAddr(info.first), "");
        }
      }
    }
  }
}

void NebulaStore::stop() {
  LOG(INFO) << "Stop the raft service...";
  raftService_->stop();

  for (const auto& space : spaces_) {
    for (const auto& engine : space.second->engines_) {
      engine->stop();
    }
  }
}

std::unique_ptr<KVEngine> NebulaStore::newEngine(GraphSpaceID spaceId,
                                                 const std::string& dataPath,
                                                 const std::string& walPath) {
  if (FLAGS_engine_type == "rocksdb") {
    std::shared_ptr<KVCompactionFilterFactory> cfFactory = nullptr;
    if (options_.cffBuilder_ != nullptr) {
      cfFactory = options_.cffBuilder_->buildCfFactory(spaceId);
    }
    auto vIdLen = getSpaceVidLen(spaceId);
    return std::make_unique<RocksEngine>(
        spaceId, vIdLen, dataPath, walPath, options_.mergeOp_, cfFactory);
  } else {
    LOG(FATAL) << "Unknown engine type " << FLAGS_engine_type;
    return nullptr;
  }
}

ErrorOr<nebula::cpp2::ErrorCode, HostAddr> NebulaStore::partLeader(GraphSpaceID spaceId,
                                                                   PartitionID partId) {
  folly::RWSpinLock::ReadHolder rh(&lock_);
  auto it = spaces_.find(spaceId);
  if (UNLIKELY(it == spaces_.end())) {
    return nebula::cpp2::ErrorCode::E_SPACE_NOT_FOUND;
  }
  auto& parts = it->second->parts_;
  auto partIt = parts.find(partId);
  if (UNLIKELY(partIt == parts.end())) {
    return nebula::cpp2::ErrorCode::E_PART_NOT_FOUND;
  }
  return getStoreAddr(partIt->second->leader());
}

ErrorOr<nebula::cpp2::ErrorCode, PartDiskMap> NebulaStore::partsDist(GraphSpaceID spaceId) {
  folly::RWSpinLock::ReadHolder rh(&lock_);
  auto partDistRet = diskMan_->partDist(spaceId);
  if (!partDistRet.ok()) {
    LOG(ERROR) << "Get parts distributed failed";
    return nebula::cpp2::ErrorCode::E_STORE_FAILURE;
  }
  return partDistRet.value();
}

void NebulaStore::addSpace(GraphSpaceID spaceId, bool isListener) {
  folly::RWSpinLock::WriteHolder wh(&lock_);
  if (!isListener) {
    if (this->spaces_.find(spaceId) != this->spaces_.end()) {
      LOG(INFO) << "Data space " << spaceId << " has existed!";
      return;
    }
    LOG(INFO) << "Create data space " << spaceId;
    this->spaces_[spaceId] = std::make_unique<SpacePartInfo>();
    this->learners_[spaceId] = std::make_unique<SpacePartLearner>();
    for (auto& path : options_.dataPaths_) {
      this->spaces_[spaceId]->engines_.emplace_back(newEngine(spaceId, path, options_.walPath_));
    }
  } else {
    // listener don't need engine for now
    if (this->spaceListeners_.find(spaceId) != this->spaceListeners_.end()) {
      LOG(INFO) << "Listener space " << spaceId << " has existed!";
      return;
    }
    LOG(INFO) << "Create listener space " << spaceId;
    this->spaceListeners_[spaceId] = std::make_unique<SpaceListenerInfo>();
  }
}

int32_t NebulaStore::getSpaceVidLen(GraphSpaceID spaceId) {
  // todo(doodle): the default value may make prefix bloom filter invalid
  int vIdLen = 8;
  if (options_.schemaMan_) {
    auto stVidLen = options_.schemaMan_->getSpaceVidLen(spaceId);
    if (stVidLen.ok()) {
      vIdLen = stVidLen.value();
    }
  }
  return vIdLen;
}

void NebulaStore::addPart(GraphSpaceID spaceId,
                          PartitionID partId,
                          bool asLearner,
                          const std::string& path,
                          const std::vector<HostAndPath>& peers) {
  LOG(INFO) << "NebulaStore::addPart path: " << path;
  folly::RWSpinLock::WriteHolder wh(&lock_);
  KVEngine* targetEngine = nullptr;
  // std::unique_ptr<KVEngine> targetEngine;
  auto spaceIt = this->spaces_.find(spaceId);
  CHECK(spaceIt != this->spaces_.end()) << "Space should exist!";
<<<<<<< HEAD
  auto& engines = spaceIt->second->engines_;
  if (path.empty()) {
    auto partIt = spaceIt->second->parts_.find(partId);
    if (partIt != spaceIt->second->parts_.end()) {
      LOG(INFO) << "[Space: " << spaceId << ", Part: " << partId << "] has existed!";
      if (!peers.empty()) {
        LOG(INFO) << "[Space: " << spaceId << ", Part: " << partId << "] check peers...";
        partIt->second->checkAndResetPeers(peers);
      }
      return;
=======
  auto partIt = spaceIt->second->parts_.find(partId);
  if (partIt != spaceIt->second->parts_.end()) {
    LOG(INFO) << "[Space: " << spaceId << ", Part: " << partId << "] has existed!";
    if (!peers.empty()) {
      partIt->second->checkAndResetPeers(peers);
>>>>>>> ce21b2df
    }

    int32_t minIndex = -1;
    int32_t index = 0;
    int32_t minPartsNum = 0x7FFFFFFF;
    for (auto& engine : engines) {
      if (engine->totalPartsNum() < minPartsNum) {
        minPartsNum = engine->totalPartsNum();
        minIndex = index;
      }
      index++;
    }
    CHECK_GE(minIndex, 0) << "engines number:" << engines.size();
    targetEngine = engines[minIndex].get();

    spaceIt->second->parts_.emplace(partId,
                                    newPart(spaceId, partId, targetEngine, asLearner, peers));
  } else {
    for (int i = 0; i < 10; i++) {
      LOG(INFO) << "Using path: " << path;
    }
    for (auto& engine : engines) {
      LOG(INFO) << "Engine Data Root " << engine->getDataRoot();
      if (strcmp(engine->getDataRoot(), path.c_str()) == 0) {
        LOG(INFO) << "Find Data Root " << engine->getDataRoot();
        targetEngine = engine.get();
      }
    }
  }

  // Write the information into related engine.
  if (targetEngine != nullptr) {
    targetEngine->addPart(partId);
  } else {
    int32_t size = std::count(path.begin(), path.end(), '/');
    std::vector<std::string> tokens;
    folly::split("/", path, tokens);
    std::vector<std::string> parts;
    for (int32_t index = 0; index < size - 1; index++) {
      parts.emplace_back(tokens[index]);
    }

    auto np = folly::join("/", parts);
    LOG(INFO) << "Using npath: " << np;
    auto e = newEngine(spaceId, np, options_.walPath_);
    targetEngine = e.get();
    auto spaceLearnerIt = this->learners_.find(spaceId);
    auto& learners = spaceLearnerIt->second->learners_;
    auto partLearnerIt = learners.find(partId);
    if (partLearnerIt == learners.end()) {
      learners.emplace(partId, newPart(spaceId, partId, targetEngine, asLearner, peers));
    }
  }
  LOG(INFO) << "Space " << spaceId << ", part " << partId << " has been added";
}

std::shared_ptr<Part> NebulaStore::newPart(GraphSpaceID spaceId,
                                           PartitionID partId,
                                           KVEngine* engine,
                                           bool asLearner,
                                           const std::vector<HostAndPath>& defaultPeers) {
  auto walPath = folly::stringPrintf("%s/wal/%d", engine->getWalRoot(), partId);
  std::shared_ptr<kvstore::PartManager> partMan(options_.partMan_.get());
  auto canonical = boost::filesystem::canonical(engine->getDataRoot());
  auto dataPath = canonical.parent_path().parent_path().string();
  LOG(INFO) << "dataPath : " << dataPath;
  auto part = std::make_shared<Part>(spaceId,
                                     partId,
                                     raftAddr_,
                                     dataPath,
                                     walPath,
                                     engine,
                                     ioPool_,
                                     bgWorkers_,
                                     workers_,
                                     snapshot_,
                                     clientMan_,
                                     diskMan_,
                                     partMan,
                                     getSpaceVidLen(spaceId));
  std::vector<HostAddr> peers;
  if (defaultPeers.empty()) {
    // pull the information from meta
    auto metaStatus = options_.partMan_->partMeta(spaceId, partId);
    if (!metaStatus.ok()) {
      LOG(ERROR) << folly::sformat("Can't find space {} part {} from meta: {}",
                                   spaceId,
                                   partId,
                                   metaStatus.status().toString());
      return nullptr;
    }

    auto partMeta = metaStatus.value();
    for (auto& hp : partMeta.hosts_) {
      if (hp.host != storeSvcAddr_) {
        peers.emplace_back(getRaftAddr(hp.host));
        LOG(INFO) << "Add Peer " << peers.back();
      }
    }
  } else {
    for (auto& h : defaultPeers) {
      if (h.host != raftAddr_) {
        peers.emplace_back(h.host);
      }
    }
  }
  raftService_->addPartition(part);
  for (auto& func : onNewPartAdded_) {
    func.second(part);
  }
  LOG(INFO) << "part start";
  part->start(std::move(peers), asLearner);
  diskMan_->addPartToPath(spaceId, partId, engine->getDataRoot());
  return part;
}

void NebulaStore::removeSpace(GraphSpaceID spaceId, bool isListener) {
  folly::RWSpinLock::WriteHolder wh(&lock_);
  if (beforeRemoveSpace_) {
    beforeRemoveSpace_(spaceId);
  }

  if (!isListener) {
    auto spaceIt = this->spaces_.find(spaceId);
    if (spaceIt != this->spaces_.end()) {
      auto& engines = spaceIt->second->engines_;
      for (auto& engine : engines) {
        auto parts = engine->allParts();
        for (auto& partId : parts) {
          engine->removePart(partId);
        }
        CHECK_EQ(0, engine->totalPartsNum());
      }
      CHECK(spaceIt->second->parts_.empty());
      std::vector<std::string> enginePaths;
      if (FLAGS_auto_remove_invalid_space) {
        for (auto& engine : engines) {
          enginePaths.emplace_back(engine->getDataRoot());
        }
      }
      this->spaces_.erase(spaceIt);
      if (FLAGS_auto_remove_invalid_space) {
        for (const auto& path : enginePaths) {
          removeSpaceDir(path);
        }
      }
    }
    LOG(INFO) << "Data space " << spaceId << " has been removed!";
  } else {
    auto spaceIt = this->spaceListeners_.find(spaceId);
    if (spaceIt != this->spaceListeners_.end()) {
      for (const auto& partEntry : spaceIt->second->listeners_) {
        CHECK(partEntry.second.empty());
      }
      this->spaceListeners_.erase(spaceIt);
    }
    LOG(INFO) << "Listener space " << spaceId << " has been removed!";
  }
}

void NebulaStore::removePart(GraphSpaceID spaceId, PartitionID partId, const std::string& path) {
  folly::RWSpinLock::WriteHolder wh(&lock_);
  auto spaceIt = this->spaces_.find(spaceId);
  if (spaceIt != this->spaces_.end()) {
    auto partIt = spaceIt->second->parts_.find(partId);
    if (partIt != spaceIt->second->parts_.end()) {
      if (path.empty()) {
        auto* e = partIt->second->engine();
        CHECK_NOTNULL(e);
        raftService_->removePartition(partIt->second);
        diskMan_->removePartFromPath(spaceId, partId, e->getDataRoot());
        partIt->second->resetPart();
        spaceIt->second->parts_.erase(partId);
        e->removePart(partId);
        LOG(INFO) << "Space " << spaceId << ", part " << partId << " has been removed!";
      } else {
        LOG(INFO) << "Remove the original part using path:" << path;
        raftService_->removePartition(partIt->second);
        diskMan_->removePartFromPath(spaceId, partId, path);

        partIt->second->resetPart();
        spaceIt->second->parts_.erase(partId);

        auto& engines = spaceIt->second->engines_;
        for (auto& engine : engines) {
          if (strcmp(engine->getDataRoot(), path.c_str()) == 0) {
            LOG(INFO) << "Engine Data Root " << engine->getDataRoot();
            engine->removePart(partId);
            break;
          }
        }

        LOG(INFO) << "Space " << spaceId << ", part " << partId << " on disk " << path
                  << " has been removed!";

        LOG(INFO) << "Transfer learner into parts";
        auto spaceLearnersIt = this->learners_.find(spaceId);
        auto& learners = spaceLearnersIt->second->learners_;
        auto partLearnersIt = learners.find(partId);
        spaceIt->second->parts_.emplace(partId, partLearnersIt->second);
        learners.erase(partId);
      }
    }
  }
}

void NebulaStore::addListener(GraphSpaceID spaceId,
                              PartitionID partId,
                              meta::cpp2::ListenerType type,
                              const std::vector<HostAndPath>& peers) {
  folly::RWSpinLock::WriteHolder wh(&lock_);
  auto spaceIt = spaceListeners_.find(spaceId);
  if (spaceIt == spaceListeners_.end()) {
    spaceIt = spaceListeners_.emplace(spaceId, std::make_shared<SpaceListenerInfo>()).first;
  }
  auto partIt = spaceIt->second->listeners_.find(partId);
  if (partIt == spaceIt->second->listeners_.end()) {
    partIt = spaceIt->second->listeners_.emplace(partId, ListenerMap()).first;
  }
  auto listener = partIt->second.find(type);
  if (listener != partIt->second.end()) {
    LOG(INFO) << "Listener of type " << apache::thrift::util::enumNameSafe(type)
              << " of [Space: " << spaceId << ", Part: " << partId << "] has existed!";
    return;
  }
  partIt->second.emplace(type, newListener(spaceId, partId, "", std::move(type), peers));
  LOG(INFO) << "Listener of type " << apache::thrift::util::enumNameSafe(type)
            << " of [Space: " << spaceId << ", Part: " << partId << "] is added";
}

std::shared_ptr<Listener> NebulaStore::newListener(GraphSpaceID spaceId,
                                                   PartitionID partId,
                                                   const std::string& path,
                                                   meta::cpp2::ListenerType type,
                                                   const std::vector<HostAndPath>& peers) {
  auto walPath =
      folly::stringPrintf("%s/%d/%d/wal", options_.listenerPath_.c_str(), spaceId, partId);
  // snapshot manager and client manager is set to nullptr, listener should
  // never use them
  std::shared_ptr<kvstore::PartManager> partMan(options_.partMan_.get());
  auto listener = ListenerFactory::createListener(type,
                                                  spaceId,
                                                  partId,
                                                  raftAddr_,
                                                  path,
                                                  walPath,
                                                  ioPool_,
                                                  bgWorkers_,
                                                  workers_,
                                                  nullptr,
                                                  nullptr,
                                                  nullptr,
                                                  partMan,
                                                  options_.schemaMan_);
  raftService_->addPartition(listener);
  // add raft group as learner
  std::vector<HostAddr> raftPeers;
  std::transform(peers.begin(), peers.end(), std::back_inserter(raftPeers), [this](auto&& hp) {
    CHECK_NE(hp.host, storeSvcAddr_) << "Should not start part and listener on same host";
    return getRaftAddr(hp.host);
  });
  listener->start(std::move(raftPeers));
  return listener;
}

void NebulaStore::removeListener(GraphSpaceID spaceId,
                                 PartitionID partId,
                                 meta::cpp2::ListenerType type) {
  folly::RWSpinLock::WriteHolder wh(&lock_);
  auto spaceIt = spaceListeners_.find(spaceId);
  if (spaceIt != spaceListeners_.end()) {
    auto partIt = spaceIt->second->listeners_.find(partId);
    if (partIt != spaceIt->second->listeners_.end()) {
      auto listener = partIt->second.find(type);
      if (listener != partIt->second.end()) {
        raftService_->removePartition(listener->second);
        listener->second->resetListener();
        partIt->second.erase(type);
        LOG(INFO) << "Listener of type " << apache::thrift::util::enumNameSafe(type)
                  << " of [Space: " << spaceId << ", Part: " << partId << "] is removed";
        return;
      }
    }
  }
}

void NebulaStore::checkRemoteListeners(GraphSpaceID spaceId,
                                       PartitionID partId,
                                       const std::vector<HostAddr>& remoteListeners) {
  folly::RWSpinLock::ReadHolder rh(&lock_);
  auto spaceIt = spaces_.find(spaceId);
  if (spaceIt != spaces_.end()) {
    auto partIt = spaceIt->second->parts_.find(partId);
    if (partIt != spaceIt->second->parts_.end()) {
      std::set<HostAddr> raftHosts;
      std::transform(remoteListeners.begin(),
                     remoteListeners.end(),
                     std::inserter(raftHosts, raftHosts.end()),
                     [&](const auto& host) { return getRaftAddr(host); });
      if (raftHosts != partIt->second->listeners()) {
        partIt->second->checkRemoteListeners(raftHosts);
      }
    }
  }
}

void NebulaStore::fetchDiskParts(SpaceDiskPartsMap& diskParts) {
  diskMan_->getDiskParts(diskParts);
}

void NebulaStore::updateSpaceOption(GraphSpaceID spaceId,
                                    const std::unordered_map<std::string, std::string>& options,
                                    bool isDbOption) {
  storeWorker_->addTask([this, spaceId, opts = options, isDbOption] {
    if (isDbOption) {
      for (const auto& kv : opts) {
        setDBOption(spaceId, kv.first, kv.second);
      }
    } else {
      for (const auto& kv : opts) {
        setOption(spaceId, kv.first, kv.second);
      }
    }
  });
}

void NebulaStore::removeSpaceDir(const std::string& dir) {
  try {
    LOG(INFO) << "Try to remove space directory: " << dir;
    boost::filesystem::remove_all(dir);
    LOG(INFO) << "Space directory removed: " << dir;
  } catch (const boost::filesystem::filesystem_error& e) {
    LOG(WARNING) << "Exception caught while remove directory, please delete it by manual: "
                 << e.what();
  }
}

nebula::cpp2::ErrorCode NebulaStore::get(GraphSpaceID spaceId,
                                         PartitionID partId,
                                         const std::string& key,
                                         std::string* value,
                                         bool canReadFromFollower) {
  auto ret = part(spaceId, partId);
  if (!ok(ret)) {
    return error(ret);
  }
  auto part = nebula::value(ret);
  if (!checkLeader(part, canReadFromFollower)) {
    return part->isLeader() ? nebula::cpp2::ErrorCode::E_LEADER_LEASE_FAILED
                            : nebula::cpp2::ErrorCode::E_LEADER_CHANGED;
  }
  return part->engine()->get(key, value);
}

const void* NebulaStore::GetSnapshot(GraphSpaceID spaceId,
                                     PartitionID partId,
                                     bool canReadFromFollower) {
  auto ret = part(spaceId, partId);
  if (!ok(ret)) {
    return nullptr;
  }
  auto part = nebula::value(ret);
  if (!checkLeader(part, canReadFromFollower)) {
    return nullptr;
  }
  return part->engine()->GetSnapshot();
}

void NebulaStore::ReleaseSnapshot(GraphSpaceID spaceId, PartitionID partId, const void* snapshot) {
  auto ret = part(spaceId, partId);
  if (!ok(ret)) {
    LOG(INFO) << "Failed to release snapshot for GraphSpaceID " << spaceId << " PartitionID"
              << partId;
    return;
  }
  auto part = nebula::value(ret);
  return part->engine()->ReleaseSnapshot(snapshot);
}

std::pair<nebula::cpp2::ErrorCode, std::vector<Status>> NebulaStore::multiGet(
    GraphSpaceID spaceId,
    PartitionID partId,
    const std::vector<std::string>& keys,
    std::vector<std::string>* values,
    bool canReadFromFollower) {
  std::vector<Status> status;
  auto ret = part(spaceId, partId);
  if (!ok(ret)) {
    return {error(ret), status};
  }
  auto part = nebula::value(ret);
  if (!checkLeader(part, canReadFromFollower)) {
    return {nebula::cpp2::ErrorCode::E_LEADER_CHANGED, status};
  }
  status = part->engine()->multiGet(keys, values);
  auto allExist = std::all_of(status.begin(), status.end(), [](const auto& s) { return s.ok(); });
  if (allExist) {
    return {nebula::cpp2::ErrorCode::SUCCEEDED, status};
  } else {
    return {nebula::cpp2::ErrorCode::E_PARTIAL_RESULT, status};
  }
}

nebula::cpp2::ErrorCode NebulaStore::range(GraphSpaceID spaceId,
                                           PartitionID partId,
                                           const std::string& start,
                                           const std::string& end,
                                           std::unique_ptr<KVIterator>* iter,
                                           bool canReadFromFollower) {
  auto ret = part(spaceId, partId);
  if (!ok(ret)) {
    return error(ret);
  }
  auto part = nebula::value(ret);
  if (!checkLeader(part, canReadFromFollower)) {
    return nebula::cpp2::ErrorCode::E_LEADER_CHANGED;
  }
  return part->engine()->range(start, end, iter);
}

nebula::cpp2::ErrorCode NebulaStore::prefix(GraphSpaceID spaceId,
                                            PartitionID partId,
                                            const std::string& prefix,
                                            std::unique_ptr<KVIterator>* iter,
                                            bool canReadFromFollower,
                                            const void* snapshot) {
  auto ret = part(spaceId, partId);
  if (!ok(ret)) {
    return error(ret);
  }
  auto part = nebula::value(ret);
  if (!checkLeader(part, canReadFromFollower)) {
    return nebula::cpp2::ErrorCode::E_LEADER_CHANGED;
  }
  return part->engine()->prefix(prefix, iter, snapshot);
}

nebula::cpp2::ErrorCode NebulaStore::rangeWithPrefix(GraphSpaceID spaceId,
                                                     PartitionID partId,
                                                     const std::string& start,
                                                     const std::string& prefix,
                                                     std::unique_ptr<KVIterator>* iter,
                                                     bool canReadFromFollower) {
  auto ret = part(spaceId, partId);
  if (!ok(ret)) {
    return error(ret);
  }
  auto part = nebula::value(ret);
  if (!checkLeader(part, canReadFromFollower)) {
    return nebula::cpp2::ErrorCode::E_LEADER_CHANGED;
  }
  return part->engine()->rangeWithPrefix(start, prefix, iter);
}

nebula::cpp2::ErrorCode NebulaStore::sync(GraphSpaceID spaceId, PartitionID partId) {
  auto partRet = part(spaceId, partId);
  if (!ok(partRet)) {
    return error(partRet);
  }
  auto part = nebula::value(partRet);
  if (!checkLeader(part)) {
    return nebula::cpp2::ErrorCode::E_LEADER_CHANGED;
  }
  auto ret = nebula::cpp2::ErrorCode::SUCCEEDED;
  folly::Baton<true, std::atomic> baton;
  part->sync([&](nebula::cpp2::ErrorCode code) {
    ret = code;
    baton.post();
  });
  baton.wait();
  return ret;
}

void NebulaStore::asyncAppendBatch(GraphSpaceID spaceId,
                                   PartitionID partId,
                                   std::string&& batch,
                                   KVCallback cb) {
  auto ret = part(spaceId, partId);
  if (!ok(ret)) {
    cb(error(ret));
    return;
  }
  auto part = nebula::value(ret);
  part->asyncAppendBatch(std::move(batch), std::move(cb));
}

void NebulaStore::asyncMultiPut(GraphSpaceID spaceId,
                                PartitionID partId,
                                std::vector<KV>&& keyValues,
                                KVCallback cb) {
  auto ret = part(spaceId, partId);
  if (!ok(ret)) {
    cb(error(ret));
    return;
  }
  auto part = nebula::value(ret);
  part->asyncMultiPut(std::move(keyValues), std::move(cb));
}

void NebulaStore::asyncRemove(GraphSpaceID spaceId,
                              PartitionID partId,
                              const std::string& key,
                              KVCallback cb) {
  auto ret = part(spaceId, partId);
  if (!ok(ret)) {
    cb(error(ret));
    return;
  }
  auto part = nebula::value(ret);
  part->asyncRemove(key, std::move(cb));
}

void NebulaStore::asyncMultiRemove(GraphSpaceID spaceId,
                                   PartitionID partId,
                                   std::vector<std::string>&& keys,
                                   KVCallback cb) {
  auto ret = part(spaceId, partId);
  if (!ok(ret)) {
    cb(error(ret));
    return;
  }
  auto part = nebula::value(ret);
  part->asyncMultiRemove(std::move(keys), std::move(cb));
}

void NebulaStore::asyncRemoveRange(GraphSpaceID spaceId,
                                   PartitionID partId,
                                   const std::string& start,
                                   const std::string& end,
                                   KVCallback cb) {
  auto ret = part(spaceId, partId);
  if (!ok(ret)) {
    cb(error(ret));
    return;
  }
  auto part = nebula::value(ret);
  part->asyncRemoveRange(start, end, std::move(cb));
}

void NebulaStore::asyncAtomicOp(GraphSpaceID spaceId,
                                PartitionID partId,
                                raftex::AtomicOp op,
                                KVCallback cb) {
  auto ret = part(spaceId, partId);
  if (!ok(ret)) {
    cb(error(ret));
    return;
  }
  auto part = nebula::value(ret);
  part->asyncAtomicOp(std::move(op), std::move(cb));
}

ErrorOr<nebula::cpp2::ErrorCode, std::shared_ptr<Part>> NebulaStore::part(GraphSpaceID spaceId,
                                                                          PartitionID partId) {
  folly::RWSpinLock::ReadHolder rh(&lock_);
  auto it = spaces_.find(spaceId);
  if (UNLIKELY(it == spaces_.end())) {
    LOG(ERROR) << "Space " << spaceId << " not found";
    return nebula::cpp2::ErrorCode::E_SPACE_NOT_FOUND;
  }
  auto& parts = it->second->parts_;
  auto partIt = parts.find(partId);
  if (UNLIKELY(partIt == parts.end())) {
    LOG(ERROR) << "Part " << partId << " not found";
    return nebula::cpp2::ErrorCode::E_PART_NOT_FOUND;
  }
  return partIt->second;
}

ErrorOr<nebula::cpp2::ErrorCode, std::shared_ptr<Part>> NebulaStore::learners(GraphSpaceID spaceId,
                                                                              PartitionID partId) {
  folly::RWSpinLock::ReadHolder rh(&lock_);
  auto it = learners_.find(spaceId);
  if (UNLIKELY(it == learners_.end())) {
    LOG(ERROR) << "Space " << spaceId << " not found in learners";
    return nebula::cpp2::ErrorCode::E_SPACE_NOT_FOUND;
  }
  auto& parts = it->second->learners_;
  auto partIt = parts.find(partId);
  if (UNLIKELY(partIt == parts.end())) {
    LOG(ERROR) << "Part " << partId << " not found in learners";
    return nebula::cpp2::ErrorCode::E_PART_NOT_FOUND;
  }
  return partIt->second;
}

nebula::cpp2::ErrorCode NebulaStore::ingest(GraphSpaceID spaceId) {
  auto spaceRet = space(spaceId);
  if (!ok(spaceRet)) {
    return error(spaceRet);
  }
  LOG(INFO) << "Ingesting space " << spaceId;
  auto space = nebula::value(spaceRet);
  for (auto& engine : space->engines_) {
    auto parts = engine->allParts();
    for (auto part : parts) {
      auto ret = this->engine(spaceId, part);
      if (!ok(ret)) {
        return error(ret);
      }

      auto path = folly::stringPrintf("%s/download/%d", value(ret)->getDataRoot(), part);
      if (!fs::FileUtils::exist(path)) {
        VLOG(1) << path << " not existed while ingesting";
        continue;
      }

      auto files = nebula::fs::FileUtils::listAllFilesInDir(path.c_str(), true, "*.sst");
      for (auto file : files) {
        VLOG(1) << "Ingesting extra file: " << file;
        auto code = engine->ingest(std::vector<std::string>({file}));
        if (code != nebula::cpp2::ErrorCode::SUCCEEDED) {
          return code;
        }
      }
    }
  }
  return nebula::cpp2::ErrorCode::SUCCEEDED;
}

nebula::cpp2::ErrorCode NebulaStore::setOption(GraphSpaceID spaceId,
                                               const std::string& configKey,
                                               const std::string& configValue) {
  auto spaceRet = space(spaceId);
  if (!ok(spaceRet)) {
    return error(spaceRet);
  }
  auto space = nebula::value(spaceRet);
  for (auto& engine : space->engines_) {
    auto code = engine->setOption(configKey, configValue);
    if (code != nebula::cpp2::ErrorCode::SUCCEEDED) {
      return code;
    }
  }
  return nebula::cpp2::ErrorCode::SUCCEEDED;
}

nebula::cpp2::ErrorCode NebulaStore::setDBOption(GraphSpaceID spaceId,
                                                 const std::string& configKey,
                                                 const std::string& configValue) {
  auto spaceRet = space(spaceId);
  if (!ok(spaceRet)) {
    return error(spaceRet);
  }
  auto space = nebula::value(spaceRet);
  for (auto& engine : space->engines_) {
    auto code = engine->setDBOption(configKey, configValue);
    if (code != nebula::cpp2::ErrorCode::SUCCEEDED) {
      return code;
    }
  }
  return nebula::cpp2::ErrorCode::SUCCEEDED;
}

nebula::cpp2::ErrorCode NebulaStore::compact(GraphSpaceID spaceId) {
  auto spaceRet = space(spaceId);
  if (!ok(spaceRet)) {
    return error(spaceRet);
  }
  auto space = nebula::value(spaceRet);

  auto code = nebula::cpp2::ErrorCode::SUCCEEDED;
  std::vector<std::thread> threads;
  LOG(INFO) << "Space " << spaceId << " start manual compaction.";
  for (auto& engine : space->engines_) {
    threads.emplace_back(std::thread([&engine, &code] {
      auto ret = engine->compact();
      if (ret != nebula::cpp2::ErrorCode::SUCCEEDED) {
        code = ret;
      }
    }));
  }

  // Wait for all threads to finish
  for (auto& t : threads) {
    t.join();
  }
  LOG(INFO) << "Space " << spaceId << " compaction done.";
  return code;
}

nebula::cpp2::ErrorCode NebulaStore::flush(GraphSpaceID spaceId) {
  auto spaceRet = space(spaceId);
  if (!ok(spaceRet)) {
    return error(spaceRet);
  }
  auto space = nebula::value(spaceRet);
  for (auto& engine : space->engines_) {
    auto code = engine->flush();
    if (code != nebula::cpp2::ErrorCode::SUCCEEDED) {
      return code;
    }
  }
  return nebula::cpp2::ErrorCode::SUCCEEDED;
}

ErrorOr<nebula::cpp2::ErrorCode, std::vector<cpp2::CheckpointInfo>> NebulaStore::createCheckpoint(
    GraphSpaceID spaceId, const std::string& name) {
  /*
   * The default checkpoint directory structure is :
   *   |--FLAGS_data_path
   *   |----nebula
   *   |------space1
   *   |--------data
   *   |--------wal
   *   |--------checkpoints
   *   |----------snapshot1
   *   |------------data
   *   |------------wal
   *   |----------snapshot2
   *   |----------snapshot3
   *
   */
  auto spaceRet = space(spaceId);
  if (!ok(spaceRet)) {
    return error(spaceRet);
  }
  auto space = nebula::value(spaceRet);
  std::vector<cpp2::CheckpointInfo> cpInfoList;

  DCHECK(!space->engines_.empty());
  for (auto& engine : space->engines_) {
    std::string path = folly::sformat("{}/checkpoints/{}", engine->getDataRoot(), name);
    if (!fs::FileUtils::exist(path)) {
      if (!fs::FileUtils::makeDir(path)) {
        LOG(WARNING) << "Make checkpoint dir: " << path << " failed";
        return nebula::cpp2::ErrorCode::E_FAILED_TO_CHECKPOINT;
      }
    }

    // create data checkpoint
    std::string dataPath = folly::sformat("{}/data", path);
    auto code = engine->createCheckpoint(dataPath);
    if (code != nebula::cpp2::ErrorCode::SUCCEEDED) {
      return code;
    }

    // create wal checkpoints: make hard link for all parts
    std::unordered_map<PartitionID, cpp2::LogInfo> partsInfo;
    auto parts = engine->allParts();
    for (auto& partId : parts) {
      auto ret = this->part(spaceId, partId);
      if (!ok(ret)) {
        LOG(WARNING) << folly::sformat(
            "space {} part {} not found while creating checkpoint", spaceId, partId);
        return error(ret);
      }

      auto p = nebula::value(ret);
      auto walPath = folly::sformat("{}/wal/{}", path, partId);
      if (!p->linkCurrentWAL(walPath.data())) {
        return nebula::cpp2::ErrorCode::E_FAILED_TO_CHECKPOINT;
      }

      // return last wal info of each part
      if (p->isLeader()) {
        auto logInfo = p->lastLogInfo();
        cpp2::LogInfo info;
        info.log_id_ref() = logInfo.first;
        info.term_id_ref() = logInfo.second;
        partsInfo.emplace(partId, std::move(info));
      }
    }

    auto result = nebula::fs::FileUtils::realPath(path.c_str());
    if (!result.ok()) {
      LOG(WARNING) << "Failed to get path:" << path << "'s real path";
      return nebula::cpp2::ErrorCode::E_FAILED_TO_CHECKPOINT;
    }

    nebula::cpp2::CheckpointInfo cpInfo;
    cpInfo.path_ref() = std::move(result.value());
    cpInfo.parts_ref() = std::move(partsInfo);
    cpInfo.space_id_ref() = spaceId;
    cpInfoList.emplace_back(std::move(cpInfo));
  }

  return cpInfoList;
}

nebula::cpp2::ErrorCode NebulaStore::dropCheckpoint(GraphSpaceID spaceId, const std::string& name) {
  auto spaceRet = space(spaceId);
  if (!ok(spaceRet)) {
    return error(spaceRet);
  }
  auto space = nebula::value(spaceRet);
  for (auto& engine : space->engines_) {
    /**
     * Drop checkpoint and wal together
     **/
    auto checkpointPath = folly::sformat("{}/checkpoints/{}", engine->getDataRoot(), name);
    LOG(INFO) << "Drop checkpoint: " << checkpointPath;
    if (!fs::FileUtils::exist(checkpointPath)) {
      continue;
    }

    if (!fs::FileUtils::remove(checkpointPath.data(), true)) {
      LOG(WARNING) << "Drop checkpoint dir failed : " << checkpointPath;
      return nebula::cpp2::ErrorCode::E_STORE_FAILURE;
    }
  }
  return nebula::cpp2::ErrorCode::SUCCEEDED;
}

nebula::cpp2::ErrorCode NebulaStore::setWriteBlocking(GraphSpaceID spaceId, bool sign) {
  auto spaceRet = space(spaceId);
  if (!ok(spaceRet)) {
    LOG(WARNING) << "Get Space " << spaceId << " Failed";
    return error(spaceRet);
  }
  auto space = nebula::value(spaceRet);
  for (auto& engine : space->engines_) {
    auto parts = engine->allParts();
    for (auto& part : parts) {
      auto partRet = this->part(spaceId, part);
      if (!ok(partRet)) {
        LOG(WARNING) << "Part not found. space : " << spaceId << " Part : " << part;
        return error(partRet);
      }
      auto p = nebula::value(partRet);
      p->setBlocking(sign);
    }
  }
  return nebula::cpp2::ErrorCode::SUCCEEDED;
}

bool NebulaStore::isLeader(GraphSpaceID spaceId, PartitionID partId) {
  folly::RWSpinLock::ReadHolder rh(&lock_);
  auto spaceIt = spaces_.find(spaceId);
  if (spaceIt != this->spaces_.end()) {
    auto partIt = spaceIt->second->parts_.find(partId);
    if (partIt != spaceIt->second->parts_.end()) {
      return partIt->second->isLeader();
    } else {
      return false;
    }
  }
  return false;
}

ErrorOr<nebula::cpp2::ErrorCode, KVEngine*> NebulaStore::engine(GraphSpaceID spaceId,
                                                                PartitionID partId) {
  folly::RWSpinLock::ReadHolder rh(&lock_);
  auto it = spaces_.find(spaceId);
  if (UNLIKELY(it == spaces_.end())) {
    LOG(ERROR) << "Space " << spaceId << " not found";
    return nebula::cpp2::ErrorCode::E_SPACE_NOT_FOUND;
  }
  auto& parts = it->second->parts_;
  auto partIt = parts.find(partId);
  if (UNLIKELY(partIt == parts.end())) {
    LOG(ERROR) << "Part " << partId << " not found";
    return nebula::cpp2::ErrorCode::E_PART_NOT_FOUND;
  }
  return partIt->second->engine();
}

ErrorOr<nebula::cpp2::ErrorCode, std::shared_ptr<SpacePartInfo>> NebulaStore::space(
    GraphSpaceID spaceId) {
  folly::RWSpinLock::ReadHolder rh(&lock_);
  auto it = spaces_.find(spaceId);
  if (UNLIKELY(it == spaces_.end())) {
    return nebula::cpp2::ErrorCode::E_SPACE_NOT_FOUND;
  }
  return it->second;
}

ErrorOr<nebula::cpp2::ErrorCode, std::shared_ptr<SpaceListenerInfo>> NebulaStore::spaceListener(
    GraphSpaceID spaceId) {
  folly::RWSpinLock::ReadHolder rh(&lock_);
  auto it = spaceListeners_.find(spaceId);
  if (UNLIKELY(it == spaceListeners_.end())) {
    return nebula::cpp2::ErrorCode::E_SPACE_NOT_FOUND;
  }
  return it->second;
}

int32_t NebulaStore::allLeader(
    std::unordered_map<GraphSpaceID, std::vector<meta::cpp2::LeaderInfo>>& leaderIds) {
  folly::RWSpinLock::ReadHolder rh(&lock_);
  int32_t count = 0;
  for (const auto& spaceIt : spaces_) {
    auto spaceId = spaceIt.first;
    for (const auto& partIt : spaceIt.second->parts_) {
      auto partId = partIt.first;
      if (partIt.second->isLeader()) {
        meta::cpp2::LeaderInfo partInfo;
        partInfo.part_id_ref() = partId;
        partInfo.term_ref() = partIt.second->termId();
        leaderIds[spaceId].emplace_back(std::move(partInfo));
        ++count;
      }
    }
  }
  return count;
}

bool NebulaStore::checkLeader(std::shared_ptr<Part> part, bool canReadFromFollower) const {
  return canReadFromFollower || (part->isLeader() && part->leaseValid());
}

void NebulaStore::cleanWAL() {
  folly::RWSpinLock::ReadHolder rh(&lock_);
  SCOPE_EXIT {
    storeWorker_->addDelayTask(FLAGS_clean_wal_interval_secs * 1000, &NebulaStore::cleanWAL, this);
  };
  for (const auto& spaceEntry : spaces_) {
    if (FLAGS_rocksdb_disable_wal) {
      for (const auto& engine : spaceEntry.second->engines_) {
        engine->flush();
      }
    }
    for (const auto& partEntry : spaceEntry.second->parts_) {
      auto& part = partEntry.second;
      if (part->needToCleanWal()) {
        // clean wal by expired time
        part->wal()->cleanWAL();
      }
    }
  }
  for (const auto& spaceEntry : spaceListeners_) {
    for (const auto& partEntry : spaceEntry.second->listeners_) {
      for (const auto& typeEntry : partEntry.second) {
        const auto& listener = typeEntry.second;
        // clean wal by log id
        listener->wal()->cleanWAL(listener->getApplyId());
      }
    }
  }
}

nebula::cpp2::ErrorCode NebulaStore::backup() {
  for (const auto& spaceEntry : spaces_) {
    for (const auto& engine : spaceEntry.second->engines_) {
      auto code = engine->backup();
      if (code != nebula::cpp2::ErrorCode::SUCCEEDED) {
        return code;
      }
    }
  }
  return nebula::cpp2::ErrorCode::SUCCEEDED;
}

ErrorOr<nebula::cpp2::ErrorCode, std::vector<std::string>> NebulaStore::backupTable(
    GraphSpaceID spaceId,
    const std::string& name,
    const std::string& tablePrefix,
    std::function<bool(const folly::StringPiece& key)> filter) {
  auto spaceRet = space(spaceId);
  if (!ok(spaceRet)) {
    return error(spaceRet);
  }

  auto space = nebula::value(spaceRet);
  std::vector<std::string> backupPath;
  for (auto& engine : space->engines_) {
    auto path = engine->backupTable(name, tablePrefix, filter);
    if (!ok(path)) {
      auto result = error(path);
      if (result != nebula::cpp2::ErrorCode::E_BACKUP_EMPTY_TABLE) {
        return result;
      }
      LOG(INFO) << "Since the table(" << tablePrefix
                << ") is empty, the backup of the current table is skipped.";
      continue;
    }
    backupPath.emplace_back(value(path));
  }

  if (backupPath.empty()) {
    return nebula::cpp2::ErrorCode::E_BACKUP_EMPTY_TABLE;
  }

  return backupPath;
}

nebula::cpp2::ErrorCode NebulaStore::restoreFromFiles(GraphSpaceID spaceId,
                                                      const std::vector<std::string>& files) {
  auto spaceRet = space(spaceId);
  if (!ok(spaceRet)) {
    LOG(WARNING) << "Get Space " << spaceId << " Failed";
    return error(spaceRet);
  }
  auto space = nebula::value(spaceRet);

  DCHECK_EQ(space->engines_.size(), 1);

  for (auto& engine : space->engines_) {
    auto ret = engine->ingest(files, true);
    if (ret != nebula::cpp2::ErrorCode::SUCCEEDED) {
      return ret;
    }
  }

  return nebula::cpp2::ErrorCode::SUCCEEDED;
}

nebula::cpp2::ErrorCode NebulaStore::multiPutWithoutReplicator(GraphSpaceID spaceId,
                                                               std::vector<KV> keyValues) {
  auto spaceRet = space(spaceId);
  if (!ok(spaceRet)) {
    LOG(WARNING) << "Get Space " << spaceId << " Failed";
    return error(spaceRet);
  }
  auto space = nebula::value(spaceRet);

  DCHECK_EQ(space->engines_.size(), 1);

  for (auto& engine : space->engines_) {
    auto ret = engine->multiPut(keyValues);
    if (ret != nebula::cpp2::ErrorCode::SUCCEEDED) {
      return ret;
    }
  }

  return nebula::cpp2::ErrorCode::SUCCEEDED;
}

ErrorOr<nebula::cpp2::ErrorCode, std::string> NebulaStore::getProperty(
    GraphSpaceID spaceId, const std::string& property) {
  auto spaceRet = space(spaceId);
  if (!ok(spaceRet)) {
    LOG(WARNING) << "Get Space " << spaceId << " Failed";
    return error(spaceRet);
  }
  auto space = nebula::value(spaceRet);

  folly::dynamic obj = folly::dynamic::object;
  for (size_t i = 0; i < space->engines_.size(); i++) {
    auto val = space->engines_[i]->getProperty(property);
    if (!ok(val)) {
      return error(val);
    }
    auto eng = folly::stringPrintf("Engine %zu", i);
    obj[eng] = std::move(value(val));
  }
  return folly::toJson(obj);
}

void NebulaStore::registerOnNewPartAdded(
    const std::string& funcName,
    std::function<void(std::shared_ptr<Part>&)> func,
    std::vector<std::pair<GraphSpaceID, PartitionID>>& existParts) {
  for (auto& item : spaces_) {
    for (auto& partItem : item.second->parts_) {
      existParts.emplace_back(std::make_pair(item.first, partItem.first));
      func(partItem.second);
    }
  }
  onNewPartAdded_.insert(std::make_pair(funcName, func));
}

}  // namespace kvstore
}  // namespace nebula<|MERGE_RESOLUTION|>--- conflicted
+++ resolved
@@ -323,7 +323,6 @@
   // std::unique_ptr<KVEngine> targetEngine;
   auto spaceIt = this->spaces_.find(spaceId);
   CHECK(spaceIt != this->spaces_.end()) << "Space should exist!";
-<<<<<<< HEAD
   auto& engines = spaceIt->second->engines_;
   if (path.empty()) {
     auto partIt = spaceIt->second->parts_.find(partId);
@@ -334,13 +333,6 @@
         partIt->second->checkAndResetPeers(peers);
       }
       return;
-=======
-  auto partIt = spaceIt->second->parts_.find(partId);
-  if (partIt != spaceIt->second->parts_.end()) {
-    LOG(INFO) << "[Space: " << spaceId << ", Part: " << partId << "] has existed!";
-    if (!peers.empty()) {
-      partIt->second->checkAndResetPeers(peers);
->>>>>>> ce21b2df
     }
 
     int32_t minIndex = -1;
