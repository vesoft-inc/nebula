/* Copyright (c) 2018 vesoft inc. All rights reserved.
 *
 * This source code is licensed under Apache 2.0 License,
 * attached with Common Clause Condition 1.0, found in the LICENSES directory.
 */

#include "base/Base.h"
#include "kvstore/NebulaStore.h"
#include <folly/Likely.h>
#include <algorithm>
#include <cstdint>
#include "network/NetworkUtils.h"
#include "fs/FileUtils.h"
#include "kvstore/RocksEngine.h"

DEFINE_string(engine_type, "rocksdb", "rocksdb, memory...");
DEFINE_int32(custom_filter_interval_secs, 24 * 3600, "interval to trigger custom compaction");
DEFINE_int32(num_workers, 4, "Number of worker threads");

/**
 * Check spaceId, partId exists or not.
 * */
#define CHECK_FOR_WRITE(spaceId, partId, cb) \
    auto it = spaces_.find(spaceId); \
    if (UNLIKELY(it == spaces_.end())) { \
        cb(ResultCode::ERR_SPACE_NOT_FOUND); \
        return; \
    } \
    auto& parts = it->second->parts_; \
    auto partIt = parts.find(partId); \
    if (UNLIKELY(partIt == parts.end())) { \
        cb(ResultCode::ERR_PART_NOT_FOUND); \
        return; \
    }

namespace nebula {
namespace kvstore {

NebulaStore::~NebulaStore() {
    LOG(INFO) << "Cut off the relationship with meta client";
    options_.partMan_.reset();
    workers_->stop();
    workers_->wait();
    LOG(INFO) << "Stop the raft service...";
    raftService_->stop();
    raftService_->waitUntilStop();
    spaces_.clear();
    LOG(INFO) << "~NebulaStore()";
}

bool NebulaStore::init() {
    LOG(INFO) << "Start the raft service...";
    workers_ = std::make_shared<thread::GenericThreadPool>();
    workers_->start(FLAGS_num_workers);
    raftService_ = raftex::RaftexService::createService(ioPool_, raftAddr_.second);
    if (!raftService_->start()) {
        LOG(ERROR) << "Start the raft service failed";
        return false;
    }

    flusher_ = std::make_unique<wal::BufferFlusher>();
    CHECK(!!options_.partMan_);
    LOG(INFO) << "Scan the local path, and init the spaces_";
    {
        folly::RWSpinLock::WriteHolder wh(&lock_);
        for (auto& path : options_.dataPaths_) {
            auto rootPath = folly::stringPrintf("%s/nebula", path.c_str());
            auto dirs = fs::FileUtils::listAllDirsInDir(rootPath.c_str());
            for (auto& dir : dirs) {
                LOG(INFO) << "Scan path \"" << path << "/" << dir << "\"";
                try {
                    auto spaceId = folly::to<GraphSpaceID>(dir);
                    if (!options_.partMan_->spaceExist(storeSvcAddr_, spaceId)) {
                        // TODO We might want to have a second thought here.
                        // Removing the data directly feels a little strong
                        LOG(INFO) << "Space " << spaceId
                                  << " does not exist any more, remove the data!";
                        auto dataPath = folly::stringPrintf("%s/%s",
                                                            rootPath.c_str(),
                                                            dir.c_str());
                        CHECK(fs::FileUtils::remove(dataPath.c_str(), true));
                        continue;
                    }
                    auto engine = newEngine(spaceId, path);
                    auto spaceIt = this->spaces_.find(spaceId);
                    if (spaceIt == this->spaces_.end()) {
                        LOG(INFO) << "Load space " << spaceId << " from disk";
                        spaceIt = this->spaces_.emplace(
                            spaceId,
                            std::make_unique<SpacePartInfo>()).first;
                    }
                    spaceIt->second->engines_.emplace_back(std::move(engine));
                    auto& enginePtr = spaceIt->second->engines_.back();
                    for (auto& partId : enginePtr->allParts()) {
                        if (!options_.partMan_->partExist(storeSvcAddr_, spaceId, partId)) {
                            LOG(INFO) << "Part " << partId
                                      << " does not exist any more, remove it!";
                            enginePtr->removePart(partId);
                            continue;
                        } else {
                            LOG(INFO) << "Load part " << spaceId << ", " << partId << " from disk";
                            spaceIt->second->parts_.emplace(partId,
                                                            newPart(spaceId,
                                                                    partId,
                                                                    enginePtr.get()));
                        }
                    }
                } catch (std::exception& e) {
                    LOG(FATAL) << "Invalid data directory \"" << dir << "\"";
                }
            }
        }
    }

    LOG(INFO) << "Init data from partManager for " << storeSvcAddr_;
    auto partsMap = options_.partMan_->parts(storeSvcAddr_);
    for (auto& entry : partsMap) {
        auto spaceId = entry.first;
        addSpace(spaceId);
        std::vector<PartitionID> partIds;
        for (auto it = entry.second.begin(); it != entry.second.end(); it++) {
            partIds.emplace_back(it->first);
        }
        std::sort(partIds.begin(), partIds.end());
        for (auto& partId : partIds) {
            addPart(spaceId, partId);
        }
    }

    LOG(INFO) << "Register handler...";
<<<<<<< HEAD
    options_.partMan_->registerHandler(this);
=======
    partMan_->registerHandler(this);

    return true;
>>>>>>> 7a9b4f4d
}


std::unique_ptr<KVEngine> NebulaStore::newEngine(GraphSpaceID spaceId,
                                                 const std::string& path) {
    if (FLAGS_engine_type == "rocksdb") {
        if (options_.cfFactory_ != nullptr) {
            options_.cfFactory_->construct(spaceId, FLAGS_custom_filter_interval_secs);
        }
        return std::make_unique<RocksEngine>(spaceId,
                                             path,
                                             options_.mergeOp_,
                                             options_.cfFactory_);
    } else {
        LOG(FATAL) << "Unknown engine type " << FLAGS_engine_type;
        return nullptr;
    }
}

ErrorOr<ResultCode, HostAddr> NebulaStore::partLeader(GraphSpaceID spaceId, PartitionID partId) {
    folly::RWSpinLock::ReadHolder rh(&lock_);
    auto it = spaces_.find(spaceId);
    if (UNLIKELY(it == spaces_.end())) {
        return ResultCode::ERR_SPACE_NOT_FOUND;
    }
    auto& parts = it->second->parts_;
    auto partIt = parts.find(partId);
    if (UNLIKELY(partIt == parts.end())) {
        return ResultCode::ERR_PART_NOT_FOUND;
    }
    return getStoreAddr(partIt->second->leader());
}

void NebulaStore::addSpace(GraphSpaceID spaceId) {
    folly::RWSpinLock::WriteHolder wh(&lock_);
    if (this->spaces_.find(spaceId) != this->spaces_.end()) {
        LOG(INFO) << "Space " << spaceId << " has existed!";
        return;
    }
    LOG(INFO) << "Create space " << spaceId;
    this->spaces_[spaceId] = std::make_unique<SpacePartInfo>();
    for (auto& path : options_.dataPaths_) {
        this->spaces_[spaceId]->engines_.emplace_back(newEngine(spaceId, path));
    }
    return;
}


void NebulaStore::addPart(GraphSpaceID spaceId, PartitionID partId) {
    folly::RWSpinLock::WriteHolder wh(&lock_);
    auto spaceIt = this->spaces_.find(spaceId);
    CHECK(spaceIt != this->spaces_.end()) << "Space should exist!";
    if (spaceIt->second->parts_.find(partId) != spaceIt->second->parts_.end()) {
        LOG(INFO) << "[" << spaceId << "," << partId << "] has existed!";
        return;
    }

    int32_t minIndex = -1;
    int32_t index = 0;
    int32_t minPartsNum = 0x7FFFFFFF;
    auto& engines = spaceIt->second->engines_;
    for (auto& engine : engines) {
        if (engine->totalPartsNum() < minPartsNum) {
            minPartsNum = engine->totalPartsNum();
            minIndex = index;
        }
        index++;
    }
    CHECK_GE(minIndex, 0) << "engines number:" << engines.size();
    const auto& targetEngine = engines[minIndex];

    // Write the information into related engine.
    targetEngine->addPart(partId);
    spaceIt->second->parts_.emplace(
        partId,
        newPart(spaceId, partId, targetEngine.get()));
    LOG(INFO) << "Space " << spaceId << ", part " << partId << " has been added!";
    return;
}

std::shared_ptr<Part> NebulaStore::newPart(GraphSpaceID spaceId,
                                           PartitionID partId,
                                           KVEngine* engine) {
    auto part = std::make_shared<Part>(spaceId,
                                       partId,
                                       raftAddr_,
                                       folly::stringPrintf("%s/wal/%d",
                                               engine->getDataRoot(),
                                               partId),
                                       engine,
                                       ioPool_,
                                       workers_,
                                       flusher_.get());
    auto partMeta = options_.partMan_->partMeta(spaceId, partId);
    std::vector<HostAddr> peers;
    for (auto& h : partMeta.peers_) {
        if (h != storeSvcAddr_) {
            peers.emplace_back(getRaftAddr(h));
            VLOG(1) << "Add peer " << peers.back();
        }
    }
    raftService_->addPartition(part);
    part->start(std::move(peers));
    return part;
}

void NebulaStore::removeSpace(GraphSpaceID spaceId) {
    folly::RWSpinLock::WriteHolder wh(&lock_);
    auto spaceIt = this->spaces_.find(spaceId);
    auto& engines = spaceIt->second->engines_;
    for (auto& engine : engines) {
        auto parts = engine->allParts();
        for (auto& partId : parts) {
            engine->removePart(partId);
        }
        CHECK_EQ(0, engine->totalPartsNum());
    }
    this->spaces_.erase(spaceIt);
    // TODO(dangleptr): Should we delete the data?
    LOG(INFO) << "Space " << spaceId << " has been removed!";
}


void NebulaStore::removePart(GraphSpaceID spaceId, PartitionID partId) {
    folly::RWSpinLock::WriteHolder wh(&lock_);
    auto spaceIt = this->spaces_.find(spaceId);
    if (spaceIt != this->spaces_.end()) {
        auto partIt = spaceIt->second->parts_.find(partId);
        if (partIt != spaceIt->second->parts_.end()) {
            auto* e = partIt->second->engine();
            CHECK_NOTNULL(e);
            raftService_->removePartition(partIt->second);
            spaceIt->second->parts_.erase(partId);
            e->removePart(partId);
        }
    }
    LOG(INFO) << "Space " << spaceId << ", part " << partId << " has been removed!";
}


ResultCode NebulaStore::get(GraphSpaceID spaceId,
                            PartitionID partId,
                            const std::string& key,
                            std::string* value) {
    auto ret = engine(spaceId, partId);
    if (!ok(ret)) {
        return error(ret);
    }
    auto* e = nebula::value(ret);
    return e->get(key, value);
}


ResultCode NebulaStore::multiGet(GraphSpaceID spaceId,
                                 PartitionID partId,
                                 const std::vector<std::string>& keys,
                                 std::vector<std::string>* values) {
    auto ret = engine(spaceId, partId);
    if (!ok(ret)) {
        return error(ret);
    }
    auto* e = nebula::value(ret);
    return e->multiGet(keys, values);
}


ResultCode NebulaStore::range(GraphSpaceID spaceId,
                              PartitionID partId,
                              const std::string& start,
                              const std::string& end,
                              std::unique_ptr<KVIterator>* iter) {
    auto ret = engine(spaceId, partId);
    if (!ok(ret)) {
        return error(ret);
    }
    auto* e = nebula::value(ret);
    return e->range(start, end, iter);
}


ResultCode NebulaStore::prefix(GraphSpaceID spaceId,
                               PartitionID partId,
                               const std::string& prefix,
                               std::unique_ptr<KVIterator>* iter) {
    auto ret = engine(spaceId, partId);
    if (!ok(ret)) {
        return error(ret);
    }
    auto* e = nebula::value(ret);
    return e->prefix(prefix, iter);
}

void NebulaStore::asyncMultiPut(GraphSpaceID spaceId,
                                PartitionID partId,
                                std::vector<KV> keyValues,
                                KVCallback cb) {
    auto ret = part(spaceId, partId);
    if (!ok(ret)) {
        cb(error(ret));
        return;
    }
    auto part = nebula::value(ret);
    return part->asyncMultiPut(std::move(keyValues), std::move(cb));
}


void NebulaStore::asyncRemove(GraphSpaceID spaceId,
                              PartitionID partId,
                              const std::string& key,
                              KVCallback cb) {
    auto ret = part(spaceId, partId);
    if (!ok(ret)) {
        cb(error(ret));
        return;
    }
    auto part = nebula::value(ret);
    return part->asyncRemove(key, std::move(cb));
}


void NebulaStore::asyncMultiRemove(GraphSpaceID spaceId,
                                   PartitionID  partId,
                                   std::vector<std::string> keys,
                                   KVCallback cb) {
    auto ret = part(spaceId, partId);
    if (!ok(ret)) {
        cb(error(ret));
        return;
    }
    auto part = nebula::value(ret);
    return part->asyncMultiRemove(std::move(keys), std::move(cb));
}


void NebulaStore::asyncRemoveRange(GraphSpaceID spaceId,
                                   PartitionID partId,
                                   const std::string& start,
                                   const std::string& end,
                                   KVCallback cb) {
    auto ret = part(spaceId, partId);
    if (!ok(ret)) {
        cb(error(ret));
        return;
    }
    auto part = nebula::value(ret);
    return part->asyncRemoveRange(start, end, std::move(cb));
}


void NebulaStore::asyncRemovePrefix(GraphSpaceID spaceId,
                                    PartitionID partId,
                                    const std::string& prefix,
                                    KVCallback cb) {
    auto ret = part(spaceId, partId);
    if (!ok(ret)) {
        cb(error(ret));
        return;
    }
    auto part = nebula::value(ret);
    return part->asyncRemovePrefix(prefix, std::move(cb));
}

ErrorOr<ResultCode, std::shared_ptr<Part>> NebulaStore::part(GraphSpaceID spaceId,
                                                             PartitionID partId) {
    folly::RWSpinLock::ReadHolder rh(&lock_);
    auto it = spaces_.find(spaceId);
    if (UNLIKELY(it == spaces_.end())) {
        return ResultCode::ERR_SPACE_NOT_FOUND;
    }
    auto& parts = it->second->parts_;
    auto partIt = parts.find(partId);
    if (UNLIKELY(partIt == parts.end())) {
        return ResultCode::ERR_PART_NOT_FOUND;
    }
    return partIt->second;
}


ResultCode NebulaStore::ingest(GraphSpaceID spaceId,
                               const std::string& extra,
                               const std::vector<std::string>& files) {
    auto spaceRet = space(spaceId);
    if (!ok(spaceRet)) {
        return error(spaceRet);
    }
    auto space = nebula::value(spaceRet);
    for (auto& engine : space->engines_) {
        auto parts = engine->allParts();
        std::vector<std::string> extras;
        for (auto part : parts) {
            for (auto file : files) {
                auto extraPath = folly::stringPrintf("%s/nebula/%d/%d/%s",
                                                     extra.c_str(),
                                                     spaceId,
                                                     part,
                                                     file.c_str());
                LOG(INFO) << "Loading extra path : " << extraPath;
                extras.emplace_back(std::move(extraPath));
            }
        }
        auto code = engine->ingest(std::move(extras));
        if (code != ResultCode::SUCCEEDED) {
            return code;
        }
    }
    return ResultCode::SUCCEEDED;
}


ResultCode NebulaStore::setOption(GraphSpaceID spaceId,
                                  const std::string& configKey,
                                  const std::string& configValue) {
    auto spaceRet = space(spaceId);
    if (!ok(spaceRet)) {
        return error(spaceRet);
    }
    auto space = nebula::value(spaceRet);
    for (auto& engine : space->engines_) {
        auto code = engine->setOption(configKey, configValue);
        if (code != ResultCode::SUCCEEDED) {
            return code;
        }
    }
    return ResultCode::SUCCEEDED;
}


ResultCode NebulaStore::setDBOption(GraphSpaceID spaceId,
                                    const std::string& configKey,
                                    const std::string& configValue) {
    auto spaceRet = space(spaceId);
    if (!ok(spaceRet)) {
        return error(spaceRet);
    }
    auto space = nebula::value(spaceRet);
    for (auto& engine : space->engines_) {
        auto code = engine->setDBOption(configKey, configValue);
        if (code != ResultCode::SUCCEEDED) {
            return code;
        }
    }
    return ResultCode::SUCCEEDED;
}


ResultCode NebulaStore::compact(GraphSpaceID spaceId) {
    auto spaceRet = space(spaceId);
    if (!ok(spaceRet)) {
        return error(spaceRet);
    }
    auto space = nebula::value(spaceRet);
    for (auto& engine : space->engines_) {
        auto code = engine->compact();
        if (code != ResultCode::SUCCEEDED) {
            return code;
        }
    }
    return ResultCode::SUCCEEDED;
}

ResultCode NebulaStore::flush(GraphSpaceID spaceId) {
    auto spaceRet = space(spaceId);
    if (!ok(spaceRet)) {
        return error(spaceRet);
    }
    auto space = nebula::value(spaceRet);
    for (auto& engine : space->engines_) {
        auto code = engine->flush();
        if (code != ResultCode::SUCCEEDED) {
            return code;
        }
    }
    return ResultCode::SUCCEEDED;
}

bool NebulaStore::isLeader(GraphSpaceID spaceId, PartitionID partId) {
    folly::RWSpinLock::ReadHolder rh(&lock_);
    auto spaceIt = spaces_.find(spaceId);
    if (spaceIt != this->spaces_.end()) {
        auto partIt = spaceIt->second->parts_.find(partId);
        if (partIt != spaceIt->second->parts_.end()) {
            return partIt->second->isLeader();
        } else {
            return false;
        }
    }
    return false;
}

ErrorOr<ResultCode, KVEngine*> NebulaStore::engine(GraphSpaceID spaceId, PartitionID partId) {
    folly::RWSpinLock::ReadHolder rh(&lock_);
    auto it = spaces_.find(spaceId);
    if (UNLIKELY(it == spaces_.end())) {
        return ResultCode::ERR_SPACE_NOT_FOUND;
    }
    auto& parts = it->second->parts_;
    auto partIt = parts.find(partId);
    if (UNLIKELY(partIt == parts.end())) {
        return ResultCode::ERR_PART_NOT_FOUND;
    }
    return partIt->second->engine();
}

ErrorOr<ResultCode, std::shared_ptr<SpacePartInfo>> NebulaStore::space(GraphSpaceID spaceId) {
    folly::RWSpinLock::ReadHolder rh(&lock_);
    auto it = spaces_.find(spaceId);
    if (UNLIKELY(it == spaces_.end())) {
        return ResultCode::ERR_SPACE_NOT_FOUND;
    }
    return it->second;
}

}  // namespace kvstore
}  // namespace nebula
<|MERGE_RESOLUTION|>--- conflicted
+++ resolved
@@ -128,13 +128,8 @@
     }
 
     LOG(INFO) << "Register handler...";
-<<<<<<< HEAD
     options_.partMan_->registerHandler(this);
-=======
-    partMan_->registerHandler(this);
-
     return true;
->>>>>>> 7a9b4f4d
 }
 
 
