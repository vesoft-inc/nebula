/* Copyright (c) 2019 vesoft inc. All rights reserved.
 *
 * This source code is licensed under Apache 2.0 License,
 * attached with Common Clause Condition 1.0, found in the LICENSES directory.
 */

#ifndef KVSTORE_PLUGINS_HBASE_HBASESTORE_H_
#define KVSTORE_PLUGINS_HBASE_HBASESTORE_H_

#include "base/Base.h"
#include "meta/SchemaProviderIf.h"
#include "meta/SchemaManager.h"
#include "kvstore/KVStore.h"
#include "kvstore/KVIterator.h"
#include "kvstore/plugins/hbase/HBaseClient.h"
#include <gtest/gtest_prod.h>

namespace nebula {
namespace kvstore {

class HBaseRangeIter : public KVIterator {
public:
    HBaseRangeIter(KVArrayIterator begin, KVArrayIterator end)
        : current_(begin)
        , begin_(begin)
        , end_(end) {}

    ~HBaseRangeIter()  = default;

    bool valid() const override {
        return current_ != end_;
    }

    void next() override {
        CHECK(current_ != end_);
        current_++;
    }

    void prev() override {
        CHECK(current_ != begin_);
        current_--;
    }

    folly::StringPiece key() const override {
        return folly::StringPiece(current_->first);
    }

    folly::StringPiece val() const override {
        return folly::StringPiece(current_->second);
    }

private:
    KVArrayIterator current_;
    KVArrayIterator begin_;
    KVArrayIterator end_;
};


class HBaseStore : public KVStore {
public:
    explicit HBaseStore(KVOptions options);

    ~HBaseStore() = default;

    // Connect to the HBase thrift server.
    void init();

    uint32_t capability() const override {
        return 0;
    }

    // Return the current leader
    ErrorOr<ResultCode, HostAddr> partLeader(GraphSpaceID spaceId, PartitionID partId) override {
        UNUSED(spaceId);
        UNUSED(partId);
        return {-1, -1};
    }

    ResultCode get(GraphSpaceID spaceId,
                   PartitionID  partId,
                   const std::string& key,
                   std::string* value) override;

    ResultCode multiGet(GraphSpaceID spaceId,
                        PartitionID partId,
                        const std::vector<std::string>& keys,
                        std::vector<std::string>* values) override;

    // Get all results in range [start, end)
    ResultCode range(GraphSpaceID spaceId,
                     PartitionID  partId,
                     const std::string& start,
                     const std::string& end,
                     std::unique_ptr<KVIterator>* iter) override;

    // Get all results with prefix.
    ResultCode prefix(GraphSpaceID spaceId,
                      PartitionID  partId,
                      const std::string& prefix,
                      std::unique_ptr<KVIterator>* iter) override;

    // async batch put.
    void asyncMultiPut(GraphSpaceID spaceId,
                       PartitionID  partId,
                       std::vector<KV> keyValues,
                       KVCallback cb) override;

    void asyncRemove(GraphSpaceID spaceId,
                     PartitionID partId,
                     const std::string& key,
                     KVCallback cb) override;

    void asyncMultiRemove(GraphSpaceID spaceId,
                          PartitionID  partId,
                          std::vector<std::string> keys,
                          KVCallback cb) override;

    void asyncRemoveRange(GraphSpaceID spaceId,
                          PartitionID partId,
                          const std::string& start,
                          const std::string& end,
                          KVCallback cb) override;

    void asyncRemovePrefix(GraphSpaceID spaceId,
                           PartitionID partId,
                           const std::string& prefix,
                           KVCallback cb) override;

<<<<<<< HEAD
    ResultCode ingest(GraphSpaceID spaceId,
                      const std::string& extra) override;

    ResultCode compactAll(GraphSpaceID spaceId) override;
=======
    ErrorOr<ResultCode, std::shared_ptr<Part>> part(GraphSpaceID,
                                                    PartitionID) override {
        LOG(FATAL) << "Unsupported!";
    }
>>>>>>> e69121f6

private:
    std::string getRowKey(const std::string& key) {
        return key.substr(sizeof(PartitionID), key.size() - sizeof(PartitionID));
    }

    inline std::string spaceIdToTableName(GraphSpaceID spaceId);

    std::shared_ptr<const meta::SchemaProviderIf> getSchema(GraphSpaceID spaceId,
                                                            const std::string& key,
                                                            SchemaVer version = -1);

    std::string encode(GraphSpaceID spaceId,
                       const std::string& key,
                       KVMap& values);

    std::vector<KV> decode(GraphSpaceID spaceId,
                           const std::string& key,
                           std::string& encoded);

    ResultCode range(GraphSpaceID spaceId,
                     const std::string& start,
                     const std::string& end,
                     std::unique_ptr<KVIterator>* iter);

    ResultCode prefix(GraphSpaceID spaceId,
                      const std::string& prefix,
                      std::unique_ptr<KVIterator>* iter);

    ResultCode multiRemove(GraphSpaceID spaceId,
                           std::vector<std::string>& keys);

private:
    KVOptions options_;

    std::unique_ptr<meta::SchemaManager> schemaMan_{nullptr};

    std::unique_ptr<HBaseClient> client_{nullptr};
};

}  // namespace kvstore
}  // namespace nebula
#endif  // KVSTORE_PLUGINS_HBASE_HBASESTORE_H_
<|MERGE_RESOLUTION|>--- conflicted
+++ resolved
@@ -126,17 +126,15 @@
                            const std::string& prefix,
                            KVCallback cb) override;
 
-<<<<<<< HEAD
     ResultCode ingest(GraphSpaceID spaceId,
                       const std::string& extra) override;
 
     ResultCode compactAll(GraphSpaceID spaceId) override;
-=======
+
     ErrorOr<ResultCode, std::shared_ptr<Part>> part(GraphSpaceID,
                                                     PartitionID) override {
         LOG(FATAL) << "Unsupported!";
     }
->>>>>>> e69121f6
 
 private:
     std::string getRowKey(const std::string& key) {
