/* Copyright (c) 2018 vesoft inc. All rights reserved.
 *
 * This source code is licensed under Apache 2.0 License.
 */

#include "kvstore/PartManager.h"

#include "common/utils/Utils.h"

namespace nebula {
namespace kvstore {
meta::PartsMap MemPartManager::parts(const HostAddr&) {
  return partsMap_;
}

meta::ListenersMap MemPartManager::listeners(const HostAddr&) {
  return listenersMap_;
}

StatusOr<std::vector<meta::RemoteListenerInfo>> MemPartManager::listenerPeerExist(
    GraphSpaceID spaceId, PartitionID partId) {
  auto listeners = remoteListeners_[spaceId][partId];
  if (listeners.empty()) {
    return Status::ListenerNotFound();
  }
  return listeners;
}

StatusOr<meta::PartHosts> MemPartManager::partMeta(GraphSpaceID spaceId, PartitionID partId) {
  auto it = partsMap_.find(spaceId);
  if (it == partsMap_.end()) {
    return Status::Error("Space not found, spaceid: %d", spaceId);
  }
  auto partIt = it->second.find(partId);
  if (partIt == it->second.end()) {
    return Status::Error(
        "Part not found in MemPartManager, spaceid: %d, partId: %d ", spaceId, partId);
  }
  return partIt->second;
}

Status MemPartManager::partExist(const HostAddr&, GraphSpaceID spaceId, PartitionID partId) {
  auto it = partsMap_.find(spaceId);
  if (it != partsMap_.end()) {
    auto partIt = it->second.find(partId);
    if (partIt != it->second.end()) {
      return Status::OK();
    } else {
      return Status::PartNotFound();
    }
  }
  return Status::SpaceNotFound();
}

StatusOr<std::string> MemPartManager::getPath(HostAddr host,
                                              GraphSpaceID spaceId,
                                              PartitionID partId) {
  auto it = partsMap_.find(spaceId);
  if (it != partsMap_.end()) {
    auto partIt = it->second.find(partId);
    if (partIt != it->second.end()) {
      for (auto& hp : partIt->second.hosts_) {
        LOG(INFO) << "Host " << host << " hp.host " << hp.host;
        if (host == hp.host) {
          return hp.path;
        }
      }
      return Status::HostNotFound();
    } else {
      return Status::PartNotFound();
    }
  }
  return Status::SpaceNotFound();
}

MetaServerBasedPartManager::MetaServerBasedPartManager(HostAddr, meta::MetaClient* client) {
  client_ = client;
  CHECK_NOTNULL(client_);
  client_->registerListener(this);
}

MetaServerBasedPartManager::~MetaServerBasedPartManager() {
  if (nullptr != client_) {
    client_->unRegisterListener();
    client_ = nullptr;
  }
}

meta::PartsMap MetaServerBasedPartManager::parts(const HostAddr& hostAddr) {
  return client_->getPartsMapFromCache(hostAddr);
}

StatusOr<meta::PartHosts> MetaServerBasedPartManager::partMeta(GraphSpaceID spaceId,
                                                               PartitionID partId) {
  return client_->getPartHostsFromCache(spaceId, partId);
}

Status MetaServerBasedPartManager::partExist(const HostAddr& host,
                                             GraphSpaceID spaceId,
                                             PartitionID partId) {
  return client_->checkPartExistInCache(host, spaceId, partId);
}

Status MetaServerBasedPartManager::spaceExist(const HostAddr& host, GraphSpaceID spaceId) {
  return client_->checkSpaceExistInCache(host, spaceId);
}

void MetaServerBasedPartManager::onSpaceAdded(GraphSpaceID spaceId, bool isListener) {
  if (handler_ != nullptr) {
    handler_->addSpace(spaceId, isListener);
  }
}

void MetaServerBasedPartManager::onSpaceRemoved(GraphSpaceID spaceId, bool isListener) {
  if (handler_ != nullptr) {
    handler_->removeSpace(spaceId, isListener);
  }
}

void MetaServerBasedPartManager::onSpaceOptionUpdated(
    GraphSpaceID spaceId, const std::unordered_map<std::string, std::string>& options) {
  static std::unordered_set<std::string> supportedOpt = {"disable_auto_compactions",
                                                         "max_write_buffer_number",
                                                         "write_buffer_size",
                                                         "level0_file_num_compaction_trigger",
                                                         "level0_slowdown_writes_trigger",
                                                         "level0_stop_writes_trigger",
                                                         "target_file_size_base",
                                                         "target_file_size_multiplier",
                                                         "max_bytes_for_level_base",
                                                         "max_bytes_for_level_multiplier",
                                                         "arena_block_size",
                                                         "memtable_prefix_bloom_size_ratio",
                                                         "memtable_whole_key_filtering",
                                                         "memtable_huge_page_size",
                                                         "max_successive_merges",
                                                         "inplace_update_num_locks",
                                                         "soft_pending_compaction_bytes_limit",
                                                         "hard_pending_compaction_bytes_limit",
                                                         "max_compaction_bytes",
                                                         "ttl",
                                                         "periodic_compaction_seconds",
                                                         "max_sequential_skip_in_iterations",
                                                         "paranoid_file_checks",
                                                         "report_bg_io_stats",
                                                         "sample_for_compression"};
  static std::unordered_set<std::string> supportedDbOpt = {"max_total_wal_size",
                                                           "delete_obsolete_files_period_micros",
                                                           "max_background_jobs",
                                                           "stats_dump_period_sec",
                                                           "compaction_readahead_size",
                                                           "writable_file_max_buffer_size",
                                                           "bytes_per_sync",
                                                           "wal_bytes_per_sync",
                                                           "delayed_write_rate",
                                                           "avoid_flush_during_shutdown",
                                                           "max_open_files",
                                                           "stats_persist_period_sec",
                                                           "stats_history_buffer_size",
                                                           "strict_bytes_per_sync"};

  std::unordered_map<std::string, std::string> opt;
  std::unordered_map<std::string, std::string> dbOpt;
  for (const auto& option : options) {
    if (supportedOpt.find(option.first) != supportedOpt.end()) {
      opt[option.first] = option.second;
    } else if (supportedDbOpt.find(option.first) != supportedDbOpt.end()) {
      dbOpt[option.first] = option.second;
    }
  }

  if (handler_ != nullptr) {
    if (!opt.empty()) {
      handler_->updateSpaceOption(spaceId, opt, false);
    }
    if (!dbOpt.empty()) {
      handler_->updateSpaceOption(spaceId, dbOpt, true);
    }
  }
}

void MetaServerBasedPartManager::onPartAdded(GraphSpaceID spaceId,
                                             PartitionID partId,
                                             const std::string& path) {
  if (handler_ != nullptr) {
<<<<<<< HEAD
    handler_->addPart(spaceId, partId, false, path, {});
  } else {
    VLOG(1) << "handler_ is nullptr!";
=======
    handler_->addPart(partMeta.spaceId_, partMeta.partId_, false, {});
>>>>>>> ce21b2df
  }
}

void MetaServerBasedPartManager::onPartRemoved(GraphSpaceID spaceId,
                                               PartitionID partId,
                                               const std::string& path) {
  if (handler_ != nullptr) {
<<<<<<< HEAD
    handler_->removePart(spaceId, partId, path);
  } else {
    VLOG(1) << "handler_ is nullptr!";
=======
    handler_->removePart(spaceId, partId);
>>>>>>> ce21b2df
  }
}

void MetaServerBasedPartManager::onPartUpdated(GraphSpaceID, PartitionID, const std::string&) {}

void MetaServerBasedPartManager::fetchLeaderInfo(
    std::unordered_map<GraphSpaceID, std::vector<meta::cpp2::LeaderInfo>>& leaderIds) {
  if (handler_ != nullptr) {
    handler_->allLeader(leaderIds);
  }
}

void MetaServerBasedPartManager::fetchDiskParts(SpaceDiskPartsMap& diskParts) {
  if (handler_ != nullptr) {
    handler_->fetchDiskParts(diskParts);
  }
}

meta::ListenersMap MetaServerBasedPartManager::listeners(const HostAddr& host) {
  auto ret = client_->getListenersByHostFromCache(host);
  if (ret.ok()) {
    return ret.value();
  }
  return meta::ListenersMap();
}

StatusOr<std::vector<meta::RemoteListenerInfo>> MetaServerBasedPartManager::listenerPeerExist(
    GraphSpaceID spaceId, PartitionID partId) {
  return client_->getListenerHostTypeBySpacePartType(spaceId, partId);
}

void MetaServerBasedPartManager::onListenerAdded(GraphSpaceID spaceId,
                                                 PartitionID partId,
                                                 const meta::ListenerHosts& listenerHost) {
  if (handler_ != nullptr) {
    handler_->addListener(spaceId, partId, listenerHost.type_, listenerHost.peers_);
  }
}

void MetaServerBasedPartManager::onListenerRemoved(GraphSpaceID spaceId,
                                                   PartitionID partId,
                                                   meta::cpp2::ListenerType type) {
  if (handler_ != nullptr) {
    handler_->removeListener(spaceId, partId, type);
  }
}

void MetaServerBasedPartManager::onCheckRemoteListeners(
    GraphSpaceID spaceId, PartitionID partId, const std::vector<HostAddr>& remoteListeners) {
  if (handler_ != nullptr) {
    handler_->checkRemoteListeners(spaceId, partId, remoteListeners);
  }
}

StatusOr<std::string> MetaServerBasedPartManager::getPath(HostAddr host,
                                                          GraphSpaceID spaceId,
                                                          PartitionID partId) {
  LOG(INFO) << "Space " << spaceId << " Part " << partId << " Host " << host;
  LOG(INFO) << "MetaServerBasedPartManager getPath";
  auto ret = client_->getPartsAlloc(spaceId).get();
  if (!ret.ok()) {
    LOG(ERROR) << "Get path not found";
    return Status::Error("Get path not found");
  }

  auto& partsAlloc = ret.value();
  for (auto [part, hps] : partsAlloc) {
    LOG(INFO) << "Part " << part;

    if (part != partId) {
      continue;
    }

    for (const auto& hp : hps) {
      LOG(INFO) << "Host And Path " << hp;
      if (hp.host == host) {
        LOG(INFO) << "Get " << folly::stringPrintf("%s/nebula/%d", hp.path.c_str(), spaceId);
        return folly::stringPrintf("%s/nebula/%d", hp.path.c_str(), spaceId);
      }
    }
  }
  LOG(ERROR) << "Get path not found 2";
  return Status::Error("Get path not found 2");
}
}  // namespace kvstore
}  // namespace nebula<|MERGE_RESOLUTION|>--- conflicted
+++ resolved
@@ -179,17 +179,9 @@
   }
 }
 
-void MetaServerBasedPartManager::onPartAdded(GraphSpaceID spaceId,
-                                             PartitionID partId,
-                                             const std::string& path) {
-  if (handler_ != nullptr) {
-<<<<<<< HEAD
-    handler_->addPart(spaceId, partId, false, path, {});
-  } else {
-    VLOG(1) << "handler_ is nullptr!";
-=======
-    handler_->addPart(partMeta.spaceId_, partMeta.partId_, false, {});
->>>>>>> ce21b2df
+void MetaServerBasedPartManager::onPartAdded(const meta::PartHosts& partMeta) {
+  if (handler_ != nullptr) {
+    handler_->addPart(partMeta.spaceId_, partMeta.partId_, false, partMeta.path_, {});
   }
 }
 
@@ -197,13 +189,7 @@
                                                PartitionID partId,
                                                const std::string& path) {
   if (handler_ != nullptr) {
-<<<<<<< HEAD
     handler_->removePart(spaceId, partId, path);
-  } else {
-    VLOG(1) << "handler_ is nullptr!";
-=======
-    handler_->removePart(spaceId, partId);
->>>>>>> ce21b2df
   }
 }
 
