/* Copyright (c) 2018 vesoft inc. All rights reserved.
 *
 * This source code is licensed under Apache 2.0 License.
 */

#include "kvstore/Part.h"

#include "common/time/ScopedTimer.h"
#include "common/utils/IndexKeyUtils.h"
#include "common/utils/NebulaKeyUtils.h"
#include "common/utils/OperationKeyUtils.h"
#include "kvstore/LogEncoder.h"
#include "kvstore/PartManager.h"
#include "kvstore/RocksEngineConfig.h"

DEFINE_int32(cluster_id, 0, "A unique id for each cluster");

namespace nebula {
namespace kvstore {

Part::Part(GraphSpaceID spaceId,
           PartitionID partId,
           HostAddr localAddr,
           const std::string& path,
           const std::string& walPath,
           KVEngine* engine,
           std::shared_ptr<folly::IOThreadPoolExecutor> ioPool,
           std::shared_ptr<thread::GenericThreadPool> workers,
           std::shared_ptr<folly::Executor> handlers,
           std::shared_ptr<raftex::SnapshotManager> snapshotMan,
           std::shared_ptr<RaftClient> clientMan,
           std::shared_ptr<DiskManager> diskMan,
           std::shared_ptr<kvstore::PartManager> partMan,
           int32_t vIdLen)
    : RaftPart(FLAGS_cluster_id,
               spaceId,
               partId,
               localAddr,
               path,
               walPath,
               ioPool,
               workers,
               handlers,
               snapshotMan,
               clientMan,
               diskMan,
               partMan),
      spaceId_(spaceId),
      partId_(partId),
      walPath_(walPath),
      engine_(engine),
      vIdLen_(vIdLen) {}

std::pair<LogID, TermID> Part::lastCommittedLogId() {
  std::string val;
  auto res = engine_->get(NebulaKeyUtils::systemCommitKey(partId_), &val);
  if (res != nebula::cpp2::ErrorCode::SUCCEEDED) {
    VLOG(2) << idStr_ << "Cannot fetch the last committed log id from the storage engine";
    return std::make_pair(0, 0);
  }
  CHECK_EQ(val.size(), sizeof(LogID) + sizeof(TermID));

  LogID lastId;
  memcpy(reinterpret_cast<void*>(&lastId), val.data(), sizeof(LogID));
  TermID termId;
  memcpy(reinterpret_cast<void*>(&termId), val.data() + sizeof(LogID), sizeof(TermID));

  return std::make_pair(lastId, termId);
}

void Part::asyncPut(folly::StringPiece key, folly::StringPiece value, KVCallback cb) {
  std::string log = encodeMultiValues(OP_PUT, key, value);

  appendAsync(FLAGS_cluster_id, std::move(log))
      .thenValue(
          [callback = std::move(cb)](nebula::cpp2::ErrorCode code) mutable { callback(code); });
}

void Part::asyncAppendBatch(std::string&& batch, KVCallback cb) {
  appendAsync(FLAGS_cluster_id, std::move(batch))
      .thenValue(
          [callback = std::move(cb)](nebula::cpp2::ErrorCode code) mutable { callback(code); });
}

void Part::asyncMultiPut(const std::vector<KV>& keyValues, KVCallback cb) {
  std::string log = encodeMultiValues(OP_MULTI_PUT, keyValues);

  appendAsync(FLAGS_cluster_id, std::move(log))
      .thenValue(
          [callback = std::move(cb)](nebula::cpp2::ErrorCode code) mutable { callback(code); });
}

void Part::asyncRemove(folly::StringPiece key, KVCallback cb) {
  std::string log = encodeSingleValue(OP_REMOVE, key);

  appendAsync(FLAGS_cluster_id, std::move(log))
      .thenValue(
          [callback = std::move(cb)](nebula::cpp2::ErrorCode code) mutable { callback(code); });
}

void Part::asyncMultiRemove(const std::vector<std::string>& keys, KVCallback cb) {
  std::string log = encodeMultiValues(OP_MULTI_REMOVE, keys);

  appendAsync(FLAGS_cluster_id, std::move(log))
      .thenValue(
          [callback = std::move(cb)](nebula::cpp2::ErrorCode code) mutable { callback(code); });
}

void Part::asyncRemoveRange(folly::StringPiece start, folly::StringPiece end, KVCallback cb) {
  std::string log = encodeMultiValues(OP_REMOVE_RANGE, start, end);

  appendAsync(FLAGS_cluster_id, std::move(log))
      .thenValue(
          [callback = std::move(cb)](nebula::cpp2::ErrorCode code) mutable { callback(code); });
}

void Part::sync(KVCallback cb) {
  sendCommandAsync("").thenValue(
      [callback = std::move(cb)](nebula::cpp2::ErrorCode code) mutable { callback(code); });
}

void Part::asyncAtomicOp(raftex::AtomicOp op, KVCallback cb) {
  atomicOpAsync(std::move(op))
      .thenValue(
          [callback = std::move(cb)](nebula::cpp2::ErrorCode code) mutable { callback(code); });
}

void Part::asyncAddLearner(const HostAddr& learner, const std::string& path, KVCallback cb) {
  std::string log = encodeHostAndPath(OP_ADD_LEARNER, learner, path);
  sendCommandAsync(std::move(log))
      .thenValue([callback = std::move(cb), learner, this](nebula::cpp2::ErrorCode code) mutable {
        VLOG(1) << idStr_ << "add learner " << learner
                << ", result: " << apache::thrift::util::enumNameSafe(code);
        callback(code);
      });
}

void Part::asyncTransferLeader(const HostAddr& target, KVCallback cb) {
  std::string log = encodeHost(OP_TRANS_LEADER, target);
  sendCommandAsync(std::move(log))
      .thenValue([callback = std::move(cb), target, this](nebula::cpp2::ErrorCode code) mutable {
        VLOG(1) << idStr_ << "transfer leader to " << target
                << ", result: " << apache::thrift::util::enumNameSafe(code);
        callback(code);
      });
}

void Part::asyncAddPeer(const HostAddr& peer, const std::string& path, KVCallback cb) {
  std::string log = encodeHostAndPath(OP_ADD_PEER, peer, path);
  sendCommandAsync(std::move(log))
      .thenValue([callback = std::move(cb), peer, this](nebula::cpp2::ErrorCode code) mutable {
        VLOG(1) << idStr_ << "add peer " << peer
                << ", result: " << apache::thrift::util::enumNameSafe(code);
        callback(code);
      });
}

void Part::asyncRemovePeer(const HostAddr& peer, const std::string& path, KVCallback cb) {
  std::string log = encodeHostAndPath(OP_REMOVE_PEER, peer, path);
  sendCommandAsync(std::move(log))
      .thenValue([callback = std::move(cb), peer, this](nebula::cpp2::ErrorCode code) mutable {
        VLOG(1) << idStr_ << "remove peer " << peer
                << ", result: " << apache::thrift::util::enumNameSafe(code);
        callback(code);
      });
}

void Part::setBlocking(bool sign) {
  blocking_ = sign;
}

void Part::onLostLeadership(TermID term) {
  VLOG(2) << "Lost the leadership for the term " << term;

  CallbackOptions opt;
  opt.spaceId = spaceId_;
  opt.partId = partId_;
  opt.term = term_;

  for (auto& cb : leaderLostCB_) {
    cb(opt);
  }
}

void Part::onElected(TermID term) {
  VLOG(2) << "Being elected as the leader for the term: " << term;
}

void Part::onLeaderReady(TermID term) {
  VLOG(2) << "leader ready to server for the term: " << term;

  CallbackOptions opt;
  opt.spaceId = spaceId_;
  opt.partId = partId_;
  opt.term = term_;

  for (auto& cb : leaderReadyCB_) {
    cb(opt);
  }
}

void Part::registerOnLeaderReady(LeaderChangeCB cb) {
  leaderReadyCB_.emplace_back(std::move(cb));
}

void Part::registerOnLeaderLost(LeaderChangeCB cb) {
  leaderLostCB_.emplace_back(std::move(cb));
}

void Part::onDiscoverNewLeader(HostAddr nLeader) {
  VLOG(2) << idStr_ << "Find the new leader " << nLeader;
  if (newLeaderCb_) {
    newLeaderCb_(nLeader);
  }
}

std::tuple<nebula::cpp2::ErrorCode, LogID, TermID> Part::commitLogs(
    std::unique_ptr<LogIterator> iter, bool wait) {
  SCOPED_TIMER(&execTime_);
  auto batch = engine_->startBatchWrite();
  LogID lastId = kNoCommitLogId;
  TermID lastTerm = kNoCommitLogTerm;
  while (iter->valid()) {
    lastId = iter->logId();
    lastTerm = iter->logTerm();
    auto log = iter->logMsg();
    if (log.empty()) {
      VLOG(4) << idStr_ << "Skip the heartbeat!";
      ++(*iter);
      continue;
    }
    DCHECK_GE(log.size(), sizeof(int64_t) + 1 + sizeof(uint32_t));
    // Skip the timestamp (type of int64_t)
    switch (log[sizeof(int64_t)]) {
      case OP_PUT: {
        auto pieces = decodeMultiValues(log);
        DCHECK_EQ(2, pieces.size());
        auto code = batch->put(pieces[0], pieces[1]);
        if (code != nebula::cpp2::ErrorCode::SUCCEEDED) {
          VLOG(3) << idStr_ << "Failed to call WriteBatch::put()";
          return {code, kNoCommitLogId, kNoCommitLogTerm};
        }
        break;
      }
      case OP_MULTI_PUT: {
        auto kvs = decodeMultiValues(log);
        // Make the number of values are an even number
        DCHECK_EQ((kvs.size() + 1) / 2, kvs.size() / 2);
        for (size_t i = 0; i < kvs.size(); i += 2) {
          VLOG(4) << "OP_MULTI_PUT " << folly::hexlify(kvs[i])
                  << ", val = " << folly::hexlify(kvs[i + 1]);
          auto code = batch->put(kvs[i], kvs[i + 1]);
          if (code != nebula::cpp2::ErrorCode::SUCCEEDED) {
            VLOG(3) << idStr_ << "Failed to call WriteBatch::put()";
            return {code, kNoCommitLogId, kNoCommitLogTerm};
          }
        }
        break;
      }
      case OP_REMOVE: {
        auto key = decodeSingleValue(log);
        auto code = batch->remove(key);
        if (code != nebula::cpp2::ErrorCode::SUCCEEDED) {
          VLOG(3) << idStr_ << "Failed to call WriteBatch::remove()";
          return {code, kNoCommitLogId, kNoCommitLogTerm};
        }
        break;
      }
      case OP_MULTI_REMOVE: {
        auto keys = decodeMultiValues(log);
        for (auto k : keys) {
          auto code = batch->remove(k);
          if (code != nebula::cpp2::ErrorCode::SUCCEEDED) {
            VLOG(3) << idStr_ << "Failed to call WriteBatch::remove()";
            return {code, kNoCommitLogId, kNoCommitLogTerm};
          }
        }
        break;
      }
      case OP_REMOVE_RANGE: {
        auto range = decodeMultiValues(log);
        DCHECK_EQ(2, range.size());
        auto code = batch->removeRange(range[0], range[1]);
        if (code != nebula::cpp2::ErrorCode::SUCCEEDED) {
          VLOG(3) << idStr_ << "Failed to call WriteBatch::removeRange()";
          return {code, kNoCommitLogId, kNoCommitLogTerm};
        }
        break;
      }
      case OP_BATCH_WRITE: {
        auto data = decodeBatchValue(log);
        for (auto& op : data) {
          VLOG(4) << "OP_BATCH_WRITE: " << folly::hexlify(op.second.first)
                  << ", val = " << folly::hexlify(op.second.second);
          auto code = nebula::cpp2::ErrorCode::SUCCEEDED;
          if (op.first == BatchLogType::OP_BATCH_PUT) {
            code = batch->put(op.second.first, op.second.second);
          } else if (op.first == BatchLogType::OP_BATCH_REMOVE) {
            code = batch->remove(op.second.first);
          } else if (op.first == BatchLogType::OP_BATCH_REMOVE_RANGE) {
            code = batch->removeRange(op.second.first, op.second.second);
          }
          if (code != nebula::cpp2::ErrorCode::SUCCEEDED) {
            VLOG(3) << idStr_ << "Failed to call WriteBatch";
            return {code, kNoCommitLogId, kNoCommitLogTerm};
          }
        }
        break;
      }
      case OP_ADD_PEER: {
        LOG(INFO) << "Add Peer";
        break;
      }
      case OP_ADD_LEARNER: {
        LOG(INFO) << "Add Learner";
        break;
      }
      case OP_TRANS_LEADER: {
        auto newLeader = decodeHost(OP_TRANS_LEADER, log);
        auto ts = getTimestamp(log);
        if (ts > startTimeMs_) {
          commitTransLeader(newLeader);
        } else {
          VLOG(1) << idStr_ << "Skip commit stale transfer leader " << newLeader
                  << ", the part is opened at " << startTimeMs_ << ", but the log timestamp is "
                  << ts;
        }
        break;
      }
      case OP_REMOVE_PEER: {
        auto peerAndPath = decodeHostAndPath(OP_REMOVE_PEER, log);
        auto ts = getTimestamp(log);
        if (ts > startTimeMs_) {
          commitRemovePeer(peerAndPath.host, peerAndPath.path);
        } else {
<<<<<<< HEAD
          LOG(INFO) << idStr_ << "Skip commit stale remove peer " << peerAndPath
                    << ", the part is opened at " << startTimeMs_ << ", but the log timestamp is "
                    << ts;
=======
          VLOG(1) << idStr_ << "Skip commit stale remove peer " << peer
                  << ", the part is opened at " << startTimeMs_ << ", but the log timestamp is "
                  << ts;
>>>>>>> ce21b2df
        }
        break;
      }
      default: {
        VLOG(3) << idStr_
                << "Should not reach here. Unknown operation: " << static_cast<int32_t>(log[0]);
      }
    }

    ++(*iter);
  }

  if (lastId >= 0) {
    auto code = putCommitMsg(batch.get(), lastId, lastTerm);
    if (code != nebula::cpp2::ErrorCode::SUCCEEDED) {
      VLOG(3) << idStr_ << "Put commit id into batch failed";
      return {code, kNoCommitLogId, kNoCommitLogTerm};
    }
  }

  auto code = engine_->commitBatchWrite(
      std::move(batch), FLAGS_rocksdb_disable_wal, FLAGS_rocksdb_wal_sync, wait);
  if (code == nebula::cpp2::ErrorCode::SUCCEEDED) {
    return {code, lastId, lastTerm};
  } else {
    return {code, kNoCommitLogId, kNoCommitLogTerm};
  }
}

std::pair<int64_t, int64_t> Part::commitSnapshot(const std::vector<std::string>& rows,
                                                 LogID committedLogId,
                                                 TermID committedLogTerm,
                                                 bool finished) {
  SCOPED_TIMER(&execTime_);
  auto batch = engine_->startBatchWrite();
  int64_t count = 0;
  int64_t size = 0;
  for (auto& row : rows) {
    count++;
    size += row.size();
    auto kv = decodeKV(row);
    if (nebula::cpp2::ErrorCode::SUCCEEDED != batch->put(kv.first, kv.second)) {
      VLOG(3) << idStr_ << "Failed to call WriteBatch::put()";
      return std::make_pair(0, 0);
    }
  }
  if (finished) {
    auto retCode = putCommitMsg(batch.get(), committedLogId, committedLogTerm);
    if (nebula::cpp2::ErrorCode::SUCCEEDED != retCode) {
      VLOG(3) << idStr_ << "Put commit id into batch failed";
      return std::make_pair(0, 0);
    }
  }
  // For snapshot, we open the rocksdb's wal to avoid loss data if crash.
  auto code = engine_->commitBatchWrite(
      std::move(batch), FLAGS_rocksdb_disable_wal, FLAGS_rocksdb_wal_sync, true);
  if (code != nebula::cpp2::ErrorCode::SUCCEEDED) {
    return std::make_pair(0, 0);
  }
  return std::make_pair(count, size);
}

nebula::cpp2::ErrorCode Part::putCommitMsg(WriteBatch* batch,
                                           LogID committedLogId,
                                           TermID committedLogTerm) {
  std::string commitMsg;
  commitMsg.reserve(sizeof(LogID) + sizeof(TermID));
  commitMsg.append(reinterpret_cast<char*>(&committedLogId), sizeof(LogID));
  commitMsg.append(reinterpret_cast<char*>(&committedLogTerm), sizeof(TermID));
  return batch->put(NebulaKeyUtils::systemCommitKey(partId_), commitMsg);
}

bool Part::preProcessLog(LogID logId, TermID termId, ClusterID clusterId, const std::string& log) {
  VLOG(4) << idStr_ << "logId " << logId << ", termId " << termId << ", clusterId " << clusterId;
  if (!log.empty()) {
    switch (log[sizeof(int64_t)]) {
      case OP_ADD_LEARNER: {
        auto learner = decodeHostAndPath(OP_ADD_LEARNER, log);
        auto ts = getTimestamp(log);
        if (ts > startTimeMs_) {
<<<<<<< HEAD
          LOG(INFO) << idStr_ << "preprocess add learner " << learner;
          addLearner(learner.host, learner.path);
=======
          VLOG(1) << idStr_ << "preprocess add learner " << learner;
          addLearner(learner);
>>>>>>> ce21b2df
        } else {
          VLOG(1) << idStr_ << "Skip stale add learner " << learner << ", the part is opened at "
                  << startTimeMs_ << ", but the log timestamp is " << ts;
        }
        break;
      }
      case OP_TRANS_LEADER: {
        auto newLeader = decodeHost(OP_TRANS_LEADER, log);
        auto ts = getTimestamp(log);
        if (ts > startTimeMs_) {
          VLOG(1) << idStr_ << "preprocess trans leader " << newLeader;
          preProcessTransLeader(newLeader);
        } else {
          VLOG(1) << idStr_ << "Skip stale transfer leader " << newLeader
                  << ", the part is opened at " << startTimeMs_ << ", but the log timestamp is "
                  << ts;
        }
        break;
      }
      case OP_ADD_PEER: {
        auto peerAndPath = decodeHostAndPath(OP_ADD_PEER, log);
        auto ts = getTimestamp(log);
        if (ts > startTimeMs_) {
<<<<<<< HEAD
          LOG(INFO) << idStr_ << "preprocess add peer " << peerAndPath;
          addPeer(peerAndPath.host, peerAndPath.path);
        } else {
          LOG(INFO) << idStr_ << "Skip stale add peer " << peerAndPath << ", the part is opened at "
                    << startTimeMs_ << ", but the log timestamp is " << ts;
=======
          VLOG(1) << idStr_ << "preprocess add peer " << peer;
          addPeer(peer);
        } else {
          VLOG(1) << idStr_ << "Skip stale add peer " << peer << ", the part is opened at "
                  << startTimeMs_ << ", but the log timestamp is " << ts;
>>>>>>> ce21b2df
        }
        break;
      }
      case OP_REMOVE_PEER: {
        auto peerAndPath = decodeHostAndPath(OP_REMOVE_PEER, log);
        auto ts = getTimestamp(log);
        if (ts > startTimeMs_) {
<<<<<<< HEAD
          LOG(INFO) << idStr_ << "preprocess remove peer " << peerAndPath;
          preProcessRemovePeer(peerAndPath.host, peerAndPath.path);
        } else {
          LOG(INFO) << idStr_ << "Skip stale remove peer " << peerAndPath
                    << ", the part is opened at " << startTimeMs_ << ", but the log timestamp is "
                    << ts;
=======
          VLOG(1) << idStr_ << "preprocess remove peer " << peer;
          preProcessRemovePeer(peer);
        } else {
          VLOG(1) << idStr_ << "Skip stale remove peer " << peer << ", the part is opened at "
                  << startTimeMs_ << ", but the log timestamp is " << ts;
>>>>>>> ce21b2df
        }
        break;
      }
      default: {
        break;
      }
    }
  }
  return true;
}

nebula::cpp2::ErrorCode Part::cleanup() {
  LOG(INFO) << idStr_ << "Clean rocksdb part data";
  auto batch = engine_->startBatchWrite();
  // Remove the vertex, edge, index, systemCommitKey, operation data under the part
  const auto& tagPre = NebulaKeyUtils::tagPrefix(partId_);
  auto ret = batch->removeRange(NebulaKeyUtils::firstKey(tagPre, vIdLen_),
                                NebulaKeyUtils::lastKey(tagPre, vIdLen_));
  if (ret != nebula::cpp2::ErrorCode::SUCCEEDED) {
    VLOG(3) << idStr_ << "Failed to encode removeRange() when cleanup tag, error "
            << apache::thrift::util::enumNameSafe(ret);
    return ret;
  }

  const auto& edgePre = NebulaKeyUtils::edgePrefix(partId_);
  ret = batch->removeRange(NebulaKeyUtils::firstKey(edgePre, vIdLen_),
                           NebulaKeyUtils::lastKey(edgePre, vIdLen_));
  if (ret != nebula::cpp2::ErrorCode::SUCCEEDED) {
    VLOG(3) << idStr_ << "Failed to encode removeRange() when cleanup edge, error "
            << apache::thrift::util::enumNameSafe(ret);
    return ret;
  }

  const auto& indexPre = IndexKeyUtils::indexPrefix(partId_);
  ret = batch->removeRange(NebulaKeyUtils::firstKey(indexPre, sizeof(IndexID)),
                           NebulaKeyUtils::lastKey(indexPre, sizeof(IndexID)));
  if (ret != nebula::cpp2::ErrorCode::SUCCEEDED) {
    VLOG(3) << idStr_ << "Failed to encode removeRange() when cleanup index, error "
            << apache::thrift::util::enumNameSafe(ret);
    return ret;
  }

  const auto& operationPre = OperationKeyUtils::operationPrefix(partId_);
  ret = batch->removeRange(NebulaKeyUtils::firstKey(operationPre, sizeof(int64_t)),
                           NebulaKeyUtils::lastKey(operationPre, sizeof(int64_t)));
  if (ret != nebula::cpp2::ErrorCode::SUCCEEDED) {
    VLOG(3) << idStr_ << "Failed to encode removeRange() when cleanup operation, error "
            << apache::thrift::util::enumNameSafe(ret);
    return ret;
  }

  const auto& vertexPre = NebulaKeyUtils::vertexPrefix(partId_);
  ret = batch->removeRange(NebulaKeyUtils::firstKey(vertexPre, vIdLen_),
                           NebulaKeyUtils::lastKey(vertexPre, vIdLen_));
  if (ret != nebula::cpp2::ErrorCode::SUCCEEDED) {
    VLOG(3) << idStr_ << "Failed to encode removeRange() when cleanup operation, error "
            << apache::thrift::util::enumNameSafe(ret);
    return ret;
  }

  // todo(doodle): toss prime and double prime

  ret = batch->remove(NebulaKeyUtils::systemCommitKey(partId_));
  if (ret != nebula::cpp2::ErrorCode::SUCCEEDED) {
    VLOG(3) << idStr_ << "Remove the part system commit data failed, error "
            << apache::thrift::util::enumNameSafe(ret);
    return ret;
  }
  return engine_->commitBatchWrite(
      std::move(batch), FLAGS_rocksdb_disable_wal, FLAGS_rocksdb_wal_sync, true);
}

}  // namespace kvstore
}  // namespace nebula<|MERGE_RESOLUTION|>--- conflicted
+++ resolved
@@ -333,15 +333,9 @@
         if (ts > startTimeMs_) {
           commitRemovePeer(peerAndPath.host, peerAndPath.path);
         } else {
-<<<<<<< HEAD
           LOG(INFO) << idStr_ << "Skip commit stale remove peer " << peerAndPath
                     << ", the part is opened at " << startTimeMs_ << ", but the log timestamp is "
                     << ts;
-=======
-          VLOG(1) << idStr_ << "Skip commit stale remove peer " << peer
-                  << ", the part is opened at " << startTimeMs_ << ", but the log timestamp is "
-                  << ts;
->>>>>>> ce21b2df
         }
         break;
       }
@@ -422,13 +416,8 @@
         auto learner = decodeHostAndPath(OP_ADD_LEARNER, log);
         auto ts = getTimestamp(log);
         if (ts > startTimeMs_) {
-<<<<<<< HEAD
           LOG(INFO) << idStr_ << "preprocess add learner " << learner;
           addLearner(learner.host, learner.path);
-=======
-          VLOG(1) << idStr_ << "preprocess add learner " << learner;
-          addLearner(learner);
->>>>>>> ce21b2df
         } else {
           VLOG(1) << idStr_ << "Skip stale add learner " << learner << ", the part is opened at "
                   << startTimeMs_ << ", but the log timestamp is " << ts;
@@ -452,19 +441,11 @@
         auto peerAndPath = decodeHostAndPath(OP_ADD_PEER, log);
         auto ts = getTimestamp(log);
         if (ts > startTimeMs_) {
-<<<<<<< HEAD
           LOG(INFO) << idStr_ << "preprocess add peer " << peerAndPath;
           addPeer(peerAndPath.host, peerAndPath.path);
         } else {
           LOG(INFO) << idStr_ << "Skip stale add peer " << peerAndPath << ", the part is opened at "
                     << startTimeMs_ << ", but the log timestamp is " << ts;
-=======
-          VLOG(1) << idStr_ << "preprocess add peer " << peer;
-          addPeer(peer);
-        } else {
-          VLOG(1) << idStr_ << "Skip stale add peer " << peer << ", the part is opened at "
-                  << startTimeMs_ << ", but the log timestamp is " << ts;
->>>>>>> ce21b2df
         }
         break;
       }
@@ -472,20 +453,12 @@
         auto peerAndPath = decodeHostAndPath(OP_REMOVE_PEER, log);
         auto ts = getTimestamp(log);
         if (ts > startTimeMs_) {
-<<<<<<< HEAD
           LOG(INFO) << idStr_ << "preprocess remove peer " << peerAndPath;
           preProcessRemovePeer(peerAndPath.host, peerAndPath.path);
         } else {
           LOG(INFO) << idStr_ << "Skip stale remove peer " << peerAndPath
                     << ", the part is opened at " << startTimeMs_ << ", but the log timestamp is "
                     << ts;
-=======
-          VLOG(1) << idStr_ << "preprocess remove peer " << peer;
-          preProcessRemovePeer(peer);
-        } else {
-          VLOG(1) << idStr_ << "Skip stale remove peer " << peer << ", the part is opened at "
-                  << startTimeMs_ << ", but the log timestamp is " << ts;
->>>>>>> ce21b2df
         }
         break;
       }
