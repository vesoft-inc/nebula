--- conflicted
+++ resolved
@@ -142,14 +142,7 @@
  */
 int64_t getTimestamp(const folly::StringPiece& log);
 
-<<<<<<< HEAD
 class BatchHolder : public boost::noncopyable, public nebula::cpp::NonMovable {
-=======
-/**
- * @brief A wrapper class of batchs of log, support put/remove/removeRange
- */
-class BatchHolder : public nebula::cpp::NonCopyable, public nebula::cpp::NonMovable {
->>>>>>> ce21b2df
  public:
   BatchHolder() = default;
   ~BatchHolder() = default;
