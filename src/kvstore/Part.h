--- conflicted
+++ resolved
@@ -129,17 +129,13 @@
    */
   void asyncAtomicOp(raftex::AtomicOp op, KVCallback cb);
 
-<<<<<<< HEAD
+  /**
+   * @brief Add a raft learner asynchronously by adding raft log
+   *
+   * @param learner Address of learner
+   * @param cb Callback when has a result
+   */
   void asyncAddLearner(const HostAddr& learner, const std::string& path, KVCallback cb);
-=======
-  /**
-   * @brief Add a raft learner asynchronously by adding raft log
-   *
-   * @param learner Address of learner
-   * @param cb Callback when has a result
-   */
-  void asyncAddLearner(const HostAddr& learner, KVCallback cb);
->>>>>>> ce21b2df
 
   /**
    * @brief Try to transfer raft leader to target host asynchronously, by adding raft log
@@ -149,27 +145,21 @@
    */
   void asyncTransferLeader(const HostAddr& target, KVCallback cb);
 
-<<<<<<< HEAD
+  /**
+   * @brief Add a raft peer asynchronously by adding raft log
+   *
+   * @param peer Address of new peer
+   * @param cb Callback when has a result
+   */
   void asyncAddPeer(const HostAddr& peer, const std::string& path, KVCallback cb);
 
+  /**
+   * @brief Remove a raft peer asynchronously by adding raft log
+   *
+   * @param peer Address of peer to be removed
+   * @param cb Callback when has a result
+   */
   void asyncRemovePeer(const HostAddr& peer, const std::string& path, KVCallback cb);
-=======
-  /**
-   * @brief Add a raft peer asynchronously by adding raft log
-   *
-   * @param peer Address of new peer
-   * @param cb Callback when has a result
-   */
-  void asyncAddPeer(const HostAddr& peer, KVCallback cb);
-
-  /**
-   * @brief Remove a raft peer asynchronously by adding raft log
-   *
-   * @param peer Address of peer to be removed
-   * @param cb Callback when has a result
-   */
-  void asyncRemovePeer(const HostAddr& peer, KVCallback cb);
->>>>>>> ce21b2df
 
   /**
    * @brief Set the write blocking flag, if blocked, only heartbeat can be replicated
