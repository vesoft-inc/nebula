/* Copyright (c) 2018 vesoft inc. All rights reserved.
 *
 * This source code is licensed under Apache 2.0 License,
 * attached with Common Clause Condition 1.0, found in the LICENSES directory.
 */

#ifndef STORAGE_STORAGESERVICEHANDLER_H_
#define STORAGE_STORAGESERVICEHANDLER_H_

#include <gtest/gtest_prod.h>
#include "base/Base.h"
#include "interface/gen-cpp2/StorageService.h"
#include "kvstore/KVStore.h"
#include "meta/SchemaManager.h"
#include "stats/StatsManager.h"
#include "storage/CommonUtils.h"
#include "stats/Stats.h"

DECLARE_int32(vertex_cache_num);
DECLARE_int32(vertex_cache_bucket_exp);

namespace nebula {
namespace storage {

class StorageServiceHandler final : public cpp2::StorageServiceSvIf {
    FRIEND_TEST(StorageServiceHandlerTest, FutureAddVerticesTest);

public:
    StorageServiceHandler(kvstore::KVStore* kvstore,
                          meta::SchemaManager* schemaMan,
                          meta::MetaClient* client)
        : kvstore_(kvstore)
        , schemaMan_(schemaMan)
<<<<<<< HEAD
        , metaClient_(client) {
        getBoundQpsStat_      = StorageStats("get_bound");
        boundStatsQpsStat_    = StorageStats("bound_stats");
        vertexPropsQpsStat_   = StorageStats("vertex_props");
        edgePropsQpsStat_     = StorageStats("edge_props");
        addVertexQpsStat_     = StorageStats("add_vertex");
        addEdgeQpsStat_       = StorageStats("add_edge");
        delVertexQpsStat_     = StorageStats("del_vertex");
        updateVertexQpsStat_  = StorageStats("update_vertex");
        updateEdgeQpsStat_    = StorageStats("update_edge");

        getQpsStat_           = StorageStats("get");
        putQpsStat_           = StorageStats("put");
        removeQpsStat_        = StorageStats("remove");
        removeRangeQpsStat_   = StorageStats("remove_range");
        prefixQpsStat_        = StorageStats("prefix");
        scanQpsStat_          = StorageStats("scan");
=======
        , metaClient_(client)
        , vertexCache_(FLAGS_vertex_cache_num, FLAGS_vertex_cache_bucket_exp) {
        getBoundQpsStat_ = stats::Stats("storage", "get_bound");
        boundStatsQpsStat_ = stats::Stats("storage", "bound_stats");
        vertexPropsQpsStat_ = stats::Stats("storage", "vertex_props");
        edgePropsQpsStat_ = stats::Stats("storage", "edge_props");
        addVertexQpsStat_ = stats::Stats("storage", "add_vertex");
        addEdgeQpsStat_ = stats::Stats("storage", "add_edge");
        delVertexQpsStat_ = stats::Stats("storage", "del_vertex");
        updateVertexQpsStat_ = stats::Stats("storage", "update_vertex");
        updateEdgeQpsStat_ = stats::Stats("storage", "update_edge");
        getKvQpsStat_ = stats::Stats("storage", "get_kv");
        putKvQpsStat_ = stats::Stats("storage", "put_kv");
>>>>>>> fd0c32b8
    }

    folly::Future<cpp2::QueryResponse>
    future_getBound(const cpp2::GetNeighborsRequest& req) override;

    folly::Future<cpp2::QueryStatsResponse>
    future_boundStats(const cpp2::GetNeighborsRequest& req) override;

    folly::Future<cpp2::QueryResponse>
    future_getProps(const cpp2::VertexPropRequest& req) override;

    folly::Future<cpp2::EdgePropResponse>
    future_getEdgeProps(const cpp2::EdgePropRequest& req) override;

    folly::Future<cpp2::ExecResponse>
    future_addVertices(const cpp2::AddVerticesRequest& req) override;

    folly::Future<cpp2::ExecResponse>
    future_addEdges(const cpp2::AddEdgesRequest& req) override;

    folly::Future<cpp2::EdgeKeyResponse>
    future_getEdgeKeys(const cpp2::EdgeKeyRequest& req) override;

    folly::Future<cpp2::ExecResponse>
    future_deleteEdges(const cpp2::DeleteEdgesRequest& req) override;

    folly::Future<cpp2::ExecResponse>
    future_deleteVertex(const cpp2::DeleteVertexRequest& req) override;

    folly::Future<cpp2::UpdateResponse>
    future_updateVertex(const cpp2::UpdateVertexRequest& req) override;

    folly::Future<cpp2::UpdateResponse>
    future_updateEdge(const cpp2::UpdateEdgeRequest& req) override;

    // Admin operations
    folly::Future<cpp2::AdminExecResp>
    future_transLeader(const cpp2::TransLeaderReq& req) override;

    folly::Future<cpp2::AdminExecResp>
    future_addPart(const cpp2::AddPartReq& req) override;

    folly::Future<cpp2::AdminExecResp>
    future_addLearner(const cpp2::AddLearnerReq& req) override;

    folly::Future<cpp2::AdminExecResp>
    future_waitingForCatchUpData(const cpp2::CatchUpDataReq& req) override;

    folly::Future<cpp2::AdminExecResp>
    future_removePart(const cpp2::RemovePartReq& req) override;

    folly::Future<cpp2::AdminExecResp>
    future_memberChange(const cpp2::MemberChangeReq& req) override;

    folly::Future<cpp2::GetLeaderResp>
    future_getLeaderPart(const cpp2::GetLeaderReq& req) override;

    folly::Future<cpp2::ExecResponse>
    future_put(const cpp2::PutRequest& req) override;

    folly::Future<cpp2::GeneralResponse>
    future_get(const cpp2::GetRequest& req) override;

    folly::Future<cpp2::ExecResponse>
    future_remove(const cpp2::RemoveRequest& req) override;

    folly::Future<cpp2::ExecResponse>
    future_removeRange(const cpp2::RemoveRangeRequest& req) override;

    folly::Future<cpp2::GeneralResponse>
    future_prefix(const cpp2::PrefixRequest& req) override;

    folly::Future<cpp2::GeneralResponse>
    future_scan(const cpp2::ScanRequest& req) override;

    folly::Future<cpp2::GetUUIDResp>
    future_getUUID(const cpp2::GetUUIDReq& req) override;

private:
    kvstore::KVStore* kvstore_ = nullptr;
    meta::SchemaManager* schemaMan_ = nullptr;
    meta::MetaClient* metaClient_ = nullptr;
<<<<<<< HEAD

    StorageStats getBoundQpsStat_;
    StorageStats boundStatsQpsStat_;
    StorageStats vertexPropsQpsStat_;
    StorageStats edgePropsQpsStat_;
    StorageStats addVertexQpsStat_;
    StorageStats addEdgeQpsStat_;
    StorageStats delVertexQpsStat_;
    StorageStats updateVertexQpsStat_;
    StorageStats updateEdgeQpsStat_;
    StorageStats getQpsStat_;
    StorageStats putQpsStat_;
    StorageStats removeQpsStat_;
    StorageStats removeRangeQpsStat_;
    StorageStats prefixQpsStat_;
    StorageStats scanQpsStat_;
=======
    VertexCache vertexCache_;

    stats::Stats getBoundQpsStat_;
    stats::Stats boundStatsQpsStat_;
    stats::Stats vertexPropsQpsStat_;
    stats::Stats edgePropsQpsStat_;
    stats::Stats addVertexQpsStat_;
    stats::Stats addEdgeQpsStat_;
    stats::Stats delVertexQpsStat_;
    stats::Stats updateVertexQpsStat_;
    stats::Stats updateEdgeQpsStat_;
    stats::Stats getKvQpsStat_;
    stats::Stats putKvQpsStat_;
>>>>>>> fd0c32b8
};

}  // namespace storage
}  // namespace nebula
#endif  // STORAGE_STORAGESERVICEHANDLER_H_<|MERGE_RESOLUTION|>--- conflicted
+++ resolved
@@ -31,39 +31,24 @@
                           meta::MetaClient* client)
         : kvstore_(kvstore)
         , schemaMan_(schemaMan)
-<<<<<<< HEAD
-        , metaClient_(client) {
-        getBoundQpsStat_      = StorageStats("get_bound");
-        boundStatsQpsStat_    = StorageStats("bound_stats");
-        vertexPropsQpsStat_   = StorageStats("vertex_props");
-        edgePropsQpsStat_     = StorageStats("edge_props");
-        addVertexQpsStat_     = StorageStats("add_vertex");
-        addEdgeQpsStat_       = StorageStats("add_edge");
-        delVertexQpsStat_     = StorageStats("del_vertex");
-        updateVertexQpsStat_  = StorageStats("update_vertex");
-        updateEdgeQpsStat_    = StorageStats("update_edge");
-
-        getQpsStat_           = StorageStats("get");
-        putQpsStat_           = StorageStats("put");
-        removeQpsStat_        = StorageStats("remove");
-        removeRangeQpsStat_   = StorageStats("remove_range");
-        prefixQpsStat_        = StorageStats("prefix");
-        scanQpsStat_          = StorageStats("scan");
-=======
         , metaClient_(client)
         , vertexCache_(FLAGS_vertex_cache_num, FLAGS_vertex_cache_bucket_exp) {
-        getBoundQpsStat_ = stats::Stats("storage", "get_bound");
-        boundStatsQpsStat_ = stats::Stats("storage", "bound_stats");
-        vertexPropsQpsStat_ = stats::Stats("storage", "vertex_props");
-        edgePropsQpsStat_ = stats::Stats("storage", "edge_props");
-        addVertexQpsStat_ = stats::Stats("storage", "add_vertex");
-        addEdgeQpsStat_ = stats::Stats("storage", "add_edge");
-        delVertexQpsStat_ = stats::Stats("storage", "del_vertex");
-        updateVertexQpsStat_ = stats::Stats("storage", "update_vertex");
-        updateEdgeQpsStat_ = stats::Stats("storage", "update_edge");
-        getKvQpsStat_ = stats::Stats("storage", "get_kv");
-        putKvQpsStat_ = stats::Stats("storage", "put_kv");
->>>>>>> fd0c32b8
+        getBoundQpsStat_      = stats::Stats("storage", "get_bound");
+        boundStatsQpsStat_    = stats::Stats("storage", "bound_stats");
+        vertexPropsQpsStat_   = stats::Stats("storage", "vertex_props");
+        edgePropsQpsStat_     = stats::Stats("storage", "edge_props");
+        addVertexQpsStat_     = stats::Stats("storage", "add_vertex");
+        addEdgeQpsStat_       = stats::Stats("storage", "add_edge");
+        delVertexQpsStat_     = stats::Stats("storage", "del_vertex");
+        updateVertexQpsStat_  = stats::Stats("storage", "update_vertex");
+        updateEdgeQpsStat_    = stats::Stats("storage", "update_edge");
+
+        getKVQpsStat_           = stats::Stats("storage", "get_kv");
+        putKVQpsStat_           = stats::Stats("storage", "put_kv");
+        removeKVQpsStat_        = stats::Stats("storage", "remove_kv");
+        removeRangeKVQpsStat_   = stats::Stats("storage", "remove_range_kv");
+        prefixKVQpsStat_        = stats::Stats("storage", "prefix_kv");
+        scanKVQpsStat_          = stats::Stats("storage", "scan_kv");
     }
 
     folly::Future<cpp2::QueryResponse>
@@ -146,24 +131,7 @@
     kvstore::KVStore* kvstore_ = nullptr;
     meta::SchemaManager* schemaMan_ = nullptr;
     meta::MetaClient* metaClient_ = nullptr;
-<<<<<<< HEAD
 
-    StorageStats getBoundQpsStat_;
-    StorageStats boundStatsQpsStat_;
-    StorageStats vertexPropsQpsStat_;
-    StorageStats edgePropsQpsStat_;
-    StorageStats addVertexQpsStat_;
-    StorageStats addEdgeQpsStat_;
-    StorageStats delVertexQpsStat_;
-    StorageStats updateVertexQpsStat_;
-    StorageStats updateEdgeQpsStat_;
-    StorageStats getQpsStat_;
-    StorageStats putQpsStat_;
-    StorageStats removeQpsStat_;
-    StorageStats removeRangeQpsStat_;
-    StorageStats prefixQpsStat_;
-    StorageStats scanQpsStat_;
-=======
     VertexCache vertexCache_;
 
     stats::Stats getBoundQpsStat_;
@@ -175,9 +143,13 @@
     stats::Stats delVertexQpsStat_;
     stats::Stats updateVertexQpsStat_;
     stats::Stats updateEdgeQpsStat_;
-    stats::Stats getKvQpsStat_;
-    stats::Stats putKvQpsStat_;
->>>>>>> fd0c32b8
+
+    stats::Stats getKVQpsStat_;
+    stats::Stats putKVQpsStat_;
+    stats::Stats removeKVQpsStat_;
+    stats::Stats removeRangeKVQpsStat_;
+    stats::Stats prefixKVQpsStat_;
+    stats::Stats scanKVQpsStat_;
 };
 
 }  // namespace storage
