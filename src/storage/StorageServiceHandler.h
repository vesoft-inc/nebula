--- conflicted
+++ resolved
@@ -82,17 +82,14 @@
     folly::Future<cpp2::GetLeaderResp>
     future_getLeaderPart(const cpp2::GetLeaderReq& req) override;
 
-<<<<<<< HEAD
     folly::Future<cpp2::ExecResponse>
     future_put(const cpp2::PutRequest& req) override;
 
     folly::Future<cpp2::GeneralResponse>
     future_get(const cpp2::GetRequest& req) override;
 
-=======
     folly::Future<cpp2::GetUUIDResp>
     future_getUUID(const cpp2::GetUUIDReq& req) override;
->>>>>>> 5f656b5d
 
 private:
     kvstore::KVStore* kvstore_ = nullptr;
