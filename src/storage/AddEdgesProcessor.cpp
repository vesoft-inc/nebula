--- conflicted
+++ resolved
@@ -21,16 +21,10 @@
         auto partId = partEdges.first;
         std::vector<kvstore::KV> data;
         std::for_each(partEdges.second.begin(), partEdges.second.end(), [&](auto& edge){
-<<<<<<< HEAD
-            auto key = KeyUtils::edgeKey(partId, edge.key.src, edge.key.edge_type,
-                                         edge.key.ranking, edge.key.dst, version);
+            auto key = NebulaKeyUtils::edgeKey(partId, edge.key.src, edge.key.edge_type,
+                                               edge.key.ranking, edge.key.dst, version);
             auto values = assembleValues(edge.get_props_value());
             data.emplace_back(std::move(key), std::move(values));
-=======
-            auto key = NebulaKeyUtils::edgeKey(partId, edge.key.src, edge.key.edge_type,
-                                               edge.key.ranking, edge.key.dst, version);
-            data.emplace_back(std::move(key), std::move(edge.get_props()));
->>>>>>> c0fdf8a5
         });
         doPut(spaceId, partId, std::move(data));
     });
