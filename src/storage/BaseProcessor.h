/* Copyright (c) 2018 vesoft inc. All rights reserved.
 *
 * This source code is licensed under Apache 2.0 License,
 * attached with Common Clause Condition 1.0, found in the LICENSES directory.
 */

#ifndef STORAGE_BASEPROCESSOR_H_
#define STORAGE_BASEPROCESSOR_H_

#include "base/Base.h"
#include <folly/SpinLock.h>
#include <folly/futures/Promise.h>
#include <folly/futures/Future.h>
#include "interface/gen-cpp2/storage_types.h"
#include "kvstore/KVStore.h"
#include "meta/SchemaManager.h"
#include "dataman/RowSetWriter.h"
#include "dataman/RowReader.h"
#include "dataman/RowWriter.h"
#include "storage/Collector.h"
#include "meta/SchemaManager.h"
#include "time/Duration.h"
#include "stats/StatsManager.h"
#include "stats/Stats.h"

namespace nebula {
namespace storage {

using PartCode = std::pair<PartitionID, kvstore::ResultCode>;

template<typename RESP>
class BaseProcessor {
public:
    explicit BaseProcessor(kvstore::KVStore* kvstore, meta::SchemaManager* schemaMan,
                           stats::Stats* stats = nullptr)
            : kvstore_(kvstore)
            , schemaMan_(schemaMan)
            , stats_(stats) {}

    virtual ~BaseProcessor() = default;

    folly::Future<RESP> getFuture() {
        return promise_.getFuture();
    }

protected:
    virtual void onFinished() {
        stats::Stats::addStatsValue(stats_,
                                    this->result_.get_failed_codes().empty(),
                                    this->duration_.elapsedInUSec());
        this->result_.set_latency_in_us(this->duration_.elapsedInUSec());
        this->result_.set_failed_codes(this->codes_);
        this->resp_.set_result(std::move(this->result_));
        this->promise_.setValue(std::move(this->resp_));
        delete this;
    }

    void doPut(GraphSpaceID spaceId, PartitionID partId, std::vector<kvstore::KV> data);

    void doRemove(GraphSpaceID spaceId, PartitionID partId, std::vector<std::string> keys);

    void doRemoveRange(GraphSpaceID spaceId, PartitionID partId, std::string start,
                       std::string end);

    nebula::cpp2::ColumnDef columnDef(std::string name, nebula::cpp2::SupportedType type) {
        nebula::cpp2::ColumnDef column;
        column.set_name(std::move(name));
        nebula::cpp2::ValueType vType;
        vType.set_type(type);
        column.set_type(std::move(vType));
        return column;
    }

    cpp2::ErrorCode to(kvstore::ResultCode code);

    void pushResultCode(cpp2::ErrorCode code, PartitionID partId) {
        if (code != cpp2::ErrorCode::SUCCEEDED) {
            cpp2::ResultCode thriftRet;
            thriftRet.set_code(code);
            thriftRet.set_part_id(partId);
            codes_.emplace_back(std::move(thriftRet));
        }
    }

    void pushResultCode(cpp2::ErrorCode code, PartitionID partId, HostAddr leader) {
        if (code != cpp2::ErrorCode::SUCCEEDED) {
            cpp2::ResultCode thriftRet;
            thriftRet.set_code(code);
            thriftRet.set_part_id(partId);
            thriftRet.set_leader(toThriftHost(leader));
            codes_.emplace_back(std::move(thriftRet));
        }
    }

    void handleErrorCode(kvstore::ResultCode code, GraphSpaceID spaceId, PartitionID partId) {
        if (code != kvstore::ResultCode::SUCCEEDED) {
            if (code == kvstore::ResultCode::ERR_LEADER_CHANGED) {
                handleLeaderChanged(spaceId, partId);
            } else {
                pushResultCode(to(code), partId);
            }
        }
    }

    void handleLeaderChanged(GraphSpaceID spaceId, PartitionID partId) {
        auto addrRet = kvstore_->partLeader(spaceId, partId);
        if (ok(addrRet)) {
            auto leader = value(std::move(addrRet));
            this->pushResultCode(cpp2::ErrorCode::E_LEADER_CHANGED, partId, leader);
        } else {
            LOG(ERROR) << "Fail to get part leader, spaceId: " << spaceId
                       << ", partId: " << partId << ", ResultCode: " << error(addrRet);
            this->pushResultCode(to(error(addrRet)), partId);
        }
    }

    nebula::cpp2::HostAddr toThriftHost(const HostAddr& host) {
        nebula::cpp2::HostAddr tHost;
        tHost.set_ip(host.first);
        tHost.set_port(host.second);
        return tHost;
    }

<<<<<<< HEAD
    std::string indexStr(RowReader*, const nebula::cpp2::ColumnDef&) {
        return "";
    }

    IndexValues collectIndexValues(RowReader*,
                                   const std::vector<nebula::cpp2::ColumnDef>&) {
        std::vector<std::pair<nebula::cpp2::SupportedType, std::string>> v;
        return v;
    }

private:
=======
    IndexValues collectIndexValues(RowReader* reader,
                                   const std::vector<nebula::cpp2::ColumnDef>& cols);

>>>>>>> 16f335cf
    void handleAsync(GraphSpaceID spaceId, PartitionID partId, kvstore::ResultCode code);

protected:
    kvstore::KVStore*                               kvstore_ = nullptr;
    meta::SchemaManager*                            schemaMan_ = nullptr;
    stats::Stats*                                   stats_ = nullptr;
    RESP                                            resp_;
    folly::Promise<RESP>                            promise_;
    cpp2::ResponseCommon                            result_;

    time::Duration                                  duration_;
    std::vector<cpp2::ResultCode>                   codes_;
    std::mutex                                      lock_;
    int32_t                                         callingNum_ = 0;
};

}  // namespace storage
}  // namespace nebula

#include "storage/BaseProcessor.inl"

#endif  // STORAGE_BASEPROCESSOR_H_<|MERGE_RESOLUTION|>--- conflicted
+++ resolved
@@ -121,23 +121,13 @@
         return tHost;
     }
 
-<<<<<<< HEAD
     std::string indexStr(RowReader*, const nebula::cpp2::ColumnDef&) {
         return "";
     }
 
-    IndexValues collectIndexValues(RowReader*,
-                                   const std::vector<nebula::cpp2::ColumnDef>&) {
-        std::vector<std::pair<nebula::cpp2::SupportedType, std::string>> v;
-        return v;
-    }
-
-private:
-=======
     IndexValues collectIndexValues(RowReader* reader,
                                    const std::vector<nebula::cpp2::ColumnDef>& cols);
 
->>>>>>> 16f335cf
     void handleAsync(GraphSpaceID spaceId, PartitionID partId, kvstore::ResultCode code);
 
 protected:
