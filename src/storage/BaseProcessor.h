--- conflicted
+++ resolved
@@ -64,12 +64,8 @@
     void doRemoveRange(GraphSpaceID spaceId, PartitionID partId, std::string start,
                        std::string end);
 
-<<<<<<< HEAD
     void doRemovePrefix(GraphSpaceID spaceId, PartitionID partId, std::string prefix);
 
-    kvstore::ResultCode doRange(GraphSpaceID spaceId, PartitionID partId, std::string start,
-                                std::string end, std::unique_ptr<kvstore::KVIterator>* iter);
-=======
     kvstore::ResultCode doRange(GraphSpaceID spaceId, PartitionID partId, const std::string& start,
                                 const std::string& end, std::unique_ptr<kvstore::KVIterator>* iter);
 
@@ -80,7 +76,6 @@
     kvstore::ResultCode doPrefix(GraphSpaceID spaceId, PartitionID partId,
                                  const std::string& prefix,
                                  std::unique_ptr<kvstore::KVIterator>* iter);
->>>>>>> ff1951af
 
     kvstore::ResultCode doPrefix(GraphSpaceID spaceId, PartitionID partId,
                                  std::string prefix,
