/* Copyright (c) 2020 vesoft inc. All rights reserved.
 *
 * This source code is licensed under Apache 2.0 License.
 */

#ifndef STORAGE_EXEC_QUERYUTILS_H_
#define STORAGE_EXEC_QUERYUTILS_H_

#include "common/base/Base.h"
#include "common/expression/Expression.h"
#include "common/utils/DefaultValueContext.h"
#include "storage/CommonUtils.h"
#include "storage/context/StorageExpressionContext.h"
#include "storage/query/QueryBaseProcessor.h"

namespace nebula {
namespace storage {

class QueryUtils final {
 public:
  static inline bool vTrue(const Value& v) {
    return v.isBool() && v.getBool();
  }

  enum class ReturnColType : uint16_t {
    kVid,
    kTag,
    kSrc,
    kType,
    kRank,
    kDst,
    kOther,
  };
  /**
   * @brief Get return col type by name
   *
   * @param name
   * @return ReturnColType
   * @see ReturnColType
   */
  static ReturnColType toReturnColType(const std::string& name) {
    if (name == kVid) {
      return ReturnColType::kVid;
    } else if (name == kTag) {
      return ReturnColType::kTag;
    } else if (name == kSrc) {
      return ReturnColType::kSrc;
    } else if (name == kType) {
      return ReturnColType::kType;
    } else if (name == kRank) {
      return ReturnColType::kRank;
    } else if (name == kDst) {
      return ReturnColType::kDst;
    } else {
      return ReturnColType::kOther;
    }
  }
  /**
   * @brief Get value with propName from reader
   *
   * @param reader Value set
   * @param propName Filed name
   * @param field Field definition
   * @return StatusOr<nebula::Value>
   */
  static StatusOr<nebula::Value> readValue(RowReader* reader,
                                           const std::string& propName,
                                           const meta::SchemaProviderIf::Field* field) {
    auto value = reader->getValueByName(propName);
    if (value.type() == Value::Type::NULLVALUE) {
      // read null value
      auto nullType = value.getNull();

      if (nullType == NullType::UNKNOWN_PROP) {
        VLOG(1) << "Fail to read prop " << propName;
        if (field->hasDefault()) {
          DefaultValueContext expCtx;
          ObjectPool pool;
          auto& exprStr = field->defaultValue();
          auto expr = Expression::decode(&pool, folly::StringPiece(exprStr.data(), exprStr.size()));
          return Expression::eval(expr, expCtx);
        } else if (field->nullable()) {
          return NullType::__NULL__;
        }
      } else if (nullType == NullType::__NULL__) {
        // Need to check whether the field is nullable
        if (field->nullable()) {
          return value;
        }
      }
      return Status::Error(folly::stringPrintf("Fail to read prop %s ", propName.c_str()));
    }
    if (field->type() == nebula::cpp2::PropertyType::FIXED_STRING) {
      const auto& fixedStr = value.getStr();
      return fixedStr.substr(0, fixedStr.find_first_of('\0'));
    }
    return value;
  }

  /**
   * @brief read prop value, If the RowReader contains this field, read from the rowreader,
   * otherwise read the default value or null value from the latest schema
   *
   * @param reader
   * @param propName
   * @param schema
   * @return StatusOr<nebula::Value>
   */
  static StatusOr<nebula::Value> readValue(RowReader* reader,
                                           const std::string& propName,
                                           const meta::NebulaSchemaProvider* schema) {
    auto field = schema->field(propName);
    if (!field) {
      return Status::Error(folly::stringPrintf("Fail to read prop %s ", propName.c_str()));
    }
    return readValue(reader, propName, field);
  }

  static StatusOr<nebula::Value> readEdgeProp(folly::StringPiece key,
                                              size_t vIdLen,
                                              bool isIntId,
                                              RowReader* reader,
                                              const PropContext& prop) {
    switch (prop.propInKeyType_) {
      // prop in value
      case PropContext::PropInKeyType::NONE: {
        return readValue(reader, prop.name_, prop.field_);
      }
      case PropContext::PropInKeyType::SRC: {
        auto srcId = NebulaKeyUtils::getSrcId(vIdLen, key);
        if (isIntId) {
          return *reinterpret_cast<const int64_t*>(srcId.data());
        } else {
          return srcId.subpiece(0, srcId.find_first_of('\0')).toString();
        }
      }
      case PropContext::PropInKeyType::TYPE: {
        auto edgeType = NebulaKeyUtils::getEdgeType(vIdLen, key);
        return edgeType;
      }
      case PropContext::PropInKeyType::RANK: {
        auto edgeRank = NebulaKeyUtils::getRank(vIdLen, key);
        return edgeRank;
      }
      case PropContext::PropInKeyType::DST: {
        auto dstId = NebulaKeyUtils::getDstId(vIdLen, key);
        if (isIntId) {
          return *reinterpret_cast<const int64_t*>(dstId.data());
        } else {
          return dstId.subpiece(0, dstId.find_first_of('\0')).toString();
        }
      }
      default:
        LOG(FATAL) << "Should not read here";
    }
    return Status::Error(folly::stringPrintf("Invalid property %s", prop.name_.c_str()));
  }

  static StatusOr<nebula::Value> readVertexProp(folly::StringPiece key,
                                                size_t vIdLen,
                                                bool isIntId,
                                                RowReader* reader,
                                                const PropContext& prop) {
    switch (prop.propInKeyType_) {
      // prop in value
      case PropContext::PropInKeyType::NONE: {
        return readValue(reader, prop.name_, prop.field_);
      }
      case PropContext::PropInKeyType::VID: {
        auto vId = NebulaKeyUtils::getVertexId(vIdLen, key);
        if (isIntId) {
          return *reinterpret_cast<const int64_t*>(vId.data());
        } else {
          return vId.subpiece(0, vId.find_first_of('\0')).toString();
        }
      }
      case PropContext::PropInKeyType::TAG: {
        auto tag = NebulaKeyUtils::getTagId(vIdLen, key);
        return tag;
      }
      default:
        LOG(FATAL) << "Should not read here";
    }
    return Status::Error(folly::stringPrintf("Invalid property %s", prop.name_.c_str()));
  }

  static Status collectVertexProps(folly::StringPiece key,
                                   size_t vIdLen,
                                   bool isIntId,
                                   RowReader* reader,
                                   const std::vector<PropContext>* props,
                                   nebula::List& list,
                                   StorageExpressionContext* expCtx = nullptr,
                                   const std::string& tagName = "") {
    for (const auto& prop : *props) {
      if (!(prop.returned_ || (prop.filtered_ && expCtx != nullptr))) {
        continue;
      }
      auto value = QueryUtils::readVertexProp(key, vIdLen, isIntId, reader, prop);
      NG_RETURN_IF_ERROR(value);
      if (prop.returned_) {
        VLOG(2) << "Collect prop " << prop.name_;
        list.emplace_back(value.value());
      }
      if (prop.filtered_ && expCtx != nullptr) {
        expCtx->setTagProp(tagName, prop.name_, std::move(value).value());
      }
    }
    return Status::OK();
  }

  static Status collectEdgeProps(folly::StringPiece key,
                                 size_t vIdLen,
                                 bool isIntId,
                                 RowReader* reader,
                                 const std::vector<PropContext>* props,
                                 nebula::List& list,
                                 StorageExpressionContext* expCtx = nullptr,
                                 const std::string& edgeName = "") {
    for (const auto& prop : *props) {
      if (!(prop.returned_ || (prop.filtered_ && expCtx != nullptr))) {
        continue;
      }
      auto value = QueryUtils::readEdgeProp(key, vIdLen, isIntId, reader, prop);
      NG_RETURN_IF_ERROR(value);
      if (prop.returned_) {
        VLOG(2) << "Collect prop " << prop.name_;
        list.emplace_back(value.value());
      }
      if (prop.filtered_ && expCtx != nullptr) {
        expCtx->setEdgeProp(edgeName, prop.name_, std::move(value).value());
      }
    }
    return Status::OK();
  }

<<<<<<< HEAD
  // return none if no valid ttl, else return the ttl property name and time
  static std::optional<std::pair<std::string, int64_t>> getEdgeTTLInfo(EdgeContext* edgeContext,
                                                                       EdgeType edgeType) {
    std::optional<std::pair<std::string, int64_t>> ret;
=======
  /**
   * @brief Get the Edge TTL Info object
   *
   * @param edgeContext
   * @param edgeType
   * @return return none if no valid ttl, else return the ttl property name and time
   */
  static folly::Optional<std::pair<std::string, int64_t>> getEdgeTTLInfo(EdgeContext* edgeContext,
                                                                         EdgeType edgeType) {
    folly::Optional<std::pair<std::string, int64_t>> ret;
>>>>>>> 3161f010
    auto edgeFound = edgeContext->ttlInfo_.find(std::abs(edgeType));
    if (edgeFound != edgeContext->ttlInfo_.end()) {
      ret.emplace(edgeFound->second.first, edgeFound->second.second);
    }
    return ret;
  }

<<<<<<< HEAD
  // return none if no valid ttl, else return the ttl property name and time
  static std::optional<std::pair<std::string, int64_t>> getTagTTLInfo(TagContext* tagContext,
                                                                      TagID tagId) {
    std::optional<std::pair<std::string, int64_t>> ret;
=======
  /**
   * @brief Get the Tag TTL Info object
   *
   * @param tagContext
   * @param tagId
   * @return return none if no valid ttl, else return the ttl property name and time
   */
  static folly::Optional<std::pair<std::string, int64_t>> getTagTTLInfo(TagContext* tagContext,
                                                                        TagID tagId) {
    folly::Optional<std::pair<std::string, int64_t>> ret;
>>>>>>> 3161f010
    auto tagFound = tagContext->ttlInfo_.find(tagId);
    if (tagFound != tagContext->ttlInfo_.end()) {
      ret.emplace(tagFound->second.first, tagFound->second.second);
    }
    return ret;
  }
};

}  // namespace storage
}  // namespace nebula
#endif  // STORAGE_EXEC_QUERYUTILS_H_<|MERGE_RESOLUTION|>--- conflicted
+++ resolved
@@ -234,23 +234,10 @@
     return Status::OK();
   }
 
-<<<<<<< HEAD
   // return none if no valid ttl, else return the ttl property name and time
   static std::optional<std::pair<std::string, int64_t>> getEdgeTTLInfo(EdgeContext* edgeContext,
                                                                        EdgeType edgeType) {
     std::optional<std::pair<std::string, int64_t>> ret;
-=======
-  /**
-   * @brief Get the Edge TTL Info object
-   *
-   * @param edgeContext
-   * @param edgeType
-   * @return return none if no valid ttl, else return the ttl property name and time
-   */
-  static folly::Optional<std::pair<std::string, int64_t>> getEdgeTTLInfo(EdgeContext* edgeContext,
-                                                                         EdgeType edgeType) {
-    folly::Optional<std::pair<std::string, int64_t>> ret;
->>>>>>> 3161f010
     auto edgeFound = edgeContext->ttlInfo_.find(std::abs(edgeType));
     if (edgeFound != edgeContext->ttlInfo_.end()) {
       ret.emplace(edgeFound->second.first, edgeFound->second.second);
@@ -258,23 +245,10 @@
     return ret;
   }
 
-<<<<<<< HEAD
   // return none if no valid ttl, else return the ttl property name and time
   static std::optional<std::pair<std::string, int64_t>> getTagTTLInfo(TagContext* tagContext,
                                                                       TagID tagId) {
     std::optional<std::pair<std::string, int64_t>> ret;
-=======
-  /**
-   * @brief Get the Tag TTL Info object
-   *
-   * @param tagContext
-   * @param tagId
-   * @return return none if no valid ttl, else return the ttl property name and time
-   */
-  static folly::Optional<std::pair<std::string, int64_t>> getTagTTLInfo(TagContext* tagContext,
-                                                                        TagID tagId) {
-    folly::Optional<std::pair<std::string, int64_t>> ret;
->>>>>>> 3161f010
     auto tagFound = tagContext->ttlInfo_.find(tagId);
     if (tagFound != tagContext->ttlInfo_.end()) {
       ret.emplace(tagFound->second.first, tagFound->second.second);
