/* Copyright (c) 2020 vesoft inc. All rights reserved.
 *
 * This source code is licensed under Apache 2.0 License.
 */

#ifndef STORAGE_EXEC_UPDATENODE_H_
#define STORAGE_EXEC_UPDATENODE_H_

#include "common/base/Base.h"
#include "common/expression/Expression.h"
#include "common/utils/OperationKeyUtils.h"
#include "kvstore/LogEncoder.h"
#include "storage/StorageFlags.h"
#include "storage/context/StorageExpressionContext.h"
#include "storage/exec/FilterNode.h"
#include "storage/exec/TagNode.h"

namespace nebula {
namespace storage {

template <typename T>
class UpdateNode : public RelNode<T> {
 public:
  UpdateNode(RuntimeContext* context,
             std::vector<std::shared_ptr<nebula::meta::cpp2::IndexItem>> indexes,
             std::vector<storage::cpp2::UpdatedProp>& updatedProps,
             FilterNode<T>* filterNode,
             bool insertable,
             std::vector<std::pair<std::string, std::unordered_set<std::string>>> depPropMap,
             StorageExpressionContext* expCtx,
             bool isEdge)
      : context_(context),
        indexes_(indexes),
        updatedProps_(updatedProps),
        filterNode_(filterNode),
        insertable_(insertable),
        depPropMap_(depPropMap),
        expCtx_(expCtx),
        isEdge_(isEdge) {
    RelNode<T>::name_ = "UpdateNode";
  }

  nebula::cpp2::ErrorCode checkField(const meta::SchemaProviderIf::Field* field) {
    if (!field) {
      VLOG(1) << "Fail to read prop";
      if (isEdge_) {
        return nebula::cpp2::ErrorCode::E_EDGE_PROP_NOT_FOUND;
      }
      return nebula::cpp2::ErrorCode::E_TAG_PROP_NOT_FOUND;
    }
    return nebula::cpp2::ErrorCode::SUCCEEDED;
  }

  nebula::cpp2::ErrorCode getDefaultOrNullValue(const meta::SchemaProviderIf::Field* field,
                                                const std::string& name) {
    if (field->hasDefault()) {
      ObjectPool pool;
      auto& exprStr = field->defaultValue();
      auto expr = Expression::decode(&pool, folly::StringPiece(exprStr.data(), exprStr.size()));
      props_[field->name()] = Expression::eval(expr, *expCtx_);
    } else if (field->nullable()) {
      props_[name] = Value::kNullValue;
    } else {
      return nebula::cpp2::ErrorCode::E_INVALID_FIELD_VALUE;
    }
    return nebula::cpp2::ErrorCode::SUCCEEDED;
  }

  // Used for upsert tag/edge
  nebula::cpp2::ErrorCode checkPropsAndGetDefaultValue() {
    // Store checked props
    // For example:
    // set a = 1, b = a + 1, c = 2,             `a` does not require default
    // value and nullable set a = 1, b = c + 1, c = 2,             `c` requires
    // default value and nullable set a = 1, b = (a + 1) + 1, c = 2, support
    // recursion multiple times set a = 1, c = 2, b = (a + 1) + (c + 1)  support
    // multiple properties
    std::unordered_set<std::string> checkedProp;
    // check depPropMap_ in set clause
    // this props must have default value or nullable, or set int UpdatedProp_
    for (auto& prop : depPropMap_) {
      for (auto& p : prop.second) {
        auto it = checkedProp.find(p);
        if (it == checkedProp.end()) {
          auto field = schema_->field(p);
          auto ret = checkField(field);
          if (ret != nebula::cpp2::ErrorCode::SUCCEEDED) {
            return ret;
          }
          ret = getDefaultOrNullValue(field, p);
          if (ret != nebula::cpp2::ErrorCode::SUCCEEDED) {
            return ret;
          }
          checkedProp.emplace(p);
        }
      }

      // set field not need default value or nullable
      auto field = schema_->field(prop.first);
      auto ret = checkField(field);
      if (ret != nebula::cpp2::ErrorCode::SUCCEEDED) {
        return ret;
      }
      checkedProp.emplace(prop.first);
    }

    // props not in set clause must have default value or nullable
    auto fieldIter = schema_->begin();
    while (fieldIter) {
      auto propName = fieldIter->name();
      auto propIter = checkedProp.find(propName);
      if (propIter == checkedProp.end()) {
        auto ret = getDefaultOrNullValue(&(*fieldIter), propName);
        if (ret != nebula::cpp2::ErrorCode::SUCCEEDED) {
          return ret;
        }
      }
      ++fieldIter;
    }
    return nebula::cpp2::ErrorCode::SUCCEEDED;
  }

 protected:
  // ============================ input
  // =====================================================
  RuntimeContext* context_;
  std::vector<std::shared_ptr<nebula::meta::cpp2::IndexItem>> indexes_;
  // update <prop name, new value expression>
  std::vector<storage::cpp2::UpdatedProp> updatedProps_;
  FilterNode<T>* filterNode_;
  // Whether to allow insert
  bool insertable_{false};

  std::string key_;
  RowReader* reader_{nullptr};

  const meta::NebulaSchemaProvider* schema_{nullptr};

  // use to save old row value
  std::string val_;
  std::unique_ptr<RowWriterV2> rowWriter_;
  // prop -> value
  std::unordered_map<std::string, Value> props_;
  std::atomic<nebula::cpp2::ErrorCode> exeResult_;

  // updatedProps_ dependent props in value expression
  std::vector<std::pair<std::string, std::unordered_set<std::string>>> depPropMap_;

  StorageExpressionContext* expCtx_;
  bool isEdge_{false};
};

// Only use for update vertex
// Update records, write to kvstore
class UpdateTagNode : public UpdateNode<VertexID> {
 public:
  using RelNode<VertexID>::doExecute;

  UpdateTagNode(RuntimeContext* context,
                std::vector<std::shared_ptr<nebula::meta::cpp2::IndexItem>> indexes,
                std::vector<storage::cpp2::UpdatedProp>& updatedProps,
                FilterNode<VertexID>* filterNode,
                bool insertable,
                std::vector<std::pair<std::string, std::unordered_set<std::string>>> depPropMap,
                StorageExpressionContext* expCtx,
                TagContext* tagContext)
      : UpdateNode<VertexID>(
            context, indexes, updatedProps, filterNode, insertable, depPropMap, expCtx, false),
        tagContext_(tagContext) {
    tagId_ = context_->tagId_;
    name_ = "UpdateTagNode";
  }

  nebula::cpp2::ErrorCode doExecute(PartitionID partId, const VertexID& vId) override {
    CHECK_NOTNULL(context_->env()->kvstore_);
    IndexCountWrapper wrapper(context_->env());

    // Update is read-modify-write, which is an atomic operation.
    std::vector<VMLI> dummyLock = {std::make_tuple(context_->spaceId(), partId, tagId_, vId)};
    nebula::MemoryLockGuard<VMLI> lg(context_->env()->verticesML_.get(), std::move(dummyLock));
    if (!lg) {
      auto conflict = lg.conflictKey();
      LOG(ERROR) << "vertex conflict " << std::get<0>(conflict) << ":" << std::get<1>(conflict)
                 << ":" << std::get<2>(conflict) << ":" << std::get<3>(conflict);
      return nebula::cpp2::ErrorCode::E_DATA_CONFLICT_ERROR;
    }

    auto ret = RelNode::doExecute(partId, vId);
    if (ret != nebula::cpp2::ErrorCode::SUCCEEDED) {
      return ret;
    }

    if (this->context_->resultStat_ == ResultStatus::ILLEGAL_DATA) {
      return nebula::cpp2::ErrorCode::E_INVALID_DATA;
    } else if (this->context_->resultStat_ == ResultStatus::FILTER_OUT) {
      return nebula::cpp2::ErrorCode::E_FILTER_OUT;
    }

    if (filterNode_->valid()) {
      this->reader_ = filterNode_->reader();
    }
    // reset StorageExpressionContext reader_, because it contains old value
    this->expCtx_->reset();

    if (!this->reader_ && this->insertable_) {
      ret = this->insertTagProps(partId, vId);
    } else if (this->reader_) {
      this->key_ = filterNode_->key().str();
      ret = this->collTagProp(vId);
    } else {
      ret = nebula::cpp2::ErrorCode::E_KEY_NOT_FOUND;
    }

    if (ret != nebula::cpp2::ErrorCode::SUCCEEDED) {
      return ret;
    }

    auto batch = this->updateAndWriteBack(partId, vId);
    if (batch == std::nullopt) {
      return nebula::cpp2::ErrorCode::E_INVALID_DATA;
    }

    folly::Baton<true, std::atomic> baton;
    auto callback = [&ret, &baton](nebula::cpp2::ErrorCode code) {
      ret = code;
      baton.post();
    };
    context_->env()->kvstore_->asyncAppendBatch(
        context_->spaceId(), partId, std::move(batch).value(), callback);
    baton.wait();
    return ret;
  }

  nebula::cpp2::ErrorCode getLatestTagSchemaAndName() {
    auto schemaIter = tagContext_->schemas_.find(tagId_);
    if (schemaIter == tagContext_->schemas_.end() || schemaIter->second.empty()) {
      return nebula::cpp2::ErrorCode::E_TAG_NOT_FOUND;
    }
    schema_ = schemaIter->second.back().get();
    if (!schema_) {
      LOG(ERROR) << "Get nullptr schema";
      return nebula::cpp2::ErrorCode::E_TAG_NOT_FOUND;
    }

    auto iter = tagContext_->tagNames_.find(tagId_);
    if (iter == tagContext_->tagNames_.end()) {
      VLOG(1) << "Can't find spaceId " << context_->spaceId() << " tagId " << tagId_;
      return nebula::cpp2::ErrorCode::E_TAG_NOT_FOUND;
    }
    tagName_ = iter->second;
    return nebula::cpp2::ErrorCode::SUCCEEDED;
  }

  // Insert props row,
  // For insert, condition is always true,
  // Props must have default value or nullable, or set in UpdatedProp_
  nebula::cpp2::ErrorCode insertTagProps(PartitionID partId, const VertexID& vId) {
    context_->insert_ = true;
    auto ret = getLatestTagSchemaAndName();
    if (ret != nebula::cpp2::ErrorCode::SUCCEEDED) {
      return ret;
    }
    ret = checkPropsAndGetDefaultValue();
    if (ret != nebula::cpp2::ErrorCode::SUCCEEDED) {
      return ret;
    }

    expCtx_->setTagProp(tagName_, kVid, vId);
    expCtx_->setTagProp(tagName_, kTag, tagId_);
    for (auto& p : props_) {
      expCtx_->setTagProp(tagName_, p.first, p.second);
    }

    key_ = NebulaKeyUtils::tagKey(context_->vIdLen(), partId, vId, tagId_);
    rowWriter_ = std::make_unique<RowWriterV2>(schema_);

    return nebula::cpp2::ErrorCode::SUCCEEDED;
  }

  // collect tag prop
  nebula::cpp2::ErrorCode collTagProp(const VertexID& vId) {
    auto ret = getLatestTagSchemaAndName();
    if (ret != nebula::cpp2::ErrorCode::SUCCEEDED) {
      return ret;
    }

    for (auto index = 0UL; index < schema_->getNumFields(); index++) {
      auto propName = std::string(schema_->getFieldName(index));
      VLOG(1) << "Collect prop " << propName << ", type " << tagId_;

      // read prop value, If the RowReader contains this field,
      // read from the rowreader, otherwise read the default value
      // or null value from the latest schema
      auto retVal = QueryUtils::readValue(reader_, propName, schema_);
      if (!retVal.ok()) {
        VLOG(1) << "Bad value for tag: " << tagId_ << ", prop " << propName;
        return nebula::cpp2::ErrorCode::E_TAG_PROP_NOT_FOUND;
      }
      props_[propName] = std::move(retVal.value());
    }

    expCtx_->setTagProp(tagName_, kVid, vId);
    expCtx_->setTagProp(tagName_, kTag, tagId_);
    for (auto& p : props_) {
      expCtx_->setTagProp(tagName_, p.first, p.second);
    }

    // After alter tag, the schema get from meta and the schema in RowReader
    // may be inconsistent, so the following method cannot be used
    // this->rowWriter_ = std::make_unique<RowWriterV2>(schema.get(),
    // reader->getData());
    rowWriter_ = std::make_unique<RowWriterV2>(schema_);
    val_ = reader_->getData();
    return nebula::cpp2::ErrorCode::SUCCEEDED;
  }

  std::optional<std::string> updateAndWriteBack(const PartitionID partId, const VertexID vId) {
    ObjectPool pool;
    for (auto& updateProp : updatedProps_) {
      auto propName = updateProp.get_name();
      auto updateExp = Expression::decode(&pool, updateProp.get_value());
      if (!updateExp) {
        LOG(ERROR) << "Update expression decode failed " << updateProp.get_value();
        return std::nullopt;
      }
      auto updateVal = updateExp->eval(*expCtx_);
      // update prop value to props_
      props_[propName] = updateVal;
      // update expression context
      expCtx_->setTagProp(tagName_, propName, std::move(updateVal));
    }

    for (auto& e : props_) {
      auto wRet = rowWriter_->setValue(e.first, e.second);
      if (wRet != WriteResult::SUCCEEDED) {
<<<<<<< HEAD
        LOG(ERROR) << "Add field faild ";
        return std::nullopt;
=======
        LOG(ERROR) << "Add field failed ";
        return folly::none;
>>>>>>> 36c15b25
      }
    }

    std::unique_ptr<kvstore::BatchHolder> batchHolder = std::make_unique<kvstore::BatchHolder>();

    auto wRet = rowWriter_->finish();
    if (wRet != WriteResult::SUCCEEDED) {
<<<<<<< HEAD
      LOG(ERROR) << "Add field faild ";
      return std::nullopt;
=======
      LOG(ERROR) << "Add field failed ";
      return folly::none;
>>>>>>> 36c15b25
    }

    auto nVal = rowWriter_->moveEncodedStr();

    // update index if exists
    // Note: when insert_ is true, either there is no origin data or TTL expired
    // when there is no origin data, there is no the old index.
    // when TTL exists, there is no index.
    // when insert_ is true, not old index, val_ is empty.
    if (!indexes_.empty()) {
      RowReaderWrapper nReader;
      for (auto& index : indexes_) {
        if (tagId_ == index->get_schema_id().get_tag_id()) {
          // step 1, delete old version index if exists.
          if (!val_.empty()) {
            if (!reader_) {
              LOG(ERROR) << "Bad format row";
              return std::nullopt;
            }
            auto ois = indexKeys(partId, vId, reader_, index);
            if (!ois.empty()) {
              auto iState = context_->env()->getIndexState(context_->spaceId(), partId);
              if (context_->env()->checkRebuilding(iState)) {
                auto deleteOpKey = OperationKeyUtils::deleteOperationKey(partId);
                for (auto& oi : ois) {
                  batchHolder->put(std::string(deleteOpKey), std::move(oi));
                }
              } else if (context_->env()->checkIndexLocked(iState)) {
                LOG(ERROR) << "The index has been locked: " << index->get_index_name();
                return std::nullopt;
              } else {
                for (auto& oi : ois) {
                  batchHolder->remove(std::move(oi));
                }
              }
            }
          }

          // step 2, insert new vertex index
          if (!nReader) {
            nReader = RowReaderWrapper::getTagPropReader(
                context_->env()->schemaMan_, context_->spaceId(), tagId_, nVal);
          }
          if (!nReader) {
            LOG(ERROR) << "Bad format row";
            return std::nullopt;
          }
          auto nis = indexKeys(partId, vId, nReader.get(), index);
          if (!nis.empty()) {
            auto v = CommonUtils::ttlValue(schema_, nReader.get());
            auto niv = v.ok() ? IndexKeyUtils::indexVal(std::move(v).value()) : "";
            auto indexState = context_->env()->getIndexState(context_->spaceId(), partId);
            if (context_->env()->checkRebuilding(indexState)) {
              for (auto& ni : nis) {
                auto modifyKey = OperationKeyUtils::modifyOperationKey(partId, std::move(ni));
                batchHolder->put(std::move(modifyKey), std::string(niv));
              }
            } else if (context_->env()->checkIndexLocked(indexState)) {
              LOG(ERROR) << "The index has been locked: " << index->get_index_name();
              return std::nullopt;
            } else {
              for (auto& ni : nis) {
                batchHolder->put(std::move(ni), std::string(niv));
              }
            }
          }
        }
      }
    }
    // step 3, insert new vertex data
    batchHolder->put(NebulaKeyUtils::vertexKey(context_->vIdLen(), partId, vId), "");
    batchHolder->put(std::move(key_), std::move(nVal));
    return encodeBatchValue(batchHolder->getBatch());
  }

  std::vector<std::string> indexKeys(PartitionID partId,
                                     const VertexID& vId,
                                     RowReader* reader,
                                     std::shared_ptr<nebula::meta::cpp2::IndexItem> index) {
    auto values = IndexKeyUtils::collectIndexValues(reader, index.get(), schema_);
    if (!values.ok()) {
      return {};
    }
    return IndexKeyUtils::vertexIndexKeys(
        context_->vIdLen(), partId, index->get_index_id(), vId, std::move(values).value());
  }

 private:
  TagContext* tagContext_;
  TagID tagId_;
  std::string tagName_;
};

// Only use for update edge
// Update records, write to kvstore
class UpdateEdgeNode : public UpdateNode<cpp2::EdgeKey> {
 public:
  using RelNode<cpp2::EdgeKey>::doExecute;

  UpdateEdgeNode(RuntimeContext* context,
                 std::vector<std::shared_ptr<nebula::meta::cpp2::IndexItem>> indexes,
                 std::vector<storage::cpp2::UpdatedProp>& updatedProps,
                 FilterNode<cpp2::EdgeKey>* filterNode,
                 bool insertable,
                 std::vector<std::pair<std::string, std::unordered_set<std::string>>> depPropMap,
                 StorageExpressionContext* expCtx,
                 EdgeContext* edgeContext)
      : UpdateNode<cpp2::EdgeKey>(
            context, indexes, updatedProps, filterNode, insertable, depPropMap, expCtx, true),
        edgeContext_(edgeContext) {
    edgeType_ = context_->edgeType_;
    name_ = "UpdateEdgeNode";
  }

  nebula::cpp2::ErrorCode doExecute(PartitionID partId, const cpp2::EdgeKey& edgeKey) override {
    CHECK_NOTNULL(context_->env()->kvstore_);
    auto ret = nebula::cpp2::ErrorCode::SUCCEEDED;
    IndexCountWrapper wrapper(context_->env());

    // Update is read-modify-write, which is an atomic operation.
    std::vector<EMLI> dummyLock = {std::make_tuple(context_->spaceId(),
                                                   partId,
                                                   edgeKey.get_src().getStr(),
                                                   edgeKey.get_edge_type(),
                                                   edgeKey.get_ranking(),
                                                   edgeKey.get_dst().getStr())};
    nebula::MemoryLockGuard<EMLI> lg(context_->env()->edgesML_.get(), std::move(dummyLock));
    if (!lg) {
      auto conflict = lg.conflictKey();
      LOG(ERROR) << "edge conflict " << std::get<0>(conflict) << ":" << std::get<1>(conflict) << ":"
                 << std::get<2>(conflict) << ":" << std::get<3>(conflict) << ":"
                 << std::get<4>(conflict) << ":" << std::get<5>(conflict);
      return nebula::cpp2::ErrorCode::E_DATA_CONFLICT_ERROR;
    }

    auto op = [&partId, &edgeKey, this]() -> std::optional<std::string> {
      this->exeResult_ = RelNode::doExecute(partId, edgeKey);
      if (this->exeResult_ == nebula::cpp2::ErrorCode::SUCCEEDED) {
        if (*edgeKey.edge_type_ref() != this->edgeType_) {
          this->exeResult_ = nebula::cpp2::ErrorCode::E_KEY_NOT_FOUND;
          return std::nullopt;
        }
        if (this->context_->resultStat_ == ResultStatus::ILLEGAL_DATA) {
          this->exeResult_ = nebula::cpp2::ErrorCode::E_INVALID_DATA;
          return std::nullopt;
        } else if (this->context_->resultStat_ == ResultStatus::FILTER_OUT) {
          this->exeResult_ = nebula::cpp2::ErrorCode::E_FILTER_OUT;
          return std::nullopt;
        }

        if (filterNode_->valid()) {
          this->reader_ = filterNode_->reader();
        }
        // reset StorageExpressionContext reader_ to clean old value in context
        this->expCtx_->reset();

        if (!this->reader_ && this->insertable_) {
          this->exeResult_ = this->insertEdgeProps(partId, edgeKey);
        } else if (this->reader_) {
          this->key_ = filterNode_->key().str();
          this->exeResult_ = this->collEdgeProp(edgeKey);
        } else {
          this->exeResult_ = nebula::cpp2::ErrorCode::E_KEY_NOT_FOUND;
        }

        if (this->exeResult_ != nebula::cpp2::ErrorCode::SUCCEEDED) {
          return std::nullopt;
        }
        auto batch = this->updateAndWriteBack(partId, edgeKey);
        if (batch == std::nullopt) {
          // There is an error in updateAndWriteBack
          this->exeResult_ = nebula::cpp2::ErrorCode::E_INVALID_DATA;
        }
        return batch;
      } else {
        // If filter out, StorageExpressionContext is set in filterNode
        return std::nullopt;
      }
    };

    auto batch = op();
    if (batch == std::nullopt) {
      return this->exeResult_;
    }

    folly::Baton<true, std::atomic> baton;
    auto callback = [&ret, &baton](nebula::cpp2::ErrorCode code) {
      ret = code;
      baton.post();
    };

    context_->planContext_->env_->kvstore_->asyncAppendBatch(
        context_->planContext_->spaceId_, partId, std::move(batch).value(), callback);
    baton.wait();
    return ret;
  }

  nebula::cpp2::ErrorCode getLatestEdgeSchemaAndName() {
    auto schemaIter = edgeContext_->schemas_.find(std::abs(edgeType_));
    if (schemaIter == edgeContext_->schemas_.end() || schemaIter->second.empty()) {
      return nebula::cpp2::ErrorCode::E_EDGE_NOT_FOUND;
    }
    schema_ = schemaIter->second.back().get();
    if (!schema_) {
      LOG(ERROR) << "Get nullptr schema";
      return nebula::cpp2::ErrorCode::E_EDGE_NOT_FOUND;
    }

    auto iter = edgeContext_->edgeNames_.find(edgeType_);
    if (iter == edgeContext_->edgeNames_.end()) {
      VLOG(1) << "Can't find spaceId " << context_->spaceId() << " edgeType " << edgeType_;
      return nebula::cpp2::ErrorCode::E_EDGE_NOT_FOUND;
    }
    edgeName_ = iter->second;
    return nebula::cpp2::ErrorCode::SUCCEEDED;
  }

  // Insert props row,
  // Operator props must have default value or nullable, or set in UpdatedProp_
  nebula::cpp2::ErrorCode insertEdgeProps(const PartitionID partId, const cpp2::EdgeKey& edgeKey) {
    context_->insert_ = true;
    auto ret = getLatestEdgeSchemaAndName();
    if (ret != nebula::cpp2::ErrorCode::SUCCEEDED) {
      return ret;
    }

    ret = checkPropsAndGetDefaultValue();
    if (ret != nebula::cpp2::ErrorCode::SUCCEEDED) {
      return ret;
    }

    // build expression context
    // add kSrc, kType, kRank, kDst
    expCtx_->setEdgeProp(edgeName_, kSrc, edgeKey.get_src());
    expCtx_->setEdgeProp(edgeName_, kDst, edgeKey.get_dst());
    expCtx_->setEdgeProp(edgeName_, kRank, edgeKey.get_ranking());
    expCtx_->setEdgeProp(edgeName_, kType, edgeKey.get_edge_type());

    for (auto& e : props_) {
      expCtx_->setEdgeProp(edgeName_, e.first, e.second);
    }

    key_ = NebulaKeyUtils::edgeKey(context_->vIdLen(),
                                   partId,
                                   edgeKey.get_src().getStr(),
                                   edgeKey.get_edge_type(),
                                   edgeKey.get_ranking(),
                                   edgeKey.get_dst().getStr());
    rowWriter_ = std::make_unique<RowWriterV2>(schema_);

    return nebula::cpp2::ErrorCode::SUCCEEDED;
  }

  // Collect edge prop
  nebula::cpp2::ErrorCode collEdgeProp(const cpp2::EdgeKey& edgeKey) {
    auto ret = getLatestEdgeSchemaAndName();
    if (ret != nebula::cpp2::ErrorCode::SUCCEEDED) {
      return ret;
    }

    for (auto index = 0UL; index < schema_->getNumFields(); index++) {
      auto propName = std::string(schema_->getFieldName(index));
      VLOG(1) << "Collect prop " << propName << ", edgeType " << edgeType_;

      // Read prop value, If the RowReader contains this field,
      // read from the rowreader, otherwise read the default value
      // or null value from the latest schema
      auto retVal = QueryUtils::readValue(reader_, propName, schema_);
      if (!retVal.ok()) {
        VLOG(1) << "Bad value for edge: " << edgeType_ << ", prop " << propName;
        return nebula::cpp2::ErrorCode::E_EDGE_PROP_NOT_FOUND;
      }
      props_[propName] = std::move(retVal.value());
    }

    // build expression context
    // add _src, _type, _rank, _dst
    expCtx_->setEdgeProp(edgeName_, kSrc, edgeKey.get_src());
    expCtx_->setEdgeProp(edgeName_, kDst, edgeKey.get_dst());
    expCtx_->setEdgeProp(edgeName_, kRank, edgeKey.get_ranking());
    expCtx_->setEdgeProp(edgeName_, kType, edgeKey.get_edge_type());

    for (auto& e : props_) {
      expCtx_->setEdgeProp(edgeName_, e.first, e.second);
    }

    // After alter edge, the schema get from meta and the schema in RowReader
    // may be inconsistent, so the following method cannot be used
    // this->rowWriter_ = std::make_unique<RowWriterV2>(schema.get(),
    // reader->getData());
    rowWriter_ = std::make_unique<RowWriterV2>(schema_);
    val_ = reader_->getData();
    return nebula::cpp2::ErrorCode::SUCCEEDED;
  }

  std::optional<std::string> updateAndWriteBack(const PartitionID partId,
                                                const cpp2::EdgeKey& edgeKey) {
    ObjectPool pool;
    for (auto& updateProp : updatedProps_) {
      auto propName = updateProp.get_name();
      auto updateExp = Expression::decode(&pool, updateProp.get_value());
      if (!updateExp) {
        return std::nullopt;
      }
      auto updateVal = updateExp->eval(*expCtx_);
      // update prop value to updateContext_
      props_[propName] = updateVal;
      // update expression context
      expCtx_->setEdgeProp(edgeName_, propName, std::move(updateVal));
    }

    for (auto& e : props_) {
      auto wRet = rowWriter_->setValue(e.first, e.second);
      if (wRet != WriteResult::SUCCEEDED) {
<<<<<<< HEAD
        VLOG(1) << "Add field faild ";
        return std::nullopt;
=======
        VLOG(1) << "Add field failed ";
        return folly::none;
>>>>>>> 36c15b25
      }
    }

    std::unique_ptr<kvstore::BatchHolder> batchHolder = std::make_unique<kvstore::BatchHolder>();

    auto wRet = rowWriter_->finish();
    if (wRet != WriteResult::SUCCEEDED) {
<<<<<<< HEAD
      VLOG(1) << "Add field faild ";
      return std::nullopt;
=======
      VLOG(1) << "Add field failed ";
      return folly::none;
>>>>>>> 36c15b25
    }

    auto nVal = rowWriter_->moveEncodedStr();
    // update index if exists
    // Note: when insert_ is true, either there is no origin data or TTL expired
    // when there is no origin data, there is no the old index.
    // when TTL exists, there is no index.
    // when insert_ is true, not old index, val_ is empty.
    if (!indexes_.empty()) {
      RowReaderWrapper nReader;
      for (auto& index : indexes_) {
        if (edgeType_ == index->get_schema_id().get_edge_type()) {
          // step 1, delete old version index if exists.
          if (!val_.empty()) {
            if (!reader_) {
              LOG(ERROR) << "Bad format row";
              return std::nullopt;
            }
            auto ois = indexKeys(partId, reader_, edgeKey, index);
            if (!ois.empty()) {
              auto iState = context_->env()->getIndexState(context_->spaceId(), partId);
              if (context_->env()->checkRebuilding(iState)) {
                auto deleteOpKey = OperationKeyUtils::deleteOperationKey(partId);
                for (auto& oi : ois) {
                  batchHolder->put(std::string(deleteOpKey), std::move(oi));
                }
              } else if (context_->env()->checkIndexLocked(iState)) {
                LOG(ERROR) << "The index has been locked: " << index->get_index_name();
                return std::nullopt;
              } else {
                for (auto& oi : ois) {
                  batchHolder->remove(std::move(oi));
                }
              }
            }
          }

          // step 2, insert new edge index
          if (!nReader) {
            nReader = RowReaderWrapper::getEdgePropReader(
                context_->env()->schemaMan_, context_->spaceId(), std::abs(edgeType_), nVal);
          }
          if (!nReader) {
            LOG(ERROR) << "Bad format row";
            return std::nullopt;
          }
          auto niks = indexKeys(partId, nReader.get(), edgeKey, index);
          if (!niks.empty()) {
            auto v = CommonUtils::ttlValue(schema_, nReader.get());
            auto niv = v.ok() ? IndexKeyUtils::indexVal(std::move(v).value()) : "";
            auto indexState = context_->env()->getIndexState(context_->spaceId(), partId);
            if (context_->env()->checkRebuilding(indexState)) {
              for (auto& nik : niks) {
                auto modifyKey = OperationKeyUtils::modifyOperationKey(partId, std::move(nik));
                batchHolder->put(std::move(modifyKey), std::string(niv));
              }
            } else if (context_->env()->checkIndexLocked(indexState)) {
              LOG(ERROR) << "The index has been locked: " << index->get_index_name();
              return std::nullopt;
            } else {
              for (auto& nik : niks) {
                batchHolder->put(std::move(nik), std::string(niv));
              }
            }
          }
        }
      }
    }
    // step 3, insert new edge data
    batchHolder->put(std::move(key_), std::move(nVal));

    // extra phase: if there are some extra requirement.
    for (auto& [k, v] : edgeContext_->kvAppend) {
      batchHolder->put(std::move(k), std::move(v));
    }
    for (auto& k : edgeContext_->kvErased) {
      batchHolder->remove(std::move(k));
    }
    return encodeBatchValue(batchHolder->getBatch());
  }

  std::vector<std::string> indexKeys(PartitionID partId,
                                     RowReader* reader,
                                     const cpp2::EdgeKey& edgeKey,
                                     std::shared_ptr<nebula::meta::cpp2::IndexItem> index) {
    auto values = IndexKeyUtils::collectIndexValues(reader, index.get(), schema_);
    if (!values.ok()) {
      return {};
    }
    return IndexKeyUtils::edgeIndexKeys(context_->vIdLen(),
                                        partId,
                                        index->get_index_id(),
                                        edgeKey.get_src().getStr(),
                                        edgeKey.get_ranking(),
                                        edgeKey.get_dst().getStr(),
                                        std::move(values).value());
  }

 private:
  EdgeContext* edgeContext_;
  EdgeType edgeType_;
  std::string edgeName_;
};

}  // namespace storage
}  // namespace nebula

#endif  // STORAGE_EXEC_FILTERNODE_H_<|MERGE_RESOLUTION|>--- conflicted
+++ resolved
@@ -333,13 +333,8 @@
     for (auto& e : props_) {
       auto wRet = rowWriter_->setValue(e.first, e.second);
       if (wRet != WriteResult::SUCCEEDED) {
-<<<<<<< HEAD
-        LOG(ERROR) << "Add field faild ";
+        LOG(ERROR) << "Add field failed ";
         return std::nullopt;
-=======
-        LOG(ERROR) << "Add field failed ";
-        return folly::none;
->>>>>>> 36c15b25
       }
     }
 
@@ -347,13 +342,8 @@
 
     auto wRet = rowWriter_->finish();
     if (wRet != WriteResult::SUCCEEDED) {
-<<<<<<< HEAD
-      LOG(ERROR) << "Add field faild ";
+      LOG(ERROR) << "Add field failed ";
       return std::nullopt;
-=======
-      LOG(ERROR) << "Add field failed ";
-      return folly::none;
->>>>>>> 36c15b25
     }
 
     auto nVal = rowWriter_->moveEncodedStr();
@@ -668,13 +658,8 @@
     for (auto& e : props_) {
       auto wRet = rowWriter_->setValue(e.first, e.second);
       if (wRet != WriteResult::SUCCEEDED) {
-<<<<<<< HEAD
-        VLOG(1) << "Add field faild ";
+        VLOG(1) << "Add field failed ";
         return std::nullopt;
-=======
-        VLOG(1) << "Add field failed ";
-        return folly::none;
->>>>>>> 36c15b25
       }
     }
 
@@ -682,13 +667,8 @@
 
     auto wRet = rowWriter_->finish();
     if (wRet != WriteResult::SUCCEEDED) {
-<<<<<<< HEAD
-      VLOG(1) << "Add field faild ";
+      VLOG(1) << "Add field failed ";
       return std::nullopt;
-=======
-      VLOG(1) << "Add field failed ";
-      return folly::none;
->>>>>>> 36c15b25
     }
 
     auto nVal = rowWriter_->moveEncodedStr();
