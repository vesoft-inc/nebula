/* Copyright (c) 2020 vesoft inc. All rights reserved.
 *
 * This source code is licensed under Apache 2.0 License.
 */

#ifndef STORAGE_EXEC_UPDATENODE_H_
#define STORAGE_EXEC_UPDATENODE_H_

#include "common/base/Base.h"
#include "common/expression/Expression.h"
#include "common/utils/OperationKeyUtils.h"
#include "kvstore/LogEncoder.h"
#include "storage/StorageFlags.h"
#include "storage/context/StorageExpressionContext.h"
#include "storage/exec/FilterNode.h"
#include "storage/exec/TagNode.h"

namespace nebula {
namespace storage {
/**
 * @brief Updatenode will calculate new values of properties that need to be updated and write them
 * back to kvstore
 *
 * @tparam T input data type
 * @see RelNode
 */
template <typename T>
class UpdateNode : public RelNode<T> {
 public:
  /**
   * @brief Construct a new Update Node object
   *
   * @param context Runtime context.
   * @param indexes Indexes of the updated Tags/Edges.
   * @param updatedProps Updated properties of Tags/Edges.
   * @param filterNode Filter node.Note that in the current implementation, FilterNode can never be
   * Null. If there is no filter condition, the check inside FilterNode will always return true.
   * @param insertable Flag of upsert.
   * @param depPropMap Dependent properties when executing update
   * @param expCtx Expression context.
   * @param isEdge Is Edge or not.
   *
   * @see FilterNode
   * @todo If there is no filter condition, skip filterNode directly when building the execution
   * plan.
   */
  UpdateNode(RuntimeContext* context,
             std::vector<std::shared_ptr<nebula::meta::cpp2::IndexItem>> indexes,
             std::vector<storage::cpp2::UpdatedProp>& updatedProps,
             FilterNode<T>* filterNode,
             bool insertable,
             std::vector<std::pair<std::string, std::unordered_set<std::string>>> depPropMap,
             StorageExpressionContext* expCtx,
             bool isEdge)
      : context_(context),
        indexes_(indexes),
        updatedProps_(updatedProps),
        filterNode_(filterNode),
        insertable_(insertable),
        depPropMap_(depPropMap),
        expCtx_(expCtx),
        isEdge_(isEdge) {
    RelNode<T>::name_ = "UpdateNode";
  }
  /**
   * @brief Check if Field exists
   */
  nebula::cpp2::ErrorCode checkField(const meta::SchemaProviderIf::Field* field) {
    if (!field) {
      VLOG(1) << "Fail to read prop";
      if (isEdge_) {
        return nebula::cpp2::ErrorCode::E_EDGE_PROP_NOT_FOUND;
      }
      return nebula::cpp2::ErrorCode::E_TAG_PROP_NOT_FOUND;
    }
    return nebula::cpp2::ErrorCode::SUCCEEDED;
  }

  /**
   * @brief Get the Default Or Null Value object
   *
   * @param field Field to be computed.
   * @param name Property name
   * @return E_INVALID_FIELD_VALUE if the field can't be null and doesn't have default value, else
   * SUCCEEDED.
   */
  nebula::cpp2::ErrorCode getDefaultOrNullValue(const meta::SchemaProviderIf::Field* field,
                                                const std::string& name) {
    if (field->hasDefault()) {
      ObjectPool pool;
      auto& exprStr = field->defaultValue();
      auto expr = Expression::decode(&pool, folly::StringPiece(exprStr.data(), exprStr.size()));
      props_[field->name()] = Expression::eval(expr, *expCtx_);
    } else if (field->nullable()) {
      props_[name] = Value::kNullValue;
    } else {
      return nebula::cpp2::ErrorCode::E_INVALID_FIELD_VALUE;
    }
    return nebula::cpp2::ErrorCode::SUCCEEDED;
  }
  /**
   * @brief Used for upsert tag/edge
   *
   * @return nebula::cpp2::ErrorCode
   */
  nebula::cpp2::ErrorCode checkPropsAndGetDefaultValue() {
    // Store checked props
    // For example:
    // set a = 1, b = a + 1, c = 2,             `a` does not require default
    // value and nullable set a = 1, b = c + 1, c = 2,             `c` requires
    // default value and nullable set a = 1, b = (a + 1) + 1, c = 2, support
    // recursion multiple times set a = 1, c = 2, b = (a + 1) + (c + 1)  support
    // multiple properties
    std::unordered_set<std::string> checkedProp;
    // check depPropMap_ in set clause
    // this props must have default value or nullable, or set int UpdatedProp_
    for (auto& prop : depPropMap_) {
      for (auto& p : prop.second) {
        auto it = checkedProp.find(p);
        if (it == checkedProp.end()) {
          auto field = schema_->field(p);
          auto ret = checkField(field);
          if (ret != nebula::cpp2::ErrorCode::SUCCEEDED) {
            return ret;
          }
          ret = getDefaultOrNullValue(field, p);
          if (ret != nebula::cpp2::ErrorCode::SUCCEEDED) {
            return ret;
          }
          checkedProp.emplace(p);
        }
      }

      // set field not need default value or nullable
      auto field = schema_->field(prop.first);
      auto ret = checkField(field);
      if (ret != nebula::cpp2::ErrorCode::SUCCEEDED) {
        return ret;
      }
      checkedProp.emplace(prop.first);
    }

    // props not in set clause must have default value or nullable
    auto fieldIter = schema_->begin();
    while (fieldIter) {
      auto propName = fieldIter->name();
      auto propIter = checkedProp.find(propName);
      if (propIter == checkedProp.end()) {
        auto ret = getDefaultOrNullValue(&(*fieldIter), propName);
        if (ret != nebula::cpp2::ErrorCode::SUCCEEDED) {
          return ret;
        }
      }
      ++fieldIter;
    }
    return nebula::cpp2::ErrorCode::SUCCEEDED;
  }

 protected:
  // ============================ input
  // =====================================================
  RuntimeContext* context_;
  std::vector<std::shared_ptr<nebula::meta::cpp2::IndexItem>> indexes_;
  /**
   * @brief update <prop name>:= <new value expression>
   */
  std::vector<storage::cpp2::UpdatedProp> updatedProps_;
  FilterNode<T>* filterNode_;
  /**
   * @brief Whether to allow insert
   */
  bool insertable_{false};

  std::string key_;
  RowReader* reader_{nullptr};

  const meta::NebulaSchemaProvider* schema_{nullptr};

  /**
   * @brief use to save old row value
   */
  std::string val_;
  std::unique_ptr<RowWriterV2> rowWriter_;
  /**
   * @brief value of prop
   */
  std::unordered_map<std::string, Value> props_;
  std::atomic<nebula::cpp2::ErrorCode> exeResult_;

  /**
   * @brief updatedProps_ dependent props in value expression
   */
  std::vector<std::pair<std::string, std::unordered_set<std::string>>> depPropMap_;

  StorageExpressionContext* expCtx_;
  bool isEdge_{false};
};

/**
 * @brief Only use for update vertex
 *
 * Update records, write to kvstore
 */
class UpdateTagNode : public UpdateNode<VertexID> {
 public:
  using RelNode<VertexID>::doExecute;
  /**
   * @brief Construct a new Update Tag Node object
   *
   * @see UpdateNode
   */
  UpdateTagNode(RuntimeContext* context,
                std::vector<std::shared_ptr<nebula::meta::cpp2::IndexItem>> indexes,
                std::vector<storage::cpp2::UpdatedProp>& updatedProps,
                FilterNode<VertexID>* filterNode,
                bool insertable,
                std::vector<std::pair<std::string, std::unordered_set<std::string>>> depPropMap,
                StorageExpressionContext* expCtx,
                TagContext* tagContext)
      : UpdateNode<VertexID>(
            context, indexes, updatedProps, filterNode, insertable, depPropMap, expCtx, false),
        tagContext_(tagContext) {
    tagId_ = context_->tagId_;
    name_ = "UpdateTagNode";
  }

  nebula::cpp2::ErrorCode doExecute(PartitionID partId, const VertexID& vId) override {
    CHECK_NOTNULL(context_->env()->kvstore_);
    IndexCountWrapper wrapper(context_->env());

    // Update is read-modify-write, which is an atomic operation.
    std::vector<VMLI> dummyLock = {std::make_tuple(context_->spaceId(), partId, tagId_, vId)};
    nebula::MemoryLockGuard<VMLI> lg(context_->env()->verticesML_.get(), std::move(dummyLock));
    if (!lg) {
      auto conflict = lg.conflictKey();
      LOG(ERROR) << "vertex conflict " << std::get<0>(conflict) << ":" << std::get<1>(conflict)
                 << ":" << std::get<2>(conflict) << ":" << std::get<3>(conflict);
      return nebula::cpp2::ErrorCode::E_DATA_CONFLICT_ERROR;
    }

    auto ret = RelNode::doExecute(partId, vId);
    if (ret != nebula::cpp2::ErrorCode::SUCCEEDED) {
      return ret;
    }

    if (this->context_->resultStat_ == ResultStatus::ILLEGAL_DATA) {
      return nebula::cpp2::ErrorCode::E_INVALID_DATA;
    } else if (this->context_->resultStat_ == ResultStatus::FILTER_OUT) {
      return nebula::cpp2::ErrorCode::E_FILTER_OUT;
    }

    if (filterNode_->valid()) {
      this->reader_ = filterNode_->reader();
    }
    // reset StorageExpressionContext reader_, because it contains old value
    this->expCtx_->reset();

    if (!this->reader_ && this->insertable_) {
      ret = this->insertTagProps(partId, vId);
    } else if (this->reader_) {
      this->key_ = filterNode_->key().str();
      ret = this->collTagProp(vId);
    } else {
      ret = nebula::cpp2::ErrorCode::E_KEY_NOT_FOUND;
    }

    if (ret != nebula::cpp2::ErrorCode::SUCCEEDED) {
      return ret;
    }

    auto batch = this->updateAndWriteBack(partId, vId);
    if (batch == std::nullopt) {
      return nebula::cpp2::ErrorCode::E_INVALID_DATA;
    }

    folly::Baton<true, std::atomic> baton;
    auto callback = [&ret, &baton](nebula::cpp2::ErrorCode code) {
      ret = code;
      baton.post();
    };
    context_->env()->kvstore_->asyncAppendBatch(
        context_->spaceId(), partId, std::move(batch).value(), callback);
    baton.wait();
    return ret;
  }
  /**
   * @brief Get the Latest Tag Schema And Name object
   *
   * @return E_TAG_NOT_FOUND if tag not found.
   */
  nebula::cpp2::ErrorCode getLatestTagSchemaAndName() {
    auto schemaIter = tagContext_->schemas_.find(tagId_);
    if (schemaIter == tagContext_->schemas_.end() || schemaIter->second.empty()) {
      return nebula::cpp2::ErrorCode::E_TAG_NOT_FOUND;
    }
    schema_ = schemaIter->second.back().get();
    if (!schema_) {
      LOG(ERROR) << "Get nullptr schema";
      return nebula::cpp2::ErrorCode::E_TAG_NOT_FOUND;
    }

    auto iter = tagContext_->tagNames_.find(tagId_);
    if (iter == tagContext_->tagNames_.end()) {
      VLOG(1) << "Can't find spaceId " << context_->spaceId() << " tagId " << tagId_;
      return nebula::cpp2::ErrorCode::E_TAG_NOT_FOUND;
    }
    tagName_ = iter->second;
    return nebula::cpp2::ErrorCode::SUCCEEDED;
  }

  /**
   * @brief Insert props row.
   *
   * For insert, condition is always true,
   * Props must have default value or nullable, or set in UpdatedProp_
   */
  nebula::cpp2::ErrorCode insertTagProps(PartitionID partId, const VertexID& vId) {
    context_->insert_ = true;
    auto ret = getLatestTagSchemaAndName();
    if (ret != nebula::cpp2::ErrorCode::SUCCEEDED) {
      return ret;
    }
    ret = checkPropsAndGetDefaultValue();
    if (ret != nebula::cpp2::ErrorCode::SUCCEEDED) {
      return ret;
    }

    expCtx_->setTagProp(tagName_, kVid, vId);
    expCtx_->setTagProp(tagName_, kTag, tagId_);
    for (auto& p : props_) {
      expCtx_->setTagProp(tagName_, p.first, p.second);
    }

    key_ = NebulaKeyUtils::tagKey(context_->vIdLen(), partId, vId, tagId_);
    rowWriter_ = std::make_unique<RowWriterV2>(schema_);

    return nebula::cpp2::ErrorCode::SUCCEEDED;
  }
  /**
   * @brief collect tag prop
   *
   */
  nebula::cpp2::ErrorCode collTagProp(const VertexID& vId) {
    auto ret = getLatestTagSchemaAndName();
    if (ret != nebula::cpp2::ErrorCode::SUCCEEDED) {
      return ret;
    }

    for (auto index = 0UL; index < schema_->getNumFields(); index++) {
      auto propName = std::string(schema_->getFieldName(index));
      VLOG(1) << "Collect prop " << propName << ", type " << tagId_;

      // read prop value, If the RowReader contains this field,
      // read from the rowreader, otherwise read the default value
      // or null value from the latest schema
      auto retVal = QueryUtils::readValue(reader_, propName, schema_);
      if (!retVal.ok()) {
        VLOG(1) << "Bad value for tag: " << tagId_ << ", prop " << propName;
        return nebula::cpp2::ErrorCode::E_TAG_PROP_NOT_FOUND;
      }
      props_[propName] = std::move(retVal.value());
    }

    expCtx_->setTagProp(tagName_, kVid, vId);
    expCtx_->setTagProp(tagName_, kTag, tagId_);
    for (auto& p : props_) {
      expCtx_->setTagProp(tagName_, p.first, p.second);
    }

    // After alter tag, the schema get from meta and the schema in RowReader
    // may be inconsistent, so the following method cannot be used
    // this->rowWriter_ = std::make_unique<RowWriterV2>(schema.get(),
    // reader->getData());
    rowWriter_ = std::make_unique<RowWriterV2>(schema_);
    val_ = reader_->getData();
    return nebula::cpp2::ErrorCode::SUCCEEDED;
  }

<<<<<<< HEAD
  std::optional<std::string> updateAndWriteBack(const PartitionID partId, const VertexID vId) {
=======
  /**
   * @brief Calculate updated propertis and indexes
   *
   * This function will calculate the properties to be updated and those indexes if exist, and
   * encode them into key-value format.
   *
   * @param partId
   * @param vId
   * @return folly::Optional<std::string> BatchHolder encode value.
   * @see BatchHolder
   */
  folly::Optional<std::string> updateAndWriteBack(const PartitionID partId, const VertexID vId) {
>>>>>>> 3161f010
    ObjectPool pool;
    for (auto& updateProp : updatedProps_) {
      auto propName = updateProp.get_name();
      auto updateExp = Expression::decode(&pool, updateProp.get_value());
      if (!updateExp) {
        LOG(ERROR) << "Update expression decode failed " << updateProp.get_value();
        return std::nullopt;
      }
      auto updateVal = updateExp->eval(*expCtx_);
      // update prop value to props_
      props_[propName] = updateVal;
      // update expression context
      expCtx_->setTagProp(tagName_, propName, std::move(updateVal));
    }

    for (auto& e : props_) {
      auto wRet = rowWriter_->setValue(e.first, e.second);
      if (wRet != WriteResult::SUCCEEDED) {
        LOG(ERROR) << "Add field failed ";
        return std::nullopt;
      }
    }

    std::unique_ptr<kvstore::BatchHolder> batchHolder = std::make_unique<kvstore::BatchHolder>();

    auto wRet = rowWriter_->finish();
    if (wRet != WriteResult::SUCCEEDED) {
      LOG(ERROR) << "Add field failed ";
      return std::nullopt;
    }

    auto nVal = rowWriter_->moveEncodedStr();

    // update index if exists
    // Note: when insert_ is true, either there is no origin data or TTL expired
    // when there is no origin data, there is no the old index.
    // when TTL exists, there is no index.
    // when insert_ is true, not old index, val_ is empty.
    if (!indexes_.empty()) {
      RowReaderWrapper nReader;
      for (auto& index : indexes_) {
        if (tagId_ == index->get_schema_id().get_tag_id()) {
          // step 1, delete old version index if exists.
          if (!val_.empty()) {
            if (!reader_) {
              LOG(ERROR) << "Bad format row";
              return std::nullopt;
            }
            auto ois = indexKeys(partId, vId, reader_, index);
            if (!ois.empty()) {
              auto iState = context_->env()->getIndexState(context_->spaceId(), partId);
              if (context_->env()->checkRebuilding(iState)) {
                auto deleteOpKey = OperationKeyUtils::deleteOperationKey(partId);
                for (auto& oi : ois) {
                  batchHolder->put(std::string(deleteOpKey), std::move(oi));
                }
              } else if (context_->env()->checkIndexLocked(iState)) {
                LOG(ERROR) << "The index has been locked: " << index->get_index_name();
                return std::nullopt;
              } else {
                for (auto& oi : ois) {
                  batchHolder->remove(std::move(oi));
                }
              }
            }
          }

          // step 2, insert new vertex index
          if (!nReader) {
            nReader = RowReaderWrapper::getTagPropReader(
                context_->env()->schemaMan_, context_->spaceId(), tagId_, nVal);
          }
          if (!nReader) {
            LOG(ERROR) << "Bad format row";
            return std::nullopt;
          }
          auto nis = indexKeys(partId, vId, nReader.get(), index);
          if (!nis.empty()) {
            auto v = CommonUtils::ttlValue(schema_, nReader.get());
            auto niv = v.ok() ? IndexKeyUtils::indexVal(std::move(v).value()) : "";
            auto indexState = context_->env()->getIndexState(context_->spaceId(), partId);
            if (context_->env()->checkRebuilding(indexState)) {
              for (auto& ni : nis) {
                auto modifyKey = OperationKeyUtils::modifyOperationKey(partId, std::move(ni));
                batchHolder->put(std::move(modifyKey), std::string(niv));
              }
            } else if (context_->env()->checkIndexLocked(indexState)) {
              LOG(ERROR) << "The index has been locked: " << index->get_index_name();
              return std::nullopt;
            } else {
              for (auto& ni : nis) {
                batchHolder->put(std::move(ni), std::string(niv));
              }
            }
          }
        }
      }
    }
    // step 3, insert new vertex data
    batchHolder->put(NebulaKeyUtils::vertexKey(context_->vIdLen(), partId, vId), "");
    batchHolder->put(std::move(key_), std::move(nVal));
    return encodeBatchValue(batchHolder->getBatch());
  }

  /**
   * @brief Generate index keys
   */
  std::vector<std::string> indexKeys(PartitionID partId,
                                     const VertexID& vId,
                                     RowReader* reader,
                                     std::shared_ptr<nebula::meta::cpp2::IndexItem> index) {
    auto values = IndexKeyUtils::collectIndexValues(reader, index.get(), schema_);
    if (!values.ok()) {
      return {};
    }
    return IndexKeyUtils::vertexIndexKeys(
        context_->vIdLen(), partId, index->get_index_id(), vId, std::move(values).value());
  }

 private:
  TagContext* tagContext_;
  TagID tagId_;
  std::string tagName_;
};

/**
 * @brief Only use for update edge
 *
 * Update records, write to kvstore
 */
class UpdateEdgeNode : public UpdateNode<cpp2::EdgeKey> {
 public:
  using RelNode<cpp2::EdgeKey>::doExecute;

  /**
   * @brief Construct a new Update Edge Node object
   *
   * @see UpdateNode
   */
  UpdateEdgeNode(RuntimeContext* context,
                 std::vector<std::shared_ptr<nebula::meta::cpp2::IndexItem>> indexes,
                 std::vector<storage::cpp2::UpdatedProp>& updatedProps,
                 FilterNode<cpp2::EdgeKey>* filterNode,
                 bool insertable,
                 std::vector<std::pair<std::string, std::unordered_set<std::string>>> depPropMap,
                 StorageExpressionContext* expCtx,
                 EdgeContext* edgeContext)
      : UpdateNode<cpp2::EdgeKey>(
            context, indexes, updatedProps, filterNode, insertable, depPropMap, expCtx, true),
        edgeContext_(edgeContext) {
    edgeType_ = context_->edgeType_;
    name_ = "UpdateEdgeNode";
  }

  nebula::cpp2::ErrorCode doExecute(PartitionID partId, const cpp2::EdgeKey& edgeKey) override {
    CHECK_NOTNULL(context_->env()->kvstore_);
    auto ret = nebula::cpp2::ErrorCode::SUCCEEDED;
    IndexCountWrapper wrapper(context_->env());

    // Update is read-modify-write, which is an atomic operation.
    std::vector<EMLI> dummyLock = {std::make_tuple(context_->spaceId(),
                                                   partId,
                                                   edgeKey.get_src().getStr(),
                                                   edgeKey.get_edge_type(),
                                                   edgeKey.get_ranking(),
                                                   edgeKey.get_dst().getStr())};
    nebula::MemoryLockGuard<EMLI> lg(context_->env()->edgesML_.get(), std::move(dummyLock));
    if (!lg) {
      auto conflict = lg.conflictKey();
      LOG(ERROR) << "edge conflict " << std::get<0>(conflict) << ":" << std::get<1>(conflict) << ":"
                 << std::get<2>(conflict) << ":" << std::get<3>(conflict) << ":"
                 << std::get<4>(conflict) << ":" << std::get<5>(conflict);
      return nebula::cpp2::ErrorCode::E_DATA_CONFLICT_ERROR;
    }

    auto op = [&partId, &edgeKey, this]() -> std::optional<std::string> {
      this->exeResult_ = RelNode::doExecute(partId, edgeKey);
      if (this->exeResult_ == nebula::cpp2::ErrorCode::SUCCEEDED) {
        if (*edgeKey.edge_type_ref() != this->edgeType_) {
          this->exeResult_ = nebula::cpp2::ErrorCode::E_KEY_NOT_FOUND;
          return std::nullopt;
        }
        if (this->context_->resultStat_ == ResultStatus::ILLEGAL_DATA) {
          this->exeResult_ = nebula::cpp2::ErrorCode::E_INVALID_DATA;
          return std::nullopt;
        } else if (this->context_->resultStat_ == ResultStatus::FILTER_OUT) {
          this->exeResult_ = nebula::cpp2::ErrorCode::E_FILTER_OUT;
          return std::nullopt;
        }

        if (filterNode_->valid()) {
          this->reader_ = filterNode_->reader();
        }
        // reset StorageExpressionContext reader_ to clean old value in context
        this->expCtx_->reset();

        if (!this->reader_ && this->insertable_) {
          this->exeResult_ = this->insertEdgeProps(partId, edgeKey);
        } else if (this->reader_) {
          this->key_ = filterNode_->key().str();
          this->exeResult_ = this->collEdgeProp(edgeKey);
        } else {
          this->exeResult_ = nebula::cpp2::ErrorCode::E_KEY_NOT_FOUND;
        }

        if (this->exeResult_ != nebula::cpp2::ErrorCode::SUCCEEDED) {
          return std::nullopt;
        }
        auto batch = this->updateAndWriteBack(partId, edgeKey);
        if (batch == std::nullopt) {
          // There is an error in updateAndWriteBack
          this->exeResult_ = nebula::cpp2::ErrorCode::E_INVALID_DATA;
        }
        return batch;
      } else {
        // If filter out, StorageExpressionContext is set in filterNode
        return std::nullopt;
      }
    };

    auto batch = op();
    if (batch == std::nullopt) {
      return this->exeResult_;
    }

    folly::Baton<true, std::atomic> baton;
    auto callback = [&ret, &baton](nebula::cpp2::ErrorCode code) {
      ret = code;
      baton.post();
    };

    context_->planContext_->env_->kvstore_->asyncAppendBatch(
        context_->planContext_->spaceId_, partId, std::move(batch).value(), callback);
    baton.wait();
    return ret;
  }
  /**
   * @brief Get the Latest Edge Schema And Name object
   *
   * @return E_EDGE_NOT_FOUND if edge not found
   */
  nebula::cpp2::ErrorCode getLatestEdgeSchemaAndName() {
    auto schemaIter = edgeContext_->schemas_.find(std::abs(edgeType_));
    if (schemaIter == edgeContext_->schemas_.end() || schemaIter->second.empty()) {
      return nebula::cpp2::ErrorCode::E_EDGE_NOT_FOUND;
    }
    schema_ = schemaIter->second.back().get();
    if (!schema_) {
      LOG(ERROR) << "Get nullptr schema";
      return nebula::cpp2::ErrorCode::E_EDGE_NOT_FOUND;
    }

    auto iter = edgeContext_->edgeNames_.find(edgeType_);
    if (iter == edgeContext_->edgeNames_.end()) {
      VLOG(1) << "Can't find spaceId " << context_->spaceId() << " edgeType " << edgeType_;
      return nebula::cpp2::ErrorCode::E_EDGE_NOT_FOUND;
    }
    edgeName_ = iter->second;
    return nebula::cpp2::ErrorCode::SUCCEEDED;
  }

  /**
   * @brief Insert props row
   *
   * Operator props must have default value or nullable, or set in UpdatedProp_
   */
  nebula::cpp2::ErrorCode insertEdgeProps(const PartitionID partId, const cpp2::EdgeKey& edgeKey) {
    context_->insert_ = true;
    auto ret = getLatestEdgeSchemaAndName();
    if (ret != nebula::cpp2::ErrorCode::SUCCEEDED) {
      return ret;
    }

    ret = checkPropsAndGetDefaultValue();
    if (ret != nebula::cpp2::ErrorCode::SUCCEEDED) {
      return ret;
    }

    // build expression context
    // add kSrc, kType, kRank, kDst
    expCtx_->setEdgeProp(edgeName_, kSrc, edgeKey.get_src());
    expCtx_->setEdgeProp(edgeName_, kDst, edgeKey.get_dst());
    expCtx_->setEdgeProp(edgeName_, kRank, edgeKey.get_ranking());
    expCtx_->setEdgeProp(edgeName_, kType, edgeKey.get_edge_type());

    for (auto& e : props_) {
      expCtx_->setEdgeProp(edgeName_, e.first, e.second);
    }

    key_ = NebulaKeyUtils::edgeKey(context_->vIdLen(),
                                   partId,
                                   edgeKey.get_src().getStr(),
                                   edgeKey.get_edge_type(),
                                   edgeKey.get_ranking(),
                                   edgeKey.get_dst().getStr());
    rowWriter_ = std::make_unique<RowWriterV2>(schema_);

    return nebula::cpp2::ErrorCode::SUCCEEDED;
  }

  /**
   * @brief Collect edge prop
   */
  nebula::cpp2::ErrorCode collEdgeProp(const cpp2::EdgeKey& edgeKey) {
    auto ret = getLatestEdgeSchemaAndName();
    if (ret != nebula::cpp2::ErrorCode::SUCCEEDED) {
      return ret;
    }

    for (auto index = 0UL; index < schema_->getNumFields(); index++) {
      auto propName = std::string(schema_->getFieldName(index));
      VLOG(1) << "Collect prop " << propName << ", edgeType " << edgeType_;

      // Read prop value, If the RowReader contains this field,
      // read from the rowreader, otherwise read the default value
      // or null value from the latest schema
      auto retVal = QueryUtils::readValue(reader_, propName, schema_);
      if (!retVal.ok()) {
        VLOG(1) << "Bad value for edge: " << edgeType_ << ", prop " << propName;
        return nebula::cpp2::ErrorCode::E_EDGE_PROP_NOT_FOUND;
      }
      props_[propName] = std::move(retVal.value());
    }

    // build expression context
    // add _src, _type, _rank, _dst
    expCtx_->setEdgeProp(edgeName_, kSrc, edgeKey.get_src());
    expCtx_->setEdgeProp(edgeName_, kDst, edgeKey.get_dst());
    expCtx_->setEdgeProp(edgeName_, kRank, edgeKey.get_ranking());
    expCtx_->setEdgeProp(edgeName_, kType, edgeKey.get_edge_type());

    for (auto& e : props_) {
      expCtx_->setEdgeProp(edgeName_, e.first, e.second);
    }

    // After alter edge, the schema get from meta and the schema in RowReader
    // may be inconsistent, so the following method cannot be used
    // this->rowWriter_ = std::make_unique<RowWriterV2>(schema.get(),
    // reader->getData());
    rowWriter_ = std::make_unique<RowWriterV2>(schema_);
    val_ = reader_->getData();
    return nebula::cpp2::ErrorCode::SUCCEEDED;
  }
<<<<<<< HEAD

  std::optional<std::string> updateAndWriteBack(const PartitionID partId,
                                                const cpp2::EdgeKey& edgeKey) {
=======
  /**
   * @brief Calculate updated propertis and indexes
   *
   * Similar to UpdateTagNode::updateAndWriteBack
   *
   * @see UpdateTagNode::updateAndWriteBack
   */
  folly::Optional<std::string> updateAndWriteBack(const PartitionID partId,
                                                  const cpp2::EdgeKey& edgeKey) {
>>>>>>> 3161f010
    ObjectPool pool;
    for (auto& updateProp : updatedProps_) {
      auto propName = updateProp.get_name();
      auto updateExp = Expression::decode(&pool, updateProp.get_value());
      if (!updateExp) {
        return std::nullopt;
      }
      auto updateVal = updateExp->eval(*expCtx_);
      // update prop value to updateContext_
      props_[propName] = updateVal;
      // update expression context
      expCtx_->setEdgeProp(edgeName_, propName, std::move(updateVal));
    }

    for (auto& e : props_) {
      auto wRet = rowWriter_->setValue(e.first, e.second);
      if (wRet != WriteResult::SUCCEEDED) {
        VLOG(1) << "Add field failed ";
        return std::nullopt;
      }
    }

    std::unique_ptr<kvstore::BatchHolder> batchHolder = std::make_unique<kvstore::BatchHolder>();

    auto wRet = rowWriter_->finish();
    if (wRet != WriteResult::SUCCEEDED) {
      VLOG(1) << "Add field failed ";
      return std::nullopt;
    }

    auto nVal = rowWriter_->moveEncodedStr();
    // update index if exists
    // Note: when insert_ is true, either there is no origin data or TTL expired
    // when there is no origin data, there is no the old index.
    // when TTL exists, there is no index.
    // when insert_ is true, not old index, val_ is empty.
    if (!indexes_.empty()) {
      RowReaderWrapper nReader;
      for (auto& index : indexes_) {
        if (edgeType_ == index->get_schema_id().get_edge_type()) {
          // step 1, delete old version index if exists.
          if (!val_.empty()) {
            if (!reader_) {
              LOG(ERROR) << "Bad format row";
              return std::nullopt;
            }
            auto ois = indexKeys(partId, reader_, edgeKey, index);
            if (!ois.empty()) {
              auto iState = context_->env()->getIndexState(context_->spaceId(), partId);
              if (context_->env()->checkRebuilding(iState)) {
                auto deleteOpKey = OperationKeyUtils::deleteOperationKey(partId);
                for (auto& oi : ois) {
                  batchHolder->put(std::string(deleteOpKey), std::move(oi));
                }
              } else if (context_->env()->checkIndexLocked(iState)) {
                LOG(ERROR) << "The index has been locked: " << index->get_index_name();
                return std::nullopt;
              } else {
                for (auto& oi : ois) {
                  batchHolder->remove(std::move(oi));
                }
              }
            }
          }

          // step 2, insert new edge index
          if (!nReader) {
            nReader = RowReaderWrapper::getEdgePropReader(
                context_->env()->schemaMan_, context_->spaceId(), std::abs(edgeType_), nVal);
          }
          if (!nReader) {
            LOG(ERROR) << "Bad format row";
            return std::nullopt;
          }
          auto niks = indexKeys(partId, nReader.get(), edgeKey, index);
          if (!niks.empty()) {
            auto v = CommonUtils::ttlValue(schema_, nReader.get());
            auto niv = v.ok() ? IndexKeyUtils::indexVal(std::move(v).value()) : "";
            auto indexState = context_->env()->getIndexState(context_->spaceId(), partId);
            if (context_->env()->checkRebuilding(indexState)) {
              for (auto& nik : niks) {
                auto modifyKey = OperationKeyUtils::modifyOperationKey(partId, std::move(nik));
                batchHolder->put(std::move(modifyKey), std::string(niv));
              }
            } else if (context_->env()->checkIndexLocked(indexState)) {
              LOG(ERROR) << "The index has been locked: " << index->get_index_name();
              return std::nullopt;
            } else {
              for (auto& nik : niks) {
                batchHolder->put(std::move(nik), std::string(niv));
              }
            }
          }
        }
      }
    }
    // step 3, insert new edge data
    batchHolder->put(std::move(key_), std::move(nVal));

    // extra phase: if there are some extra requirement.
    for (auto& [k, v] : edgeContext_->kvAppend) {
      batchHolder->put(std::move(k), std::move(v));
    }
    for (auto& k : edgeContext_->kvErased) {
      batchHolder->remove(std::move(k));
    }
    return encodeBatchValue(batchHolder->getBatch());
  }

  std::vector<std::string> indexKeys(PartitionID partId,
                                     RowReader* reader,
                                     const cpp2::EdgeKey& edgeKey,
                                     std::shared_ptr<nebula::meta::cpp2::IndexItem> index) {
    auto values = IndexKeyUtils::collectIndexValues(reader, index.get(), schema_);
    if (!values.ok()) {
      return {};
    }
    return IndexKeyUtils::edgeIndexKeys(context_->vIdLen(),
                                        partId,
                                        index->get_index_id(),
                                        edgeKey.get_src().getStr(),
                                        edgeKey.get_ranking(),
                                        edgeKey.get_dst().getStr(),
                                        std::move(values).value());
  }

 private:
  EdgeContext* edgeContext_;
  EdgeType edgeType_;
  std::string edgeName_;
};

}  // namespace storage
}  // namespace nebula

#endif  // STORAGE_EXEC_FILTERNODE_H_<|MERGE_RESOLUTION|>--- conflicted
+++ resolved
@@ -376,22 +376,7 @@
     return nebula::cpp2::ErrorCode::SUCCEEDED;
   }
 
-<<<<<<< HEAD
   std::optional<std::string> updateAndWriteBack(const PartitionID partId, const VertexID vId) {
-=======
-  /**
-   * @brief Calculate updated propertis and indexes
-   *
-   * This function will calculate the properties to be updated and those indexes if exist, and
-   * encode them into key-value format.
-   *
-   * @param partId
-   * @param vId
-   * @return folly::Optional<std::string> BatchHolder encode value.
-   * @see BatchHolder
-   */
-  folly::Optional<std::string> updateAndWriteBack(const PartitionID partId, const VertexID vId) {
->>>>>>> 3161f010
     ObjectPool pool;
     for (auto& updateProp : updatedProps_) {
       auto propName = updateProp.get_name();
@@ -735,21 +720,9 @@
     val_ = reader_->getData();
     return nebula::cpp2::ErrorCode::SUCCEEDED;
   }
-<<<<<<< HEAD
 
   std::optional<std::string> updateAndWriteBack(const PartitionID partId,
                                                 const cpp2::EdgeKey& edgeKey) {
-=======
-  /**
-   * @brief Calculate updated propertis and indexes
-   *
-   * Similar to UpdateTagNode::updateAndWriteBack
-   *
-   * @see UpdateTagNode::updateAndWriteBack
-   */
-  folly::Optional<std::string> updateAndWriteBack(const PartitionID partId,
-                                                  const cpp2::EdgeKey& edgeKey) {
->>>>>>> 3161f010
     ObjectPool pool;
     for (auto& updateProp : updatedProps_) {
       auto propName = updateProp.get_name();
