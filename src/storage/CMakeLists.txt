--- conflicted
+++ resolved
@@ -16,16 +16,13 @@
     UpdateEdgeProcessor.cpp
     PutProcessor.cpp
     GetProcessor.cpp
-<<<<<<< HEAD
     RemoveProcessor.cpp
     RemoveRangeProcessor.cpp
     PrefixProcessor.cpp
     ScanProcessor.cpp
-=======
     CreateCheckpointProcessor.cpp
     DropCheckpointProcessor.cpp
     SendBlockSignProcessor.cpp
->>>>>>> fa0cdf1c
 )
 
 nebula_add_library(
