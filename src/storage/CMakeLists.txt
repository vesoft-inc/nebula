nebula_add_library(
    storage_service_handler OBJECT
    StorageServiceHandler.cpp
    StorageFlags.cpp
<<<<<<< HEAD
    QueryBaseProcessor.cpp
    AddVerticesProcessor.cpp
    AddEdgesProcessor.cpp
    DeleteEdgesProcessor.cpp
    DeleteVerticesProcessor.cpp
    QueryBoundProcessor.cpp
    QueryVertexPropsProcessor.cpp
    QueryEdgePropsProcessor.cpp
    QueryStatsProcessor.cpp
    QueryEdgeKeysProcessor.cpp
    UpdateVertexProcessor.cpp
    UpdateEdgeProcessor.cpp
    PutProcessor.cpp
    GetProcessor.cpp
    CreateCheckpointProcessor.cpp
    DropCheckpointProcessor.cpp
    SendBlockSignProcessor.cpp
=======
    query/QueryBaseProcessor.cpp
    query/QueryBoundProcessor.cpp
    query/QueryVertexPropsProcessor.cpp
    query/QueryEdgePropsProcessor.cpp
    query/QueryStatsProcessor.cpp
    query/QueryEdgeKeysProcessor.cpp
    mutate/AddVerticesProcessor.cpp
    mutate/AddEdgesProcessor.cpp
    mutate/DeleteEdgesProcessor.cpp
    mutate/DeleteVertexProcessor.cpp
    mutate/UpdateVertexProcessor.cpp
    mutate/UpdateEdgeProcessor.cpp
    kv/PutProcessor.cpp
    kv/GetProcessor.cpp
    admin/CreateCheckpointProcessor.cpp
    admin/DropCheckpointProcessor.cpp
    admin/SendBlockSignProcessor.cpp
>>>>>>> efaa0619
)

nebula_add_library(
    storage_http_handler OBJECT
    http/StorageHttpIngestHandler.cpp
    http/StorageHttpStatusHandler.cpp
    http/StorageHttpDownloadHandler.cpp
    http/StorageHttpAdminHandler.cpp
)

nebula_add_library(
    storage_client OBJECT
    client/StorageClient.cpp
)

nebula_add_library(
    storage_server OBJECT
    StorageServer.cpp
)

nebula_add_subdirectory(test)<|MERGE_RESOLUTION|>--- conflicted
+++ resolved
@@ -2,25 +2,6 @@
     storage_service_handler OBJECT
     StorageServiceHandler.cpp
     StorageFlags.cpp
-<<<<<<< HEAD
-    QueryBaseProcessor.cpp
-    AddVerticesProcessor.cpp
-    AddEdgesProcessor.cpp
-    DeleteEdgesProcessor.cpp
-    DeleteVerticesProcessor.cpp
-    QueryBoundProcessor.cpp
-    QueryVertexPropsProcessor.cpp
-    QueryEdgePropsProcessor.cpp
-    QueryStatsProcessor.cpp
-    QueryEdgeKeysProcessor.cpp
-    UpdateVertexProcessor.cpp
-    UpdateEdgeProcessor.cpp
-    PutProcessor.cpp
-    GetProcessor.cpp
-    CreateCheckpointProcessor.cpp
-    DropCheckpointProcessor.cpp
-    SendBlockSignProcessor.cpp
-=======
     query/QueryBaseProcessor.cpp
     query/QueryBoundProcessor.cpp
     query/QueryVertexPropsProcessor.cpp
@@ -30,7 +11,7 @@
     mutate/AddVerticesProcessor.cpp
     mutate/AddEdgesProcessor.cpp
     mutate/DeleteEdgesProcessor.cpp
-    mutate/DeleteVertexProcessor.cpp
+    mutate/DeleteVerticesProcessor.cpp
     mutate/UpdateVertexProcessor.cpp
     mutate/UpdateEdgeProcessor.cpp
     kv/PutProcessor.cpp
@@ -38,7 +19,6 @@
     admin/CreateCheckpointProcessor.cpp
     admin/DropCheckpointProcessor.cpp
     admin/SendBlockSignProcessor.cpp
->>>>>>> efaa0619
 )
 
 nebula_add_library(
