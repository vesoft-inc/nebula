--- conflicted
+++ resolved
@@ -21,15 +21,12 @@
     admin/CreateCheckpointProcessor.cpp
     admin/DropCheckpointProcessor.cpp
     admin/SendBlockSignProcessor.cpp
-<<<<<<< HEAD
     admin/RebuildTagIndexProcessor.cpp
     admin/RebuildEdgeIndexProcessor.cpp
-=======
     index/IndexPolicyMaker.cpp
     index/IndexExecutor.cpp
     index/LookUpEdgeIndexProcessor.cpp
     index/LookUpVertexIndexProcessor.cpp
->>>>>>> f77c7eb2
 )
 
 nebula_add_library(
