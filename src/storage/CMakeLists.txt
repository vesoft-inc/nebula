--- conflicted
+++ resolved
@@ -2,29 +2,6 @@
     storage_service_handler OBJECT
     StorageServiceHandler.cpp
     StorageFlags.cpp
-<<<<<<< HEAD
-    QueryBaseProcessor.cpp
-    AddVerticesProcessor.cpp
-    AddEdgesProcessor.cpp
-    DeleteEdgesProcessor.cpp
-    DeleteVertexProcessor.cpp
-    QueryBoundProcessor.cpp
-    QueryVertexPropsProcessor.cpp
-    QueryEdgePropsProcessor.cpp
-    QueryStatsProcessor.cpp
-    QueryEdgeKeysProcessor.cpp
-    UpdateVertexProcessor.cpp
-    UpdateEdgeProcessor.cpp
-    PutProcessor.cpp
-    GetProcessor.cpp
-    RemoveProcessor.cpp
-    RemoveRangeProcessor.cpp
-    PrefixProcessor.cpp
-    ScanProcessor.cpp
-    CreateCheckpointProcessor.cpp
-    DropCheckpointProcessor.cpp
-    SendBlockSignProcessor.cpp
-=======
     query/QueryBaseProcessor.cpp
     query/QueryBoundProcessor.cpp
     query/QueryVertexPropsProcessor.cpp
@@ -39,10 +16,13 @@
     mutate/UpdateEdgeProcessor.cpp
     kv/PutProcessor.cpp
     kv/GetProcessor.cpp
+    kv/RemoveProcessor.cpp
+    kv/RemoveRangeProcessor.cpp
+    kv/PrefixProcessor.cpp
+    kv/ScanProcessor.cpp
     admin/CreateCheckpointProcessor.cpp
     admin/DropCheckpointProcessor.cpp
     admin/SendBlockSignProcessor.cpp
->>>>>>> 0c4bd452
 )
 
 nebula_add_library(
