/* Copyright (c) 2019 vesoft inc. All rights reserved.
 *
 * This source code is licensed under Apache 2.0 License,
 * attached with Common Clause Condition 1.0, found in the LICENSES directory.
 */

#ifndef STORAGE_ADMIN_ADMINPROCESSOR_H_
#define STORAGE_ADMIN_ADMINPROCESSOR_H_

#include "base/Base.h"
#include "kvstore/NebulaStore.h"
#include "kvstore/Part.h"
#include "storage/StorageFlags.h"
#include "storage/BaseProcessor.h"
#include <folly/executors/Async.h>

namespace nebula {
namespace storage {

class TransLeaderProcessor : public BaseProcessor<cpp2::AdminExecResp> {
public:
    static TransLeaderProcessor* instance(kvstore::KVStore* kvstore) {
        return new TransLeaderProcessor(kvstore);
    }

    void process(const cpp2::TransLeaderReq& req) {
        CHECK_NOTNULL(kvstore_);
        LOG(INFO) << "Receive transfer leader for space "
                  << req.get_space_id() << ", part " << req.get_part_id()
                  << ", to [" << req.get_new_leader().get_ip()
                  << ", " << req.get_new_leader().get_port() << "]";
        auto spaceId = req.get_space_id();
        auto partId = req.get_part_id();
        auto ret = kvstore_->part(spaceId, partId);
        if (!ok(ret)) {
            this->pushResultCode(to(error(ret)), partId);
            onFinished();
            return;
        }
        auto part = nebula::value(ret);
<<<<<<< HEAD
        auto host = kvstore::NebulaStore::getRaftAddr(network::InetAddress(req.get_new_leader()));
=======
        auto host = kvstore::NebulaStore::getRaftAddr(HostAddr(req.get_new_leader().get_ip(),
                                                               req.get_new_leader().get_port()));
        if (part->isLeader() && part->address() == host) {
            LOG(INFO) << "I am already leader of space " << spaceId
                      << " part " << partId << ", skip transLeader";
            onFinished();
            return;
        }
        auto* partManager = kvstore_->partManager();
        auto status = partManager->partMeta(spaceId, partId);
        if (!status.ok()) {
            this->pushResultCode(cpp2::ErrorCode::E_PART_NOT_FOUND, partId);
            onFinished();
            return;
        }
        auto partMeta = status.value();
        if (partMeta.peers_.size() == 1) {
            LOG(INFO) << "Skip transfer leader of space " << spaceId
                      << ", part " << partId << " because of single replica.";
            onFinished();
            return;
        }

>>>>>>> bc1568cf
        part->asyncTransferLeader(host,
                                  [this, spaceId, partId, part] (kvstore::ResultCode code) {
            if (code == kvstore::ResultCode::ERR_LEADER_CHANGED) {
                LOG(INFO) << "I am not the leader of space " << spaceId << " part " << partId;
                handleLeaderChanged(spaceId, partId);
                onFinished();
                return;
            } else if (code == kvstore::ResultCode::SUCCEEDED) {
                // To avoid dead lock, we use another ioThreadPool to check the leader information.
                folly::via(folly::getIOExecutor().get(), [this, part, spaceId, partId] {
                    int retry = FLAGS_waiting_new_leader_retry_times;
                    while (retry-- > 0) {
                        auto leaderRet = kvstore_->partLeader(spaceId, partId);
                        if (!ok(leaderRet)) {
                            this->pushResultCode(to(error(leaderRet)), partId);
                            onFinished();
                            return;
                        }
                        auto leader = value(std::move(leaderRet));
                        auto* store = static_cast<kvstore::NebulaStore*>(kvstore_);
<<<<<<< HEAD
                        if (!leader.isZero() && leader != store->address()) {
                            LOG(INFO) << "Found new leader " << leader;
                            onFinished();
                            return;
                        } else if (!leader.isZero()) {
                            LOG(INFO) << "I am choosen as leader again!";
=======
                        if (leader != HostAddr(0, 0) && leader != store->address()) {
                            LOG(INFO) << "Found new leader of space " << spaceId
                                      << " part " << partId << ": " << leader;
                            onFinished();
                            return;
                        } else if (leader != HostAddr(0, 0)) {
                            LOG(INFO) << "I am choosen as leader of space " << spaceId
                                      << " part " << partId << " again!";
>>>>>>> bc1568cf
                            this->pushResultCode(cpp2::ErrorCode::E_TRANSFER_LEADER_FAILED, partId);
                            onFinished();
                            return;
                        }
                        LOG(INFO) << "Can't find leader for space " << spaceId
                                  << " part " << partId << " on " << store->address();
                        sleep(FLAGS_waiting_new_leader_interval_in_secs);
                    }
                    this->pushResultCode(cpp2::ErrorCode::E_RETRY_EXHAUSTED, partId);
                    onFinished();
                });
            } else {
                LOG(ERROR) << "Space " << spaceId << " part " << partId
                           << " failed transfer leader, error:" << static_cast<int32_t>(code);
                this->pushResultCode(to(code), partId);
                onFinished();
                return;
            }
        });
    }

private:
    explicit TransLeaderProcessor(kvstore::KVStore* kvstore)
            : BaseProcessor<cpp2::AdminExecResp>(kvstore, nullptr, nullptr) {}
};

class AddPartProcessor : public BaseProcessor<cpp2::AdminExecResp> {
public:
    static AddPartProcessor* instance(kvstore::KVStore* kvstore) {
        return new AddPartProcessor(kvstore);
    }

    void process(const cpp2::AddPartReq& req) {
        auto spaceId = req.get_space_id();
        auto partId = req.get_part_id();
        if (FLAGS_store_type != "nebula") {
            this->pushResultCode(cpp2::ErrorCode::E_INVALID_STORE, partId);
            onFinished();
            return;
        }

        LOG(INFO) << "Receive add part for space "
                  << req.get_space_id() << ", part " << partId;
        auto* store = static_cast<kvstore::NebulaStore*>(kvstore_);
        auto ret = store->space(spaceId);
        if (!nebula::ok(ret) && nebula::error(ret) == kvstore::ResultCode::ERR_SPACE_NOT_FOUND) {
            LOG(INFO) << "Space " << spaceId << " not exist, create it!";
            store->addSpace(spaceId);
        }
        store->addPart(spaceId, partId, req.get_as_learner());
        onFinished();
    }

private:
    explicit AddPartProcessor(kvstore::KVStore* kvstore)
            : BaseProcessor<cpp2::AdminExecResp>(kvstore, nullptr, nullptr) {}
};

class RemovePartProcessor : public BaseProcessor<cpp2::AdminExecResp> {
public:
    static RemovePartProcessor* instance(kvstore::KVStore* kvstore) {
        return new RemovePartProcessor(kvstore);
    }

    void process(const cpp2::RemovePartReq& req) {
        auto spaceId = req.get_space_id();
        auto partId = req.get_part_id();
        if (FLAGS_store_type != "nebula") {
            this->pushResultCode(cpp2::ErrorCode::E_INVALID_STORE, partId);
            onFinished();
            return;
        }
        auto* store = static_cast<kvstore::NebulaStore*>(kvstore_);
        store->removePart(spaceId, partId);
        onFinished();
    }

private:
    explicit RemovePartProcessor(kvstore::KVStore* kvstore)
            : BaseProcessor<cpp2::AdminExecResp>(kvstore, nullptr, nullptr) {}
};

class MemberChangeProcessor : public BaseProcessor<cpp2::AdminExecResp> {
public:
    static MemberChangeProcessor* instance(kvstore::KVStore* kvstore) {
        return new MemberChangeProcessor(kvstore);
    }

    void process(const cpp2::MemberChangeReq& req) {
        CHECK_NOTNULL(kvstore_);
        auto spaceId = req.get_space_id();
        auto partId = req.get_part_id();
        LOG(INFO) << "Receive member change for space "
                  << spaceId << ", part " << partId
                  << ", add/remove " << (req.get_add() ? "add" : "remove");
        auto ret = kvstore_->part(spaceId, partId);
        if (!ok(ret)) {
            this->pushResultCode(to(error(ret)), partId);
            onFinished();
            return;
        }
        auto part = nebula::value(ret);
        auto peer = kvstore::NebulaStore::getRaftAddr(network::InetAddress(req.get_peer()));
        auto cb = [this, spaceId, partId] (kvstore::ResultCode code) {
            handleErrorCode(code, spaceId, partId);
            onFinished();
            return;
        };
        if (req.get_add()) {
            LOG(INFO) << "Add peer " << peer;
            part->asyncAddPeer(peer, cb);
        } else {
            LOG(INFO) << "Remove peer " << peer;
            part->asyncRemovePeer(peer, cb);
        }
    }

private:
    explicit MemberChangeProcessor(kvstore::KVStore* kvstore)
            : BaseProcessor<cpp2::AdminExecResp>(kvstore, nullptr, nullptr) {}
};

class AddLearnerProcessor : public BaseProcessor<cpp2::AdminExecResp> {
public:
    static AddLearnerProcessor* instance(kvstore::KVStore* kvstore) {
        return new AddLearnerProcessor(kvstore);
    }

    void process(const cpp2::AddLearnerReq& req) {
        auto spaceId = req.get_space_id();
        auto partId = req.get_part_id();
        LOG(INFO) << "Receive add learner for space "
                  << spaceId << ", part " << partId;
        auto ret = kvstore_->part(spaceId, partId);
        if (!ok(ret)) {
            this->pushResultCode(to(error(ret)), partId);
            onFinished();
            return;
        }
        auto part = nebula::value(ret);
        auto learner = kvstore::NebulaStore::getRaftAddr(network::InetAddress(req.get_learner()));
        part->asyncAddLearner(learner, [this, spaceId, partId] (kvstore::ResultCode code) {
            handleErrorCode(code, spaceId, partId);
            onFinished();
            return;
        });
    }

private:
    explicit AddLearnerProcessor(kvstore::KVStore* kvstore)
            : BaseProcessor<cpp2::AdminExecResp>(kvstore, nullptr, nullptr) {}
};

class WaitingForCatchUpDataProcessor : public BaseProcessor<cpp2::AdminExecResp> {
public:
    static WaitingForCatchUpDataProcessor* instance(kvstore::KVStore* kvstore) {
        return new WaitingForCatchUpDataProcessor(kvstore);
    }

    ~WaitingForCatchUpDataProcessor() {
    }

    void process(const cpp2::CatchUpDataReq& req) {
        auto spaceId = req.get_space_id();
        auto partId = req.get_part_id();
        LOG(INFO) << "Received waiting for catching up data for space "
                  << spaceId << ", part " << partId;
        auto ret = kvstore_->part(spaceId, partId);
        if (!ok(ret)) {
            this->pushResultCode(to(error(ret)), partId);
            onFinished();
            return;
        }
        auto part = nebula::value(ret);
        auto peer = kvstore::NebulaStore::getRaftAddr(network::InetAddress(req.get_target()));

        folly::async([this, part, peer, spaceId, partId] {
            int retry = FLAGS_waiting_catch_up_retry_times;
            while (retry-- > 0) {
                auto res = part->isCatchedUp(peer);
                LOG(INFO) << "Waiting for catching up data, peer " << peer
                          << ", space " << spaceId << ", part " << partId
                          << ", remaining " << retry << " retry times"
                          << ", result " << static_cast<int32_t>(res);
                switch (res) {
                    case raftex::AppendLogResult::SUCCEEDED:
                        onFinished();
                        return;
                    case raftex::AppendLogResult::E_INVALID_PEER:
                        this->pushResultCode(cpp2::ErrorCode::E_INVALID_PEER, partId);
                        onFinished();
                        return;
                    case raftex::AppendLogResult::E_NOT_A_LEADER: {
                        handleLeaderChanged(spaceId, partId);
                        onFinished();
                        return;
                    }
                    case raftex::AppendLogResult::E_SENDING_SNAPSHOT:
                        LOG(INFO) << "Space " << spaceId << ", partId " << partId
                                  << " is still sending snapshot, please wait...";
                        break;
                    default:
                        LOG(INFO) << "Unknown error " << static_cast<int32_t>(res);
                        break;
                }
                sleep(FLAGS_waiting_catch_up_interval_in_secs);
            }
            this->pushResultCode(cpp2::ErrorCode::E_RETRY_EXHAUSTED, partId);
            onFinished();
        });
    }

private:
    explicit WaitingForCatchUpDataProcessor(kvstore::KVStore* kvstore)
            : BaseProcessor<cpp2::AdminExecResp>(kvstore, nullptr, nullptr) {}
};

class CheckPeersProcessor : public BaseProcessor<cpp2::AdminExecResp> {
public:
    static CheckPeersProcessor* instance(kvstore::KVStore* kvstore) {
        return new CheckPeersProcessor(kvstore);
    }

    void process(const cpp2::CheckPeersReq& req) {
        auto spaceId = req.get_space_id();
        auto partId = req.get_part_id();
        LOG(INFO) << "Check peers for space "
                  << spaceId << ", part " << partId;
        auto ret = kvstore_->part(spaceId, partId);
        if (!ok(ret)) {
            this->pushResultCode(to(error(ret)), partId);
            onFinished();
            return;
        }
        auto part = nebula::value(ret);
        std::vector<network::InetAddress> peers;
        for (auto& p : req.get_peers()) {
            peers.emplace_back(
                    kvstore::NebulaStore::getRaftAddr(network::InetAddress(p)));
        }
        part->checkAndResetPeers(peers);
        this->onFinished();
    }

private:
    explicit CheckPeersProcessor(kvstore::KVStore* kvstore)
            : BaseProcessor<cpp2::AdminExecResp>(kvstore, nullptr, nullptr) {}
};

class GetLeaderProcessor : public BaseProcessor<cpp2::GetLeaderResp> {
public:
    static GetLeaderProcessor* instance(kvstore::KVStore* kvstore) {
        return new GetLeaderProcessor(kvstore);
    }

    void process(const cpp2::GetLeaderReq& req) {
        UNUSED(req);
        CHECK_NOTNULL(kvstore_);
        std::unordered_map<GraphSpaceID, std::vector<PartitionID>> leaderIds;
        kvstore_->allLeader(leaderIds);
        resp_.set_leader_parts(std::move(leaderIds));
        this->onFinished();
    }

private:
    explicit GetLeaderProcessor(kvstore::KVStore* kvstore)
            : BaseProcessor<cpp2::GetLeaderResp>(kvstore, nullptr, nullptr) {}
};

}  // namespace storage
}  // namespace nebula

#endif  // STORAGE_ADMIN_ADMINPROCESSOR_H_<|MERGE_RESOLUTION|>--- conflicted
+++ resolved
@@ -38,11 +38,7 @@
             return;
         }
         auto part = nebula::value(ret);
-<<<<<<< HEAD
         auto host = kvstore::NebulaStore::getRaftAddr(network::InetAddress(req.get_new_leader()));
-=======
-        auto host = kvstore::NebulaStore::getRaftAddr(HostAddr(req.get_new_leader().get_ip(),
-                                                               req.get_new_leader().get_port()));
         if (part->isLeader() && part->address() == host) {
             LOG(INFO) << "I am already leader of space " << spaceId
                       << " part " << partId << ", skip transLeader";
@@ -64,7 +60,6 @@
             return;
         }
 
->>>>>>> bc1568cf
         part->asyncTransferLeader(host,
                                   [this, spaceId, partId, part] (kvstore::ResultCode code) {
             if (code == kvstore::ResultCode::ERR_LEADER_CHANGED) {
@@ -85,23 +80,14 @@
                         }
                         auto leader = value(std::move(leaderRet));
                         auto* store = static_cast<kvstore::NebulaStore*>(kvstore_);
-<<<<<<< HEAD
                         if (!leader.isZero() && leader != store->address()) {
-                            LOG(INFO) << "Found new leader " << leader;
-                            onFinished();
-                            return;
-                        } else if (!leader.isZero()) {
-                            LOG(INFO) << "I am choosen as leader again!";
-=======
-                        if (leader != HostAddr(0, 0) && leader != store->address()) {
                             LOG(INFO) << "Found new leader of space " << spaceId
                                       << " part " << partId << ": " << leader;
                             onFinished();
                             return;
-                        } else if (leader != HostAddr(0, 0)) {
+                        } else if (!leader.isZero()) {
                             LOG(INFO) << "I am choosen as leader of space " << spaceId
                                       << " part " << partId << " again!";
->>>>>>> bc1568cf
                             this->pushResultCode(cpp2::ErrorCode::E_TRANSFER_LEADER_FAILED, partId);
                             onFinished();
                             return;
