--- conflicted
+++ resolved
@@ -378,13 +378,8 @@
                 getters.getEdgeRank = [&] () -> VariantType {
                     return rank;
                 };
-<<<<<<< HEAD
-                getters.getSrcTagProp = [&] (const std::string& tag,
-                                                   const std::string& prop) -> VariantType {
-=======
-                getters.getSrcTagProp = [&, this] (const std::string& tag,
-                                                   const std::string& prop) -> OptVariantType {
->>>>>>> 1406e575
+                getters.getSrcTagProp = [&fcontext] (const std::string& tag,
+                                                     const std::string& prop) -> OptVariantType {
                     auto it = fcontext->tagFilters_.find(std::make_pair(tag, prop));
                     if (it == fcontext->tagFilters_.end()) {
                         return Status::Error("Invalid Tag Filter");
