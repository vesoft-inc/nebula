--- conflicted
+++ resolved
@@ -367,12 +367,8 @@
                 // TODO(heng): We could remove the lock with one filter one bucket.
                 std::lock_guard<std::mutex> lg(this->lock_);
                 auto& getters = expCtx_->getters();
-<<<<<<< HEAD
-                getters.getEdgeProp = [&] (const std::string &prop) -> OptVariantType {
-=======
                 getters.getAliasProp =
-                    [&] (const std::string&, const std::string &prop) -> VariantType {
->>>>>>> 90824399
+                    [&] (const std::string&, const std::string &prop) -> OptVariantType {
                     auto res = RowReader::getPropByName(reader.get(), prop);
                     if (!ok(res)) {
                         return Status::Error("Invalid Prop");
