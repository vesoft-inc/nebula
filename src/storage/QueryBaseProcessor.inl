/* Copyright (c) 2018 - present, VE Software Inc. All rights reserved
 *
 * This source code is licensed under Apache 2.0 License
 *  (found in the LICENSE.Apache file in the root directory)
 */
#include "storage/QueryBaseProcessor.h"
#include <algorithm>
#include "storage/KeyUtils.h"
#include "dataman/RowReader.h"
#include "dataman/RowWriter.h"


namespace nebula {
namespace storage {

template<typename REQ, typename RESP>
bool QueryBaseProcessor<REQ, RESP>::validOperation(nebula::cpp2::SupportedType vType,
                                                   cpp2::StatType statType) {
    switch (statType) {
        case cpp2::StatType::SUM:
        case cpp2::StatType::AVG: {
            return vType == nebula::cpp2::SupportedType::INT
                    || vType == nebula::cpp2::SupportedType::VID
                    || vType == nebula::cpp2::SupportedType::TIMESTAMP
                    || vType == nebula::cpp2::SupportedType::FLOAT
                    || vType == nebula::cpp2::SupportedType::DOUBLE;
        }
        case cpp2::StatType::COUNT: {
             break;
        }
    }
    return true;
}


template<typename REQ, typename RESP>
void QueryBaseProcessor<REQ, RESP>::collectProps(RowReader* reader,
                                                 folly::StringPiece key,
                                                 std::vector<PropContext>& props,
                                                 Collector* collector) {
    for (auto& prop : props) {
        switch (prop.pikType_) {
            case PropContext::PropInKeyType::NONE:
                break;
            case PropContext::PropInKeyType::SRC:
                VLOG(3) << "collect _src, value = " << KeyUtils::getSrcId(key);
                collector->collectInt64(ResultType::SUCCEEDED, KeyUtils::getSrcId(key), prop);
                continue;
            case PropContext::PropInKeyType::DST:
                VLOG(3) << "collect _dst, value = " << KeyUtils::getDstId(key);
                collector->collectInt64(ResultType::SUCCEEDED, KeyUtils::getDstId(key), prop);
                continue;
            case PropContext::PropInKeyType::TYPE:
                VLOG(3) << "collect _type, value = " << KeyUtils::getEdgeType(key);
                collector->collectInt32(ResultType::SUCCEEDED, KeyUtils::getEdgeType(key), prop);
                continue;
            case PropContext::PropInKeyType::RANK:
                VLOG(3) << "collect _rank, value = " << KeyUtils::getRank(key);
                collector->collectInt64(ResultType::SUCCEEDED, KeyUtils::getRank(key), prop);
                continue;
        }
<<<<<<< HEAD
        if (reader != nullptr) {
            const auto& name = prop.prop_.get_name();
            switch (prop.type_.type) {
                case nebula::cpp2::SupportedType::INT: {
                    int64_t v;
                    auto ret = reader->getInt<int64_t>(name, v);
                    VLOG(3) << "collect " << name << ", value = " << v;
                    collector->collectInt64(ret, v, prop);
                    break;
                }
                case nebula::cpp2::SupportedType::VID: {
                    int64_t v;
                    auto ret = reader->getVid(name, v);
                    collector->collectInt64(ret, v, prop);
                    VLOG(3) << "collect " << name << ", value = " << v;
                    break;
                }
                case nebula::cpp2::SupportedType::FLOAT: {
                    float v;
                    auto ret = reader->getFloat(name, v);
                    collector->collectFloat(ret, v, prop);
                    VLOG(3) << "collect " << name << ", value = " << v;
                    break;
                }
                case nebula::cpp2::SupportedType::DOUBLE: {
                    double v;
                    auto ret = reader->getDouble(name, v);
                    collector->collectDouble(ret, v, prop);
                    VLOG(3) << "collect " << name << ", value = " << v;
                    break;
                }
                case nebula::cpp2::SupportedType::STRING: {
                    folly::StringPiece v;
                    auto ret = reader->getString(name, v);
                    collector->collectString(ret, v, prop);
                    VLOG(3) << "collect " << name << ", value = " << v;
                    break;
                }
                default: {
                    VLOG(1) << "Unsupport stats!";
                    break;
                }
            }  // switch
        }  // if
=======
        const auto& name = prop.prop_.get_name();
        switch (prop.type_.type) {
            case nebula::cpp2::SupportedType::INT: {
                int64_t v;
                auto ret = reader->getInt<int64_t>(name, v);
                VLOG(3) << "collect " << name << ", value = " << v;
                collector->collectInt64(ret, v, prop);
                break;
            }
            case nebula::cpp2::SupportedType::VID: {
                int64_t v;
                auto ret = reader->getVid(name, v);
                collector->collectInt64(ret, v, prop);
                VLOG(3) << "collect " << name << ", value = " << v;
                break;
            }
            case nebula::cpp2::SupportedType::TIMESTAMP: {
                int64_t v;
                auto ret = reader->getTimestamp(name, v);
                collector->collectInt64(ret, v, prop);
                VLOG(3) << "collect " << name << ", value = " << v;
                break;
            }
            case nebula::cpp2::SupportedType::FLOAT: {
                float v;
                auto ret = reader->getFloat(name, v);
                collector->collectFloat(ret, v, prop);
                VLOG(3) << "collect " << name << ", value = " << v;
                break;
            }
            case nebula::cpp2::SupportedType::DOUBLE: {
                double v;
                auto ret = reader->getDouble(name, v);
                collector->collectDouble(ret, v, prop);
                VLOG(3) << "collect " << name << ", value = " << v;
                break;
            }
            case nebula::cpp2::SupportedType::STRING: {
                folly::StringPiece v;
                auto ret = reader->getString(name, v);
                collector->collectString(ret, v, prop);
                VLOG(3) << "collect " << name << ", value = " << v;
                break;
            }
            default: {
                VLOG(1) << "Unsupport stats!";
                break;
            }
        }  // switch
>>>>>>> 683a0cb8
    }  // for
}


template<typename REQ, typename RESP>
cpp2::ErrorCode QueryBaseProcessor<REQ, RESP>::checkAndBuildContexts(
        const REQ& req,
        std::vector<TagContext>& tagContexts,
        EdgeContext& edgeContext) {
    if (req.__isset.edge_type) {
        edgeContext.edgeType_ = req.edge_type;
    }
    // Handle the case for query edges which should return some columns by default.
    int32_t index = edgeContext.props_.size();
    std::unordered_map<TagID, int32_t> tagIndex;
    for (auto& col : req.get_return_columns()) {
        PropContext prop;
        switch (col.owner) {
            case cpp2::PropOwner::SOURCE:
            case cpp2::PropOwner::DEST: {
                auto tagId = col.tag_id;
                auto schema = meta::SchemaManager::getTagSchema(spaceId_, tagId);
                if (!schema) {
                    VLOG(3) << "Can't find spaceId " << spaceId_ << ", tagId " << tagId;
                    return cpp2::ErrorCode::E_TAG_PROP_NOT_FOUND;
                }
                const auto& ftype = schema->getFieldType(col.name);
                prop.type_ = ftype;
                prop.retIndex_ = index++;
                if (col.__isset.stat && !validOperation(ftype.type, col.stat)) {
                    return cpp2::ErrorCode::E_IMPROPER_DATA_TYPE;
                }
                VLOG(3) << "tagId " << tagId << ", prop " << col.name;
                prop.prop_ = std::move(col);
                auto it = tagIndex.find(tagId);
                if (it == tagIndex.end()) {
                    TagContext tc;
                    tc.tagId_ = tagId;
                    tc.props_.emplace_back(std::move(prop));
                    tagContexts.emplace_back(std::move(tc));
                    tagIndex.emplace(tagId, tagContexts.size() - 1);
                } else {
                    tagContexts[it->second].props_.emplace_back(std::move(prop));
                }
                break;
            }
            case cpp2::PropOwner::EDGE: {
                auto it = kPropsInKey_.find(col.name);
                if (it != kPropsInKey_.end()) {
                    prop.pikType_ = it->second;
                    prop.type_.type = nebula::cpp2::SupportedType::INT;
                } else if (type_ == BoundType::OUT_BOUND) {
                    // Only outBound have properties on edge.
                    auto schema = meta::SchemaManager::getEdgeSchema(spaceId_,
                                                                     edgeContext.edgeType_);
                    if (!schema) {
                        return cpp2::ErrorCode::E_EDGE_PROP_NOT_FOUND;
                    }
                    const auto& ftype = schema->getFieldType(col.name);
                    prop.type_ = ftype;
                } else {
                    VLOG(3) << "InBound has none props, skip it!";
                    break;
                }
                if (col.__isset.stat && !validOperation(prop.type_.type, col.stat)) {
                    return cpp2::ErrorCode::E_IMPROPER_DATA_TYPE;
                }
                prop.retIndex_ = index++;
                prop.prop_ = std::move(col);
                edgeContext.props_.emplace_back(std::move(prop));
                break;
            }
        }
    }
    return cpp2::ErrorCode::SUCCEEDED;
}

template<typename REQ, typename RESP>
kvstore::ResultCode QueryBaseProcessor<REQ, RESP>::collectVertexProps(
                            PartitionID partId,
                            VertexID vId,
                            TagID tagId,
                            std::vector<PropContext>& props,
                            Collector* collector) {
    auto prefix = KeyUtils::prefix(partId, vId, tagId);
    std::unique_ptr<kvstore::KVIterator> iter;
    auto ret = this->kvstore_->prefix(spaceId_, partId, prefix, &iter);
    if (ret != kvstore::ResultCode::SUCCEEDED) {
        VLOG(3) << "Error! ret = " << static_cast<int32_t>(ret) << ", spaceId " << spaceId_;
        return ret;
    }
    // Will decode the properties according to the schema version
    // stored along with the properties
    if (iter && iter->valid()) {
        auto reader = RowReader::getTagPropReader(iter->val(), spaceId_, tagId);
        this->collectProps(reader.get(), iter->key(), props, collector);
    } else {
        VLOG(3) << "Missed partId " << partId << ", vId " << vId << ", tagId " << tagId;
    }
    return ret;
}

template<typename REQ, typename RESP>
kvstore::ResultCode QueryBaseProcessor<REQ, RESP>::collectEdgeProps(
                                               PartitionID partId,
                                               VertexID vId,
                                               EdgeType edgeType,
                                               std::vector<PropContext>& props,
                                               EdgeProcessor proc) {
    auto prefix = KeyUtils::prefix(partId, vId, edgeType);
    std::unique_ptr<kvstore::KVIterator> iter;
    auto ret = this->kvstore_->prefix(spaceId_, partId, prefix, &iter);
    if (ret != kvstore::ResultCode::SUCCEEDED || !iter) {
        return ret;
    }
    EdgeRanking lastRank = -1;
    for (; iter->valid(); iter->next()) {
        auto key = iter->key();
        auto val = iter->val();
        auto rank = KeyUtils::getRank(key);
        if (rank == lastRank) {
            VLOG(3) << "Only get the latest version for each edge.";
            continue;
        }
        lastRank = rank;
        std::unique_ptr<RowReader> reader;
        if (type_ == BoundType::OUT_BOUND && !val.empty()) {
            reader = RowReader::getEdgePropReader(val, spaceId_, edgeType);
        }
        proc(reader.get(), key, props);
    }
    return ret;
}

template<typename REQ, typename RESP>
void QueryBaseProcessor<REQ, RESP>::process(const cpp2::GetNeighborsRequest& req) {
    spaceId_ = req.get_space_id();
    int32_t returnColumnsNum = req.get_return_columns().size();
    VLOG(3) << "Receive request, spaceId " << spaceId_ << ", return cols " << returnColumnsNum;
    std::vector<TagContext> tagContexts;
    tagContexts.reserve(returnColumnsNum);
    EdgeContext edgeContext;

    auto retCode = checkAndBuildContexts(req, tagContexts, edgeContext);
    if (retCode != cpp2::ErrorCode::SUCCEEDED) {
        for (auto& p : req.get_parts()) {
            this->pushResultCode(retCode, p.first);
        }
        this->onFinished();
        return;
    }

    // const auto& filter = req.get_filter();
    std::for_each(req.get_parts().begin(), req.get_parts().end(), [&](auto& partV) {
        auto partId = partV.first;
        kvstore::ResultCode ret;
        for (auto& vId : partV.second) {
            VLOG(3) << "Process part " << partId << ", vertex " << vId;
            ret = processVertex(partId, vId, tagContexts, edgeContext);
            if (ret != kvstore::ResultCode::SUCCEEDED) {
                break;
            }
        }
        this->pushResultCode(this->to(ret), partId);
    });

    onProcessed(tagContexts, edgeContext, returnColumnsNum);
    this->onFinished();
}

}  // namespace storage
}  // namespace nebula<|MERGE_RESOLUTION|>--- conflicted
+++ resolved
@@ -59,7 +59,6 @@
                 collector->collectInt64(ResultType::SUCCEEDED, KeyUtils::getRank(key), prop);
                 continue;
         }
-<<<<<<< HEAD
         if (reader != nullptr) {
             const auto& name = prop.prop_.get_name();
             switch (prop.type_.type) {
@@ -77,6 +76,13 @@
                     VLOG(3) << "collect " << name << ", value = " << v;
                     break;
                 }
+                case nebula::cpp2::SupportedType::TIMESTAMP: {
+                    int64_t v;
+                    auto ret = reader->getTimestamp(name, v);
+                    collector->collectInt64(ret, v, prop);
+                    VLOG(3) << "collect " << name << ", value = " << v;
+                    break;
+                }
                 case nebula::cpp2::SupportedType::FLOAT: {
                     float v;
                     auto ret = reader->getFloat(name, v);
@@ -104,57 +110,6 @@
                 }
             }  // switch
         }  // if
-=======
-        const auto& name = prop.prop_.get_name();
-        switch (prop.type_.type) {
-            case nebula::cpp2::SupportedType::INT: {
-                int64_t v;
-                auto ret = reader->getInt<int64_t>(name, v);
-                VLOG(3) << "collect " << name << ", value = " << v;
-                collector->collectInt64(ret, v, prop);
-                break;
-            }
-            case nebula::cpp2::SupportedType::VID: {
-                int64_t v;
-                auto ret = reader->getVid(name, v);
-                collector->collectInt64(ret, v, prop);
-                VLOG(3) << "collect " << name << ", value = " << v;
-                break;
-            }
-            case nebula::cpp2::SupportedType::TIMESTAMP: {
-                int64_t v;
-                auto ret = reader->getTimestamp(name, v);
-                collector->collectInt64(ret, v, prop);
-                VLOG(3) << "collect " << name << ", value = " << v;
-                break;
-            }
-            case nebula::cpp2::SupportedType::FLOAT: {
-                float v;
-                auto ret = reader->getFloat(name, v);
-                collector->collectFloat(ret, v, prop);
-                VLOG(3) << "collect " << name << ", value = " << v;
-                break;
-            }
-            case nebula::cpp2::SupportedType::DOUBLE: {
-                double v;
-                auto ret = reader->getDouble(name, v);
-                collector->collectDouble(ret, v, prop);
-                VLOG(3) << "collect " << name << ", value = " << v;
-                break;
-            }
-            case nebula::cpp2::SupportedType::STRING: {
-                folly::StringPiece v;
-                auto ret = reader->getString(name, v);
-                collector->collectString(ret, v, prop);
-                VLOG(3) << "collect " << name << ", value = " << v;
-                break;
-            }
-            default: {
-                VLOG(1) << "Unsupport stats!";
-                break;
-            }
-        }  // switch
->>>>>>> 683a0cb8
     }  // for
 }
 
