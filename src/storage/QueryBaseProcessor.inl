--- conflicted
+++ resolved
@@ -407,14 +407,9 @@
                 // TODO(heng): We could remove the lock with one filter one bucket.
                 std::lock_guard<std::mutex> lg(this->lock_);
                 auto& getters = expCtx_->getters();
-<<<<<<< HEAD
                 getters.getEdgeProp = [&](const std::string&,
                                           const std::string& prop) -> VariantType {
-                    auto res = RowReader::getProp(reader.get(), prop);
-=======
-                getters.getEdgeProp = [&] (const std::string &prop) -> VariantType {
                     auto res = RowReader::getPropByName(reader.get(), prop);
->>>>>>> 64441382
                     CHECK(ok(res));
                     return value(std::move(res));
                 };
