/* Copyright (c) 2018 vesoft inc. All rights reserved.
 *
 * This source code is licensed under Apache 2.0 License,
 * attached with Common Clause Condition 1.0, found in the LICENSES directory.
 */

#include "storage/StorageServiceHandler.h"
#include "base/Base.h"
#include "storage/query/QueryBoundProcessor.h"
#include "storage/query/QueryVertexPropsProcessor.h"
#include "storage/query/QueryEdgePropsProcessor.h"
#include "storage/query/QueryStatsProcessor.h"
#include "storage/query/GetUUIDProcessor.h"
#include "storage/query/QueryEdgeKeysProcessor.h"
#include "storage/query/ScanEdgeProcessor.h"
#include "storage/query/ScanVertexProcessor.h"
#include "storage/mutate/AddVerticesProcessor.h"
#include "storage/mutate/AddEdgesProcessor.h"
#include "storage/mutate/DeleteVertexProcessor.h"
#include "storage/mutate/DeleteEdgesProcessor.h"
#include "storage/mutate/UpdateVertexProcessor.h"
#include "storage/mutate/UpdateEdgeProcessor.h"
#include "storage/kv/PutProcessor.h"
#include "storage/kv/GetProcessor.h"
#include "storage/admin/AdminProcessor.h"
#include "storage/admin/CreateCheckpointProcessor.h"
#include "storage/admin/DropCheckpointProcessor.h"
#include "storage/admin/SendBlockSignProcessor.h"

#define RETURN_FUTURE(processor) \
    auto f = processor->getFuture(); \
    processor->process(req); \
    return f;

DEFINE_int32(vertex_cache_num, 16 * 1000 * 1000, "Total keys inside the cache");
DEFINE_int32(vertex_cache_bucket_exp, 4, "Total buckets number is 1 << cache_bucket_exp");
DEFINE_int32(reader_handlers, 32, "Total reader handlers");

namespace nebula {
namespace storage {

folly::Future<cpp2::QueryResponse>
StorageServiceHandler::future_getBound(const cpp2::GetNeighborsRequest& req) {
    auto* processor = QueryBoundProcessor::instance(kvstore_,
                                                    schemaMan_,
                                                    &getBoundQpsStat_,
                                                    readerPool_.get(),
                                                    &vertexCache_);
    RETURN_FUTURE(processor);
}

folly::Future<cpp2::QueryStatsResponse>
StorageServiceHandler::future_boundStats(const cpp2::GetNeighborsRequest& req) {
    auto* processor = QueryStatsProcessor::instance(kvstore_,
                                                    schemaMan_,
                                                    &boundStatsQpsStat_,
                                                    readerPool_.get(),
                                                    &vertexCache_);
    RETURN_FUTURE(processor);
}

folly::Future<cpp2::QueryResponse>
StorageServiceHandler::future_getProps(const cpp2::VertexPropRequest& req) {
    auto* processor = QueryVertexPropsProcessor::instance(kvstore_,
                                                          schemaMan_,
                                                          &vertexPropsQpsStat_,
                                                          readerPool_.get(),
                                                          &vertexCache_);
    RETURN_FUTURE(processor);
}

folly::Future<cpp2::EdgePropResponse>
StorageServiceHandler::future_getEdgeProps(const cpp2::EdgePropRequest& req) {
    auto* processor = QueryEdgePropsProcessor::instance(kvstore_,
                                                        schemaMan_,
<<<<<<< HEAD
                                                        &edgePropsQpsStat_);
=======
                                                        &edgePropsQpsStat_,
                                                        readerPool_.get());
>>>>>>> c73da7bc
    RETURN_FUTURE(processor);
}

folly::Future<cpp2::ExecResponse>
StorageServiceHandler::future_addVertices(const cpp2::AddVerticesRequest& req) {
    auto* processor = AddVerticesProcessor::instance(kvstore_,
                                                     schemaMan_,
                                                     indexMan_,
                                                     &addVertexQpsStat_,
                                                     &vertexCache_);
    RETURN_FUTURE(processor);
}

folly::Future<cpp2::ExecResponse>
StorageServiceHandler::future_addEdges(const cpp2::AddEdgesRequest& req) {
    auto* processor = AddEdgesProcessor::instance(kvstore_,
                                                  schemaMan_,
                                                  indexMan_,
                                                  &addEdgeQpsStat_);
    RETURN_FUTURE(processor);
}

folly::Future<cpp2::EdgeKeyResponse>
StorageServiceHandler::future_getEdgeKeys(const cpp2::EdgeKeyRequest& req) {
    auto* processor = QueryEdgeKeysProcessor::instance(kvstore_, schemaMan_);
    RETURN_FUTURE(processor);
}

folly::Future<cpp2::ExecResponse>
StorageServiceHandler::future_deleteVertex(const cpp2::DeleteVertexRequest& req) {
    auto* processor = DeleteVertexProcessor::instance(kvstore_,
                                                      schemaMan_,
                                                      indexMan_,
                                                      &delVertexQpsStat_,
                                                      &vertexCache_);
    RETURN_FUTURE(processor);
}

folly::Future<cpp2::ExecResponse>
StorageServiceHandler::future_deleteEdges(const cpp2::DeleteEdgesRequest& req) {
    auto* processor = DeleteEdgesProcessor::instance(kvstore_, schemaMan_, indexMan_);
    RETURN_FUTURE(processor);
}

folly::Future<cpp2::UpdateResponse>
StorageServiceHandler::future_updateVertex(const cpp2::UpdateVertexRequest& req) {
    auto* processor = UpdateVertexProcessor::instance(kvstore_,
                                                      schemaMan_,
                                                      indexMan_,
                                                      &updateVertexQpsStat_,
                                                      &vertexCache_);
    RETURN_FUTURE(processor);
}

folly::Future<cpp2::UpdateResponse>
StorageServiceHandler::future_updateEdge(const cpp2::UpdateEdgeRequest& req) {
    auto* processor = UpdateEdgeProcessor::instance(kvstore_,
                                                    schemaMan_,
                                                    indexMan_,
                                                    &updateEdgeQpsStat_);
    RETURN_FUTURE(processor);
}

folly::Future<cpp2::ScanEdgeResponse>
StorageServiceHandler::future_scanEdge(const cpp2::ScanEdgeRequest& req) {
    auto* processor = ScanEdgeProcessor::instance(kvstore_, schemaMan_, &scanEdgeQpsStat_);
    RETURN_FUTURE(processor);
}

folly::Future<cpp2::ScanVertexResponse>
StorageServiceHandler::future_scanVertex(const cpp2::ScanVertexRequest& req) {
    auto* processor = ScanVertexProcessor::instance(kvstore_, schemaMan_, &scanVertexQpsStat_);
    RETURN_FUTURE(processor);
}

folly::Future<cpp2::AdminExecResp>
StorageServiceHandler::future_transLeader(const cpp2::TransLeaderReq& req) {
    auto* processor = TransLeaderProcessor::instance(kvstore_);
    RETURN_FUTURE(processor);
}

folly::Future<cpp2::AdminExecResp>
StorageServiceHandler::future_addPart(const cpp2::AddPartReq& req) {
    auto* processor = AddPartProcessor::instance(kvstore_, metaClient_);
    RETURN_FUTURE(processor);
}

folly::Future<cpp2::AdminExecResp>
StorageServiceHandler::future_addLearner(const cpp2::AddLearnerReq& req) {
    auto* processor = AddLearnerProcessor::instance(kvstore_);
    RETURN_FUTURE(processor);
}

folly::Future<cpp2::AdminExecResp>
StorageServiceHandler::future_waitingForCatchUpData(const cpp2::CatchUpDataReq& req) {
    auto* processor = WaitingForCatchUpDataProcessor::instance(kvstore_);
    RETURN_FUTURE(processor);
}

folly::Future<cpp2::AdminExecResp>
StorageServiceHandler::future_removePart(const cpp2::RemovePartReq& req) {
    auto* processor = RemovePartProcessor::instance(kvstore_);
    RETURN_FUTURE(processor);
}

folly::Future<cpp2::AdminExecResp>
StorageServiceHandler::future_memberChange(const cpp2::MemberChangeReq& req) {
    auto* processor = MemberChangeProcessor::instance(kvstore_);
    RETURN_FUTURE(processor);
}

folly::Future<cpp2::AdminExecResp>
StorageServiceHandler::future_checkPeers(const cpp2::CheckPeersReq& req) {
    auto* processor = CheckPeersProcessor::instance(kvstore_);
    RETURN_FUTURE(processor);
}

folly::Future<cpp2::GetLeaderResp>
StorageServiceHandler::future_getLeaderPart(const cpp2::GetLeaderReq& req) {
    auto* processor = GetLeaderProcessor::instance(kvstore_);
    RETURN_FUTURE(processor);
}

folly::Future<cpp2::ExecResponse>
StorageServiceHandler::future_put(const cpp2::PutRequest& req) {
    auto* processor = PutProcessor::instance(kvstore_, schemaMan_, &putKvQpsStat_);
    RETURN_FUTURE(processor);
}

folly::Future<cpp2::GeneralResponse>
StorageServiceHandler::future_get(const cpp2::GetRequest& req) {
    auto* processor = GetProcessor::instance(kvstore_,
                                             schemaMan_,
                                             &getKvQpsStat_,
                                             getThreadManager());
    RETURN_FUTURE(processor);
}

folly::Future<cpp2::GetUUIDResp>
StorageServiceHandler::future_getUUID(const cpp2::GetUUIDReq& req) {
    auto* processor = GetUUIDProcessor::instance(kvstore_);
    RETURN_FUTURE(processor);
}

folly::Future<cpp2::AdminExecResp>
StorageServiceHandler::future_createCheckpoint(const cpp2::CreateCPRequest& req) {
    auto* processor = CreateCheckpointProcessor::instance(kvstore_);
    RETURN_FUTURE(processor);
}

folly::Future<cpp2::AdminExecResp>
StorageServiceHandler::future_dropCheckpoint(const cpp2::DropCPRequest& req) {
    auto* processor = DropCheckpointProcessor::instance(kvstore_);
    RETURN_FUTURE(processor);
}

folly::Future<cpp2::AdminExecResp>
StorageServiceHandler::future_blockingWrites(const cpp2::BlockingSignRequest& req) {
    auto* processor = SendBlockSignProcessor::instance(kvstore_);
    RETURN_FUTURE(processor);
}

}  // namespace storage
}  // namespace nebula<|MERGE_RESOLUTION|>--- conflicted
+++ resolved
@@ -73,12 +73,8 @@
 StorageServiceHandler::future_getEdgeProps(const cpp2::EdgePropRequest& req) {
     auto* processor = QueryEdgePropsProcessor::instance(kvstore_,
                                                         schemaMan_,
-<<<<<<< HEAD
-                                                        &edgePropsQpsStat_);
-=======
                                                         &edgePropsQpsStat_,
                                                         readerPool_.get());
->>>>>>> c73da7bc
     RETURN_FUTURE(processor);
 }
 
