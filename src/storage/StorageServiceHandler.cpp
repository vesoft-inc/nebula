/* Copyright (c) 2018 vesoft inc. All rights reserved.
 *
 * This source code is licensed under Apache 2.0 License,
 * attached with Common Clause Condition 1.0, found in the LICENSES directory.
 */

#include "storage/StorageServiceHandler.h"
#include "base/Base.h"
#include "storage/AddVerticesProcessor.h"
#include "storage/AddEdgesProcessor.h"
#include "storage/QueryBoundProcessor.h"
#include "storage/QueryVertexPropsProcessor.h"
#include "storage/QueryEdgePropsProcessor.h"
#include "storage/QueryStatsProcessor.h"
#include "storage/AdminProcessor.h"
#include "storage/DeleteVerticesProcessor.h"
#include "storage/DeleteEdgesProcessor.h"
#include "storage/QueryEdgeKeysProcessor.h"
#include "storage/UpdateVertexProcessor.h"
#include "storage/UpdateEdgeProcessor.h"
#include "storage/PutProcessor.h"
#include "storage/GetProcessor.h"
#include "storage/GetUUIDProcessor.h"

#define RETURN_FUTURE(processor) \
    auto f = processor->getFuture(); \
    processor->process(req); \
    return f;

DEFINE_int32(vertex_cache_num, 16 * 1000 * 1000, "Total keys inside the cache");
DEFINE_int32(vertex_cache_bucket_exp, 4, "Total buckets number is 1 << cache_bucket_exp");

namespace nebula {
namespace storage {

folly::Future<cpp2::QueryResponse>
StorageServiceHandler::future_getBound(const cpp2::GetNeighborsRequest& req) {
    auto* processor = QueryBoundProcessor::instance(kvstore_,
                                                    schemaMan_,
                                                    &getBoundQpsStat_,
                                                    getThreadManager(),
                                                    &vertexCache_);
    RETURN_FUTURE(processor);
}

folly::Future<cpp2::QueryStatsResponse>
StorageServiceHandler::future_boundStats(const cpp2::GetNeighborsRequest& req) {
    auto* processor = QueryStatsProcessor::instance(kvstore_,
                                                    schemaMan_,
                                                    &boundStatsQpsStat_,
                                                    getThreadManager(),
                                                    &vertexCache_);
    RETURN_FUTURE(processor);
}

folly::Future<cpp2::QueryResponse>
StorageServiceHandler::future_getProps(const cpp2::VertexPropRequest& req) {
    auto* processor = QueryVertexPropsProcessor::instance(kvstore_,
                                                          schemaMan_,
                                                          &vertexPropsQpsStat_,
                                                          getThreadManager(),
                                                          &vertexCache_);
    RETURN_FUTURE(processor);
}

folly::Future<cpp2::EdgePropResponse>
StorageServiceHandler::future_getEdgeProps(const cpp2::EdgePropRequest& req) {
    auto* processor = QueryEdgePropsProcessor::instance(kvstore_, schemaMan_, &edgePropsQpsStat_);
    RETURN_FUTURE(processor);
}

folly::Future<cpp2::ExecResponse>
StorageServiceHandler::future_addVertices(const cpp2::AddVerticesRequest& req) {
    auto* processor = AddVerticesProcessor::instance(kvstore_,
                                                     schemaMan_,
                                                     &addVertexQpsStat_,
                                                     &vertexCache_);
    RETURN_FUTURE(processor);
}

folly::Future<cpp2::ExecResponse>
StorageServiceHandler::future_addEdges(const cpp2::AddEdgesRequest& req) {
    auto* processor = AddEdgesProcessor::instance(kvstore_, schemaMan_, &addEdgeQpsStat_);
    RETURN_FUTURE(processor);
}

folly::Future<cpp2::EdgeKeysResponse>
StorageServiceHandler::future_getEdgeKeys(const cpp2::EdgeKeysRequest& req) {
    auto* processor = QueryEdgeKeysProcessor::instance(kvstore_, schemaMan_);
    RETURN_FUTURE(processor);
}

folly::Future<cpp2::ExecResponse>
<<<<<<< HEAD
StorageServiceHandler::future_deleteVertices(const cpp2::DeleteVerticesRequest& req) {
    auto* processor = DeleteVerticesProcessor::instance(kvstore_, schemaMan_, &delVertexQpsStat_);
=======
StorageServiceHandler::future_deleteVertex(const cpp2::DeleteVertexRequest& req) {
    auto* processor = DeleteVertexProcessor::instance(kvstore_,
                                                      schemaMan_,
                                                      &delVertexQpsStat_,
                                                      &vertexCache_);
>>>>>>> 8b0956c6
    RETURN_FUTURE(processor);
}

folly::Future<cpp2::ExecResponse>
StorageServiceHandler::future_deleteEdges(const cpp2::DeleteEdgesRequest& req) {
    auto* processor = DeleteEdgesProcessor::instance(kvstore_, schemaMan_);
    RETURN_FUTURE(processor);
}

folly::Future<cpp2::UpdateResponse>
StorageServiceHandler::future_updateVertex(const cpp2::UpdateVertexRequest& req) {
    auto* processor = UpdateVertexProcessor::instance(kvstore_,
                                                      schemaMan_,
                                                      &updateVertexQpsStat_,
                                                      &vertexCache_);
    RETURN_FUTURE(processor);
}

folly::Future<cpp2::UpdateResponse>
StorageServiceHandler::future_updateEdge(const cpp2::UpdateEdgeRequest& req) {
    auto* processor = UpdateEdgeProcessor::instance(kvstore_, schemaMan_, &updateEdgeQpsStat_);
    RETURN_FUTURE(processor);
}

folly::Future<cpp2::AdminExecResp>
StorageServiceHandler::future_transLeader(const cpp2::TransLeaderReq& req) {
    auto* processor = TransLeaderProcessor::instance(kvstore_);
    RETURN_FUTURE(processor);
}

folly::Future<cpp2::AdminExecResp>
StorageServiceHandler::future_addPart(const cpp2::AddPartReq& req) {
    auto* processor = AddPartProcessor::instance(kvstore_, metaClient_);
    RETURN_FUTURE(processor);
}

folly::Future<cpp2::AdminExecResp>
StorageServiceHandler::future_addLearner(const cpp2::AddLearnerReq& req) {
    auto* processor = AddLearnerProcessor::instance(kvstore_);
    RETURN_FUTURE(processor);
}

folly::Future<cpp2::AdminExecResp>
StorageServiceHandler::future_waitingForCatchUpData(const cpp2::CatchUpDataReq& req) {
    auto* processor = WaitingForCatchUpDataProcessor::instance(kvstore_);
    RETURN_FUTURE(processor);
}

folly::Future<cpp2::AdminExecResp>
StorageServiceHandler::future_removePart(const cpp2::RemovePartReq& req) {
    auto* processor = RemovePartProcessor::instance(kvstore_);
    RETURN_FUTURE(processor);
}

folly::Future<cpp2::AdminExecResp>
StorageServiceHandler::future_memberChange(const cpp2::MemberChangeReq& req) {
    auto* processor = MemberChangeProcessor::instance(kvstore_);
    RETURN_FUTURE(processor);
}

folly::Future<cpp2::GetLeaderResp>
StorageServiceHandler::future_getLeaderPart(const cpp2::GetLeaderReq& req) {
    auto* processor = GetLeaderProcessor::instance(kvstore_);
    RETURN_FUTURE(processor);
}

folly::Future<cpp2::ExecResponse>
StorageServiceHandler::future_put(const cpp2::PutRequest& req) {
    auto* processor = PutProcessor::instance(kvstore_, schemaMan_, &putKvQpsStat_);
    RETURN_FUTURE(processor);
}

folly::Future<cpp2::GeneralResponse>
StorageServiceHandler::future_get(const cpp2::GetRequest& req) {
    auto* processor = GetProcessor::instance(kvstore_,
                                             schemaMan_,
                                             &getKvQpsStat_,
                                             getThreadManager());
    RETURN_FUTURE(processor);
}

folly::Future<cpp2::GetUUIDResp>
StorageServiceHandler::future_getUUID(const cpp2::GetUUIDReq& req) {
    auto* processor = GetUUIDProcessor::instance(kvstore_);
    RETURN_FUTURE(processor);
}

}  // namespace storage
}  // namespace nebula<|MERGE_RESOLUTION|>--- conflicted
+++ resolved
@@ -91,16 +91,11 @@
 }
 
 folly::Future<cpp2::ExecResponse>
-<<<<<<< HEAD
 StorageServiceHandler::future_deleteVertices(const cpp2::DeleteVerticesRequest& req) {
-    auto* processor = DeleteVerticesProcessor::instance(kvstore_, schemaMan_, &delVertexQpsStat_);
-=======
-StorageServiceHandler::future_deleteVertex(const cpp2::DeleteVertexRequest& req) {
-    auto* processor = DeleteVertexProcessor::instance(kvstore_,
-                                                      schemaMan_,
-                                                      &delVertexQpsStat_,
-                                                      &vertexCache_);
->>>>>>> 8b0956c6
+    auto* processor = DeleteVerticesProcessor::instance(kvstore_,
+                                                        schemaMan_,
+                                                        &delVertexQpsStat_,
+                                                        &vertexCache_);
     RETURN_FUTURE(processor);
 }
 
