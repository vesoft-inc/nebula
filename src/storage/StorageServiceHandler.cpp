/* Copyright (c) 2018 vesoft inc. All rights reserved.
 *
 * This source code is licensed under Apache 2.0 License,
 * attached with Common Clause Condition 1.0, found in the LICENSES directory.
 */

#include "storage/StorageServiceHandler.h"
#include "base/Base.h"
#include "storage/query/QueryBoundProcessor.h"
#include "storage/query/QueryVertexPropsProcessor.h"
#include "storage/query/QueryEdgePropsProcessor.h"
#include "storage/query/QueryStatsProcessor.h"
#include "storage/query/GetUUIDProcessor.h"
#include "storage/query/QueryEdgeKeysProcessor.h"
#include "storage/query/ScanEdgeProcessor.h"
#include "storage/query/ScanVertexProcessor.h"
#include "storage/mutate/AddVerticesProcessor.h"
#include "storage/mutate/AddEdgesProcessor.h"
#include "storage/mutate/DeleteVertexProcessor.h"
#include "storage/mutate/DeleteEdgesProcessor.h"
#include "storage/mutate/UpdateVertexProcessor.h"
#include "storage/mutate/UpdateEdgeProcessor.h"
#include "storage/kv/PutProcessor.h"
#include "storage/kv/GetProcessor.h"
#include "storage/admin/AdminProcessor.h"
#include "storage/admin/CreateCheckpointProcessor.h"
#include "storage/admin/DropCheckpointProcessor.h"
#include "storage/admin/SendBlockSignProcessor.h"
<<<<<<< HEAD
#include "storage/admin/RebuildTagIndexProcessor.h"
#include "storage/admin/RebuildEdgeIndexProcessor.h"
=======
#include "storage/index/LookUpVertexIndexProcessor.h"
#include "storage/index/LookUpEdgeIndexProcessor.h"
>>>>>>> f77c7eb2

#define RETURN_FUTURE(processor) \
    auto f = processor->getFuture(); \
    processor->process(req); \
    return f;

DEFINE_int32(vertex_cache_num, 16 * 1000 * 1000, "Total keys inside the cache");
DEFINE_int32(vertex_cache_bucket_exp, 4, "Total buckets number is 1 << cache_bucket_exp");
DEFINE_int32(reader_handlers, 32, "Total reader handlers");

namespace nebula {
namespace storage {

folly::Future<cpp2::QueryResponse>
StorageServiceHandler::future_getBound(const cpp2::GetNeighborsRequest& req) {
    auto* processor = QueryBoundProcessor::instance(kvstore_,
                                                    schemaMan_,
                                                    &getBoundQpsStat_,
                                                    readerPool_.get(),
                                                    &vertexCache_);
    RETURN_FUTURE(processor);
}

folly::Future<cpp2::QueryStatsResponse>
StorageServiceHandler::future_boundStats(const cpp2::GetNeighborsRequest& req) {
    auto* processor = QueryStatsProcessor::instance(kvstore_,
                                                    schemaMan_,
                                                    &boundStatsQpsStat_,
                                                    readerPool_.get(),
                                                    &vertexCache_);
    RETURN_FUTURE(processor);
}

folly::Future<cpp2::QueryResponse>
StorageServiceHandler::future_getProps(const cpp2::VertexPropRequest& req) {
    auto* processor = QueryVertexPropsProcessor::instance(kvstore_,
                                                          schemaMan_,
                                                          &vertexPropsQpsStat_,
                                                          readerPool_.get(),
                                                          &vertexCache_);
    RETURN_FUTURE(processor);
}

folly::Future<cpp2::EdgePropResponse>
StorageServiceHandler::future_getEdgeProps(const cpp2::EdgePropRequest& req) {
    auto* processor = QueryEdgePropsProcessor::instance(kvstore_,
                                                        schemaMan_,
                                                        &edgePropsQpsStat_,
                                                        readerPool_.get());
    RETURN_FUTURE(processor);
}

folly::Future<cpp2::ExecResponse>
StorageServiceHandler::future_addVertices(const cpp2::AddVerticesRequest& req) {
    auto* processor = AddVerticesProcessor::instance(kvstore_,
                                                     schemaMan_,
                                                     indexMan_,
                                                     &addVertexQpsStat_,
                                                     &vertexCache_);
    RETURN_FUTURE(processor);
}

folly::Future<cpp2::ExecResponse>
StorageServiceHandler::future_addEdges(const cpp2::AddEdgesRequest& req) {
    auto* processor = AddEdgesProcessor::instance(kvstore_,
                                                  schemaMan_,
                                                  indexMan_,
                                                  &addEdgeQpsStat_);
    RETURN_FUTURE(processor);
}

folly::Future<cpp2::EdgeKeyResponse>
StorageServiceHandler::future_getEdgeKeys(const cpp2::EdgeKeyRequest& req) {
    auto* processor = QueryEdgeKeysProcessor::instance(kvstore_, schemaMan_);
    RETURN_FUTURE(processor);
}

folly::Future<cpp2::ExecResponse>
StorageServiceHandler::future_deleteVertex(const cpp2::DeleteVertexRequest& req) {
    auto* processor = DeleteVertexProcessor::instance(kvstore_,
                                                      schemaMan_,
                                                      indexMan_,
                                                      &delVertexQpsStat_,
                                                      &vertexCache_);
    RETURN_FUTURE(processor);
}

folly::Future<cpp2::ExecResponse>
StorageServiceHandler::future_deleteEdges(const cpp2::DeleteEdgesRequest& req) {
    auto* processor = DeleteEdgesProcessor::instance(kvstore_, schemaMan_, indexMan_);
    RETURN_FUTURE(processor);
}

folly::Future<cpp2::UpdateResponse>
StorageServiceHandler::future_updateVertex(const cpp2::UpdateVertexRequest& req) {
    auto* processor = UpdateVertexProcessor::instance(kvstore_,
                                                      schemaMan_,
                                                      indexMan_,
                                                      &updateVertexQpsStat_,
                                                      &vertexCache_);
    RETURN_FUTURE(processor);
}

folly::Future<cpp2::UpdateResponse>
StorageServiceHandler::future_updateEdge(const cpp2::UpdateEdgeRequest& req) {
    auto* processor = UpdateEdgeProcessor::instance(kvstore_,
                                                    schemaMan_,
                                                    indexMan_,
                                                    &updateEdgeQpsStat_);
    RETURN_FUTURE(processor);
}

folly::Future<cpp2::ScanEdgeResponse>
StorageServiceHandler::future_scanEdge(const cpp2::ScanEdgeRequest& req) {
    auto* processor = ScanEdgeProcessor::instance(kvstore_, schemaMan_, &scanEdgeQpsStat_);
    RETURN_FUTURE(processor);
}

folly::Future<cpp2::ScanVertexResponse>
StorageServiceHandler::future_scanVertex(const cpp2::ScanVertexRequest& req) {
    auto* processor = ScanVertexProcessor::instance(kvstore_, schemaMan_, &scanVertexQpsStat_);
    RETURN_FUTURE(processor);
}

folly::Future<cpp2::AdminExecResp>
StorageServiceHandler::future_transLeader(const cpp2::TransLeaderReq& req) {
    auto* processor = TransLeaderProcessor::instance(kvstore_);
    RETURN_FUTURE(processor);
}

folly::Future<cpp2::AdminExecResp>
StorageServiceHandler::future_addPart(const cpp2::AddPartReq& req) {
    auto* processor = AddPartProcessor::instance(kvstore_, metaClient_);
    RETURN_FUTURE(processor);
}

folly::Future<cpp2::AdminExecResp>
StorageServiceHandler::future_addLearner(const cpp2::AddLearnerReq& req) {
    auto* processor = AddLearnerProcessor::instance(kvstore_);
    RETURN_FUTURE(processor);
}

folly::Future<cpp2::AdminExecResp>
StorageServiceHandler::future_waitingForCatchUpData(const cpp2::CatchUpDataReq& req) {
    auto* processor = WaitingForCatchUpDataProcessor::instance(kvstore_);
    RETURN_FUTURE(processor);
}

folly::Future<cpp2::AdminExecResp>
StorageServiceHandler::future_removePart(const cpp2::RemovePartReq& req) {
    auto* processor = RemovePartProcessor::instance(kvstore_);
    RETURN_FUTURE(processor);
}

folly::Future<cpp2::AdminExecResp>
StorageServiceHandler::future_memberChange(const cpp2::MemberChangeReq& req) {
    auto* processor = MemberChangeProcessor::instance(kvstore_);
    RETURN_FUTURE(processor);
}

folly::Future<cpp2::AdminExecResp>
StorageServiceHandler::future_checkPeers(const cpp2::CheckPeersReq& req) {
    auto* processor = CheckPeersProcessor::instance(kvstore_);
    RETURN_FUTURE(processor);
}

folly::Future<cpp2::GetLeaderResp>
StorageServiceHandler::future_getLeaderPart(const cpp2::GetLeaderReq& req) {
    auto* processor = GetLeaderProcessor::instance(kvstore_);
    RETURN_FUTURE(processor);
}

folly::Future<cpp2::ExecResponse>
StorageServiceHandler::future_put(const cpp2::PutRequest& req) {
    auto* processor = PutProcessor::instance(kvstore_, schemaMan_, &putKvQpsStat_);
    RETURN_FUTURE(processor);
}

folly::Future<cpp2::GeneralResponse>
StorageServiceHandler::future_get(const cpp2::GetRequest& req) {
    auto* processor = GetProcessor::instance(kvstore_,
                                             schemaMan_,
                                             &getKvQpsStat_,
                                             getThreadManager());
    RETURN_FUTURE(processor);
}

folly::Future<cpp2::GetUUIDResp>
StorageServiceHandler::future_getUUID(const cpp2::GetUUIDReq& req) {
    auto* processor = GetUUIDProcessor::instance(kvstore_);
    RETURN_FUTURE(processor);
}

folly::Future<cpp2::AdminExecResp>
StorageServiceHandler::future_createCheckpoint(const cpp2::CreateCPRequest& req) {
    auto* processor = CreateCheckpointProcessor::instance(kvstore_);
    RETURN_FUTURE(processor);
}

folly::Future<cpp2::AdminExecResp>
StorageServiceHandler::future_dropCheckpoint(const cpp2::DropCPRequest& req) {
    auto* processor = DropCheckpointProcessor::instance(kvstore_);
    RETURN_FUTURE(processor);
}

folly::Future<cpp2::AdminExecResp>
StorageServiceHandler::future_blockingWrites(const cpp2::BlockingSignRequest& req) {
    auto* processor = SendBlockSignProcessor::instance(kvstore_);
    RETURN_FUTURE(processor);
}

<<<<<<< HEAD
folly::Future<cpp2::AdminExecResp>
StorageServiceHandler::future_rebuildTagIndex(const cpp2::RebuildIndexRequest& req) {
    auto* processor = RebuildTagIndexProcessor::instance(kvstore_,
                                                         schemaMan_,
                                                         indexMan_);
    RETURN_FUTURE(processor);
}

folly::Future<cpp2::AdminExecResp>
StorageServiceHandler::future_rebuildEdgeIndex(const cpp2::RebuildIndexRequest& req) {
    auto* processor = RebuildEdgeIndexProcessor::instance(kvstore_,
                                                          schemaMan_,
                                                          indexMan_);
=======
folly::Future<cpp2::LookUpVertexIndexResp>
StorageServiceHandler::future_lookUpVertexIndex(const cpp2::LookUpIndexRequest& req) {
    auto* processor = LookUpVertexIndexProcessor::instance(kvstore_,
                                                           schemaMan_,
                                                           indexMan_,
                                                           &lookupVerticesQpsStat_,
                                                           &vertexCache_);
    RETURN_FUTURE(processor);
}

folly::Future<cpp2::LookUpEdgeIndexResp>
StorageServiceHandler::future_lookUpEdgeIndex(const cpp2::LookUpIndexRequest& req) {
    auto* processor = LookUpEdgeIndexProcessor::instance(kvstore_,
                                                         schemaMan_,
                                                         indexMan_,
                                                         &lookupEdgesQpsStat_);
>>>>>>> f77c7eb2
    RETURN_FUTURE(processor);
}

}  // namespace storage
}  // namespace nebula<|MERGE_RESOLUTION|>--- conflicted
+++ resolved
@@ -26,13 +26,10 @@
 #include "storage/admin/CreateCheckpointProcessor.h"
 #include "storage/admin/DropCheckpointProcessor.h"
 #include "storage/admin/SendBlockSignProcessor.h"
-<<<<<<< HEAD
 #include "storage/admin/RebuildTagIndexProcessor.h"
 #include "storage/admin/RebuildEdgeIndexProcessor.h"
-=======
 #include "storage/index/LookUpVertexIndexProcessor.h"
 #include "storage/index/LookUpEdgeIndexProcessor.h"
->>>>>>> f77c7eb2
 
 #define RETURN_FUTURE(processor) \
     auto f = processor->getFuture(); \
@@ -244,7 +241,6 @@
     RETURN_FUTURE(processor);
 }
 
-<<<<<<< HEAD
 folly::Future<cpp2::AdminExecResp>
 StorageServiceHandler::future_rebuildTagIndex(const cpp2::RebuildIndexRequest& req) {
     auto* processor = RebuildTagIndexProcessor::instance(kvstore_,
@@ -258,7 +254,9 @@
     auto* processor = RebuildEdgeIndexProcessor::instance(kvstore_,
                                                           schemaMan_,
                                                           indexMan_);
-=======
+    RETURN_FUTURE(processor);
+}
+
 folly::Future<cpp2::LookUpVertexIndexResp>
 StorageServiceHandler::future_lookUpVertexIndex(const cpp2::LookUpIndexRequest& req) {
     auto* processor = LookUpVertexIndexProcessor::instance(kvstore_,
@@ -275,7 +273,6 @@
                                                          schemaMan_,
                                                          indexMan_,
                                                          &lookupEdgesQpsStat_);
->>>>>>> f77c7eb2
     RETURN_FUTURE(processor);
 }
 
