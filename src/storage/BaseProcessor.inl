/* Copyright (c) 2018 vesoft inc. All rights reserved.
 *
 * This source code is licensed under Apache 2.0 License,
 * attached with Common Clause Condition 1.0, found in the LICENSES directory.
 */

#include "base/Base.h"
#include "storage/BaseProcessor.h"

namespace nebula {
namespace storage {

template<typename RESP>
cpp2::ErrorCode BaseProcessor<RESP>::to(kvstore::ResultCode code) {
    switch (code) {
    case kvstore::ResultCode::SUCCEEDED:
        return cpp2::ErrorCode::SUCCEEDED;
    case kvstore::ResultCode::ERR_LEADER_CHANGED:
        return cpp2::ErrorCode::E_LEADER_CHANGED;
    case kvstore::ResultCode::ERR_SPACE_NOT_FOUND:
        return cpp2::ErrorCode::E_SPACE_NOT_FOUND;
    case kvstore::ResultCode::ERR_PART_NOT_FOUND:
        return cpp2::ErrorCode::E_PART_NOT_FOUND;
    case kvstore::ResultCode::ERR_CONSENSUS_ERROR:
        return cpp2::ErrorCode::E_CONSENSUS_ERROR;
    case kvstore::ResultCode::ERR_CHECKPOINT_ERROR:
        return cpp2::ErrorCode::E_FAILED_TO_CHECKPOINT;
    case kvstore::ResultCode::ERR_WRITE_BLOCK_ERROR:
        return cpp2::ErrorCode::E_CHECKPOINT_BLOCKED;
    default:
        return cpp2::ErrorCode::E_UNKNOWN;
    }
}

template <typename RESP>
void BaseProcessor<RESP>::handleAsync(GraphSpaceID spaceId,
                                      PartitionID partId,
                                      kvstore::ResultCode code) {
    VLOG(3) << "partId:" << partId << ", code:" << static_cast<int32_t>(code);

    bool finished = false;
    {
        std::lock_guard<std::mutex> lg(this->lock_);
        handleErrorCode(code, spaceId, partId);
        this->callingNum_--;
        if (this->callingNum_ == 0) {
            finished = true;
        }
    }
    if (finished) {
        this->onFinished();
    }
}

template <typename RESP>
void BaseProcessor<RESP>::doPut(GraphSpaceID spaceId,
                                PartitionID partId,
                                std::vector<kvstore::KV> data) {
    this->kvstore_->asyncMultiPut(
        spaceId, partId, std::move(data), [spaceId, partId, this](kvstore::ResultCode code) {
            handleAsync(spaceId, partId, code);
        });
}

template <typename RESP>
void BaseProcessor<RESP>::doRemove(GraphSpaceID spaceId,
                                   PartitionID partId,
                                   std::vector<std::string> keys) {
    this->kvstore_->asyncMultiRemove(
        spaceId, partId, std::move(keys), [spaceId, partId, this](kvstore::ResultCode code) {
            handleAsync(spaceId, partId, code);
        });
}

template <typename RESP>
void BaseProcessor<RESP>::doRemoveRange(GraphSpaceID spaceId,
                                        PartitionID partId,
                                        std::string start,
                                        std::string end) {
    this->kvstore_->asyncRemoveRange(
        spaceId, partId, start, end, [spaceId, partId, this](kvstore::ResultCode code) {
            handleAsync(spaceId, partId, code);
        });
}

<<<<<<< HEAD
template <typename RESP>
void BaseProcessor<RESP>::doRemovePrefix(GraphSpaceID spaceId,
                                         PartitionID partId,
                                         std::string prefix) {
    this->kvstore_->asyncRemovePrefix(
        spaceId, partId, prefix, [spaceId, partId, this](kvstore::ResultCode code) {
            handleAsync(spaceId, partId, code);
        });
}
=======
template<typename RESP>
kvstore::ResultCode BaseProcessor<RESP>::doRange(GraphSpaceID spaceId,
                                                 PartitionID partId,
                                                 std::string start,
                                                 std::string end,
                                                 std::unique_ptr<kvstore::KVIterator>* iter) {
    return kvstore_->range(spaceId, partId, start, end, iter);
}

template<typename RESP>
kvstore::ResultCode BaseProcessor<RESP>::doPrefix(GraphSpaceID spaceId,
                                                  PartitionID partId,
                                                  std::string prefix,
                                                  std::unique_ptr<kvstore::KVIterator>* iter) {
    return kvstore_->prefix(spaceId, partId, prefix, iter);
}

template<typename RESP>
kvstore::ResultCode BaseProcessor<RESP>::doRangeWithPrefix(
        GraphSpaceID spaceId, PartitionID partId, std::string start, std::string prefix,
        std::unique_ptr<kvstore::KVIterator>* iter) {
    return kvstore_->rangeWithPrefix(spaceId, partId, start, prefix, iter);
}

template <typename RESP>
IndexValues
BaseProcessor<RESP>::collectIndexValues(RowReader* reader,
                                        const std::vector<nebula::cpp2::ColumnDef>& cols) {
    IndexValues values;
    if (reader == nullptr) {
        return values;
    }
    for (auto& col : cols) {
        auto res = RowReader::getPropByName(reader, col.get_name());
        if (!ok(res)) {
            LOG(ERROR) << "Skip bad column prop " << col.get_name();
        }
        auto val = NebulaKeyUtils::encodeVariant(value(std::move(res)));
        values.emplace_back(col.get_type().get_type(), std::move(val));
    }
    return values;
}
    

template <typename RESP>
void BaseProcessor<RESP>::collectProps(RowReader* reader,
                                       const std::vector<PropContext>& props,
                                       Collector* collector) {
    for (auto& prop : props) {
        if (reader != nullptr) {
            const auto& name = prop.prop_.get_name();
            auto res = RowReader::getPropByName(reader, name);
            if (!ok(res)) {
                VLOG(1) << "Skip the bad value for prop " << name;
                continue;
            }
            auto&& v = value(std::move(res));
            if (prop.returned_) {
                switch (v.which()) {
                    case VAR_INT64:
                        collector->collectInt64(boost::get<int64_t>(v), prop);
                        break;
                    case VAR_DOUBLE:
                        collector->collectDouble(boost::get<double>(v), prop);
                        break;
                    case VAR_BOOL:
                        collector->collectBool(boost::get<bool>(v), prop);
                        break;
                    case VAR_STR:
                        collector->collectString(boost::get<std::string>(v), prop);
                        break;
                    default:
                        LOG(FATAL) << "Unknown VariantType: " << v.which();
                }
            }
        }
    }
}
    
>>>>>>> c73da7bc

}  // namespace storage
}  // namespace nebula<|MERGE_RESOLUTION|>--- conflicted
+++ resolved
@@ -83,7 +83,6 @@
         });
 }
 
-<<<<<<< HEAD
 template <typename RESP>
 void BaseProcessor<RESP>::doRemovePrefix(GraphSpaceID spaceId,
                                          PartitionID partId,
@@ -93,7 +92,7 @@
             handleAsync(spaceId, partId, code);
         });
 }
-=======
+
 template<typename RESP>
 kvstore::ResultCode BaseProcessor<RESP>::doRange(GraphSpaceID spaceId,
                                                  PartitionID partId,
@@ -136,7 +135,6 @@
     }
     return values;
 }
-    
 
 template <typename RESP>
 void BaseProcessor<RESP>::collectProps(RowReader* reader,
@@ -172,8 +170,6 @@
         }
     }
 }
-    
->>>>>>> c73da7bc
 
 }  // namespace storage
 }  // namespace nebula