--- conflicted
+++ resolved
@@ -86,25 +86,11 @@
 template <typename RESP>
 void BaseProcessor<RESP>::doRemovePrefix(GraphSpaceID spaceId,
                                          PartitionID partId,
-<<<<<<< HEAD
-                                         std::string prefix,
-                                         bool sync) {
-    folly::Baton<true, std::atomic> baton;
-    this->kvstore_->asyncRemovePrefix(spaceId, partId, prefix,
-                                      [spaceId, partId, this, &baton](kvstore::ResultCode code) {
-                                          handleAsync(spaceId, partId, code);
-                                          baton.post();
-                                      });
-    if (sync) {
-        baton.wait();
-    }
-=======
                                          std::string prefix) {
     this->kvstore_->asyncRemovePrefix(
         spaceId, partId, prefix, [spaceId, partId, this](kvstore::ResultCode code) {
             handleAsync(spaceId, partId, code);
         });
->>>>>>> f048b76f
 }
 
 template<typename RESP>
