/* Copyright (c) 2019 vesoft inc. All rights reserved.
 *
 * This source code is licensed under Apache 2.0 License,
 * attached with Common Clause Condition 1.0, found in the LICENSES directory.
 */

#ifndef STORAGE_QUERY_QUERYEDGEKEYSPROCESSOR_H_
#define STORAGE_QUERY_QUERYEDGEKEYSPROCESSOR_H_

#include "base/Base.h"
#include "storage/BaseProcessor.h"

namespace nebula {
namespace storage {

class QueryEdgeKeysProcessor : public BaseProcessor<cpp2::EdgeKeysResponse> {
public:
    static QueryEdgeKeysProcessor* instance(kvstore::KVStore* kvstore,
                                            meta::SchemaManager* schemaMan) {
        return new QueryEdgeKeysProcessor(kvstore, schemaMan);
    }

     void process(const cpp2::EdgeKeysRequest& req);

private:
<<<<<<< HEAD
    explicit QueryEdgeKeysProcessor(kvstore::KVStore* kvstore, meta::SchemaManager* schemaMan)
            : BaseProcessor<cpp2::EdgeKeysResponse>(kvstore, schemaMan) {}
=======
    explicit QueryEdgeKeysProcessor(kvstore::KVStore* kvstore,
                                    meta::SchemaManager* schemaMan)
            : BaseProcessor<cpp2::EdgeKeyResponse>(kvstore, schemaMan) {}
>>>>>>> 504f1f52
};

}  // namespace storage
}  // namespace nebula
#endif  // STORAGE_QUERY_QUERYEDGEKEYSPROCESSOR_H_<|MERGE_RESOLUTION|>--- conflicted
+++ resolved
@@ -23,14 +23,9 @@
      void process(const cpp2::EdgeKeysRequest& req);
 
 private:
-<<<<<<< HEAD
-    explicit QueryEdgeKeysProcessor(kvstore::KVStore* kvstore, meta::SchemaManager* schemaMan)
-            : BaseProcessor<cpp2::EdgeKeysResponse>(kvstore, schemaMan) {}
-=======
     explicit QueryEdgeKeysProcessor(kvstore::KVStore* kvstore,
                                     meta::SchemaManager* schemaMan)
-            : BaseProcessor<cpp2::EdgeKeyResponse>(kvstore, schemaMan) {}
->>>>>>> 504f1f52
+            : BaseProcessor<cpp2::EdgeKeysResponse>(kvstore, schemaMan) {}
 };
 
 }  // namespace storage
