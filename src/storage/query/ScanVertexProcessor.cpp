/* Copyright (c) 2020 vesoft inc. All rights reserved.
 *
 * This source code is licensed under Apache 2.0 License.
 */

#include "storage/query/ScanVertexProcessor.h"

#include "common/utils/NebulaKeyUtils.h"
#include "storage/StorageFlags.h"
#include "storage/exec/QueryUtils.h"

namespace nebula {
namespace storage {

ProcessorCounters kScanVertexCounters;

void ScanVertexProcessor::process(const cpp2::ScanVertexRequest& req) {
  if (executor_ != nullptr) {
    executor_->add([req, this]() { this->doProcess(req); });
  } else {
    doProcess(req);
  }
}

void ScanVertexProcessor::doProcess(const cpp2::ScanVertexRequest& req) {
  spaceId_ = req.get_space_id();
  limit_ = req.get_limit();
  enableReadFollower_ = req.get_enable_read_from_follower();

  auto retCode = getSpaceVidLen(spaceId_);
  if (retCode != nebula::cpp2::ErrorCode::SUCCEEDED) {
    for (const auto& p : req.get_parts()) {
      pushResultCode(retCode, p.first);
    }
    onFinished();
    return;
  }

  this->planContext_ = std::make_unique<PlanContext>(
      this->env_, spaceId_, this->spaceVidLen_, this->isIntId_, req.common_ref());

  retCode = checkAndBuildContexts(req);
  if (retCode != nebula::cpp2::ErrorCode::SUCCEEDED) {
<<<<<<< HEAD
    pushResultCode(retCode, partId_);
    onFinished();
    return;
  }

  std::string start;
  std::string prefix = NebulaKeyUtils::tagPrefix(partId_);
  if (req.get_cursor() == nullptr || req.get_cursor()->empty()) {
    start = prefix;
  } else {
    start = *req.get_cursor();
  }

  std::unique_ptr<kvstore::KVIterator> iter;
  auto kvRet = env_->kvstore_->rangeWithPrefix(
      spaceId_, partId_, start, prefix, &iter, req.get_enable_read_from_follower());
  if (kvRet != nebula::cpp2::ErrorCode::SUCCEEDED) {
    handleErrorCode(kvRet, spaceId_, partId_);
=======
    for (const auto& p : req.get_parts()) {
      pushResultCode(retCode, p.first);
    }
>>>>>>> be4d5bbf
    onFinished();
    return;
  }

  if (!FLAGS_query_concurrently) {
    runInSingleThread(req);
  } else {
    runInMultipleThread(req);
  }
}

nebula::cpp2::ErrorCode ScanVertexProcessor::checkAndBuildContexts(
    const cpp2::ScanVertexRequest& req) {
  auto ret = getSpaceVertexSchema();
  if (ret != nebula::cpp2::ErrorCode::SUCCEEDED) {
    return ret;
  }

  std::vector<cpp2::VertexProp> returnProps = *req.return_columns_ref();
  ret = handleVertexProps(returnProps);
  buildTagColName(returnProps);
  return ret;
}

void ScanVertexProcessor::buildTagColName(const std::vector<cpp2::VertexProp>& tagProps) {
  resultDataSet_.colNames.emplace_back(kVid);
  for (const auto& tagProp : tagProps) {
    auto tagId = tagProp.get_tag();
    auto tagName = tagContext_.tagNames_[tagId];
    for (const auto& prop : *tagProp.props_ref()) {
      resultDataSet_.colNames.emplace_back(tagName + "." + prop);
    }
  }
}

void ScanVertexProcessor::onProcessFinished() {
  resp_.set_vertex_data(std::move(resultDataSet_));
  resp_.set_cursors(std::move(cursors_));
}

StoragePlan<Cursor> ScanVertexProcessor::buildPlan(
    RuntimeContext* context,
    nebula::DataSet* result,
    std::unordered_map<PartitionID, cpp2::ScanCursor>* cursors) {
  StoragePlan<Cursor> plan;
  std::vector<std::unique_ptr<TagNode>> tags;
  for (const auto& tc : tagContext_.propContexts_) {
    tags.emplace_back(std::make_unique<TagNode>(context, &tagContext_, tc.first, &tc.second));
  }
  auto output = std::make_unique<ScanVertexPropNode>(
      context, std::move(tags), enableReadFollower_, limit_, cursors, result);

  plan.addNode(std::move(output));
  return plan;
}

folly::Future<std::pair<nebula::cpp2::ErrorCode, PartitionID>> ScanVertexProcessor::runInExecutor(
    RuntimeContext* context,
    nebula::DataSet* result,
    std::unordered_map<PartitionID, cpp2::ScanCursor>* cursorsOfPart,
    PartitionID partId,
    Cursor cursor) {
  return folly::via(executor_,
                    [this, context, result, cursorsOfPart, partId, input = std::move(cursor)]() {
                      auto plan = buildPlan(context, result, cursorsOfPart);

                      auto ret = plan.go(partId, input);
                      if (ret != nebula::cpp2::ErrorCode::SUCCEEDED) {
                        return std::make_pair(ret, partId);
                      }
                      return std::make_pair(nebula::cpp2::ErrorCode::SUCCEEDED, partId);
                    });
}

void ScanVertexProcessor::runInSingleThread(const cpp2::ScanVertexRequest& req) {
  contexts_.emplace_back(RuntimeContext(planContext_.get()));
  std::unordered_set<PartitionID> failedParts;
  auto plan = buildPlan(&contexts_.front(), &resultDataSet_, &cursors_);
  for (const auto& partEntry : req.get_parts()) {
    auto partId = partEntry.first;
    auto cursor = partEntry.second;

    auto ret = plan.go(partId, cursor.get_has_next() ? *cursor.get_next_cursor() : "");
    if (ret != nebula::cpp2::ErrorCode::SUCCEEDED &&
        failedParts.find(partId) == failedParts.end()) {
      failedParts.emplace(partId);
      handleErrorCode(ret, spaceId_, partId);
    }
  }
  onProcessFinished();
  onFinished();
}

void ScanVertexProcessor::runInMultipleThread(const cpp2::ScanVertexRequest& req) {
  cursorsOfPart_.resize(req.get_parts().size());
  for (size_t i = 0; i < req.get_parts().size(); i++) {
    nebula::DataSet result = resultDataSet_;
    results_.emplace_back(std::move(result));
    contexts_.emplace_back(RuntimeContext(planContext_.get()));
  }
  size_t i = 0;
  std::vector<folly::Future<std::pair<nebula::cpp2::ErrorCode, PartitionID>>> futures;
  for (const auto& [partId, cursor] : req.get_parts()) {
    futures.emplace_back(runInExecutor(&contexts_[i],
                                       &results_[i],
                                       &cursorsOfPart_[i],
                                       partId,
                                       cursor.get_has_next() ? *cursor.get_next_cursor() : ""));
    i++;
  }

  folly::collectAll(futures).via(executor_).thenTry([this](auto&& t) mutable {
    CHECK(!t.hasException());
    const auto& tries = t.value();
    for (size_t j = 0; j < tries.size(); j++) {
      CHECK(!tries[j].hasException());
      const auto& [code, partId] = tries[j].value();
      if (code != nebula::cpp2::ErrorCode::SUCCEEDED) {
        handleErrorCode(code, spaceId_, partId);
      } else {
        resultDataSet_.append(std::move(results_[j]));
        cursors_.merge(std::move(cursorsOfPart_[j]));
      }
    }
    this->onProcessFinished();
    this->onFinished();
  });
}

}  // namespace storage
}  // namespace nebula<|MERGE_RESOLUTION|>--- conflicted
+++ resolved
@@ -41,30 +41,9 @@
 
   retCode = checkAndBuildContexts(req);
   if (retCode != nebula::cpp2::ErrorCode::SUCCEEDED) {
-<<<<<<< HEAD
-    pushResultCode(retCode, partId_);
-    onFinished();
-    return;
-  }
-
-  std::string start;
-  std::string prefix = NebulaKeyUtils::tagPrefix(partId_);
-  if (req.get_cursor() == nullptr || req.get_cursor()->empty()) {
-    start = prefix;
-  } else {
-    start = *req.get_cursor();
-  }
-
-  std::unique_ptr<kvstore::KVIterator> iter;
-  auto kvRet = env_->kvstore_->rangeWithPrefix(
-      spaceId_, partId_, start, prefix, &iter, req.get_enable_read_from_follower());
-  if (kvRet != nebula::cpp2::ErrorCode::SUCCEEDED) {
-    handleErrorCode(kvRet, spaceId_, partId_);
-=======
     for (const auto& p : req.get_parts()) {
       pushResultCode(retCode, p.first);
     }
->>>>>>> be4d5bbf
     onFinished();
     return;
   }
