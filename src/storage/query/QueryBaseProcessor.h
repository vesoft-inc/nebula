/* Copyright (c) 2018 vesoft inc. All rights reserved.
 *
 * This source code is licensed under Apache 2.0 License,
 * attached with Common Clause Condition 1.0, found in the LICENSES directory.
 */

#ifndef STORAGE_QUERY_QUERYBASEPROCESSOR_H_
#define STORAGE_QUERY_QUERYBASEPROCESSOR_H_

#include "base/Base.h"
#include "storage/BaseProcessor.h"
#include "storage/Collector.h"
#include "filter/Expressions.h"
#include "storage/CommonUtils.h"
#include "stats/Stats.h"

namespace nebula {
namespace storage {

const std::unordered_map<std::string, PropContext::PropInKeyType> kPropsInKey_ = {
    {"_src", PropContext::PropInKeyType::SRC},
    {"_dst", PropContext::PropInKeyType::DST},
    {"_type", PropContext::PropInKeyType::TYPE},
    {"_rank", PropContext::PropInKeyType::RANK}
};

using EdgeProcessor
    = std::function<void(RowReader* reader,
                         folly::StringPiece key,
                         const std::vector<PropContext>& props)>;
struct Bucket {
    std::vector<std::pair<PartitionID, VertexID>> vertices_;
};

using OneVertexResp = std::tuple<PartitionID, VertexID, kvstore::ResultCode>;

template<typename REQ, typename RESP>
class QueryBaseProcessor : public BaseProcessor<RESP> {
public:
    virtual ~QueryBaseProcessor() = default;

    void process(const cpp2::GetNeighborsRequest& req);

protected:
    explicit QueryBaseProcessor(kvstore::KVStore* kvstore,
                                meta::SchemaManager* schemaMan,
                                stats::Stats* stats,
                                folly::Executor* executor = nullptr,
                                VertexCache* cache = nullptr)
        : BaseProcessor<RESP>(kvstore, schemaMan, stats)
        , executor_(executor)
        , vertexCache_(cache) {}

    /**
     * Check whether current operation on the data is valid or not.
     * */
    bool validOperation(nebula::cpp2::SupportedType vType, cpp2::StatType statType);

    void addDefaultProps(std::vector<PropContext>& p, EdgeType eType);
    /**
     * init edge context
     **/
    void initEdgeContext(const std::vector<EdgeType> &eTypes, bool need_default_props = false);

    /**
     * Check request meta is illegal or not and build contexts for tag and edge.
     * */
    cpp2::ErrorCode checkAndBuildContexts(const REQ& req);

    /**
     * collect props in one row, you could define custom behavior by implement your own collector.
     * */
    void collectProps(RowReader* reader,
                      folly::StringPiece key,
                      const std::vector<PropContext>& props,
                      FilterContext* fcontext,
                      Collector* collector);

    virtual kvstore::ResultCode processVertex(PartitionID partId, VertexID vId) = 0;

    virtual void onProcessFinished(int32_t retNum) = 0;

    /**
     * Collect props for one vertex tag.
     * */
    kvstore::ResultCode collectVertexProps(
                            PartitionID partId,
                            VertexID vId,
                            TagID tagId,
                            const std::vector<PropContext>& props,
                            FilterContext* fcontext,
                            Collector* collector);
    /**
     * Collect props for one vertex with vid.
     * */
    kvstore::ResultCode collectVertexProps(
                            PartitionID partId,
                            VertexID vId,
                            std::vector<cpp2::TagData> &tds);
    /**
     * Collect props for one vertex edge.
     * */
    kvstore::ResultCode collectEdgeProps(
                               PartitionID partId,
                               VertexID vId,
                               EdgeType edgeType,
                               const std::vector<PropContext>& props,
                               FilterContext* fcontext,
                               EdgeProcessor proc);

    std::vector<Bucket> genBuckets(const cpp2::GetNeighborsRequest& req);

    folly::Future<std::vector<OneVertexResp>> asyncProcessBucket(Bucket bucket);

    int32_t getBucketsNum(int32_t verticesNum, int32_t minVerticesPerBucket, int32_t handlerNum);

    bool checkExp(const Expression* exp);

    void buildRespSchema();

protected:
    GraphSpaceID  spaceId_;
    std::unique_ptr<ExpressionContext> expCtx_;
    std::unique_ptr<Expression> exp_;
    std::vector<TagContext> tagContexts_;
    std::unordered_map<EdgeType, std::vector<PropContext>> edgeContexts_;
<<<<<<< HEAD
    folly::Executor* executor_{nullptr};
    VertexCache* vertexCache_{nullptr};
=======
    std::unordered_map<TagID, nebula::cpp2::Schema> vertexSchemaResp_;
    std::unordered_map<EdgeType, nebula::cpp2::Schema> edgeSchemaResp_;
    std::unordered_map<TagID, std::shared_ptr<nebula::meta::SchemaProviderIf>> vertexSchema_;
    std::unordered_map<EdgeType, std::shared_ptr<nebula::meta::SchemaProviderIf>> edgeSchema_;
    folly::Executor* executor_ = nullptr;
    VertexCache* vertexCache_ = nullptr;
>>>>>>> 3af397da
    std::unordered_map<std::string, EdgeType> edgeMap_;
};

}  // namespace storage
}  // namespace nebula

#include "storage/query/QueryBaseProcessor.inl"

#endif  // STORAGE_QUERY_QUERYBASEPROCESSOR_H_<|MERGE_RESOLUTION|>--- conflicted
+++ resolved
@@ -124,17 +124,12 @@
     std::unique_ptr<Expression> exp_;
     std::vector<TagContext> tagContexts_;
     std::unordered_map<EdgeType, std::vector<PropContext>> edgeContexts_;
-<<<<<<< HEAD
-    folly::Executor* executor_{nullptr};
-    VertexCache* vertexCache_{nullptr};
-=======
     std::unordered_map<TagID, nebula::cpp2::Schema> vertexSchemaResp_;
     std::unordered_map<EdgeType, nebula::cpp2::Schema> edgeSchemaResp_;
     std::unordered_map<TagID, std::shared_ptr<nebula::meta::SchemaProviderIf>> vertexSchema_;
     std::unordered_map<EdgeType, std::shared_ptr<nebula::meta::SchemaProviderIf>> edgeSchema_;
-    folly::Executor* executor_ = nullptr;
-    VertexCache* vertexCache_ = nullptr;
->>>>>>> 3af397da
+    folly::Executor* executor_{nullptr};
+    VertexCache* vertexCache_{nullptr};
     std::unordered_map<std::string, EdgeType> edgeMap_;
 };
 
