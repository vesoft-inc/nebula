--- conflicted
+++ resolved
@@ -26,11 +26,7 @@
     callingNum_ = partVertices.size();
     auto iRet = indexMan_->getTagIndexes(spaceId_);
     if (iRet.ok()) {
-<<<<<<< HEAD
-        indexes_ = iRet.value();
-=======
         indexes_ = std::move(iRet).value();
->>>>>>> f048b76f
     }
 
     CHECK_NOTNULL(kvstore_);
