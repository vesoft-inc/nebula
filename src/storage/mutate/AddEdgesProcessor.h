--- conflicted
+++ resolved
@@ -31,14 +31,8 @@
                                meta::SchemaManager* schemaMan,
                                meta::IndexManager* indexMan,
                                stats::Stats* stats)
-<<<<<<< HEAD
             : BaseProcessor<cpp2::ExecResponse>(kvstore, schemaMan, stats)
             , indexMan_(indexMan) {}
-
-private:
-    meta::IndexManager* indexMan_{nullptr};
-=======
-            : BaseProcessor<cpp2::ExecResponse>(kvstore, schemaMan, stats) {}
 
     std::string addEdges(int64_t version, PartitionID partId,
                          const std::vector<cpp2::Edge>& edges);
@@ -49,12 +43,12 @@
     std::string indexKey(PartitionID partId,
                          RowReader* reader,
                          const folly::StringPiece& rawKey,
-                         const nebula::cpp2::IndexItem& index);
+                         std::shared_ptr<nebula::cpp2::IndexItem> index);
 
 private:
-    GraphSpaceID  spaceId_;
-    std::vector<nebula::cpp2::IndexItem> indexes_;
->>>>>>> dcdcbad6
+    GraphSpaceID                                          spaceId_;
+    meta::IndexManager*                                   indexMan_{nullptr};
+    std::vector<std::shared_ptr<nebula::cpp2::IndexItem>> indexes_;
 };
 
 }  // namespace storage
