/* Copyright (c) 2018 vesoft inc. All rights reserved.
 *
 * This source code is licensed under Apache 2.0 License,
 * attached with Common Clause Condition 1.0, found in the LICENSES directory.
 */

#ifndef STORAGE_MUTATE_ADDVERTICESPROCESSOR_H_
#define STORAGE_MUTATE_ADDVERTICESPROCESSOR_H_

#include "base/Base.h"
#include "base/ConcurrentLRUCache.h"
#include "storage/BaseProcessor.h"
#include "storage/CommonUtils.h"
#include "kvstore/LogEncoder.h"
#include "storage/StorageFlags.h"

namespace nebula {
namespace storage {

class AddVerticesProcessor : public BaseProcessor<cpp2::ExecResponse> {
public:
    static AddVerticesProcessor* instance(kvstore::KVStore* kvstore,
                                          meta::SchemaManager* schemaMan,
                                          meta::IndexManager* indexMan,
                                          stats::Stats* stats,
                                          VertexCache* cache = nullptr) {
        return new AddVerticesProcessor(kvstore, schemaMan, indexMan, stats, cache);
    }

    void process(const cpp2::AddVerticesRequest& req);

private:
    explicit AddVerticesProcessor(kvstore::KVStore* kvstore,
                                  meta::SchemaManager* schemaMan,
                                  meta::IndexManager* indexMan,
                                  stats::Stats* stats,
                                  VertexCache* cache)
            : BaseProcessor<cpp2::ExecResponse>(kvstore, schemaMan, stats)
            , indexMan_(indexMan)
            , vertexCache_(cache) {}

    std::string addVertices(int64_t version, PartitionID partId,
                            const std::vector<cpp2::Vertex>& vertices);

    std::string findObsoleteIndex(PartitionID partId,
                                  VertexID vId,
                                  TagID tagId);

    std::string indexKey(PartitionID partId,
                         VertexID vId,
                         RowReader* reader,
                         const nebula::cpp2::IndexItem& index);

private:
<<<<<<< HEAD
    meta::IndexManager* indexMan_{nullptr};
    VertexCache*        vertexCache_{nullptr};
=======
    GraphSpaceID  spaceId_;
    VertexCache* vertexCache_ = nullptr;
    std::vector<nebula::cpp2::IndexItem> indexes_;
>>>>>>> dcdcbad6
};


}  // namespace storage
}  // namespace nebula
#endif  // STORAGE_MUTATE_ADDVERTICESPROCESSOR_H_<|MERGE_RESOLUTION|>--- conflicted
+++ resolved
@@ -49,19 +49,14 @@
     std::string indexKey(PartitionID partId,
                          VertexID vId,
                          RowReader* reader,
-                         const nebula::cpp2::IndexItem& index);
+                         std::shared_ptr<nebula::cpp2::IndexItem> index);
 
 private:
-<<<<<<< HEAD
-    meta::IndexManager* indexMan_{nullptr};
-    VertexCache*        vertexCache_{nullptr};
-=======
-    GraphSpaceID  spaceId_;
-    VertexCache* vertexCache_ = nullptr;
-    std::vector<nebula::cpp2::IndexItem> indexes_;
->>>>>>> dcdcbad6
+    GraphSpaceID                                          spaceId_;
+    meta::IndexManager*                                   indexMan_{nullptr};
+    VertexCache*                                          vertexCache_{nullptr};
+    std::vector<std::shared_ptr<nebula::cpp2::IndexItem>> indexes_;
 };
-
 
 }  // namespace storage
 }  // namespace nebula
