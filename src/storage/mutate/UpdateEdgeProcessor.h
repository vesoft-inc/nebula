--- conflicted
+++ resolved
@@ -66,11 +66,8 @@
     std::string                                                     key_;
     std::string                                                     val_;
     std::unique_ptr<RowUpdater>                                     updater_;
-<<<<<<< HEAD
     meta::IndexManager*                                             indexMan_{nullptr};
-=======
-    std::vector<nebula::cpp2::IndexItem>                            indexes_;
->>>>>>> dcdcbad6
+    std::vector<std::shared_ptr<nebula::cpp2::IndexItem>>                            indexes_;
 };
 
 }  // namespace storage
