/* Copyright (c) 2019 vesoft inc. All rights reserved.
 *
 * This source code is licensed under Apache 2.0 License,
 * attached with Common Clause Condition 1.0, found in the LICENSES directory.
 */

#include "storage/mutate/DeleteVerticesProcessor.h"
#include "utils/NebulaKeyUtils.h"

DECLARE_bool(enable_vertex_cache);

namespace nebula {
namespace storage {

void DeleteVerticesProcessor::process(const cpp2::DeleteVerticesRequest& req) {
    auto spaceId = req.get_space_id();
    const auto& partVertices = req.get_parts();
    auto iRet = indexMan_->getTagIndexes(spaceId);
    if (iRet.ok()) {
        indexes_ = std::move(iRet).value();
    }
    for (const auto &part : partVertices) {
        entities_.emplace(part.first, part.second.size());
    }

    if (indexes_.empty()) {
        std::for_each(partVertices.begin(), partVertices.end(), [this](auto& pv) {
            this->callingNum_ += pv.second.size();
        });

        std::vector<std::string> keys;
        keys.reserve(32);
        for (auto pv = partVertices.begin(); pv != partVertices.end(); pv++) {
            auto part = pv->first;
            const auto& vertices = pv->second;
            for (auto v = vertices.begin(); v != vertices.end(); v++) {
                auto prefix = NebulaKeyUtils::vertexPrefix(part, *v);
                std::unique_ptr<kvstore::KVIterator> iter;
                auto ret = this->kvstore_->prefix(spaceId, part, prefix, &iter);
                if (ret != kvstore::ResultCode::SUCCEEDED) {
                    VLOG(3) << "Error! ret = " << static_cast<int32_t>(ret)
                            << ", spaceID " << spaceId;
                    this->handleErrorCode(ret, spaceId, part);
                    this->onFinished();
                    return;
                }
                keys.clear();
                while (iter->valid()) {
                    auto key = iter->key();
                    if (NebulaKeyUtils::isVertex(key)) {
                        auto tag = NebulaKeyUtils::getTagId(key);
                        // Evict vertices from cache
                        if (FLAGS_enable_vertex_cache && vertexCache_ != nullptr) {
                            VLOG(3) << "Evict vertex cache for VID " << *v << ", TagID " << tag;
                            vertexCache_->evict(std::make_pair(*v, tag), part);
                        }
                        keys.emplace_back(key.str());
                    }
                    iter->next();
                }
<<<<<<< HEAD
                doRemove(spaceId, part, std::move(keys));
            }  // vertices
        }  // partitions
=======
                doRemove(spaceId, part, keys);
            }
        }
>>>>>>> 70a06011
    } else {
        entity_ = true;
        callingNum_ = req.parts.size();
        std::for_each(req.parts.begin(), req.parts.end(), [spaceId, this](auto &pv) {
            auto partId = pv.first;
            auto atomic = [spaceId,
                           partId,
                           v = std::move(pv.second),
                           this]() -> folly::Optional<std::string> {
                return deleteVertices(spaceId, partId, v);
            };

            auto callback = [spaceId, partId, this](kvstore::ResultCode code) {
                VLOG(3) << "partId:" << partId << ", code:" << static_cast<int32_t>(code);
                handleAsync(spaceId, partId, code);
            };
            this->kvstore_->asyncAtomicOp(spaceId, partId, atomic, callback);
        });
    }
}

folly::Optional<std::string>
DeleteVerticesProcessor::deleteVertices(GraphSpaceID spaceId,
                                        PartitionID partId,
                                        const std::vector<VertexID>& vertices) {
    std::unique_ptr<kvstore::BatchHolder> batchHolder = std::make_unique<kvstore::BatchHolder>();
    for (auto& vertex : vertices) {
        auto prefix = NebulaKeyUtils::vertexPrefix(partId, vertex);
        std::unique_ptr<kvstore::KVIterator> iter;
        auto ret = this->kvstore_->prefix(spaceId, partId, prefix, &iter);
        if (ret != kvstore::ResultCode::SUCCEEDED) {
            VLOG(3) << "Error! ret = " << static_cast<int32_t>(ret)
                    << ", spaceId " << spaceId;
            return folly::none;
        }
        TagID latestVVId = -1;
        while (iter->valid()) {
            auto key = iter->key();
            auto tagId = NebulaKeyUtils::getTagId(key);
            if (FLAGS_enable_vertex_cache && vertexCache_ != nullptr) {
                if (NebulaKeyUtils::isVertex(key)) {
                    VLOG(3) << "Evict vertex cache for vertex ID " << vertex << ", tagId " << tagId;
                    vertexCache_->evict(std::make_pair(vertex, tagId), partId);
                }
            }

            /**
            * example ,the prefix result as below :
            *     V1_tag1_version3
            *     V1_tag1_version2
             *     V1_tag1_version1
             *     V1_tag2_version3
             *     V1_tag2_version2
             *     V1_tag2_version1
             *     V1_tag3_version3
             *     V1_tag3_version2
             *     V1_tag3_version1
             * Because index depends on latest version of tag.
             * So only V1_tag1_version3, V1_tag2_version3 and V1_tag3_version3 are needed,
             * Using newlyVertexId to identify if it is the latest version
             */
            if (latestVVId != tagId) {
                std::unique_ptr<RowReader> reader;
                for (auto& index : indexes_) {
                    auto indexId = index->get_index_id();
                    if (index->get_schema_id().get_tag_id() == tagId) {
                        if (reader == nullptr) {
                            reader = RowReader::getTagPropReader(this->schemaMan_,
                                                                 iter->val(),
                                                                 spaceId,
                                                                 tagId);
                            if (reader == nullptr) {
                                LOG(WARNING) << "Bad format row";
                                return folly::none;
                            }
                        }
                        const auto& cols = index->get_fields();
                        auto values = collectIndexValues(reader.get(), cols);
                        auto indexKey = NebulaKeyUtils::vertexIndexKey(partId,
                                                                       indexId,
                                                                       vertex,
                                                                       values);
                        batchHolder->remove(std::move(indexKey));
                    }
                }
                latestVVId = tagId;
            }
            batchHolder->remove(key.str());
            iter->next();
        }
    }
    return encodeBatchValue(batchHolder->getBatch());
}

void DeleteVerticesProcessor::handleAsync(GraphSpaceID spaceId, PartitionID partId,
    kvstore::ResultCode code) {
    // Collect the affect
    if (code == kvstore::ResultCode::SUCCEEDED) {
        std::lock_guard<std::mutex> lg(this->lock_);
        if (resp_.get_affect() == nullptr) {
            ::nebula::cpp2::Affect affect;
            affect.set_vertex(entity_ ? entities_[partId] : 1 /*Hard Code one without index*/);
            resp_.set_affect(affect);
        } else {
            auto vertex = resp_.get_affect()->get_vertex();
            resp_.get_affect()->set_vertex(vertex +
                (entity_ ?  entities_[partId] : 1 /*Hard Code one without index*/));
        }
    }
    BaseProcessor<cpp2::ExecResponse>::handleAsync(spaceId, partId, code);
}

}  // namespace storage
}  // namespace nebula<|MERGE_RESOLUTION|>--- conflicted
+++ resolved
@@ -58,15 +58,9 @@
                     }
                     iter->next();
                 }
-<<<<<<< HEAD
                 doRemove(spaceId, part, std::move(keys));
             }  // vertices
         }  // partitions
-=======
-                doRemove(spaceId, part, keys);
-            }
-        }
->>>>>>> 70a06011
     } else {
         entity_ = true;
         callingNum_ = req.parts.size();
