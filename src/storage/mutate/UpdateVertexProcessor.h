--- conflicted
+++ resolved
@@ -68,11 +68,8 @@
     std::set<TagID>                                                 updateTagIds_;
     std::unordered_map<std::pair<TagID, std::string>, VariantType>  tagFilters_;
     std::unordered_map<TagID, std::unique_ptr<KeyUpdaterPair>>      tagUpdaters_;
-<<<<<<< HEAD
     meta::IndexManager*                                             indexMan_{nullptr};
-=======
-    std::vector<nebula::cpp2::IndexItem>                            indexes_;
->>>>>>> dcdcbad6
+    std::vector<std::shared_ptr<nebula::cpp2::IndexItem>>                            indexes_;
 };
 
 }  // namespace storage
