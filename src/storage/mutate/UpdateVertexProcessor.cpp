/* Copyright (c) 2019 vesoft inc. All rights reserved.
 *
 * This source code is licensed under Apache 2.0 License,
 * attached with Common Clause Condition 1.0, found in the LICENSES directory.
 */

#include "base/Base.h"
#include "storage/mutate/UpdateVertexProcessor.h"
#include "base/NebulaKeyUtils.h"
#include "dataman/RowWriter.h"
#include "kvstore/LogEncoder.h"

namespace nebula {
namespace storage {

void UpdateVertexProcessor::onProcessFinished(int32_t retNum) {
    if (retNum > 0) {
        nebula::cpp2::Schema respScheam;
        respScheam.columns.reserve(retNum);
        RowWriter writer(nullptr);
        Getters getters;
        getters.getSrcTagProp = [this] (const std::string& tagName,
                                        const std::string& prop) -> OptVariantType {
            auto tagRet = this->schemaMan_->toTagID(this->spaceId_, tagName);
            if (!tagRet.ok()) {
                VLOG(1) << "Can't find tag " << tagName << ", in space " << this->spaceId_;
                return Status::Error("Invalid Filter Tag: " + tagName);
            }
            auto tagId = tagRet.value();
            auto it = tagFilters_.find(std::make_pair(tagId, prop));
            if (it == tagFilters_.end()) {
                return Status::Error("Invalid Tag Filter");
            }
            VLOG(1) << "Hit srcProp filter for tag: " << tagName
                    << ", prop: " << prop << ", value: " << it->second;
            return it->second;
        };
        for (auto& exp : returnColumnsExp_) {
            auto value = exp->eval(getters);
            if (!value.ok()) {
                LOG(ERROR) << value.status();
                return;
            }
            nebula::cpp2::ColumnDef column;
            auto v = std::move(value.value());
            switch (v.which()) {
               case VAR_INT64: {
                   writer << boost::get<int64_t>(v);
                   column = this->columnDef(std::string("anonymous"),
                                            nebula::cpp2::SupportedType::INT);
                   break;
               }
               case VAR_DOUBLE: {
                   writer << boost::get<double>(v);
                   column = this->columnDef(std::string("anonymous"),
                                            nebula::cpp2::SupportedType::DOUBLE);
                   break;
               }
               case VAR_BOOL: {
                   writer << boost::get<bool>(v);
                   column = this->columnDef(std::string("anonymous"),
                                            nebula::cpp2::SupportedType::BOOL);
                   break;
               }
               case VAR_STR: {
                   writer << boost::get<std::string>(v);
                   column = this->columnDef(std::string("anonymous"),
                                            nebula::cpp2::SupportedType::STRING);
                   break;
               }
               default: {
                   LOG(FATAL) << "Unknown VariantType: " << v.which();
                   return;
               }
           }
           respScheam.columns.emplace_back(std::move(column));
        }
        resp_.set_schema(std::move(respScheam));
        resp_.set_data(writer.encode());
    }
}


kvstore::ResultCode UpdateVertexProcessor::collectVertexProps(
                            const PartitionID partId,
                            const VertexID vId,
                            const TagID tagId,
                            const std::vector<PropContext>& props) {
    auto prefix = NebulaKeyUtils::vertexPrefix(partId, vId, tagId);
    std::unique_ptr<kvstore::KVIterator> iter;
    auto ret = this->kvstore_->prefix(this->spaceId_, partId, prefix, &iter);
    if (ret != kvstore::ResultCode::SUCCEEDED) {
        VLOG(3) << "Error! ret = " << static_cast<int32_t>(ret)
                << ", spaceId " << this->spaceId_;
        return ret;
    }

    if (iter && iter->valid()) {
        auto reader = RowReader::getTagPropReader(this->schemaMan_,
                                                  iter->val(),
                                                  this->spaceId_,
                                                  tagId);
        if (reader == nullptr) {
            LOG(WARNING) << "Can't find the schema for tagId " << tagId;
            // It offen happens after updating schema but current storaged has not
            // load it. To protect the data, we just return failed to graphd.
            return kvstore::ResultCode::ERR_CORRUPT_DATA;
        }
        const auto constSchema = reader->getSchema();
        for (auto& prop : props) {
            auto res = RowReader::getPropByName(reader.get(), prop.prop_.name);
            if (!ok(res)) {
                VLOG(1) << "Skip the bad value for tag: " << tagId
                        << ", prop " << prop.prop_.name;
                return kvstore::ResultCode::ERR_UNKNOWN;
            }
            auto&& v = value(std::move(res));
            tagFilters_.emplace(std::make_pair(tagId, prop.prop_.name), v);
        }
        if (updateTagIds_.find(tagId) != updateTagIds_.end()) {
            auto schema = std::const_pointer_cast<meta::SchemaProviderIf>(constSchema);
            auto updater =
                    std::make_unique<RowUpdater>(std::move(reader), schema);
            tagUpdaters_[tagId] = std::make_unique<KeyUpdaterPair>();
            auto& tagUpdater = tagUpdaters_[tagId];
            tagUpdater->kv = std::make_pair(iter->key().str(), iter->val().str());
            tagUpdater->updater = std::move(updater);
        }
    } else if (insertable_ && updateTagIds_.find(tagId) != updateTagIds_.end()) {
        resp_.set_upsert(true);
        const auto constSchema = this->schemaMan_->getTagSchema(this->spaceId_, tagId);
        if (constSchema == nullptr) {
            return kvstore::ResultCode::ERR_UNKNOWN;
        }
        for (auto index = 0UL; index < constSchema->getNumFields(); index++) {
            auto propName = std::string(constSchema->getFieldName(index));
            OptVariantType value = RowReader::getDefaultProp(constSchema.get(), propName);
            if (!value.ok()) {
                return kvstore::ResultCode::ERR_UNKNOWN;
            }
            auto v = std::move(value.value());
            tagFilters_.emplace(std::make_pair(tagId, propName), v);
        }
        auto schema = std::const_pointer_cast<meta::SchemaProviderIf>(constSchema);
        auto updater = std::make_unique<RowUpdater>(schema);
        tagUpdaters_[tagId] = std::make_unique<KeyUpdaterPair>();
        auto& tagUpdater = tagUpdaters_[tagId];
        int64_t ms = time::WallClock::fastNowInMicroSec();
        auto now = std::numeric_limits<int64_t>::max() - ms;
        auto key = NebulaKeyUtils::vertexKey(partId, vId, tagId, now);
        tagUpdater->kv = std::make_pair(std::move(key), "");
        tagUpdater->updater = std::move(updater);
    } else {
        VLOG(3) << "Missed partId " << partId << ", vId " << vId << ", tagId " << tagId;
        return kvstore::ResultCode::ERR_KEY_NOT_FOUND;
    }
    return ret;
}


cpp2::ErrorCode UpdateVertexProcessor::checkFilter(const PartitionID partId, const VertexID vId) {
    for (auto& tc : this->tagContexts_) {
        VLOG(3) << "partId " << partId << ", vId " << vId
                << ", tagId " << tc.tagId_ << ", prop size " << tc.props_.size();
        auto ret = collectVertexProps(partId, vId, tc.tagId_, tc.props_);
<<<<<<< HEAD
        if (ret != kvstore::ResultCode::SUCCEEDED) {
            return to(ret);
=======
        switch (ret) {
            case kvstore::ResultCode::SUCCEEDED:
                break;
            case kvstore::ResultCode::ERR_CORRUPT_DATA:
                return FilterResult::E_BAD_SCHEMA;
            default:
                return FilterResult::E_ERROR;
>>>>>>> 4e434a53
        }
    }

    Getters getters;
    getters.getSrcTagProp = [&, this] (const std::string& tagName,
                                       const std::string& prop) -> OptVariantType {
        auto tagRet = this->schemaMan_->toTagID(this->spaceId_, tagName);
        if (!tagRet.ok()) {
            VLOG(1) << "Can't find tag " << tagName << ", in space " << this->spaceId_;
            return Status::Error("Invalid Filter Tag: " + tagName);
        }
        auto tagId = tagRet.value();
        auto it = tagFilters_.find(std::make_pair(tagId, prop));
        if (it == tagFilters_.end()) {
            return Status::Error("Invalid Tag Filter");
        }
        VLOG(1) << "Hit srcProp filter for tag: " << tagName
                << ", prop: " << prop << ", value: " << it->second;
        return it->second;
    };

    if (this->exp_ != nullptr) {
        auto filterResult = this->exp_->eval(getters);
        if (!filterResult.ok()) {
            return cpp2::ErrorCode::E_INVALID_FILTER;
        }
        if (!Expression::asBool(filterResult.value())) {
            VLOG(1) << "Filter skips the update";
            return cpp2::ErrorCode::E_FILTER_OUT;
        }
    }
    return cpp2::ErrorCode::SUCCEEDED;
}


std::string UpdateVertexProcessor::updateAndWriteBack(const PartitionID partId,
                                                      const VertexID vId) {
    Getters getters;
    getters.getSrcTagProp = [this] (const std::string& tagName,
                                       const std::string& prop) -> OptVariantType {
        auto tagRet = this->schemaMan_->toTagID(this->spaceId_, tagName);
        if (!tagRet.ok()) {
            VLOG(1) << "Can't find tag " << tagName << ", in space " << this->spaceId_;
            return Status::Error("Invalid Filter Tag: " + tagName);
        }
        auto tagId = tagRet.value();
        auto it = tagFilters_.find(std::make_pair(tagId, prop));
        if (it == tagFilters_.end()) {
            return Status::Error("Invalid Tag Filter");
        }
        VLOG(1) << "Hit srcProp filter for tag: " << tagName
                << ", prop: " << prop << ", value: " << it->second;
        return it->second;
    };

    for (auto& item : updateItems_) {
        const auto &tagName = item.get_name();
        auto tagRet = this->schemaMan_->toTagID(this->spaceId_, tagName);
        if (!tagRet.ok()) {
            VLOG(1) << "Can't find tag " << tagName << ", in space " << this->spaceId_;
            return std::string("");
        }
        auto tagId = tagRet.value();
        auto prop = item.get_prop();
        auto exp = Expression::decode(item.get_value());
        if (!exp.ok()) {
            return std::string("");
        }
        auto vexp = std::move(exp).value();
        vexp->setContext(this->expCtx_.get());
        auto value = vexp->eval(getters);
        if (!value.ok()) {
            return std::string("");
        }
        auto expValue = value.value();
        tagFilters_[std::make_pair(tagId, prop)] = expValue;

        switch (expValue.which()) {
            case VAR_INT64: {
                auto v = boost::get<int64_t>(expValue);
                tagUpdaters_[tagId]->updater->setInt(prop, v);
                break;
            }
            case VAR_DOUBLE: {
                auto v = boost::get<double>(expValue);
                tagUpdaters_[tagId]->updater->setDouble(prop, v);
                break;
            }
            case VAR_BOOL: {
                auto v = boost::get<bool>(expValue);
                tagUpdaters_[tagId]->updater->setBool(prop, v);
                break;
            }
            case VAR_STR: {
                auto v = boost::get<std::string>(expValue);
                tagUpdaters_[tagId]->updater->setString(prop, v);
                break;
             }
            default: {
                LOG(FATAL) << "Unknown VariantType: " << expValue.which();
                return std::string("");
            }
        }
    }

    std::unique_ptr<kvstore::BatchHolder> batchHolder = std::make_unique<kvstore::BatchHolder>();
    for (const auto& u : tagUpdaters_) {
        auto nKey = u.second->kv.first;
        auto nVal = u.second->updater->encode();
        if (!indexes_.empty()) {
            std::unique_ptr<RowReader> reader, oReader;
            for (auto &index : indexes_) {
                if (index->get_schema_id().get_tag_id() == u.first) {
                    if (!(u.second->kv.second.empty())) {
                        if (oReader == nullptr) {
                            oReader = RowReader::getTagPropReader(this->schemaMan_,
                                                                  u.second->kv.second,
                                                                  spaceId_,
                                                                  u.first);
                        }
                        const auto &oCols = index->get_fields();
                        auto oValues = collectIndexValues(oReader.get(), oCols);
                        auto oIndexKey = NebulaKeyUtils::vertexIndexKey(partId,
                                                                        index->index_id,
                                                                        vId,
                                                                        oValues);
                        batchHolder->remove(std::move(oIndexKey));
                    }
                    if (reader == nullptr) {
                        reader = RowReader::getTagPropReader(this->schemaMan_,
                                                             nVal,
                                                             spaceId_,
                                                             u.first);
                    }
                    const auto &cols = index->get_fields();
                    auto values = collectIndexValues(reader.get(), cols);
                    auto indexKey = NebulaKeyUtils::vertexIndexKey(partId,
                                                                   index->get_index_id(),
                                                                   vId,
                                                                   values);
                    batchHolder->put(std::move(indexKey), "");
                }
            }
        }
        batchHolder->put(std::move(nKey), std::move(nVal));
    }
    return encodeBatchValue(batchHolder->getBatch());
}


cpp2::ErrorCode UpdateVertexProcessor::checkAndBuildContexts(
        const cpp2::UpdateVertexRequest& req) {
    if (this->expCtx_ == nullptr) {
        this->expCtx_ = std::make_unique<ExpressionContext>();
    }

    // return columns
    for (auto& col : req.get_return_columns()) {
        StatusOr<std::unique_ptr<Expression>> colExpRet = Expression::decode(col);
        if (!colExpRet.ok()) {
            return cpp2::ErrorCode::E_INVALID_UPDATER;
        }
        auto colExp = std::move(colExpRet).value();
        colExp->setContext(this->expCtx_.get());
        auto status = colExp->prepare();
        if (!status.ok() || !this->checkExp(colExp.get())) {
            return cpp2::ErrorCode::E_INVALID_UPDATER;
        }
        returnColumnsExp_.emplace_back(std::move(colExp));
    }

    // filter(where/when)
    const auto& filterStr = req.get_filter();
    if (!filterStr.empty()) {
        StatusOr<std::unique_ptr<Expression>> expRet = Expression::decode(filterStr);
        if (!expRet.ok()) {
            VLOG(1) << "Can't decode the filter " << filterStr;
            return cpp2::ErrorCode::E_INVALID_FILTER;
        }
        this->exp_ = std::move(expRet).value();
        this->exp_->setContext(this->expCtx_.get());
        auto status = this->exp_->prepare();
        if (!status.ok() || !this->checkExp(this->exp_.get())) {
            return cpp2::ErrorCode::E_INVALID_FILTER;
        }
    }
    auto vId = req.get_vertex_id();
    auto partId = req.get_part_id();
    // build context of the update items
    for (auto& item : req.get_update_items()) {
        const auto &name = item.get_name();
        SourcePropertyExpression sourcePropExp(new std::string(name),
                                               new std::string(item.get_prop()));
        sourcePropExp.setContext(this->expCtx_.get());
        auto status = sourcePropExp.prepare();
        if (!status.ok() || !this->checkExp(&sourcePropExp)) {
            return cpp2::ErrorCode::E_INVALID_UPDATER;
        }
        auto tagRet = this->schemaMan_->toTagID(this->spaceId_, name);
        if (!tagRet.ok()) {
            VLOG(1) << "Can't find tag " << name << ", in space " << this->spaceId_;
            return cpp2::ErrorCode::E_INVALID_UPDATER;
        }
        auto tagId = tagRet.value();
        if (FLAGS_enable_vertex_cache && vertexCache_ != nullptr) {
            VLOG(3) << "Evict cache for vId " << vId << ", tagId " << tagId;
            vertexCache_->evict(std::make_pair(req.get_vertex_id(), tagId), partId);
        }
        updateTagIds_.emplace(tagId);
        auto exp = Expression::decode(item.get_value());
        if (!exp.ok()) {
            VLOG(1) << "Can't decode the item's value " << item.get_value();
            return cpp2::ErrorCode::E_INVALID_UPDATER;
        }
        auto vexp = std::move(exp).value();
        vexp->setContext(this->expCtx_.get());
        status = vexp->prepare();
        if (!status.ok() || !this->checkExp(vexp.get())) {
            return cpp2::ErrorCode::E_INVALID_UPDATER;
        }
    }

    if (this->expCtx_->hasDstTagProp() || this->expCtx_->hasEdgeProp()
        || this->expCtx_->hasVariableProp() || this->expCtx_->hasInputProp()) {
        LOG(ERROR) << "should only contain SrcTagProp expression!";
        return cpp2::ErrorCode::E_INVALID_UPDATER;
    }
    return cpp2::ErrorCode::SUCCEEDED;
}


void UpdateVertexProcessor::process(const cpp2::UpdateVertexRequest& req) {
    VLOG(3) << "Receive UpdateVertexRequest...";
    this->spaceId_ = req.get_space_id();
    insertable_ = req.get_insertable();
    auto partId = req.get_part_id();
    auto retCode = checkAndBuildContexts(req);
    if (retCode != cpp2::ErrorCode::SUCCEEDED) {
        LOG(ERROR) << "Failure build contexts!";
        this->pushResultCode(retCode, partId);
        this->onFinished();
        return;
    }
    auto vId = req.get_vertex_id();
    updateItems_ = req.get_update_items();
    auto iRet = indexMan_->getTagIndexes(spaceId_);
    if (iRet.ok()) {
        indexes_ = std::move(iRet).value();
    }

    VLOG(3) << "Update vertex, spaceId: " << this->spaceId_
            << ", partId: " << partId << ", vId: " << vId;
    CHECK_NOTNULL(kvstore_);
    this->kvstore_->asyncAtomicOp(this->spaceId_, partId,
        [partId, vId, this] () -> folly::Optional<std::string> {
            // TODO(shylock) the AtomicOP can't return various error
            // so put it in the processor
            filterResult_ = checkFilter(partId, vId);
            if (filterResult_ == cpp2::ErrorCode::SUCCEEDED) {
                return updateAndWriteBack(partId, vId);
<<<<<<< HEAD
            } else {
=======
            }
            case FilterResult::E_FILTER_OUT:
            // Fallthrough
            case FilterResult::E_ERROR:
            // Fallthrough
            case FilterResult::E_BAD_SCHEMA:
            default: {
>>>>>>> 4e434a53
                return folly::none;
            }
        },
        [this, partId, vId, req] (kvstore::ResultCode code) {
            while (true) {
                if (code == kvstore::ResultCode::SUCCEEDED) {
                    onProcessFinished(req.get_return_columns().size());
                    break;
                }
                LOG(ERROR) << "Fail to update vertex, spaceId: " << this->spaceId_
                           << ", partId: " << partId << ", vId: " << vId;
                if (code == kvstore::ResultCode::ERR_LEADER_CHANGED) {
                    handleLeaderChanged(this->spaceId_, partId);
                    break;
                }
<<<<<<< HEAD
                if (code == kvstore::ResultCode::ERR_ATOMIC_OP_FAILED
                    && filterResult_ == cpp2::ErrorCode::E_FILTER_OUT) {
                    // Filter out
                    // https://github.com/vesoft-inc/nebula/issues/1888
                    // Only filter out so we still return the data
                    onProcessFinished(req.get_return_columns().size());
                    this->pushResultCode(cpp2::ErrorCode::E_FILTER_OUT, partId);
                } else if (code == kvstore::ResultCode::ERR_ATOMIC_OP_FAILED
                    && filterResult_ == cpp2::ErrorCode::E_INVALID_FILTER) {
                    this->pushResultCode(cpp2::ErrorCode::E_INVALID_FILTER, partId);
=======
                if (code == kvstore::ResultCode::ERR_ATOMIC_OP_FAILED) {
                    switch (filterResult_) {
                        case FilterResult::E_FILTER_OUT:
                            // Filter out
                            // https://github.com/vesoft-inc/nebula/issues/1888
                            // Only filter out so we still return the data
                            onProcessFinished(req.get_return_columns().size());
                            this->pushResultCode(cpp2::ErrorCode::E_FILTER_OUT, partId);
                            break;
                         case FilterResult::E_ERROR:
                            this->pushResultCode(cpp2::ErrorCode::E_INVALID_FILTER, partId);
                            break;
                         case FilterResult::E_BAD_SCHEMA:
                            this->pushResultCode(cpp2::ErrorCode::E_TAG_NOT_FOUND, partId);
                            break;
                         default:
                            this->pushResultCode(to(code), partId);
                            break;
                    }
>>>>>>> 4e434a53
                } else {
                    this->pushResultCode(to(code), partId);
                }
                break;
            }
            this->onFinished();
        });
}

}  // namespace storage
}  // namespace nebula<|MERGE_RESOLUTION|>--- conflicted
+++ resolved
@@ -163,18 +163,10 @@
         VLOG(3) << "partId " << partId << ", vId " << vId
                 << ", tagId " << tc.tagId_ << ", prop size " << tc.props_.size();
         auto ret = collectVertexProps(partId, vId, tc.tagId_, tc.props_);
-<<<<<<< HEAD
-        if (ret != kvstore::ResultCode::SUCCEEDED) {
+        if (ret == kvstore::ResultCode::ERR_CORRUPT_DATA) {
+            return cpp2::ErrorCode::E_TAG_NOT_FOUND;
+        } else if (ret != kvstore::ResultCode::SUCCEEDED) {
             return to(ret);
-=======
-        switch (ret) {
-            case kvstore::ResultCode::SUCCEEDED:
-                break;
-            case kvstore::ResultCode::ERR_CORRUPT_DATA:
-                return FilterResult::E_BAD_SCHEMA;
-            default:
-                return FilterResult::E_ERROR;
->>>>>>> 4e434a53
         }
     }
 
@@ -435,17 +427,7 @@
             filterResult_ = checkFilter(partId, vId);
             if (filterResult_ == cpp2::ErrorCode::SUCCEEDED) {
                 return updateAndWriteBack(partId, vId);
-<<<<<<< HEAD
             } else {
-=======
-            }
-            case FilterResult::E_FILTER_OUT:
-            // Fallthrough
-            case FilterResult::E_ERROR:
-            // Fallthrough
-            case FilterResult::E_BAD_SCHEMA:
-            default: {
->>>>>>> 4e434a53
                 return folly::none;
             }
         },
@@ -461,7 +443,6 @@
                     handleLeaderChanged(this->spaceId_, partId);
                     break;
                 }
-<<<<<<< HEAD
                 if (code == kvstore::ResultCode::ERR_ATOMIC_OP_FAILED
                     && filterResult_ == cpp2::ErrorCode::E_FILTER_OUT) {
                     // Filter out
@@ -472,27 +453,9 @@
                 } else if (code == kvstore::ResultCode::ERR_ATOMIC_OP_FAILED
                     && filterResult_ == cpp2::ErrorCode::E_INVALID_FILTER) {
                     this->pushResultCode(cpp2::ErrorCode::E_INVALID_FILTER, partId);
-=======
-                if (code == kvstore::ResultCode::ERR_ATOMIC_OP_FAILED) {
-                    switch (filterResult_) {
-                        case FilterResult::E_FILTER_OUT:
-                            // Filter out
-                            // https://github.com/vesoft-inc/nebula/issues/1888
-                            // Only filter out so we still return the data
-                            onProcessFinished(req.get_return_columns().size());
-                            this->pushResultCode(cpp2::ErrorCode::E_FILTER_OUT, partId);
-                            break;
-                         case FilterResult::E_ERROR:
-                            this->pushResultCode(cpp2::ErrorCode::E_INVALID_FILTER, partId);
-                            break;
-                         case FilterResult::E_BAD_SCHEMA:
-                            this->pushResultCode(cpp2::ErrorCode::E_TAG_NOT_FOUND, partId);
-                            break;
-                         default:
-                            this->pushResultCode(to(code), partId);
-                            break;
-                    }
->>>>>>> 4e434a53
+                } else if (code == kvstore::ResultCode::ERR_ATOMIC_OP_FAILED
+                    && filterResult_ == cpp2::ErrorCode::E_TAG_NOT_FOUND) {
+                    this->pushResultCode(cpp2::ErrorCode::E_TAG_NOT_FOUND, partId);
                 } else {
                     this->pushResultCode(to(code), partId);
                 }
