/* Copyright (c) 2018 vesoft inc. All rights reserved.
 *
 * This source code is licensed under Apache 2.0 License,
 * attached with Common Clause Condition 1.0, found in the LICENSES directory.
 */

#ifndef STORAGE_CLIENT_STORAGECLIENT_H_
#define STORAGE_CLIENT_STORAGECLIENT_H_

#include "base/Base.h"
#include "base/StatusOr.h"
#include <gtest/gtest_prod.h>
#include <folly/futures/Future.h>
#include <folly/executors/IOThreadPoolExecutor.h>
#include "gen-cpp2/StorageServiceAsyncClient.h"
#include "meta/client/MetaClient.h"
#include "thrift/ThriftClientManager.h"
#include "stats/Stats.h"

namespace nebula {
namespace storage {

template<class Response>
class StorageRpcResponse final {
public:
    enum class Result {
        ALL_SUCCEEDED = 0,
        PARTIAL_SUCCEEDED = 1,
    };

    explicit StorageRpcResponse(size_t reqsSent) : totalReqsSent_(reqsSent) {}

    bool succeeded() const {
        return result_ == Result::ALL_SUCCEEDED;
    }

    int32_t maxLatency() const {
        return maxLatency_;
    }

    void setLatency(int32_t latency) {
        if (latency > maxLatency_) {
            maxLatency_ = latency;
        }
    }

    void markFailure() {
        result_ = Result::PARTIAL_SUCCEEDED;
        ++failedReqs_;
    }

    // A value between [0, 100], representing a precentage
    int32_t completeness() const {
        return (totalReqsSent_ - failedReqs_) * 100 / totalReqsSent_;
    }

    std::unordered_map<PartitionID, storage::cpp2::ErrorCode>& failedParts() {
        return failedParts_;
    }

    std::vector<Response>& responses() {
        return responses_;
    }

private:
    const size_t totalReqsSent_;
    size_t failedReqs_{0};

    Result result_{Result::ALL_SUCCEEDED};
    std::unordered_map<PartitionID, storage::cpp2::ErrorCode> failedParts_;
    int32_t maxLatency_{0};
    std::vector<Response> responses_;
};


/**
 * A wrapper class for storage thrift API
 *
 * The class is NOT re-entriable
 */
class StorageClient {
    FRIEND_TEST(StorageClientTest, LeaderChangeTest);

public:
    StorageClient(std::shared_ptr<folly::IOThreadPoolExecutor> ioThreadPool,
                  meta::MetaClient *client,
                  stats::Stats *stats = nullptr);
    virtual ~StorageClient();

    folly::SemiFuture<StorageRpcResponse<storage::cpp2::ExecResponse>> addVertices(
        GraphSpaceID space,
        std::vector<storage::cpp2::Vertex> vertices,
        bool overwritable,
        folly::EventBase* evb = nullptr);

    folly::SemiFuture<StorageRpcResponse<storage::cpp2::ExecResponse>> addEdges(
        GraphSpaceID space,
        std::vector<storage::cpp2::Edge> edges,
        bool overwritable,
        folly::EventBase* evb = nullptr);

    folly::SemiFuture<StorageRpcResponse<storage::cpp2::QueryResponse>> getNeighbors(
        GraphSpaceID space,
        const std::vector<VertexID> &vertices,
        const std::vector<EdgeType> &edgeTypes,
        std::string filter,
        std::vector<storage::cpp2::PropDef> returnCols,
        folly::EventBase* evb = nullptr);

    folly::SemiFuture<StorageRpcResponse<storage::cpp2::QueryStatsResponse>> neighborStats(
        GraphSpaceID space,
        std::vector<VertexID> vertices,
        std::vector<EdgeType> edgeType,
        std::string filter,
        std::vector<storage::cpp2::PropDef> returnCols,
        folly::EventBase* evb = nullptr);

    folly::SemiFuture<StorageRpcResponse<storage::cpp2::QueryResponse>> getVertexProps(
        GraphSpaceID space,
        std::vector<VertexID> vertices,
        std::vector<storage::cpp2::PropDef> returnCols,
        folly::EventBase* evb = nullptr);

    folly::SemiFuture<StorageRpcResponse<storage::cpp2::EdgePropResponse>> getEdgeProps(
        GraphSpaceID space,
        std::vector<storage::cpp2::EdgeKey> edges,
        std::vector<storage::cpp2::PropDef> returnCols,
        folly::EventBase* evb = nullptr);

    folly::Future<StatusOr<storage::cpp2::EdgeKeyResponse>> getEdgeKeys(
        GraphSpaceID space,
        VertexID vid,
        folly::EventBase* evb = nullptr);

    folly::SemiFuture<StorageRpcResponse<storage::cpp2::ExecResponse>> deleteEdges(
        GraphSpaceID space,
        std::vector<storage::cpp2::EdgeKey> edges,
        folly::EventBase* evb = nullptr);

    folly::Future<StatusOr<storage::cpp2::ExecResponse>> deleteVertex(
        GraphSpaceID space,
        VertexID vid,
        folly::EventBase* evb = nullptr);

    folly::Future<StatusOr<storage::cpp2::UpdateResponse>> updateVertex(
        GraphSpaceID space,
        VertexID vertexId,
        std::string filter,
        std::vector<storage::cpp2::UpdateItem> updateItems,
        std::vector<std::string> returnCols,
        bool insertable,
        folly::EventBase* evb = nullptr);

    folly::Future<StatusOr<storage::cpp2::UpdateResponse>> updateEdge(
        GraphSpaceID space,
        storage::cpp2::EdgeKey edgeKey,
        std::string filter,
        std::vector<storage::cpp2::UpdateItem> updateItems,
        std::vector<std::string> returnCols,
        bool insertable,
        folly::EventBase* evb = nullptr);

    folly::Future<StatusOr<cpp2::GetUUIDResp>> getUUID(
        GraphSpaceID space,
        const std::string& name,
        folly::EventBase* evb = nullptr);

    folly::SemiFuture<StorageRpcResponse<storage::cpp2::ExecResponse>> put(
        GraphSpaceID space,
        std::vector<nebula::cpp2::Pair> values,
        folly::EventBase* evb = nullptr);

    folly::SemiFuture<StorageRpcResponse<storage::cpp2::GeneralResponse>> get(
        GraphSpaceID space,
        std::vector<std::string> keys,
        folly::EventBase* evb = nullptr);

    folly::SemiFuture<StorageRpcResponse<storage::cpp2::ExecResponse>> remove(
        GraphSpaceID space,
        std::vector<std::string> keys,
        folly::EventBase* evb = nullptr);

    folly::SemiFuture<StorageRpcResponse<storage::cpp2::ExecResponse>> removeRange(
        GraphSpaceID space,
        std::string start,
        std::string end,
        folly::EventBase* evb = nullptr);

    folly::SemiFuture<StorageRpcResponse<storage::cpp2::GeneralResponse>> prefix(
        GraphSpaceID space,
        std::string key,
        folly::EventBase* evb = nullptr);

    folly::SemiFuture<StorageRpcResponse<storage::cpp2::GeneralResponse>> scan(
        GraphSpaceID space,
        std::string start,
        std::string end,
        folly::EventBase* evb = nullptr);

protected:
    // Calculate the partition id for the given vertex id
    StatusOr<PartitionID> partId(GraphSpaceID spaceId, int64_t id) const;

    const HostAddr leader(const PartMeta& partMeta) const {
        auto part = std::make_pair(partMeta.spaceId_, partMeta.partId_);
        {
            folly::RWSpinLock::ReadHolder rh(leadersLock_);
            auto it = leaders_.find(part);
            if (it != leaders_.end()) {
                return it->second;
            }
        }
        {
            folly::RWSpinLock::WriteHolder wh(leadersLock_);
            VLOG(1) << "No leader exists. Choose one random.";
            const auto& random = partMeta.peers_[folly::Random::rand32(partMeta.peers_.size())];
            leaders_[part] = random;
            return random;
        }
    }

    void updateLeader(GraphSpaceID spaceId, PartitionID partId, const HostAddr& leader) {
        LOG(INFO) << "Update leader for " << spaceId << ", " << partId << " to " << leader;
        folly::RWSpinLock::WriteHolder wh(leadersLock_);
        leaders_[std::make_pair(spaceId, partId)] = leader;
    }

    void invalidLeader(GraphSpaceID spaceId, PartitionID partId) {
        folly::RWSpinLock::WriteHolder wh(leadersLock_);
        auto it = leaders_.find(std::make_pair(spaceId, partId));
        if (it != leaders_.end()) {
            leaders_.erase(it);
        }
    }

    template<class Request,
             class RemoteFunc,
             class Response =
                typename std::result_of<
                    RemoteFunc(storage::cpp2::StorageServiceAsyncClient*, const Request&)
                >::type::value_type
            >
    folly::SemiFuture<StorageRpcResponse<Response>> collectResponse(
        folly::EventBase* evb,
        std::unordered_map<HostAddr, Request> requests,
        RemoteFunc&& remoteFunc);

    template<class Request,
             class RemoteFunc,
             class Response =
                typename std::result_of<
                    RemoteFunc(cpp2::StorageServiceAsyncClient* client, const Request&)
                >::type::value_type
            >
    folly::Future<StatusOr<Response>> getResponse(
            folly::EventBase* evb,
            std::pair<HostAddr, Request> request,
            RemoteFunc remoteFunc);

    // Cluster given ids into the host they belong to
    // The method returns a map
    //  host_addr (A host, but in most case, the leader will be chosen)
    //      => (partition -> [ids that belong to the shard])
    template<class Container, class GetIdFunc>
    StatusOr<std::unordered_map<HostAddr,
                       std::unordered_map<PartitionID,
                                          std::vector<typename Container::value_type>
                                         >
                      >>
    clusterIdsToHosts(GraphSpaceID spaceId, Container ids, GetIdFunc f) const {
        std::unordered_map<HostAddr,
                           std::unordered_map<PartitionID,
                                              std::vector<typename Container::value_type>
                                             >
                          > clusters;
        for (auto& id : ids) {
            auto status = partId(spaceId, f(id));
            if (!status.ok()) {
                return status;
            }

            auto part = status.value();
            auto metaStatus = getPartMeta(spaceId, part);
            if (!metaStatus.ok()) {
                return status;
            }

            auto partMeta = metaStatus.value();
            CHECK_GT(partMeta.peers_.size(), 0U);
            const auto leader = this->leader(partMeta);
            clusters[leader][part].emplace_back(std::move(id));
        }
        return clusters;
    }

<<<<<<< HEAD
    std::unordered_map<HostAddr, std::vector<PartitionID>>
    leaderHosts(GraphSpaceID spaceId) {
        std::unordered_map<HostAddr, std::vector<PartitionID>> clusters;
        auto partNum = partsNum(spaceId);
        for (PartitionID part = 1; part <= partNum; part++) {
            auto partMeta = getPartMeta(spaceId, part);
            CHECK_GT(partMeta.peers_.size(), 0U);
            const auto& leader = this->leader(partMeta);
            clusters[leader].emplace_back(part);
        }
        return clusters;
    }

    virtual int32_t partsNum(GraphSpaceID spaceId) const {
=======
    virtual StatusOr<int32_t> partsNum(GraphSpaceID spaceId) const {
>>>>>>> fd0c32b8
        CHECK(client_ != nullptr);
        return client_->partsNum(spaceId);
    }

    virtual StatusOr<PartMeta> getPartMeta(GraphSpaceID spaceId, PartitionID partId) const {
        CHECK(client_ != nullptr);
        return client_->getPartMetaFromCache(spaceId, partId);
    }

private:
    std::shared_ptr<folly::IOThreadPoolExecutor> ioThreadPool_;
    meta::MetaClient *client_{nullptr};
    std::unique_ptr<thrift::ThriftClientManager<
                        storage::cpp2::StorageServiceAsyncClient>> clientsMan_;
    mutable folly::RWSpinLock leadersLock_;
    mutable std::unordered_map<std::pair<GraphSpaceID, PartitionID>, HostAddr> leaders_;
    stats::Stats         *stats_{nullptr};
};

}   // namespace storage
}   // namespace nebula

#include "storage/client/StorageClient.inl"

#endif  // STORAGE_CLIENT_STORAGECLIENT_H_<|MERGE_RESOLUTION|>--- conflicted
+++ resolved
@@ -282,7 +282,7 @@
             auto part = status.value();
             auto metaStatus = getPartMeta(spaceId, part);
             if (!metaStatus.ok()) {
-                return status;
+                return metaStatus.status();
             }
 
             auto partMeta = metaStatus.value();
@@ -293,13 +293,22 @@
         return clusters;
     }
 
-<<<<<<< HEAD
-    std::unordered_map<HostAddr, std::vector<PartitionID>>
+    StatusOr<std::unordered_map<HostAddr, std::vector<PartitionID>>>
     leaderHosts(GraphSpaceID spaceId) {
         std::unordered_map<HostAddr, std::vector<PartitionID>> clusters;
-        auto partNum = partsNum(spaceId);
-        for (PartitionID part = 1; part <= partNum; part++) {
-            auto partMeta = getPartMeta(spaceId, part);
+        auto partNumRet = partsNum(spaceId);
+        if (!partNumRet.ok()) {
+            LOG(ERROR) << "Get part number failed: " << partNumRet.status();
+            return clusters;
+        }
+
+        for (PartitionID part = 1; part <= partNumRet.value(); part++) {
+            auto metaStatus = getPartMeta(spaceId, part);
+            if (!metaStatus.ok()) {
+                return metaStatus.status();
+            }
+
+            auto partMeta = metaStatus.value();
             CHECK_GT(partMeta.peers_.size(), 0U);
             const auto& leader = this->leader(partMeta);
             clusters[leader].emplace_back(part);
@@ -307,10 +316,7 @@
         return clusters;
     }
 
-    virtual int32_t partsNum(GraphSpaceID spaceId) const {
-=======
     virtual StatusOr<int32_t> partsNum(GraphSpaceID spaceId) const {
->>>>>>> fd0c32b8
         CHECK(client_ != nullptr);
         return client_->partsNum(spaceId);
     }
