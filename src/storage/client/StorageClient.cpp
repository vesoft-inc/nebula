/* Copyright (c) 2018 vesoft inc. All rights reserved.
 *
 * This source code is licensed under Apache 2.0 License,
 * attached with Common Clause Condition 1.0, found in the LICENSES directory.
 */

#include "base/Base.h"
#include "storage/client/StorageClient.h"

DEFINE_int32(storage_client_timeout_ms, 60 * 1000, "storage client timeout");

namespace nebula {
namespace storage {

static thread_local thrift::ThriftClientManager<storage::cpp2::StorageServiceAsyncClient>
    storageClients;

StorageClient::StorageClient(std::shared_ptr<folly::IOThreadPoolExecutor> threadPool,
                             meta::MetaClient *client,
                             const std::string &serviceName)
        : ioThreadPool_(threadPool)
        , client_(client) {
<<<<<<< HEAD
=======
    clientsMan_
        = std::make_unique<thrift::ThriftClientManager<storage::cpp2::StorageServiceAsyncClient>>();
    stats_ = std::make_unique<stats::Stats>(serviceName, "storageClient");
>>>>>>> e7d5b3c8
}


StorageClient::~StorageClient() {
    VLOG(3) << "~StorageClient";
    if (nullptr != client_) {
        client_ = nullptr;
    }
}


folly::SemiFuture<StorageRpcResponse<cpp2::ExecResponse>> StorageClient::addVertices(
        GraphSpaceID space,
        std::vector<cpp2::Vertex> vertices,
        bool overwritable,
        folly::EventBase* evb) {
    auto status =
        clusterIdsToHosts(space, vertices, [](const cpp2::Vertex& v) { return v.get_id(); });

    if (!status.ok()) {
        return folly::makeFuture<StorageRpcResponse<cpp2::ExecResponse>>(
            std::runtime_error(status.status().toString()));
    }

    auto& clusters = status.value();
    std::unordered_map<HostAddr, cpp2::AddVerticesRequest> requests;
    for (auto& c : clusters) {
        auto& host = c.first;
        auto& req = requests[host];
        req.set_space_id(space);
        req.set_overwritable(overwritable);
        req.set_parts(std::move(c.second));
    }

    VLOG(3) << "requests size " << requests.size();
    return collectResponse(
        evb, std::move(requests),
        [](cpp2::StorageServiceAsyncClient* client,
           const cpp2::AddVerticesRequest& r) {
            return client->future_addVertices(r); },
        [](const std::pair<const PartitionID, std::vector<cpp2::Vertex>>& p) {
            return p.first;
        });
}


folly::SemiFuture<StorageRpcResponse<cpp2::ExecResponse>> StorageClient::addEdges(
        GraphSpaceID space,
        std::vector<storage::cpp2::Edge> edges,
        bool overwritable,
        folly::EventBase* evb) {
    auto status =
        clusterIdsToHosts(space, edges, [](const cpp2::Edge& e) { return e.get_key().get_src(); });
    if (!status.ok()) {
        return folly::makeFuture<StorageRpcResponse<cpp2::ExecResponse>>(
            std::runtime_error(status.status().toString()));
    }

    auto& clusters = status.value();

    std::unordered_map<HostAddr, cpp2::AddEdgesRequest> requests;
    for (auto& c : clusters) {
        auto& host = c.first;
        auto& req = requests[host];
        req.set_space_id(space);
        req.set_overwritable(overwritable);
        req.set_parts(std::move(c.second));
    }

    return collectResponse(
        evb, std::move(requests),
        [](cpp2::StorageServiceAsyncClient* client,
           const cpp2::AddEdgesRequest& r) {
            return client->future_addEdges(r); },
        [](const std::pair<const PartitionID,
                           std::vector<cpp2::Edge>>& p) {
            return p.first;
        });
}


folly::SemiFuture<StorageRpcResponse<cpp2::QueryResponse>> StorageClient::getNeighbors(
        GraphSpaceID space,
        const std::vector<VertexID> &vertices,
        const std::vector<EdgeType> &edgeTypes,
        std::string filter,
        std::vector<cpp2::PropDef> returnCols,
        folly::EventBase* evb) {
    auto status = clusterIdsToHosts(space, vertices, [](const VertexID& v) { return v; });

    if (!status.ok()) {
        return folly::makeFuture<StorageRpcResponse<cpp2::QueryResponse>>(
            std::runtime_error(status.status().toString()));
    }

    auto& clusters = status.value();

    std::unordered_map<HostAddr, cpp2::GetNeighborsRequest> requests;
    for (auto& c : clusters) {
        auto& host = c.first;
        auto& req = requests[host];
        req.set_space_id(space);
        req.set_parts(std::move(c.second));
        req.set_edge_types(edgeTypes);
        req.set_filter(filter);
        req.set_return_columns(returnCols);
    }

    return collectResponse(
        evb, std::move(requests),
        [](cpp2::StorageServiceAsyncClient* client, const cpp2::GetNeighborsRequest& r) {
            return client->future_getBound(r); },
        [](const std::pair<const PartitionID,
                           std::vector<VertexID>>& p) {
            return p.first;
        });
}


folly::SemiFuture<StorageRpcResponse<cpp2::QueryStatsResponse>> StorageClient::neighborStats(
        GraphSpaceID space,
        std::vector<VertexID> vertices,
        std::vector<EdgeType> edgeTypes,
        std::string filter,
        std::vector<cpp2::PropDef> returnCols,
        folly::EventBase* evb) {
    auto status = clusterIdsToHosts(space, vertices, [](const VertexID& v) { return v; });

    if (!status.ok()) {
        return folly::makeFuture<StorageRpcResponse<cpp2::QueryStatsResponse>>(
            std::runtime_error(status.status().toString()));
    }
    auto& clusters = status.value();

    std::unordered_map<HostAddr, cpp2::GetNeighborsRequest> requests;
    for (auto& c : clusters) {
        auto& host = c.first;
        auto& req = requests[host];
        req.set_space_id(space);
        req.set_parts(std::move(c.second));
        // Make edge type a negative number when query in-bound
        req.set_edge_types(edgeTypes);
        req.set_filter(filter);
        req.set_return_columns(returnCols);
    }

    return collectResponse(
        evb, std::move(requests),
        [](cpp2::StorageServiceAsyncClient* client, const cpp2::GetNeighborsRequest& r) {
            return client->future_boundStats(r); },
        [](const std::pair<const PartitionID,
                           std::vector<VertexID>>& p) {
            return p.first;
        });
}


folly::SemiFuture<StorageRpcResponse<cpp2::QueryResponse>> StorageClient::getVertexProps(
        GraphSpaceID space,
        std::vector<VertexID> vertices,
        std::vector<cpp2::PropDef> returnCols,
        folly::EventBase* evb) {
    auto status = clusterIdsToHosts(space, vertices, [](const VertexID& v) { return v; });

    if (!status.ok()) {
        return folly::makeFuture<StorageRpcResponse<cpp2::QueryResponse>>(
            std::runtime_error(status.status().toString()));
    }
    auto& clusters = status.value();

    std::unordered_map<HostAddr, cpp2::VertexPropRequest> requests;
    for (auto& c : clusters) {
        auto& host = c.first;
        auto& req = requests[host];
        req.set_space_id(space);
        req.set_parts(std::move(c.second));
        req.set_return_columns(returnCols);
    }

    return collectResponse(
        evb, std::move(requests),
        [](cpp2::StorageServiceAsyncClient* client,
           const cpp2::VertexPropRequest& r) {
            return client->future_getProps(r); },
        [](const std::pair<const PartitionID,
                           std::vector<VertexID>>& p) {
            return p.first;
        });
}


folly::SemiFuture<StorageRpcResponse<cpp2::EdgePropResponse>> StorageClient::getEdgeProps(
        GraphSpaceID space,
        std::vector<cpp2::EdgeKey> edges,
        std::vector<cpp2::PropDef> returnCols,
        folly::EventBase* evb) {
    auto status =
        clusterIdsToHosts(space, edges, [](const cpp2::EdgeKey& v) { return v.get_src(); });

    if (!status.ok()) {
        return folly::makeFuture<StorageRpcResponse<cpp2::EdgePropResponse>>(
            std::runtime_error(status.status().toString()));
    }

    auto& clusters = status.value();
    std::unordered_map<HostAddr, cpp2::EdgePropRequest> requests;
    for (auto& c : clusters) {
        auto& host = c.first;
        auto& req = requests[host];
        req.set_space_id(space);
        for (auto& p : c.second) {
            req.set_edge_type((p.second[0].edge_type));
            break;
        }
        req.set_parts(std::move(c.second));
        req.set_return_columns(returnCols);
    }

    return collectResponse(
        evb, std::move(requests),
        [](cpp2::StorageServiceAsyncClient* client,
           const cpp2::EdgePropRequest& r) {
            return client->future_getEdgeProps(r); },
        [](const std::pair<const PartitionID, std::vector<cpp2::EdgeKey>>& p) {
            return p.first;
        });
}

folly::SemiFuture<StorageRpcResponse<cpp2::ExecResponse>> StorageClient::deleteEdges(
    GraphSpaceID space,
    std::vector<storage::cpp2::EdgeKey> edges,
    folly::EventBase* evb) {
    auto status =
        clusterIdsToHosts(space, edges, [](const cpp2::EdgeKey& v) { return v.get_src(); });

    if (!status.ok()) {
        return folly::makeFuture<StorageRpcResponse<cpp2::ExecResponse>>(
            std::runtime_error(status.status().toString()));
    }
    auto& clusters = status.value();

    std::unordered_map<HostAddr, cpp2::DeleteEdgesRequest> requests;
    for (auto& c : clusters) {
        auto& host = c.first;
        auto& req = requests[host];
        req.set_space_id(space);
        req.set_parts(std::move(c.second));
    }

    return collectResponse(
        evb, std::move(requests),
        [](cpp2::StorageServiceAsyncClient* client,
           const cpp2::DeleteEdgesRequest& r) {
            return client->future_deleteEdges(r); },
        [](const std::pair<const PartitionID,
                           std::vector<cpp2::EdgeKey>>& p) {
            return p.first;
        });
}


folly::SemiFuture<StorageRpcResponse<cpp2::ExecResponse>> StorageClient::deleteVertices(
    GraphSpaceID space,
    std::vector<VertexID> vids,
    folly::EventBase* evb) {
    auto status = clusterIdsToHosts(space, vids, [] (const VertexID& v) { return v; });

    if (!status.ok()) {
        return folly::makeFuture<StorageRpcResponse<cpp2::ExecResponse>>(
            std::runtime_error(status.status().toString()));
    }

    auto& clusters = status.value();
    std::unordered_map<HostAddr, cpp2::DeleteVerticesRequest> requests;
    for (auto& c : clusters) {
        auto& host = c.first;
        auto& req = requests[host];
        req.set_space_id(space);
        req.set_parts(std::move(c.second));
    }

    return collectResponse(
        evb,
        std::move(requests),
        [] (cpp2::StorageServiceAsyncClient* client,
            const cpp2::DeleteVerticesRequest& r) {
            return client->future_deleteVertices(r);
        },
        [](const std::pair<const PartitionID, std::vector<VertexID>>& p) {
            return p.first;
        });
}


folly::Future<StatusOr<storage::cpp2::UpdateResponse>> StorageClient::updateVertex(
        GraphSpaceID space,
        VertexID vertexId,
        std::string filter,
        std::vector<storage::cpp2::UpdateItem> updateItems,
        std::vector<std::string> returnCols,
        bool insertable,
        folly::EventBase* evb) {
    std::pair<HostAddr, cpp2::UpdateVertexRequest> request;

    auto status = partId(space, vertexId);
    if (!status.ok()) {
        return folly::makeFuture<StatusOr<storage::cpp2::UpdateResponse>>(status.status());
    }

    auto part = status.value();
    auto metaStatus = getPartMeta(space, part);
    if (!metaStatus.ok()) {
        return folly::makeFuture<StatusOr<storage::cpp2::UpdateResponse>>(metaStatus.status());
    }
    auto partMeta = metaStatus.value();
    CHECK_GT(partMeta.peers_.size(), 0U);
    const auto& host = this->leader(partMeta);
    request.first = std::move(host);
    cpp2::UpdateVertexRequest req;
    req.set_space_id(space);
    req.set_vertex_id(vertexId);
    req.set_part_id(part);
    req.set_filter(filter);
    req.set_update_items(std::move(updateItems));
    req.set_return_columns(returnCols);
    req.set_insertable(insertable);
    request.second = std::move(req);

    return getResponse(
        evb, std::move(request),
        [] (cpp2::StorageServiceAsyncClient* client,
           const cpp2::UpdateVertexRequest& r) {
            return client->future_updateVertex(r);
        });
}


folly::Future<StatusOr<storage::cpp2::UpdateResponse>> StorageClient::updateEdge(
        GraphSpaceID space,
        storage::cpp2::EdgeKey edgeKey,
        std::string filter,
        std::vector<storage::cpp2::UpdateItem> updateItems,
        std::vector<std::string> returnCols,
        bool insertable,
        folly::EventBase* evb) {
    std::pair<HostAddr, cpp2::UpdateEdgeRequest> request;
    auto status = partId(space, edgeKey.get_src());
    if (!status.ok()) {
        return folly::makeFuture<StatusOr<storage::cpp2::UpdateResponse>>(status.status());
    }

    auto part = status.value();
    auto metaStatus = getPartMeta(space, part);
    if (!metaStatus.ok()) {
        return folly::makeFuture<StatusOr<storage::cpp2::UpdateResponse>>(metaStatus.status());
    }
    auto partMeta = metaStatus.value();
    CHECK_GT(partMeta.peers_.size(), 0U);
    const auto& host = this->leader(partMeta);
    request.first = std::move(host);
    cpp2::UpdateEdgeRequest req;
    req.set_space_id(space);
    req.set_edge_key(edgeKey);
    req.set_part_id(part);
    req.set_filter(filter);
    req.set_update_items(std::move(updateItems));
    req.set_return_columns(returnCols);
    req.set_insertable(insertable);
    request.second = std::move(req);

    return getResponse(
        evb, std::move(request),
        [] (cpp2::StorageServiceAsyncClient* client,
           const cpp2::UpdateEdgeRequest& r) {
            return client->future_updateEdge(r);
        });
}


folly::Future<StatusOr<cpp2::GetUUIDResp>> StorageClient::getUUID(
        GraphSpaceID space,
        const std::string& name,
        folly::EventBase* evb) {
    std::pair<HostAddr, cpp2::GetUUIDReq> request;
    std::hash<std::string> hashFunc;
    auto hashValue = hashFunc(name);
    auto status = partId(space, hashValue);
    if (!status.ok()) {
        return folly::makeFuture<StatusOr<cpp2::GetUUIDResp>>(status.status());
    }

    auto part = status.value();
    auto metaStatus = getPartMeta(space, part);
    if (!metaStatus.ok()) {
        return folly::makeFuture<StatusOr<cpp2::GetUUIDResp>>(metaStatus.status());
    }
    auto partMeta = metaStatus.value();
    CHECK_GT(partMeta.peers_.size(), 0U);
    const auto& leader = this->leader(partMeta);
    request.first = leader;

    cpp2::GetUUIDReq req;
    req.set_space_id(space);
    req.set_part_id(part);
    req.set_name(name);
    request.second = std::move(req);

    return getResponse(
        evb,
        std::move(request),
        [] (cpp2::StorageServiceAsyncClient* client,
            const cpp2::GetUUIDReq& r) {
            return client->future_getUUID(r);
    });
}

StatusOr<PartitionID> StorageClient::partId(GraphSpaceID spaceId, int64_t id) const {
    auto status = partsNum(spaceId);
    if (!status.ok()) {
        return Status::Error("Space not found, spaceid: %d", spaceId);
    }

    auto parts = status.value();
    auto s = ID_HASH(id, parts);
    CHECK_GE(s, 0U);
    return s;
}

folly::SemiFuture<StorageRpcResponse<cpp2::ExecResponse>>
StorageClient::put(GraphSpaceID space,
                   std::vector<nebula::cpp2::Pair> values,
                   folly::EventBase* evb) {
    auto status = clusterIdsToHosts(space, values, [](const nebula::cpp2::Pair& v) {
        return std::hash<std::string>{}(v.get_key());
    });

    if (!status.ok()) {
        return folly::makeFuture<StorageRpcResponse<cpp2::ExecResponse>>(
            std::runtime_error(status.status().toString()));
    }

    auto& clusters = status.value();
    std::unordered_map<HostAddr, cpp2::PutRequest> requests;
    for (auto& c : clusters) {
        auto& host = c.first;
        auto& req = requests[host];
        req.set_space_id(space);
        req.set_parts(std::move(c.second));
    }

    return collectResponse(evb, std::move(requests),
                           [](cpp2::StorageServiceAsyncClient* client,
                              const cpp2::PutRequest& r) {
                               return client->future_put(r); },
                           [](const std::pair<const PartitionID,
                                              std::vector<::nebula::cpp2::Pair>>& p) {
                               return p.first;
                           });
}

folly::SemiFuture<StorageRpcResponse<storage::cpp2::GeneralResponse>>
StorageClient::get(GraphSpaceID space,
                   const std::vector<std::string>& keys,
                   bool returnPartly,
                   folly::EventBase* evb) {
    auto status = clusterIdsToHosts(
        space, keys, [](const std::string& v) { return std::hash<std::string>{}(v); });

    if (!status.ok()) {
        return folly::makeFuture<StorageRpcResponse<storage::cpp2::GeneralResponse>>(
            std::runtime_error(status.status().toString()));
    }
    auto& clusters = status.value();

    std::unordered_map<HostAddr, cpp2::GetRequest> requests;
    for (auto& c : clusters) {
        auto& host = c.first;
        auto& req = requests[host];
        req.set_space_id(space);
        req.set_parts(std::move(c.second));
        req.set_return_partly(returnPartly);
    }

    return collectResponse(evb, std::move(requests),
                           [](cpp2::StorageServiceAsyncClient* client,
                              const cpp2::GetRequest& r) {
                               return client->future_get(r); },
                           [](const std::pair<const PartitionID,
                                               std::vector<std::string>>& p) {
                               return p.first;
                           });
}

folly::SemiFuture<StorageRpcResponse<storage::cpp2::LookUpIndexResp>>
StorageClient::lookUpIndex(GraphSpaceID space,
                           IndexID indexId,
                           std::string filter,
                           std::vector<std::string> returnCols,
                           bool isEdge,
                           folly::EventBase *evb) {
    auto status = getHostParts(space);
    if (!status.ok()) {
        return folly::makeFuture<StorageRpcResponse<storage::cpp2::LookUpIndexResp>>(
            std::runtime_error(status.status().toString()));
    }
    auto& clusters = status.value();
    std::unordered_map<HostAddr, cpp2::LookUpIndexRequest> requests;
    for (auto& c : clusters) {
        auto& host = c.first;
        auto& req = requests[host];
        req.set_space_id(space);
        req.set_parts(std::move(c.second));
        req.set_index_id(indexId);
        req.set_filter(filter);
        req.set_return_columns(returnCols);
        req.set_is_edge(isEdge);
    }
    return collectResponse(evb, std::move(requests),
                           [](cpp2::StorageServiceAsyncClient* client,
                              const cpp2::LookUpIndexRequest& r) {
                              return client->future_lookUpIndex(r);
                           },
                           [](const PartitionID& part) {
                               return part;
                           });
}

template<class Request, class RemoteFunc, class Response>
folly::SemiFuture<StorageRpcResponse<Response>> StorageClient::collectResponse(
        folly::EventBase* evb,
        std::unordered_map<HostAddr, Request> requests,
        RemoteFunc&& remoteFunc) {
    auto context = std::make_shared<ResponseContext<Request, RemoteFunc, Response>>(
        requests.size(), std::move(remoteFunc));

    if (evb == nullptr) {
        DCHECK(!!ioThreadPool_);
        evb = ioThreadPool_->getEventBase();
    }

    for (auto& req : requests) {
        auto& host = req.first;
        auto spaceId = req.second.get_space_id();
        auto res = context->insertRequest(host, std::move(req.second));
        DCHECK(res.second);
        // Invoke the remote method
        folly::via(evb, [this, evb, context, host, spaceId, res] () mutable {
            auto client = storageClients.client(host, evb);
            // Result is a pair of <Request&, bool>
            context->serverMethod(client.get(), *res.first)
            // Future process code will be executed on the IO thread
            // Since all requests are sent using the same eventbase, all then-callback
            // will be executed on the same IO thread
            .via(evb).then([this, context, host, spaceId] (folly::Try<Response>&& val) {
                auto& r = context->findRequest(host);
                if (val.hasException()) {
                    LOG(ERROR) << "Request to " << host << " failed: " << val.exception().what();
                    for (auto& part : r.parts) {
                        VLOG(3) << "Exception! Failed part " << part.first;
                        context->resp.failedParts().emplace(
                            part.first,
                            storage::cpp2::ErrorCode::E_RPC_FAILURE);
                        invalidLeader(spaceId, part.first);
                    }
                    context->resp.markFailure();
                } else {
                    auto resp = std::move(val.value());
                    auto& result = resp.get_result();
                    bool hasFailure{false};
                    for (auto& code : result.get_failed_codes()) {
                        VLOG(3) << "Failure! Failed part " << code.get_part_id()
                                << ", failed code " << static_cast<int32_t>(code.get_code());
                        hasFailure = true;
                        if (code.get_code() == storage::cpp2::ErrorCode::E_LEADER_CHANGED) {
                            auto* leader = code.get_leader();
                            if (leader != nullptr
                                    && leader->get_ip() != 0
                                    && leader->get_port() != 0) {
                                updateLeader(spaceId,
                                             code.get_part_id(),
                                             HostAddr(leader->get_ip(), leader->get_port()));
                            }
                        } else if (code.get_code() == storage::cpp2::ErrorCode::E_PART_NOT_FOUND) {
                            invalidLeader(spaceId, code.get_part_id());
                        } else {
                            // Simply keep the result
                            context->resp.failedParts().emplace(code.get_part_id(),
                                                                code.get_code());
                        }
                    }
                    if (hasFailure) {
                        context->resp.markFailure();
                    }

                    // Adjust the latency
                    context->resp.setLatency(result.get_latency_in_us());

                    // Keep the response
                    context->resp.responses().emplace_back(std::move(resp));
                }

                if (context->removeRequest(host)) {
                    // Received all responses
                    context->promise.setValue(std::move(context->resp));
                }
            });
        });  // via
    }  // for
    if (context->finishSending()) {
        // Received all responses, most likely, all rpc failed
        context->promise.setValue(std::move(context->resp));
    }

    return context->promise.getSemiFuture();
}


template<class Request, class RemoteFunc, class Response>
folly::Future<StatusOr<Response>> StorageClient::getResponse(
        folly::EventBase* evb,
        std::pair<HostAddr, Request> request,
        RemoteFunc remoteFunc) {
    if (evb == nullptr) {
        DCHECK(!!ioThreadPool_);
        evb = ioThreadPool_->getEventBase();
    }
    folly::Promise<StatusOr<Response>> pro;
    auto f = pro.getFuture();
    folly::via(evb, [evb, request = std::move(request), remoteFunc = std::move(remoteFunc),
                     pro = std::move(pro), this] () mutable {
        auto host = request.first;
        auto client = storageClients.client(host, evb);
        auto spaceId = request.second.get_space_id();
        auto partId = request.second.get_part_id();
        LOG(INFO) << "Send request to storage " << host;
        remoteFunc(client.get(), std::move(request.second)).via(evb)
             .then([spaceId, partId, p = std::move(pro), this] (folly::Try<Response>&& t) mutable {
            // exception occurred during RPC
            if (t.hasException()) {
                p.setValue(Status::Error(folly::stringPrintf("RPC failure in StorageClient: %s",
                                                             t.exception().what().c_str())));
                invalidLeader(spaceId, partId);
                return;
            }
            auto&& resp = std::move(t.value());
            // leader changed
            auto& result = resp.get_result();
            for (auto& code : result.get_failed_codes()) {
                VLOG(3) << "Failure! Failed part " << code.get_part_id()
                        << ", failed code " << static_cast<int32_t>(code.get_code());
                if (code.get_code() == storage::cpp2::ErrorCode::E_LEADER_CHANGED) {
                    auto* leader = code.get_leader();
                    if (leader != nullptr && leader->get_ip() != 0 && leader->get_port() != 0) {
                        updateLeader(spaceId, code.get_part_id(),
                                     HostAddr(leader->get_ip(), leader->get_port()));
                    }
                } else if (code.get_code() == storage::cpp2::ErrorCode::E_PART_NOT_FOUND) {
                    invalidLeader(spaceId, code.get_part_id());
                }
            }
            p.setValue(std::move(resp));
        });
    });  // via
    return f;
}

}   // namespace storage
}   // namespace nebula<|MERGE_RESOLUTION|>--- conflicted
+++ resolved
@@ -20,12 +20,7 @@
                              const std::string &serviceName)
         : ioThreadPool_(threadPool)
         , client_(client) {
-<<<<<<< HEAD
-=======
-    clientsMan_
-        = std::make_unique<thrift::ThriftClientManager<storage::cpp2::StorageServiceAsyncClient>>();
     stats_ = std::make_unique<stats::Stats>(serviceName, "storageClient");
->>>>>>> e7d5b3c8
 }
 
 
@@ -553,11 +548,12 @@
                            });
 }
 
-template<class Request, class RemoteFunc, class Response>
+template<class Request, class RemoteFunc, class GetPartIDFunc, class Response>
 folly::SemiFuture<StorageRpcResponse<Response>> StorageClient::collectResponse(
         folly::EventBase* evb,
         std::unordered_map<HostAddr, Request> requests,
-        RemoteFunc&& remoteFunc) {
+        RemoteFunc&& remoteFunc,
+        GetPartIDFunc getPartIDFunc) {
     auto context = std::make_shared<ResponseContext<Request, RemoteFunc, Response>>(
         requests.size(), std::move(remoteFunc));
 
@@ -566,29 +562,45 @@
         evb = ioThreadPool_->getEventBase();
     }
 
+    time::Duration duration;
     for (auto& req : requests) {
         auto& host = req.first;
         auto spaceId = req.second.get_space_id();
         auto res = context->insertRequest(host, std::move(req.second));
         DCHECK(res.second);
         // Invoke the remote method
-        folly::via(evb, [this, evb, context, host, spaceId, res] () mutable {
-            auto client = storageClients.client(host, evb);
+        folly::via(evb, [this,
+                         evb,
+                         context,
+                         host,
+                         spaceId,
+                         res,
+                         duration,
+                         getPartIDFunc] () mutable {
+            auto client = storageClients.client(host, evb, false, FLAGS_storage_client_timeout_ms);
             // Result is a pair of <Request&, bool>
+            auto start = time::WallClock::fastNowInMicroSec();
             context->serverMethod(client.get(), *res.first)
             // Future process code will be executed on the IO thread
             // Since all requests are sent using the same eventbase, all then-callback
             // will be executed on the same IO thread
-            .via(evb).then([this, context, host, spaceId] (folly::Try<Response>&& val) {
+            .via(evb).then([this,
+                            context,
+                            host,
+                            spaceId,
+                            duration,
+                            getPartIDFunc,
+                            start] (folly::Try<Response>&& val) {
                 auto& r = context->findRequest(host);
                 if (val.hasException()) {
                     LOG(ERROR) << "Request to " << host << " failed: " << val.exception().what();
                     for (auto& part : r.parts) {
-                        VLOG(3) << "Exception! Failed part " << part.first;
+                        auto partId = getPartIDFunc(part);
+                        VLOG(3) << "Exception! Failed part " << partId;
                         context->resp.failedParts().emplace(
-                            part.first,
+                            partId,
                             storage::cpp2::ErrorCode::E_RPC_FAILURE);
-                        invalidLeader(spaceId, part.first);
+                        invalidLeader(spaceId, partId);
                     }
                     context->resp.markFailure();
                 } else {
@@ -607,8 +619,11 @@
                                 updateLeader(spaceId,
                                              code.get_part_id(),
                                              HostAddr(leader->get_ip(), leader->get_port()));
+                            } else {
+                                invalidLeader(spaceId, code.get_part_id());
                             }
-                        } else if (code.get_code() == storage::cpp2::ErrorCode::E_PART_NOT_FOUND) {
+                        } else if (code.get_code() == storage::cpp2::ErrorCode::E_PART_NOT_FOUND
+                                || code.get_code() == storage::cpp2::ErrorCode::E_SPACE_NOT_FOUND) {
                             invalidLeader(spaceId, code.get_part_id());
                         } else {
                             // Simply keep the result
@@ -621,7 +636,10 @@
                     }
 
                     // Adjust the latency
-                    context->resp.setLatency(result.get_latency_in_us());
+                    auto latency = result.get_latency_in_us();
+                    context->resp.setLatency(host,
+                                             latency,
+                                             time::WallClock::fastNowInMicroSec() - start);
 
                     // Keep the response
                     context->resp.responses().emplace_back(std::move(resp));
@@ -629,14 +647,21 @@
 
                 if (context->removeRequest(host)) {
                     // Received all responses
+                    stats::Stats::addStatsValue(stats_.get(),
+                                                context->resp.succeeded(),
+                                                duration.elapsedInUSec());
                     context->promise.setValue(std::move(context->resp));
                 }
             });
         });  // via
     }  // for
+
     if (context->finishSending()) {
         // Received all responses, most likely, all rpc failed
         context->promise.setValue(std::move(context->resp));
+        stats::Stats::addStatsValue(stats_.get(),
+                                    context->resp.succeeded(),
+                                    duration.elapsedInUSec());
     }
 
     return context->promise.getSemiFuture();
@@ -648,6 +673,7 @@
         folly::EventBase* evb,
         std::pair<HostAddr, Request> request,
         RemoteFunc remoteFunc) {
+    time::Duration duration;
     if (evb == nullptr) {
         DCHECK(!!ioThreadPool_);
         evb = ioThreadPool_->getEventBase();
@@ -655,16 +681,18 @@
     folly::Promise<StatusOr<Response>> pro;
     auto f = pro.getFuture();
     folly::via(evb, [evb, request = std::move(request), remoteFunc = std::move(remoteFunc),
-                     pro = std::move(pro), this] () mutable {
+                     pro = std::move(pro), duration, this] () mutable {
         auto host = request.first;
-        auto client = storageClients.client(host, evb);
+        auto client = storageClients.client(host, evb, false, FLAGS_storage_client_timeout_ms);
         auto spaceId = request.second.get_space_id();
         auto partId = request.second.get_part_id();
         LOG(INFO) << "Send request to storage " << host;
         remoteFunc(client.get(), std::move(request.second)).via(evb)
-             .then([spaceId, partId, p = std::move(pro), this] (folly::Try<Response>&& t) mutable {
+             .then([spaceId, partId, p = std::move(pro),
+                    duration, this] (folly::Try<Response>&& t) mutable {
             // exception occurred during RPC
             if (t.hasException()) {
+                stats::Stats::addStatsValue(stats_.get(), false, duration.elapsedInUSec());
                 p.setValue(Status::Error(folly::stringPrintf("RPC failure in StorageClient: %s",
                                                              t.exception().what().c_str())));
                 invalidLeader(spaceId, partId);
@@ -681,11 +709,17 @@
                     if (leader != nullptr && leader->get_ip() != 0 && leader->get_port() != 0) {
                         updateLeader(spaceId, code.get_part_id(),
                                      HostAddr(leader->get_ip(), leader->get_port()));
+                    } else {
+                        invalidLeader(spaceId, code.get_part_id());
                     }
-                } else if (code.get_code() == storage::cpp2::ErrorCode::E_PART_NOT_FOUND) {
+                } else if (code.get_code() == storage::cpp2::ErrorCode::E_PART_NOT_FOUND ||
+                           code.get_code() == storage::cpp2::ErrorCode::E_SPACE_NOT_FOUND) {
                     invalidLeader(spaceId, code.get_part_id());
                 }
             }
+            stats::Stats::addStatsValue(stats_.get(),
+                                        result.get_failed_codes().empty(),
+                                        duration.elapsedInUSec());
             p.setValue(std::move(resp));
         });
     });  // via
