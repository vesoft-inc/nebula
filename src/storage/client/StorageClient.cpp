--- conflicted
+++ resolved
@@ -377,21 +377,11 @@
     return s;
 }
 
-<<<<<<< HEAD
-/*
-folly::Future<StatusOr<cpp2::GetUUIDResp>> getUUID(GraphSpaceID, const std::string&,
-                                                   folly::EventBase*) {
-    LOG(FATAL) << "Not Implement";
-}
-*/
-
 int64_t StorageClient::getUUID(GraphSpaceID space, const std::string& field) {
     LOG(INFO) << "Called GetUUID";
     UNUSED(space);
     return static_cast<int64_t>(std::hash<std::string>()(field));;
 }
 
-=======
->>>>>>> 37dedc52
 }   // namespace storage
 }   // namespace nebula