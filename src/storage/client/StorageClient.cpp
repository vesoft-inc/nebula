/* Copyright (c) 2018 vesoft inc. All rights reserved.
 *
 * This source code is licensed under Apache 2.0 License,
 * attached with Common Clause Condition 1.0, found in the LICENSES directory.
 */

#include "base/Base.h"
#include "storage/client/StorageClient.h"

DEFINE_int32(storage_client_timeout_ms, 60 * 1000, "storage client timeout");

namespace nebula {
namespace storage {

StorageClient::StorageClient(std::shared_ptr<folly::IOThreadPoolExecutor> threadPool,
                             meta::MetaClient *client,
                             const std::string &serviceName)
        : ioThreadPool_(threadPool)
        , client_(client) {
    clientsMan_
        = std::make_unique<thrift::ThriftClientManager<storage::cpp2::StorageServiceAsyncClient>>();
    stats_ = std::make_unique<stats::Stats>(serviceName, "storageClient");
}


StorageClient::~StorageClient() {
    VLOG(3) << "~StorageClient";
    if (nullptr != client_) {
        client_ = nullptr;
    }
}


folly::SemiFuture<StorageRpcResponse<cpp2::ExecResponse>> StorageClient::addVertices(
        GraphSpaceID space,
        std::vector<cpp2::Vertex> vertices,
        bool overwritable,
        folly::EventBase* evb) {
    auto status =
        clusterIdsToHosts(space, vertices, [](const cpp2::Vertex& v) { return v.get_id(); });

    if (!status.ok()) {
        return folly::makeFuture<StorageRpcResponse<cpp2::ExecResponse>>(
            std::runtime_error(status.status().toString()));
    }

    auto& clusters = status.value();
    std::unordered_map<network::InetAddress, cpp2::AddVerticesRequest> requests;
    for (auto& c : clusters) {
        auto& host = c.first;
        auto& req = requests[host];
        req.set_space_id(space);
        req.set_overwritable(overwritable);
        req.set_parts(std::move(c.second));
    }

    VLOG(3) << "requests size " << requests.size();
    return collectResponse(
        evb, std::move(requests),
        [](cpp2::StorageServiceAsyncClient* client,
           const cpp2::AddVerticesRequest& r) {
            return client->future_addVertices(r); },
        [](const std::pair<const PartitionID, std::vector<cpp2::Vertex>>& p) {
            return p.first;
        });
}


folly::SemiFuture<StorageRpcResponse<cpp2::ExecResponse>> StorageClient::addEdges(
        GraphSpaceID space,
        std::vector<storage::cpp2::Edge> edges,
        bool overwritable,
        folly::EventBase* evb) {
    auto status =
        clusterIdsToHosts(space, edges, [](const cpp2::Edge& e) { return e.get_key().get_src(); });
    if (!status.ok()) {
        return folly::makeFuture<StorageRpcResponse<cpp2::ExecResponse>>(
            std::runtime_error(status.status().toString()));
    }

    auto& clusters = status.value();

    std::unordered_map<network::InetAddress, cpp2::AddEdgesRequest> requests;
    for (auto& c : clusters) {
        auto& host = c.first;
        auto& req = requests[host];
        req.set_space_id(space);
        req.set_overwritable(overwritable);
        req.set_parts(std::move(c.second));
    }

    return collectResponse(
        evb, std::move(requests),
        [](cpp2::StorageServiceAsyncClient* client,
           const cpp2::AddEdgesRequest& r) {
            return client->future_addEdges(r); },
        [](const std::pair<const PartitionID,
                           std::vector<cpp2::Edge>>& p) {
            return p.first;
        });
}


folly::SemiFuture<StorageRpcResponse<cpp2::QueryResponse>> StorageClient::getNeighbors(
        GraphSpaceID space,
        const std::vector<VertexID> &vertices,
        const std::vector<EdgeType> &edgeTypes,
        std::string filter,
        std::vector<cpp2::PropDef> returnCols,
        folly::EventBase* evb) {
    auto status = clusterIdsToHosts(space, vertices, [](const VertexID& v) { return v; });

    if (!status.ok()) {
        return folly::makeFuture<StorageRpcResponse<cpp2::QueryResponse>>(
            std::runtime_error(status.status().toString()));
    }

    auto& clusters = status.value();

    std::unordered_map<network::InetAddress, cpp2::GetNeighborsRequest> requests;
    for (auto& c : clusters) {
        auto& host = c.first;
        auto& req = requests[host];
        req.set_space_id(space);
        req.set_parts(std::move(c.second));
        req.set_edge_types(edgeTypes);
        req.set_filter(filter);
        req.set_return_columns(returnCols);
    }

    return collectResponse(
        evb, std::move(requests),
        [](cpp2::StorageServiceAsyncClient* client, const cpp2::GetNeighborsRequest& r) {
            return client->future_getBound(r); },
        [](const std::pair<const PartitionID,
                           std::vector<VertexID>>& p) {
            return p.first;
        });
}


folly::SemiFuture<StorageRpcResponse<cpp2::QueryStatsResponse>> StorageClient::neighborStats(
        GraphSpaceID space,
        std::vector<VertexID> vertices,
        std::vector<EdgeType> edgeTypes,
        std::string filter,
        std::vector<cpp2::PropDef> returnCols,
        folly::EventBase* evb) {
    auto status = clusterIdsToHosts(space, vertices, [](const VertexID& v) { return v; });

    if (!status.ok()) {
        return folly::makeFuture<StorageRpcResponse<cpp2::QueryStatsResponse>>(
            std::runtime_error(status.status().toString()));
    }
    auto& clusters = status.value();

    std::unordered_map<network::InetAddress, cpp2::GetNeighborsRequest> requests;
    for (auto& c : clusters) {
        auto& host = c.first;
        auto& req = requests[host];
        req.set_space_id(space);
        req.set_parts(std::move(c.second));
        // Make edge type a negative number when query in-bound
        req.set_edge_types(edgeTypes);
        req.set_filter(filter);
        req.set_return_columns(returnCols);
    }

    return collectResponse(
        evb, std::move(requests),
        [](cpp2::StorageServiceAsyncClient* client, const cpp2::GetNeighborsRequest& r) {
            return client->future_boundStats(r); },
        [](const std::pair<const PartitionID,
                           std::vector<VertexID>>& p) {
            return p.first;
        });
}


folly::SemiFuture<StorageRpcResponse<cpp2::QueryResponse>> StorageClient::getVertexProps(
        GraphSpaceID space,
        std::vector<VertexID> vertices,
        std::vector<cpp2::PropDef> returnCols,
        folly::EventBase* evb) {
    auto status = clusterIdsToHosts(space, vertices, [](const VertexID& v) { return v; });

    if (!status.ok()) {
        return folly::makeFuture<StorageRpcResponse<cpp2::QueryResponse>>(
            std::runtime_error(status.status().toString()));
    }
    auto& clusters = status.value();

    std::unordered_map<network::InetAddress, cpp2::VertexPropRequest> requests;
    for (auto& c : clusters) {
        auto& host = c.first;
        auto& req = requests[host];
        req.set_space_id(space);
        req.set_parts(std::move(c.second));
        req.set_return_columns(returnCols);
    }

    return collectResponse(
        evb, std::move(requests),
        [](cpp2::StorageServiceAsyncClient* client,
           const cpp2::VertexPropRequest& r) {
            return client->future_getProps(r); },
        [](const std::pair<const PartitionID,
                           std::vector<VertexID>>& p) {
            return p.first;
        });
}


folly::SemiFuture<StorageRpcResponse<cpp2::EdgePropResponse>> StorageClient::getEdgeProps(
        GraphSpaceID space,
        std::vector<cpp2::EdgeKey> edges,
        std::vector<cpp2::PropDef> returnCols,
        folly::EventBase* evb) {
    auto status =
        clusterIdsToHosts(space, edges, [](const cpp2::EdgeKey& v) { return v.get_src(); });

    if (!status.ok()) {
        return folly::makeFuture<StorageRpcResponse<cpp2::EdgePropResponse>>(
            std::runtime_error(status.status().toString()));
    }

    auto& clusters = status.value();
    std::unordered_map<network::InetAddress, cpp2::EdgePropRequest> requests;
    for (auto& c : clusters) {
        auto& host = c.first;
        auto& req = requests[host];
        req.set_space_id(space);
        for (auto& p : c.second) {
            req.set_edge_type((p.second[0].edge_type));
            break;
        }
        req.set_parts(std::move(c.second));
        req.set_return_columns(returnCols);
    }

    return collectResponse(
        evb, std::move(requests),
        [](cpp2::StorageServiceAsyncClient* client,
           const cpp2::EdgePropRequest& r) {
            return client->future_getEdgeProps(r); },
        [](const std::pair<const PartitionID, std::vector<cpp2::EdgeKey>>& p) {
            return p.first;
        });
}

<<<<<<< HEAD
folly::SemiFuture<StorageRpcResponse<storage::cpp2::EdgeKeysResponse>> StorageClient::getEdgeKeys(
    GraphSpaceID space,
    std::vector<VertexID> vids,
    folly::EventBase* evb) {
    auto status = clusterIdsToHosts(space, vids, [] (const VertexID v) { return v; });

    if (!status.ok()) {
        return folly::makeFuture<StorageRpcResponse<cpp2::EdgeKeysResponse>>(
            std::runtime_error(status.status().toString()));
    }

    auto& clusters = status.value();
    std::unordered_map<network::InetAddress, cpp2::EdgeKeysRequest> requests;
    for (auto& c : clusters) {
        auto& host = c.first;
        auto& req = requests[host];
        req.set_space_id(space);
        req.set_parts(std::move(c.second));
    }

    return collectResponse(
        evb, std::move(requests),
        [](cpp2::StorageServiceAsyncClient* client,
           const cpp2::EdgeKeysRequest& r) {
            return client->future_getEdgeKeys(r);},
        [](const std::pair<const PartitionID, std::vector<VertexID>>& p) {
            return p.first;
        });
}

=======
>>>>>>> bc1568cf
folly::SemiFuture<StorageRpcResponse<cpp2::ExecResponse>> StorageClient::deleteEdges(
    GraphSpaceID space,
    std::vector<storage::cpp2::EdgeKey> edges,
    folly::EventBase* evb) {
    auto status =
        clusterIdsToHosts(space, edges, [](const cpp2::EdgeKey& v) { return v.get_src(); });

    if (!status.ok()) {
        return folly::makeFuture<StorageRpcResponse<cpp2::ExecResponse>>(
            std::runtime_error(status.status().toString()));
    }
    auto& clusters = status.value();

    std::unordered_map<network::InetAddress, cpp2::DeleteEdgesRequest> requests;
    for (auto& c : clusters) {
        auto& host = c.first;
        auto& req = requests[host];
        req.set_space_id(space);
        req.set_parts(std::move(c.second));
    }

    return collectResponse(
        evb, std::move(requests),
        [](cpp2::StorageServiceAsyncClient* client,
           const cpp2::DeleteEdgesRequest& r) {
            return client->future_deleteEdges(r); },
        [](const std::pair<const PartitionID,
                           std::vector<cpp2::EdgeKey>>& p) {
            return p.first;
        });
}


folly::SemiFuture<StorageRpcResponse<cpp2::ExecResponse>> StorageClient::deleteVertices(
    GraphSpaceID space,
    std::vector<VertexID> vids,
    folly::EventBase* evb) {
    auto status = clusterIdsToHosts(space, vids, [] (const VertexID& v) { return v; });

    if (!status.ok()) {
        return folly::makeFuture<StorageRpcResponse<cpp2::ExecResponse>>(
            std::runtime_error(status.status().toString()));
    }

    auto& clusters = status.value();
    std::unordered_map<network::InetAddress, cpp2::DeleteVerticesRequest> requests;
    for (auto& c : clusters) {
        auto& host = c.first;
        auto& req = requests[host];
        req.set_space_id(space);
        req.set_parts(std::move(c.second));
    }

    return collectResponse(
        evb,
        std::move(requests),
        [] (cpp2::StorageServiceAsyncClient* client,
            const cpp2::DeleteVerticesRequest& r) {
            return client->future_deleteVertices(r);
        },
        [](const std::pair<const PartitionID, std::vector<VertexID>>& p) {
            return p.first;
        });
}


folly::Future<StatusOr<storage::cpp2::UpdateResponse>> StorageClient::updateVertex(
        GraphSpaceID space,
        VertexID vertexId,
        std::string filter,
        std::vector<storage::cpp2::UpdateItem> updateItems,
        std::vector<std::string> returnCols,
        bool insertable,
        folly::EventBase* evb) {
    std::pair<network::InetAddress, cpp2::UpdateVertexRequest> request;

    auto status = partId(space, vertexId);
    if (!status.ok()) {
        return folly::makeFuture<StatusOr<storage::cpp2::UpdateResponse>>(status.status());
    }

    auto part = status.value();
    auto metaStatus = getPartMeta(space, part);
    if (!metaStatus.ok()) {
        return folly::makeFuture<StatusOr<storage::cpp2::UpdateResponse>>(metaStatus.status());
    }
    auto partMeta = metaStatus.value();
    CHECK_GT(partMeta.peers_.size(), 0U);
    const auto& host = this->leader(partMeta);
    request.first = std::move(host);
    cpp2::UpdateVertexRequest req;
    req.set_space_id(space);
    req.set_vertex_id(vertexId);
    req.set_part_id(part);
    req.set_filter(filter);
    req.set_update_items(std::move(updateItems));
    req.set_return_columns(returnCols);
    req.set_insertable(insertable);
    request.second = std::move(req);

    return getResponse(
        evb, std::move(request),
        [] (cpp2::StorageServiceAsyncClient* client,
           const cpp2::UpdateVertexRequest& r) {
            return client->future_updateVertex(r);
        });
}


folly::Future<StatusOr<storage::cpp2::UpdateResponse>> StorageClient::updateEdge(
        GraphSpaceID space,
        storage::cpp2::EdgeKey edgeKey,
        std::string filter,
        std::vector<storage::cpp2::UpdateItem> updateItems,
        std::vector<std::string> returnCols,
        bool insertable,
        folly::EventBase* evb) {
    std::pair<network::InetAddress, cpp2::UpdateEdgeRequest> request;
    auto status = partId(space, edgeKey.get_src());
    if (!status.ok()) {
        return folly::makeFuture<StatusOr<storage::cpp2::UpdateResponse>>(status.status());
    }

    auto part = status.value();
    auto metaStatus = getPartMeta(space, part);
    if (!metaStatus.ok()) {
        return folly::makeFuture<StatusOr<storage::cpp2::UpdateResponse>>(metaStatus.status());
    }
    auto partMeta = metaStatus.value();
    CHECK_GT(partMeta.peers_.size(), 0U);
    const auto& host = this->leader(partMeta);
    request.first = std::move(host);
    cpp2::UpdateEdgeRequest req;
    req.set_space_id(space);
    req.set_edge_key(edgeKey);
    req.set_part_id(part);
    req.set_filter(filter);
    req.set_update_items(std::move(updateItems));
    req.set_return_columns(returnCols);
    req.set_insertable(insertable);
    request.second = std::move(req);

    return getResponse(
        evb, std::move(request),
        [] (cpp2::StorageServiceAsyncClient* client,
           const cpp2::UpdateEdgeRequest& r) {
            return client->future_updateEdge(r);
        });
}


folly::Future<StatusOr<cpp2::GetUUIDResp>> StorageClient::getUUID(
        GraphSpaceID space,
        const std::string& name,
        folly::EventBase* evb) {
    std::pair<network::InetAddress, cpp2::GetUUIDReq> request;
    std::hash<std::string> hashFunc;
    auto hashValue = hashFunc(name);
    auto status = partId(space, hashValue);
    if (!status.ok()) {
        return folly::makeFuture<StatusOr<cpp2::GetUUIDResp>>(status.status());
    }

    auto part = status.value();
    auto metaStatus = getPartMeta(space, part);
    if (!metaStatus.ok()) {
        return folly::makeFuture<StatusOr<cpp2::GetUUIDResp>>(metaStatus.status());
    }
    auto partMeta = metaStatus.value();
    CHECK_GT(partMeta.peers_.size(), 0U);
    const auto& leader = this->leader(partMeta);
    request.first = leader;

    cpp2::GetUUIDReq req;
    req.set_space_id(space);
    req.set_part_id(part);
    req.set_name(name);
    request.second = std::move(req);

    return getResponse(
        evb,
        std::move(request),
        [] (cpp2::StorageServiceAsyncClient* client,
            const cpp2::GetUUIDReq& r) {
            return client->future_getUUID(r);
    });
}

StatusOr<PartitionID> StorageClient::partId(GraphSpaceID spaceId, int64_t id) const {
    auto status = partsNum(spaceId);
    if (!status.ok()) {
        return Status::Error("Space not found, spaceid: %d", spaceId);
    }

    auto parts = status.value();
    auto s = ID_HASH(id, parts);
    CHECK_GE(s, 0U);
    return s;
}

folly::SemiFuture<StorageRpcResponse<cpp2::ExecResponse>>
StorageClient::put(GraphSpaceID space,
                   std::vector<nebula::cpp2::Pair> values,
                   folly::EventBase* evb) {
    auto status = clusterIdsToHosts(space, values, [](const nebula::cpp2::Pair& v) {
        return std::hash<std::string>{}(v.get_key());
    });

    if (!status.ok()) {
        return folly::makeFuture<StorageRpcResponse<cpp2::ExecResponse>>(
            std::runtime_error(status.status().toString()));
    }

    auto& clusters = status.value();
    std::unordered_map<network::InetAddress, cpp2::PutRequest> requests;
    for (auto& c : clusters) {
        auto& host = c.first;
        auto& req = requests[host];
        req.set_space_id(space);
        req.set_parts(std::move(c.second));
    }

    return collectResponse(evb, std::move(requests),
                           [](cpp2::StorageServiceAsyncClient* client,
                              const cpp2::PutRequest& r) {
                               return client->future_put(r); },
                           [](const std::pair<const PartitionID,
                                              std::vector<::nebula::cpp2::Pair>>& p) {
                               return p.first;
                           });
}

folly::SemiFuture<StorageRpcResponse<storage::cpp2::GeneralResponse>>
StorageClient::get(GraphSpaceID space,
                   const std::vector<std::string>& keys,
                   bool returnPartly,
                   folly::EventBase* evb) {
    auto status = clusterIdsToHosts(
        space, keys, [](const std::string& v) { return std::hash<std::string>{}(v); });

    if (!status.ok()) {
        return folly::makeFuture<StorageRpcResponse<storage::cpp2::GeneralResponse>>(
            std::runtime_error(status.status().toString()));
    }
    auto& clusters = status.value();

    std::unordered_map<network::InetAddress, cpp2::GetRequest> requests;
    for (auto& c : clusters) {
        auto& host = c.first;
        auto& req = requests[host];
        req.set_space_id(space);
        req.set_parts(std::move(c.second));
        req.set_return_partly(returnPartly);
    }

    return collectResponse(evb, std::move(requests),
                           [](cpp2::StorageServiceAsyncClient* client,
                              const cpp2::GetRequest& r) {
                               return client->future_get(r); },
                           [](const std::pair<const PartitionID,
                                               std::vector<std::string>>& p) {
                               return p.first;
                           });
}

folly::SemiFuture<StorageRpcResponse<storage::cpp2::LookUpVertexIndexResp>>
StorageClient::lookUpVertexIndex(GraphSpaceID space,
                                 IndexID indexId,
                                 std::string filter,
                                 std::vector<std::string> returnCols,
                                 folly::EventBase *evb) {
    auto status = getHostParts(space);
    if (!status.ok()) {
        return folly::makeFuture<StorageRpcResponse<storage::cpp2::LookUpVertexIndexResp>>(
            std::runtime_error(status.status().toString()));
    }
    auto& clusters = status.value();
    std::unordered_map<network::InetAddress, cpp2::LookUpIndexRequest> requests;
    for (auto& c : clusters) {
        auto& host = c.first;
        auto& req = requests[host];
        req.set_space_id(space);
        req.set_parts(std::move(c.second));
        req.set_index_id(indexId);
        req.set_filter(filter);
        req.set_return_columns(returnCols);
    }
    return collectResponse(evb, std::move(requests),
                           [](cpp2::StorageServiceAsyncClient* client,
                              const cpp2::LookUpIndexRequest& r) {
                               return client->future_lookUpVertexIndex(r); },
                           [](const PartitionID& part) {
                               return part;
                           });
}

folly::SemiFuture<StorageRpcResponse<storage::cpp2::LookUpEdgeIndexResp>>
StorageClient::lookUpEdgeIndex(GraphSpaceID space,
                               IndexID indexId,
                               std::string filter,
                               std::vector<std::string> returnCols,
                               folly::EventBase *evb) {
    auto status = getHostParts(space);
    if (!status.ok()) {
        return folly::makeFuture<StorageRpcResponse<storage::cpp2::LookUpEdgeIndexResp>>(
            std::runtime_error(status.status().toString()));
    }
    auto& clusters = status.value();
    std::unordered_map<network::InetAddress, cpp2::LookUpIndexRequest> requests;
    for (auto& c : clusters) {
        auto& host = c.first;
        auto& req = requests[host];
        req.set_space_id(space);
        req.set_parts(std::move(c.second));
        req.set_index_id(indexId);
        req.set_filter(filter);
        req.set_return_columns(returnCols);
    }
    return collectResponse(evb, std::move(requests),
                           [](cpp2::StorageServiceAsyncClient* client,
                              const cpp2::LookUpIndexRequest& r) {
                               return client->future_lookUpEdgeIndex(r); },
                           [](const PartitionID& part) {
                               return part;
                           });
}

}   // namespace storage
}   // namespace nebula<|MERGE_RESOLUTION|>--- conflicted
+++ resolved
@@ -248,39 +248,6 @@
         });
 }
 
-<<<<<<< HEAD
-folly::SemiFuture<StorageRpcResponse<storage::cpp2::EdgeKeysResponse>> StorageClient::getEdgeKeys(
-    GraphSpaceID space,
-    std::vector<VertexID> vids,
-    folly::EventBase* evb) {
-    auto status = clusterIdsToHosts(space, vids, [] (const VertexID v) { return v; });
-
-    if (!status.ok()) {
-        return folly::makeFuture<StorageRpcResponse<cpp2::EdgeKeysResponse>>(
-            std::runtime_error(status.status().toString()));
-    }
-
-    auto& clusters = status.value();
-    std::unordered_map<network::InetAddress, cpp2::EdgeKeysRequest> requests;
-    for (auto& c : clusters) {
-        auto& host = c.first;
-        auto& req = requests[host];
-        req.set_space_id(space);
-        req.set_parts(std::move(c.second));
-    }
-
-    return collectResponse(
-        evb, std::move(requests),
-        [](cpp2::StorageServiceAsyncClient* client,
-           const cpp2::EdgeKeysRequest& r) {
-            return client->future_getEdgeKeys(r);},
-        [](const std::pair<const PartitionID, std::vector<VertexID>>& p) {
-            return p.first;
-        });
-}
-
-=======
->>>>>>> bc1568cf
 folly::SemiFuture<StorageRpcResponse<cpp2::ExecResponse>> StorageClient::deleteEdges(
     GraphSpaceID space,
     std::vector<storage::cpp2::EdgeKey> edges,
