--- conflicted
+++ resolved
@@ -186,12 +186,7 @@
         try {
             partId = folly::to<PartitionID>(part);
         } catch (const std::exception& ex) {
-<<<<<<< HEAD
-            isRunning.clear();
             LOG(ERROR) << "Invalid part: \"" << part << "\"" << ", error: " << ex.what();
-=======
-            LOG(ERROR) << "Invalid part: \"" << part << "\"";
->>>>>>> 87208af2
             return false;
         }
         auto hdfsPartPath = folly::stringPrintf("%s/%d", hdfsPath_.c_str(), partId);
