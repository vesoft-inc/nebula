--- conflicted
+++ resolved
@@ -24,12 +24,6 @@
 
     void process(const cpp2::GetRequest& req);
 
-<<<<<<< HEAD
-private:
-    explicit GetProcessor(kvstore::KVStore* kvstore, meta::SchemaManager* schemaMan,
-                          folly::Executor* executor = nullptr)
-            : BaseProcessor<cpp2::GeneralResponse>(kvstore, schemaMan), executor_(executor) {}
-=======
 protected:
     explicit GetProcessor(kvstore::KVStore* kvstore,
                           meta::SchemaManager* schemaMan,
@@ -37,7 +31,6 @@
                           folly::Executor* executor = nullptr):
         BaseProcessor<cpp2::GeneralResponse>(kvstore, schemaMan, stats),
         executor_(executor) {}
->>>>>>> b4f67e21
 
 private:
     folly::Future<PartCode>
