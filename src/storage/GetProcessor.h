/* Copyright (c) 2019 vesoft inc. All rights reserved.
 *
 * This source code is licensed under Apache 2.0 License,
 * attached with Common Clause Condition 1.0, found in the LICENSES directory.
 */

#ifndef STORAGE_GETPROCESSOR_H_
#define STORAGE_GETPROCESSOR_H_

#include "base/Base.h"
#include "storage/BaseProcessor.h"

namespace nebula {
namespace storage {

class GetProcessor : public BaseProcessor<cpp2::GeneralResponse> {
public:
    static GetProcessor* instance(kvstore::KVStore* kvstore,
                                  meta::SchemaManager* schemaMan,
                                  StorageStats* stats,
                                  folly::Executor* executor) {
        return new GetProcessor(kvstore, schemaMan, stats, executor);
    }

    void process(const cpp2::GetRequest& req);

protected:
    explicit GetProcessor(kvstore::KVStore* kvstore,
                          meta::SchemaManager* schemaMan,
                          StorageStats* stats,
                          folly::Executor* executor = nullptr):
        BaseProcessor<cpp2::GeneralResponse>(kvstore, schemaMan, stats),
        executor_(executor) {}

private:
<<<<<<< HEAD
    folly::Future<PartCode>
    asyncProcess(PartitionID part, const std::vector<std::string>& keys);
=======
    folly::Future<std::pair<PartitionID, kvstore::ResultCode>>
    asyncProcess(PartitionID part, std::vector<std::string> keys);
>>>>>>> e4b8af73

    GraphSpaceID  space_;
    folly::Executor  *executor_{nullptr};
    std::unordered_map<std::string, std::string> pairs_;
};

}  // namespace storage
}  // namespace nebula

#endif  // STORAGE_GETPROCESSOR_H_<|MERGE_RESOLUTION|>--- conflicted
+++ resolved
@@ -33,13 +33,8 @@
         executor_(executor) {}
 
 private:
-<<<<<<< HEAD
-    folly::Future<PartCode>
-    asyncProcess(PartitionID part, const std::vector<std::string>& keys);
-=======
-    folly::Future<std::pair<PartitionID, kvstore::ResultCode>>
+    folly::Future<PartitionCode>
     asyncProcess(PartitionID part, std::vector<std::string> keys);
->>>>>>> e4b8af73
 
     GraphSpaceID  space_;
     folly::Executor  *executor_{nullptr};
