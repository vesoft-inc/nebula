/* Copyright (c) 2019 vesoft inc. All rights reserved.
 *
 * This source code is licensed under Apache 2.0 License,
 * attached with Common Clause Condition 1.0, found in the LICENSES directory.
 */

#include "storage/PutProcessor.h"

namespace nebula {
namespace storage {

void PutProcessor::process(const cpp2::PutRequest& req) {
    CHECK_NOTNULL(kvstore_);
    space_ = req.get_space_id();
    const auto& parts = req.get_parts();
    callingNum_ = parts.size();

    std::vector<folly::Future<PartCode>> results;
    for (auto& part : parts) {
        std::vector<kvstore::KV> data;
<<<<<<< HEAD
        for (auto& pair : part.second) {
            data.emplace_back(std::move(pair.key), std::move(pair.value));
=======
        for (auto& pair : value.second) {
            data.emplace_back(std::move(NebulaKeyUtils::kvKey(part, pair.key)),
                              std::move(pair.value));
>>>>>>> e4b8af73
        }
        results.push_back(asyncProcess(part.first, std::move(data)));
    }

    folly::collectAll(results).via(executor_)
                              .then([&] (const std::vector<folly::Try<PartCode>>& tries) mutable {
        for (const auto& t : tries) {
            auto ret = t.value();
            auto part = std::get<0>(ret);
            auto resultCode = std::get<1>(ret);
            this->pushResultCode(this->to(resultCode), part);
        }
        this->onFinished();
    });
}

folly::Future<PartCode>
PutProcessor::asyncProcess(PartitionID part, const std::vector<kvstore::KV>& keyValues) {
    folly::Promise<PartCode> promise;
    auto future = promise.getFuture();
    executor_->add([this, pro = std::move(promise), part, keyValues] () mutable {
        this->kvstore_->asyncMultiPut(space_, part, keyValues, [part, p = std::move(pro)]
                                      (kvstore::ResultCode code) mutable {
            p.setValue(std::make_pair(part, code));
        });
    });
    return future;
}

}  // namespace storage
}  // namespace nebula<|MERGE_RESOLUTION|>--- conflicted
+++ resolved
@@ -15,23 +15,18 @@
     const auto& parts = req.get_parts();
     callingNum_ = parts.size();
 
-    std::vector<folly::Future<PartCode>> results;
+    std::vector<folly::Future<PartitionCode>> results;
     for (auto& part : parts) {
         std::vector<kvstore::KV> data;
-<<<<<<< HEAD
         for (auto& pair : part.second) {
-            data.emplace_back(std::move(pair.key), std::move(pair.value));
-=======
-        for (auto& pair : value.second) {
-            data.emplace_back(std::move(NebulaKeyUtils::kvKey(part, pair.key)),
+            data.emplace_back(std::move(NebulaKeyUtils::kvKey(part.first, pair.key)),
                               std::move(pair.value));
->>>>>>> e4b8af73
         }
         results.push_back(asyncProcess(part.first, std::move(data)));
     }
 
     folly::collectAll(results).via(executor_)
-                              .then([&] (const std::vector<folly::Try<PartCode>>& tries) mutable {
+                              .then([&] (const TryPartitionCodes& tries) mutable {
         for (const auto& t : tries) {
             auto ret = t.value();
             auto part = std::get<0>(ret);
@@ -42,9 +37,9 @@
     });
 }
 
-folly::Future<PartCode>
-PutProcessor::asyncProcess(PartitionID part, const std::vector<kvstore::KV>& keyValues) {
-    folly::Promise<PartCode> promise;
+folly::Future<PartitionCode>
+PutProcessor::asyncProcess(PartitionID part, std::vector<kvstore::KV> keyValues) {
+    folly::Promise<PartitionCode> promise;
     auto future = promise.getFuture();
     executor_->add([this, pro = std::move(promise), part, keyValues] () mutable {
         this->kvstore_->asyncMultiPut(space_, part, keyValues, [part, p = std::move(pro)]
