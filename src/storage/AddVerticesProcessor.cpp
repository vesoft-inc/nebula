--- conflicted
+++ resolved
@@ -26,16 +26,9 @@
         std::for_each(vertices.begin(), vertices.end(), [&](auto& v){
             const auto& tags = v.get_tags();
             std::for_each(tags.begin(), tags.end(), [&](auto& tag) {
-<<<<<<< HEAD
-                auto tagId = tag.get_tag_id();
-                auto key = KeyUtils::vertexKey(partId, v.get_id(), tagId, now);
+                auto key = NebulaKeyUtils::vertexKey(partId, v.get_id(), tag.get_tag_id, now);
                 auto values  = assembleValues(tag.get_props_value());
                 data.emplace_back(std::move(key), std::move(values));
-=======
-                auto key = NebulaKeyUtils::vertexKey(partId, v.get_id(),
-                                                     tag.get_tag_id(), now);
-                data.emplace_back(std::move(key), std::move(tag.get_props()));
->>>>>>> c0fdf8a5
             });
         });
         doPut(spaceId, partId, std::move(data));
