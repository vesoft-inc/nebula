--- conflicted
+++ resolved
@@ -27,11 +27,7 @@
     cpp2::AddVerticesRequest req;
     req.space_id = 0;
     req.overwritable = true;
-<<<<<<< HEAD
-    auto vertices = TestUtils::setupVertices(0, nums, 3001, 3010);
-=======
     auto vertices = TestUtils::setupVertices(0, 0, nums, 3001, 3002);
->>>>>>> 23edc30d
     req.parts.emplace(0, std::move(vertices));
 
     LOG(INFO) << "Test AddVerticesProcessor...";
@@ -132,7 +128,7 @@
     fs::TempDir rootPath("/tmp/VertexCacheTest.XXXXXX");
     std::unique_ptr<kvstore::KVStore> kv = TestUtils::initKV(rootPath.path());
     auto schemaMan = TestUtils::mockSchemaMan();
-    auto indexMan = TestUtils::mockIndexMan();
+    auto indexMan = std::make_unique<AdHocIndexManager>();
     auto executor = std::make_unique<folly::CPUThreadPoolExecutor>(1);
     prepareData(kv.get());
     VertexCache cache(1000, 0);
@@ -146,7 +142,7 @@
 
     LOG(INFO) << "Insert vertices from 0 to 1000";
     addVertices(kv.get(), schemaMan.get(), indexMan.get(), &cache, 1000);
-    checkCache(&cache, 500, 500, 2000);
+    checkCache(&cache, 1000, 500, 2000);
 }
 
 }  // namespace storage
