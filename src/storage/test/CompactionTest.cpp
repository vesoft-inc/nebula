/* Copyright (c) 2019 vesoft inc. All rights reserved.
 *
 * This source code is licensed under Apache 2.0 License,
 * attached with Common Clause Condition 1.0, found in the LICENSES directory.
 */

#include "base/Base.h"
#include "utils/NebulaKeyUtils.h"
#include <gtest/gtest.h>
#include <folly/synchronization/Baton.h>
#include "fs/TempDir.h"
#include "storage/test/TestUtils.h"
#include "storage/CommonUtils.h"
#include "storage/CompactionFilter.h"
#include "dataman/RowWriter.h"

namespace nebula {
namespace storage {

void mockData(kvstore::KVStore* kv) {
    for (PartitionID partId = 0; partId < 3; partId++) {
        std::vector<kvstore::KV> data;
        for (VertexID vertexId = partId * 10; vertexId < (partId + 1) * 10; vertexId++) {
            for (TagID tagId = 3001; tagId < 3010; tagId++) {
                auto key = NebulaKeyUtils::vertexKey(partId, vertexId, tagId, 0);
                auto val = TestUtils::encodeValue(partId, vertexId, tagId);
                data.emplace_back(std::move(key), std::move(val));
            }

            // Generate 7 out-edges for each edgeType.
            for (VertexID dstId = 10001; dstId <= 10007; dstId++) {
                VLOG(3) << "Write part " << partId << ", vertex " << vertexId << ", dst " << dstId;
                for (EdgeVersion version = 0; version < 3; version++) {
                    auto key = NebulaKeyUtils::edgeKey(partId, vertexId, 101, 0, dstId,
                                                       std::numeric_limits<int>::max() - version);
                    auto val = TestUtils::encodeValue(partId, vertexId, dstId, 101);
                    data.emplace_back(std::move(key), std::move(val));
                }
            }

            // Generate 5 in-edges for each edgeType, the edgeType is negative
            for (VertexID srcId = 20001; srcId <= 20005; srcId++) {
                VLOG(3) << "Write part " << partId << ", vertex " << vertexId << ", src " << srcId;
                for (EdgeVersion version = 0; version < 3; version++) {
                    auto key = NebulaKeyUtils::edgeKey(partId, vertexId, -101, 0, srcId,
                                                       std::numeric_limits<int>::max() - version);
                    auto val = TestUtils::setupEncode(10, 20);
                    data.emplace_back(std::move(key), std::move(val));
                }
            }
        }

        folly::Baton<true, std::atomic> baton;
        kv->asyncMultiPut(
            0, partId, std::move(data),
            [&](kvstore::ResultCode code) {
                EXPECT_EQ(code, kvstore::ResultCode::SUCCEEDED);
                baton.post();
            });
        baton.wait();
    }
}

void mockTTLDataExpired(kvstore::KVStore* kv) {
    for (PartitionID partId = 0; partId < 3; partId++) {
        std::vector<kvstore::KV> data;
        for (auto vertexId = partId * 10; vertexId < (partId + 1) * 10; vertexId++) {
            // one tag data, the record data will always expire
            auto tagId = 3001;
            auto tagkey = NebulaKeyUtils::vertexKey(partId, vertexId, tagId, 0);
            RowWriter tagwriter;
            for (int64_t numInt = 0; numInt < 3; numInt++) {
                // all data expired, 1546272000 timestamp representation "2019-1-1 0:0:0"
                // With TTL, the record data will always expire
                tagwriter << numInt + 1546272000;
            }
            for (auto numString = 3; numString < 6; numString++) {
                tagwriter << folly::stringPrintf("string_col_%d", numString);
            }
            auto tagval = tagwriter.encode();
            data.emplace_back(std::move(tagkey), std::move(tagval));

            // one edge data, the record data will always expire
            auto edgeType = 101;
            auto edgekey = NebulaKeyUtils::edgeKey(partId, vertexId, edgeType, 0, 10001,
                                                   std::numeric_limits<int>::max() - 1);
            RowWriter edgewriter;
            for (int64_t numInt = 0; numInt < 10; numInt++) {
                // all data expired, 1546272000 timestamp representation "2019-1-1 0:0:0"
                // With TTL, the record data will always expire
                edgewriter << numInt + 1546272000;
            }
            for (auto numString = 10; numString < 20; numString++) {
                edgewriter << folly::stringPrintf("string_col_%d", numString);
            }
            auto edgeval = edgewriter.encode();
            data.emplace_back(std::move(edgekey), std::move(edgeval));
        }

        folly::Baton<true, std::atomic> baton;
        kv->asyncMultiPut(
            0, partId, std::move(data),
            [&](kvstore::ResultCode code) {
                EXPECT_EQ(code, kvstore::ResultCode::SUCCEEDED);
                baton.post();
            });
        baton.wait();
    }
}

void mockTTLDataNotExpired(kvstore::KVStore* kv) {
    auto tagId = 3001;
    auto edgeType = 101;
    for (PartitionID partId = 0; partId < 3; partId++) {
        std::vector<kvstore::KV> data;
        for (auto vertexId = partId * 10; vertexId < (partId + 1) * 10; vertexId++) {
            // one tag data, the record data will never expire
            auto tagkey = NebulaKeyUtils::vertexKey(partId, vertexId, tagId, 0);
            RowWriter tagwriter;
            for (int64_t numInt = 0; numInt < 3; numInt++) {
                // all data expired, 4102416000 timestamp representation "2100-1-1 0:0:0"
                // With TTL, the record data will never expire
                tagwriter << numInt + 4102416000;
            }
            for (auto numString = 3; numString < 6; numString++) {
                tagwriter << folly::stringPrintf("string_col_%d", numString);
            }
            auto tagval = tagwriter.encode();
            data.emplace_back(std::move(tagkey), std::move(tagval));

            // one edge data, the record data will never expire
            auto edgekey = NebulaKeyUtils::edgeKey(partId, vertexId, edgeType, 0, 10001,
                                                   std::numeric_limits<int>::max() - 1);
            RowWriter edgewriter;
            for (int64_t numInt = 0; numInt < 10; numInt++) {
                // all data expired, 4102416000 timestamp representation "2100-1-1 0:0:0"
                // With TTL, the record data will never expire
                edgewriter << numInt + 4102416000;
            }
            for (auto numString = 10; numString < 20; numString++) {
                edgewriter << folly::stringPrintf("string_col_%d", numString);
            }
            auto edgeval = edgewriter.encode();
            data.emplace_back(std::move(edgekey), std::move(edgeval));
        }

        folly::Baton<true, std::atomic> baton;
        kv->asyncMultiPut(
            0, partId, std::move(data),
            [&](kvstore::ResultCode code) {
                EXPECT_EQ(code, kvstore::ResultCode::SUCCEEDED);
                baton.post();
            });
        baton.wait();
    }
}

void mockIndexData(kvstore::KVStore* kv) {
    auto tagId = 3001;
    auto edgeType = 101;
    IndexValues values;
    values.emplace_back(nebula::cpp2::SupportedType::STRING, "col1");
    for (PartitionID partId = 0; partId < 3; partId++) {
        std::vector<kvstore::KV> data;
        for (auto vertexId = partId * 10; vertexId < (partId + 1) * 10; vertexId++) {
            auto tiKey = NebulaKeyUtils::vertexIndexKey(partId, tagId + 1000, vertexId, values);
            data.emplace_back(std::move(tiKey), "");
            /**
             * pseudo vertex index
             */
            auto ptiKey = NebulaKeyUtils::vertexIndexKey(partId, tagId + 1001, vertexId, values);
            data.emplace_back(std::move(ptiKey), "");

            auto eiKey = NebulaKeyUtils::edgeIndexKey(partId, edgeType + 100,
                                                      vertexId, 0, 10001, values);

            data.emplace_back(std::move(eiKey), "");
            /**
             * pseudo edge index
             */
            auto peiKey = NebulaKeyUtils::edgeIndexKey(partId, edgeType + 101,
                                                       vertexId, 0, 10001, values);

            data.emplace_back(std::move(peiKey), "");
        }

        folly::Baton<true, std::atomic> baton;
        kv->asyncMultiPut(
            0, partId, std::move(data),
            [&](kvstore::ResultCode code) {
                EXPECT_EQ(code, kvstore::ResultCode::SUCCEEDED);
                baton.post();
            });
        baton.wait();
    }
}

TEST(NebulaCompactionFilterTest, InvalidSchemaAndMutliVersionsFilterTest) {
    fs::TempDir rootPath("/tmp/NebulaCompactionFilterTest.XXXXXX");
    auto schemaMan = TestUtils::mockSchemaMan();
    std::unique_ptr<kvstore::CompactionFilterFactoryBuilder> cffBuilder(
                                    new StorageCompactionFilterFactoryBuilder(schemaMan.get(),
                                                                              nullptr));
    std::unique_ptr<kvstore::KVStore> kv(TestUtils::initKV(rootPath.path(),
<<<<<<< HEAD
                                                           6,
                                                           network::InetAddress{0, 0},
                                                           nullptr,
                                                           false,
                                                           std::move(cffBuilder)));
=======
                                         6,
                                         {0, network::NetworkUtils::getAvailablePort()},
                                         nullptr,
                                         false,
                                         std::move(cffBuilder)));
>>>>>>> 9154dde7
    LOG(INFO) << "Write some data";
    mockData(kv.get());
    LOG(INFO) << "Let's delete one tag";
    auto* adhoc = static_cast<AdHocSchemaManager*>(schemaMan.get());
    adhoc->removeTagSchema(0, 3001);

    auto* ns = static_cast<kvstore::NebulaStore*>(kv.get());
    ns->compact(0);
    LOG(INFO) << "Finish compaction, check data...";

    auto checkTag = [&](PartitionID partId, VertexID vertexId, TagID tagId, int32_t expectedNum) {
        auto prefix = NebulaKeyUtils::vertexKey(partId,
                                                vertexId,
                                                tagId,
                                                0);
        std::unique_ptr<kvstore::KVIterator> iter;
        ASSERT_EQ(kvstore::ResultCode::SUCCEEDED, kv->prefix(0, partId, prefix, &iter));
        int32_t num = 0;
        while (iter->valid()) {
            iter->next();
            num++;
        }
        VLOG(3) << "Check tag " << partId << ":" << vertexId << ":" << tagId;
        ASSERT_EQ(expectedNum, num);
    };

    auto checkEdge = [&](PartitionID partId, VertexID vertexId, EdgeType edge,
                         EdgeRanking rank, VertexID dstId, int32_t expectedNum) {
        auto start = NebulaKeyUtils::edgeKey(partId,
                                             vertexId,
                                             edge,
                                             rank,
                                             dstId,
                                             0);
        auto end = NebulaKeyUtils::edgeKey(partId,
                                           vertexId,
                                           edge,
                                           rank,
                                           dstId,
                                           std::numeric_limits<int>::max());
        std::unique_ptr<kvstore::KVIterator> iter;
        ASSERT_EQ(kvstore::ResultCode::SUCCEEDED, kv->range(0, partId, start, end, &iter));
        int32_t num = 0;
        while (iter->valid()) {
            iter->next();
            num++;
        }
        VLOG(3) << "Check edge " << partId << ":" << vertexId << ":"
                << edge << ":" << rank << ":" << dstId;
        ASSERT_EQ(expectedNum, num);
    };

    for (PartitionID partId = 0; partId < 3; partId++) {
        for (VertexID vertexId = partId * 10; vertexId < (partId + 1) * 10; vertexId++) {
            checkTag(partId, vertexId, 3001, 0);
            for (TagID tagId = 3002; tagId < 3010; tagId++) {
                checkTag(partId, vertexId, tagId, 1);
            }
            for (VertexID dstId = 10001; dstId <= 10007; dstId++) {
                checkEdge(partId, vertexId, 101, 0, dstId, 1);
            }
            for (VertexID srcId = 20001; srcId <= 20005; srcId++) {
                checkEdge(partId, vertexId, -101, 0, srcId, 1);
            }
        }
    }
}


TEST(NebulaCompactionFilterTest, TTLFilterDataExpiredTest) {
    fs::TempDir rootPath("/tmp/NebulaCompactionFilterTest.XXXXXX");
    auto schemaMan = TestUtils::mockSchemaWithTTLMan();
    std::unique_ptr<kvstore::CompactionFilterFactoryBuilder> cffBuilder(
                                    new StorageCompactionFilterFactoryBuilder(schemaMan.get(),
                                                                              nullptr));
    std::unique_ptr<kvstore::KVStore> kv(TestUtils::initKV(rootPath.path(),
<<<<<<< HEAD
                                                           6,
                                                           network::InetAddress{0, 0},
                                                           nullptr,
                                                           false,
                                                           std::move(cffBuilder)));

=======
                                         6,
                                         {0, network::NetworkUtils::getAvailablePort()},
                                         nullptr,
                                         false,
                                         std::move(cffBuilder)));
>>>>>>> 9154dde7
    LOG(INFO) << "Write some data";
    mockTTLDataExpired(kv.get());

    auto* ns = static_cast<kvstore::NebulaStore*>(kv.get());
    ns->compact(0);
    LOG(INFO) << "Finish compaction, check data...";

    auto checkTag = [&](PartitionID partId, VertexID vertexId, TagID tagId, int32_t expectedNum) {
        auto prefix = NebulaKeyUtils::vertexKey(partId,
                                                vertexId,
                                                tagId,
                                                0);
        std::unique_ptr<kvstore::KVIterator> iter;
        ASSERT_EQ(kvstore::ResultCode::SUCCEEDED, kv->prefix(0, partId, prefix, &iter));
        int32_t num = 0;
        while (iter->valid()) {
            iter->next();
            num++;
        }
        VLOG(3) << "Check tag " << partId << ":" << vertexId << ":" << tagId;
        ASSERT_EQ(expectedNum, num);
    };

    auto checkEdge = [&](PartitionID partId, VertexID vertexId, EdgeType edge,
                         EdgeRanking rank, VertexID dstId, int32_t expectedNum) {
        auto start = NebulaKeyUtils::edgeKey(partId,
                                             vertexId,
                                             edge,
                                             rank,
                                             dstId,
                                             0);
        auto end = NebulaKeyUtils::edgeKey(partId,
                                           vertexId,
                                           edge,
                                           rank,
                                           dstId,
                                           std::numeric_limits<int>::max());
        std::unique_ptr<kvstore::KVIterator> iter;
        ASSERT_EQ(kvstore::ResultCode::SUCCEEDED, kv->range(0, partId, start, end, &iter));
        int32_t num = 0;
        while (iter->valid()) {
            iter->next();
            num++;
        }
        VLOG(3) << "Check edge " << partId << ":" << vertexId << ":"
                << edge << ":" << rank << ":" << dstId;
        ASSERT_EQ(expectedNum, num);
    };

    for (PartitionID partId = 0; partId < 3; partId++) {
        for (VertexID vertexId = partId * 10; vertexId < (partId + 1) * 10; vertexId++) {
            checkTag(partId, vertexId, 3001, 0);
            checkEdge(partId, vertexId, 101, 0, 10001, 0);
        }
    }
}


TEST(NebulaCompactionFilterTest, TTLFilterDataNotExpiredTest) {
    fs::TempDir rootPath("/tmp/NebulaCompactionFilterTest.XXXXXX");
    auto schemaMan = TestUtils::mockSchemaWithTTLMan();
    std::unique_ptr<kvstore::CompactionFilterFactoryBuilder> cffBuilder(
                                    new StorageCompactionFilterFactoryBuilder(schemaMan.get(),
                                                                              nullptr));
    std::unique_ptr<kvstore::KVStore> kv(TestUtils::initKV(rootPath.path(),
<<<<<<< HEAD
                                                           6,
                                                           network::InetAddress{0, 0},
                                                           nullptr,
                                                           false,
                                                           std::move(cffBuilder)));

=======
                                         6,
                                         {0, network::NetworkUtils::getAvailablePort()},
                                         nullptr,
                                         false,
                                         std::move(cffBuilder)));
>>>>>>> 9154dde7
    LOG(INFO) << "Write some data";
    mockTTLDataNotExpired(kv.get());

    auto* ns = static_cast<kvstore::NebulaStore*>(kv.get());
    ns->compact(0);
    LOG(INFO) << "Finish compaction, check data...";

    auto checkTag = [&](PartitionID partId, VertexID vertexId, TagID tagId, int32_t expectedNum) {
        auto prefix = NebulaKeyUtils::vertexKey(partId,
                                                vertexId,
                                                tagId,
                                                0);
        std::unique_ptr<kvstore::KVIterator> iter;
        ASSERT_EQ(kvstore::ResultCode::SUCCEEDED, kv->prefix(0, partId, prefix, &iter));
        int32_t num = 0;
        while (iter->valid()) {
            iter->next();
            num++;
        }
        VLOG(3) << "Check tag " << partId << ":" << vertexId << ":" << tagId;
        ASSERT_EQ(expectedNum, num);
    };

    auto checkEdge = [&](PartitionID partId, VertexID vertexId, EdgeType edge,
                         EdgeRanking rank, VertexID dstId, int32_t expectedNum) {
        auto start = NebulaKeyUtils::edgeKey(partId,
                                             vertexId,
                                             edge,
                                             rank,
                                             dstId,
                                             0);
        auto end = NebulaKeyUtils::edgeKey(partId,
                                           vertexId,
                                           edge,
                                           rank,
                                           dstId,
                                           std::numeric_limits<int>::max());
        std::unique_ptr<kvstore::KVIterator> iter;
        ASSERT_EQ(kvstore::ResultCode::SUCCEEDED, kv->range(0, partId, start, end, &iter));
        int32_t num = 0;
        while (iter->valid()) {
            iter->next();
            num++;
        }
        VLOG(3) << "Check edge " << partId << ":" << vertexId << ":"
                << edge << ":" << rank << ":" << dstId;
        ASSERT_EQ(expectedNum, num);
    };

    for (PartitionID partId = 0; partId < 3; partId++) {
        for (VertexID vertexId = partId * 10; vertexId < (partId + 1) * 10; vertexId++) {
            checkTag(partId, vertexId, 3001, 1);
            checkEdge(partId, vertexId, 101, 0, 10001, 1);
        }
    }
}

TEST(NebulaCompactionFilterTest, DropIndexTest) {
    fs::TempDir rootPath("/tmp/DropIndexTest.XXXXXX");
    GraphSpaceID spaceId = 0;
    auto schemaMan = TestUtils::mockSchemaMan(spaceId);
    auto indexMan = TestUtils::mockIndexMan(spaceId, 3001, 3002, 101, 102);

    std::unique_ptr<kvstore::CompactionFilterFactoryBuilder> cffBuilder(
        new StorageCompactionFilterFactoryBuilder(schemaMan.get(),
                                                  indexMan.get()));
    std::unique_ptr<kvstore::KVStore> kv(TestUtils::initKV(rootPath.path(),
<<<<<<< HEAD
                                                           6,
                                                           network::InetAddress{0, 0},
                                                           nullptr,
                                                           false,
                                                           std::move(cffBuilder)));

=======
                                         6,
                                         {0, network::NetworkUtils::getAvailablePort()},
                                         nullptr,
                                         false,
                                         std::move(cffBuilder)));
>>>>>>> 9154dde7
    LOG(INFO) << "Write some data";
    mockIndexData(kv.get());

    auto* ns = dynamic_cast<kvstore::NebulaStore*>(kv.get());
    ns->compact(spaceId);
    LOG(INFO) << "Finish compaction, check index data...";

    auto checkIndex = [&](PartitionID partId, IndexID indexId, int32_t expectedNum) {
        auto prefix = NebulaKeyUtils::indexPrefix(partId, indexId);
        std::unique_ptr<kvstore::KVIterator> iter;
        ASSERT_EQ(kvstore::ResultCode::SUCCEEDED, kv->prefix(0, partId, prefix, &iter));
        int32_t num = 0;
        while (iter->valid()) {
            iter->next();
            num++;
        }
        LOG(INFO) << "Check index " << partId << ":" << indexId;
        ASSERT_EQ(expectedNum, num);
    };

    for (PartitionID partId = 0; partId < 3; partId++) {
        /**
         * index exists
         */
        checkIndex(partId, 3001 + 1000, 10);
        checkIndex(partId, 101 + 100, 10);
        /**
         * index dropped
         */
        checkIndex(partId, 3001 + 1001, 0);
        checkIndex(partId, 101 + 101, 0);
    }
}

}  // namespace storage
}  // namespace nebula


int main(int argc, char** argv) {
    testing::InitGoogleTest(&argc, argv);
    folly::init(&argc, &argv, true);
    google::SetStderrLogging(google::INFO);
    return RUN_ALL_TESTS();
}<|MERGE_RESOLUTION|>--- conflicted
+++ resolved
@@ -4,15 +4,15 @@
  * attached with Common Clause Condition 1.0, found in the LICENSES directory.
  */
 
+#include <folly/synchronization/Baton.h>
+#include <gtest/gtest.h>
 #include "base/Base.h"
-#include "utils/NebulaKeyUtils.h"
-#include <gtest/gtest.h>
-#include <folly/synchronization/Baton.h>
+#include "dataman/RowWriter.h"
 #include "fs/TempDir.h"
-#include "storage/test/TestUtils.h"
 #include "storage/CommonUtils.h"
 #include "storage/CompactionFilter.h"
-#include "dataman/RowWriter.h"
+#include "storage/test/TestUtils.h"
+#include "utils/NebulaKeyUtils.h"
 
 namespace nebula {
 namespace storage {
@@ -31,8 +31,8 @@
             for (VertexID dstId = 10001; dstId <= 10007; dstId++) {
                 VLOG(3) << "Write part " << partId << ", vertex " << vertexId << ", dst " << dstId;
                 for (EdgeVersion version = 0; version < 3; version++) {
-                    auto key = NebulaKeyUtils::edgeKey(partId, vertexId, 101, 0, dstId,
-                                                       std::numeric_limits<int>::max() - version);
+                    auto key = NebulaKeyUtils::edgeKey(
+                        partId, vertexId, 101, 0, dstId, std::numeric_limits<int>::max() - version);
                     auto val = TestUtils::encodeValue(partId, vertexId, dstId, 101);
                     data.emplace_back(std::move(key), std::move(val));
                 }
@@ -42,7 +42,11 @@
             for (VertexID srcId = 20001; srcId <= 20005; srcId++) {
                 VLOG(3) << "Write part " << partId << ", vertex " << vertexId << ", src " << srcId;
                 for (EdgeVersion version = 0; version < 3; version++) {
-                    auto key = NebulaKeyUtils::edgeKey(partId, vertexId, -101, 0, srcId,
+                    auto key = NebulaKeyUtils::edgeKey(partId,
+                                                       vertexId,
+                                                       -101,
+                                                       0,
+                                                       srcId,
                                                        std::numeric_limits<int>::max() - version);
                     auto val = TestUtils::setupEncode(10, 20);
                     data.emplace_back(std::move(key), std::move(val));
@@ -51,12 +55,10 @@
         }
 
         folly::Baton<true, std::atomic> baton;
-        kv->asyncMultiPut(
-            0, partId, std::move(data),
-            [&](kvstore::ResultCode code) {
-                EXPECT_EQ(code, kvstore::ResultCode::SUCCEEDED);
-                baton.post();
-            });
+        kv->asyncMultiPut(0, partId, std::move(data), [&](kvstore::ResultCode code) {
+            EXPECT_EQ(code, kvstore::ResultCode::SUCCEEDED);
+            baton.post();
+        });
         baton.wait();
     }
 }
@@ -82,8 +84,8 @@
 
             // one edge data, the record data will always expire
             auto edgeType = 101;
-            auto edgekey = NebulaKeyUtils::edgeKey(partId, vertexId, edgeType, 0, 10001,
-                                                   std::numeric_limits<int>::max() - 1);
+            auto edgekey = NebulaKeyUtils::edgeKey(
+                partId, vertexId, edgeType, 0, 10001, std::numeric_limits<int>::max() - 1);
             RowWriter edgewriter;
             for (int64_t numInt = 0; numInt < 10; numInt++) {
                 // all data expired, 1546272000 timestamp representation "2019-1-1 0:0:0"
@@ -98,12 +100,10 @@
         }
 
         folly::Baton<true, std::atomic> baton;
-        kv->asyncMultiPut(
-            0, partId, std::move(data),
-            [&](kvstore::ResultCode code) {
-                EXPECT_EQ(code, kvstore::ResultCode::SUCCEEDED);
-                baton.post();
-            });
+        kv->asyncMultiPut(0, partId, std::move(data), [&](kvstore::ResultCode code) {
+            EXPECT_EQ(code, kvstore::ResultCode::SUCCEEDED);
+            baton.post();
+        });
         baton.wait();
     }
 }
@@ -129,8 +129,8 @@
             data.emplace_back(std::move(tagkey), std::move(tagval));
 
             // one edge data, the record data will never expire
-            auto edgekey = NebulaKeyUtils::edgeKey(partId, vertexId, edgeType, 0, 10001,
-                                                   std::numeric_limits<int>::max() - 1);
+            auto edgekey = NebulaKeyUtils::edgeKey(
+                partId, vertexId, edgeType, 0, 10001, std::numeric_limits<int>::max() - 1);
             RowWriter edgewriter;
             for (int64_t numInt = 0; numInt < 10; numInt++) {
                 // all data expired, 4102416000 timestamp representation "2100-1-1 0:0:0"
@@ -145,12 +145,10 @@
         }
 
         folly::Baton<true, std::atomic> baton;
-        kv->asyncMultiPut(
-            0, partId, std::move(data),
-            [&](kvstore::ResultCode code) {
-                EXPECT_EQ(code, kvstore::ResultCode::SUCCEEDED);
-                baton.post();
-            });
+        kv->asyncMultiPut(0, partId, std::move(data), [&](kvstore::ResultCode code) {
+            EXPECT_EQ(code, kvstore::ResultCode::SUCCEEDED);
+            baton.post();
+        });
         baton.wait();
     }
 }
@@ -171,26 +169,24 @@
             auto ptiKey = NebulaKeyUtils::vertexIndexKey(partId, tagId + 1001, vertexId, values);
             data.emplace_back(std::move(ptiKey), "");
 
-            auto eiKey = NebulaKeyUtils::edgeIndexKey(partId, edgeType + 100,
-                                                      vertexId, 0, 10001, values);
+            auto eiKey =
+                NebulaKeyUtils::edgeIndexKey(partId, edgeType + 100, vertexId, 0, 10001, values);
 
             data.emplace_back(std::move(eiKey), "");
             /**
              * pseudo edge index
              */
-            auto peiKey = NebulaKeyUtils::edgeIndexKey(partId, edgeType + 101,
-                                                       vertexId, 0, 10001, values);
+            auto peiKey =
+                NebulaKeyUtils::edgeIndexKey(partId, edgeType + 101, vertexId, 0, 10001, values);
 
             data.emplace_back(std::move(peiKey), "");
         }
 
         folly::Baton<true, std::atomic> baton;
-        kv->asyncMultiPut(
-            0, partId, std::move(data),
-            [&](kvstore::ResultCode code) {
-                EXPECT_EQ(code, kvstore::ResultCode::SUCCEEDED);
-                baton.post();
-            });
+        kv->asyncMultiPut(0, partId, std::move(data), [&](kvstore::ResultCode code) {
+            EXPECT_EQ(code, kvstore::ResultCode::SUCCEEDED);
+            baton.post();
+        });
         baton.wait();
     }
 }
@@ -199,22 +195,14 @@
     fs::TempDir rootPath("/tmp/NebulaCompactionFilterTest.XXXXXX");
     auto schemaMan = TestUtils::mockSchemaMan();
     std::unique_ptr<kvstore::CompactionFilterFactoryBuilder> cffBuilder(
-                                    new StorageCompactionFilterFactoryBuilder(schemaMan.get(),
-                                                                              nullptr));
-    std::unique_ptr<kvstore::KVStore> kv(TestUtils::initKV(rootPath.path(),
-<<<<<<< HEAD
-                                                           6,
-                                                           network::InetAddress{0, 0},
-                                                           nullptr,
-                                                           false,
-                                                           std::move(cffBuilder)));
-=======
-                                         6,
-                                         {0, network::NetworkUtils::getAvailablePort()},
-                                         nullptr,
-                                         false,
-                                         std::move(cffBuilder)));
->>>>>>> 9154dde7
+        new StorageCompactionFilterFactoryBuilder(schemaMan.get(), nullptr));
+    std::unique_ptr<kvstore::KVStore> kv(
+        TestUtils::initKV(rootPath.path(),
+                          6,
+                          network::InetAddress{0, network::NetworkUtils::getAvailablePort()},
+                          nullptr,
+                          false,
+                          std::move(cffBuilder)));
     LOG(INFO) << "Write some data";
     mockData(kv.get());
     LOG(INFO) << "Let's delete one tag";
@@ -226,10 +214,7 @@
     LOG(INFO) << "Finish compaction, check data...";
 
     auto checkTag = [&](PartitionID partId, VertexID vertexId, TagID tagId, int32_t expectedNum) {
-        auto prefix = NebulaKeyUtils::vertexKey(partId,
-                                                vertexId,
-                                                tagId,
-                                                0);
+        auto prefix = NebulaKeyUtils::vertexKey(partId, vertexId, tagId, 0);
         std::unique_ptr<kvstore::KVIterator> iter;
         ASSERT_EQ(kvstore::ResultCode::SUCCEEDED, kv->prefix(0, partId, prefix, &iter));
         int32_t num = 0;
@@ -241,20 +226,15 @@
         ASSERT_EQ(expectedNum, num);
     };
 
-    auto checkEdge = [&](PartitionID partId, VertexID vertexId, EdgeType edge,
-                         EdgeRanking rank, VertexID dstId, int32_t expectedNum) {
-        auto start = NebulaKeyUtils::edgeKey(partId,
-                                             vertexId,
-                                             edge,
-                                             rank,
-                                             dstId,
-                                             0);
-        auto end = NebulaKeyUtils::edgeKey(partId,
-                                           vertexId,
-                                           edge,
-                                           rank,
-                                           dstId,
-                                           std::numeric_limits<int>::max());
+    auto checkEdge = [&](PartitionID partId,
+                         VertexID vertexId,
+                         EdgeType edge,
+                         EdgeRanking rank,
+                         VertexID dstId,
+                         int32_t expectedNum) {
+        auto start = NebulaKeyUtils::edgeKey(partId, vertexId, edge, rank, dstId, 0);
+        auto end = NebulaKeyUtils::edgeKey(
+            partId, vertexId, edge, rank, dstId, std::numeric_limits<int>::max());
         std::unique_ptr<kvstore::KVIterator> iter;
         ASSERT_EQ(kvstore::ResultCode::SUCCEEDED, kv->range(0, partId, start, end, &iter));
         int32_t num = 0;
@@ -262,8 +242,8 @@
             iter->next();
             num++;
         }
-        VLOG(3) << "Check edge " << partId << ":" << vertexId << ":"
-                << edge << ":" << rank << ":" << dstId;
+        VLOG(3) << "Check edge " << partId << ":" << vertexId << ":" << edge << ":" << rank << ":"
+                << dstId;
         ASSERT_EQ(expectedNum, num);
     };
 
@@ -283,28 +263,18 @@
     }
 }
 
-
 TEST(NebulaCompactionFilterTest, TTLFilterDataExpiredTest) {
     fs::TempDir rootPath("/tmp/NebulaCompactionFilterTest.XXXXXX");
     auto schemaMan = TestUtils::mockSchemaWithTTLMan();
     std::unique_ptr<kvstore::CompactionFilterFactoryBuilder> cffBuilder(
-                                    new StorageCompactionFilterFactoryBuilder(schemaMan.get(),
-                                                                              nullptr));
-    std::unique_ptr<kvstore::KVStore> kv(TestUtils::initKV(rootPath.path(),
-<<<<<<< HEAD
-                                                           6,
-                                                           network::InetAddress{0, 0},
-                                                           nullptr,
-                                                           false,
-                                                           std::move(cffBuilder)));
-
-=======
-                                         6,
-                                         {0, network::NetworkUtils::getAvailablePort()},
-                                         nullptr,
-                                         false,
-                                         std::move(cffBuilder)));
->>>>>>> 9154dde7
+        new StorageCompactionFilterFactoryBuilder(schemaMan.get(), nullptr));
+    std::unique_ptr<kvstore::KVStore> kv(
+        TestUtils::initKV(rootPath.path(),
+                          6,
+                          network::InetAddress{0, network::NetworkUtils::getAvailablePort()},
+                          nullptr,
+                          false,
+                          std::move(cffBuilder)));
     LOG(INFO) << "Write some data";
     mockTTLDataExpired(kv.get());
 
@@ -313,10 +283,7 @@
     LOG(INFO) << "Finish compaction, check data...";
 
     auto checkTag = [&](PartitionID partId, VertexID vertexId, TagID tagId, int32_t expectedNum) {
-        auto prefix = NebulaKeyUtils::vertexKey(partId,
-                                                vertexId,
-                                                tagId,
-                                                0);
+        auto prefix = NebulaKeyUtils::vertexKey(partId, vertexId, tagId, 0);
         std::unique_ptr<kvstore::KVIterator> iter;
         ASSERT_EQ(kvstore::ResultCode::SUCCEEDED, kv->prefix(0, partId, prefix, &iter));
         int32_t num = 0;
@@ -328,20 +295,15 @@
         ASSERT_EQ(expectedNum, num);
     };
 
-    auto checkEdge = [&](PartitionID partId, VertexID vertexId, EdgeType edge,
-                         EdgeRanking rank, VertexID dstId, int32_t expectedNum) {
-        auto start = NebulaKeyUtils::edgeKey(partId,
-                                             vertexId,
-                                             edge,
-                                             rank,
-                                             dstId,
-                                             0);
-        auto end = NebulaKeyUtils::edgeKey(partId,
-                                           vertexId,
-                                           edge,
-                                           rank,
-                                           dstId,
-                                           std::numeric_limits<int>::max());
+    auto checkEdge = [&](PartitionID partId,
+                         VertexID vertexId,
+                         EdgeType edge,
+                         EdgeRanking rank,
+                         VertexID dstId,
+                         int32_t expectedNum) {
+        auto start = NebulaKeyUtils::edgeKey(partId, vertexId, edge, rank, dstId, 0);
+        auto end = NebulaKeyUtils::edgeKey(
+            partId, vertexId, edge, rank, dstId, std::numeric_limits<int>::max());
         std::unique_ptr<kvstore::KVIterator> iter;
         ASSERT_EQ(kvstore::ResultCode::SUCCEEDED, kv->range(0, partId, start, end, &iter));
         int32_t num = 0;
@@ -349,8 +311,8 @@
             iter->next();
             num++;
         }
-        VLOG(3) << "Check edge " << partId << ":" << vertexId << ":"
-                << edge << ":" << rank << ":" << dstId;
+        VLOG(3) << "Check edge " << partId << ":" << vertexId << ":" << edge << ":" << rank << ":"
+                << dstId;
         ASSERT_EQ(expectedNum, num);
     };
 
@@ -361,29 +323,19 @@
         }
     }
 }
-
 
 TEST(NebulaCompactionFilterTest, TTLFilterDataNotExpiredTest) {
     fs::TempDir rootPath("/tmp/NebulaCompactionFilterTest.XXXXXX");
     auto schemaMan = TestUtils::mockSchemaWithTTLMan();
     std::unique_ptr<kvstore::CompactionFilterFactoryBuilder> cffBuilder(
-                                    new StorageCompactionFilterFactoryBuilder(schemaMan.get(),
-                                                                              nullptr));
-    std::unique_ptr<kvstore::KVStore> kv(TestUtils::initKV(rootPath.path(),
-<<<<<<< HEAD
-                                                           6,
-                                                           network::InetAddress{0, 0},
-                                                           nullptr,
-                                                           false,
-                                                           std::move(cffBuilder)));
-
-=======
-                                         6,
-                                         {0, network::NetworkUtils::getAvailablePort()},
-                                         nullptr,
-                                         false,
-                                         std::move(cffBuilder)));
->>>>>>> 9154dde7
+        new StorageCompactionFilterFactoryBuilder(schemaMan.get(), nullptr));
+    std::unique_ptr<kvstore::KVStore> kv(
+        TestUtils::initKV(rootPath.path(),
+                          6,
+                          network::InetAddress{0, network::NetworkUtils::getAvailablePort()},
+                          nullptr,
+                          false,
+                          std::move(cffBuilder)));
     LOG(INFO) << "Write some data";
     mockTTLDataNotExpired(kv.get());
 
@@ -392,10 +344,7 @@
     LOG(INFO) << "Finish compaction, check data...";
 
     auto checkTag = [&](PartitionID partId, VertexID vertexId, TagID tagId, int32_t expectedNum) {
-        auto prefix = NebulaKeyUtils::vertexKey(partId,
-                                                vertexId,
-                                                tagId,
-                                                0);
+        auto prefix = NebulaKeyUtils::vertexKey(partId, vertexId, tagId, 0);
         std::unique_ptr<kvstore::KVIterator> iter;
         ASSERT_EQ(kvstore::ResultCode::SUCCEEDED, kv->prefix(0, partId, prefix, &iter));
         int32_t num = 0;
@@ -407,20 +356,15 @@
         ASSERT_EQ(expectedNum, num);
     };
 
-    auto checkEdge = [&](PartitionID partId, VertexID vertexId, EdgeType edge,
-                         EdgeRanking rank, VertexID dstId, int32_t expectedNum) {
-        auto start = NebulaKeyUtils::edgeKey(partId,
-                                             vertexId,
-                                             edge,
-                                             rank,
-                                             dstId,
-                                             0);
-        auto end = NebulaKeyUtils::edgeKey(partId,
-                                           vertexId,
-                                           edge,
-                                           rank,
-                                           dstId,
-                                           std::numeric_limits<int>::max());
+    auto checkEdge = [&](PartitionID partId,
+                         VertexID vertexId,
+                         EdgeType edge,
+                         EdgeRanking rank,
+                         VertexID dstId,
+                         int32_t expectedNum) {
+        auto start = NebulaKeyUtils::edgeKey(partId, vertexId, edge, rank, dstId, 0);
+        auto end = NebulaKeyUtils::edgeKey(
+            partId, vertexId, edge, rank, dstId, std::numeric_limits<int>::max());
         std::unique_ptr<kvstore::KVIterator> iter;
         ASSERT_EQ(kvstore::ResultCode::SUCCEEDED, kv->range(0, partId, start, end, &iter));
         int32_t num = 0;
@@ -428,8 +372,8 @@
             iter->next();
             num++;
         }
-        VLOG(3) << "Check edge " << partId << ":" << vertexId << ":"
-                << edge << ":" << rank << ":" << dstId;
+        VLOG(3) << "Check edge " << partId << ":" << vertexId << ":" << edge << ":" << rank << ":"
+                << dstId;
         ASSERT_EQ(expectedNum, num);
     };
 
@@ -448,23 +392,14 @@
     auto indexMan = TestUtils::mockIndexMan(spaceId, 3001, 3002, 101, 102);
 
     std::unique_ptr<kvstore::CompactionFilterFactoryBuilder> cffBuilder(
-        new StorageCompactionFilterFactoryBuilder(schemaMan.get(),
-                                                  indexMan.get()));
-    std::unique_ptr<kvstore::KVStore> kv(TestUtils::initKV(rootPath.path(),
-<<<<<<< HEAD
-                                                           6,
-                                                           network::InetAddress{0, 0},
-                                                           nullptr,
-                                                           false,
-                                                           std::move(cffBuilder)));
-
-=======
-                                         6,
-                                         {0, network::NetworkUtils::getAvailablePort()},
-                                         nullptr,
-                                         false,
-                                         std::move(cffBuilder)));
->>>>>>> 9154dde7
+        new StorageCompactionFilterFactoryBuilder(schemaMan.get(), indexMan.get()));
+    std::unique_ptr<kvstore::KVStore> kv(
+        TestUtils::initKV(rootPath.path(),
+                          6,
+                          network::InetAddress{0, network::NetworkUtils::getAvailablePort()},
+                          nullptr,
+                          false,
+                          std::move(cffBuilder)));
     LOG(INFO) << "Write some data";
     mockIndexData(kv.get());
 
@@ -499,9 +434,8 @@
     }
 }
 
-}  // namespace storage
-}  // namespace nebula
-
+}   // namespace storage
+}   // namespace nebula
 
 int main(int argc, char** argv) {
     testing::InitGoogleTest(&argc, argv);
