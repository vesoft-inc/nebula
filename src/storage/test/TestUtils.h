/* Copyright (c) 2018 vesoft inc. All rights reserved.
 *
 * This source code is licensed under Apache 2.0 License,
 * attached with Common Clause Condition 1.0, found in the LICENSES directory.
 */

#ifndef STORAGE_TEST_TESTUTILS_H_
#define STORAGE_TEST_TESTUTILS_H_

#include "AdHocSchemaManager.h"
#include "AdHocIndexManager.h"
#include "test/ServerContext.h"
#include "base/Base.h"
#include "kvstore/KVStore.h"
#include "kvstore/PartManager.h"
#include "kvstore/NebulaStore.h"
#include "meta/SchemaProviderIf.h"
#include "dataman/ResultSchemaProvider.h"
#include "meta/NebulaSchemaProvider.h"
#include "storage/StorageServiceHandler.h"
#include <thrift/lib/cpp2/server/ThriftServer.h>
#include <folly/synchronization/Baton.h>
#include <folly/executors/ThreadPoolExecutor.h>
#include <folly/executors/CPUThreadPoolExecutor.h>
#include "dataman/RowReader.h"
#include "dataman/RowWriter.h"
#include <thrift/lib/cpp/concurrency/ThreadManager.h>


namespace nebula {
namespace storage {

class TestUtils {
public:
    static std::unique_ptr<kvstore::KVStore>
    initKV(const char* rootPath,
           int32_t partitionNumber = 6,
<<<<<<< HEAD
           network::InetAddress localhost = network::InetAddress{0, 0},
=======
           HostAddr localhost = {0, network::NetworkUtils::getAvailablePort()},
>>>>>>> 9154dde7
           meta::MetaClient* mClient = nullptr,
           bool useMetaServer = false,
           std::unique_ptr<kvstore::CompactionFilterFactoryBuilder> cffBuilder = nullptr) {
        auto ioPool = std::make_shared<folly::IOThreadPoolExecutor>(4);
        auto workers = apache::thrift::concurrency::PriorityThreadManager::newPriorityThreadManager(
                                 1, true /*stats*/);
        workers->setNamePrefix("executor");
        workers->start();

        kvstore::KVOptions options;
        if (useMetaServer) {
            options.partMan_ = std::make_unique<kvstore::MetaServerBasedPartManager>(
                localhost,
                mClient);
        } else {
            auto memPartMan = std::make_unique<kvstore::MemPartManager>();
            // GraphSpaceID =>  {PartitionIDs}
            // 0 => {0, 1, 2, 3, 4, 5}
            auto& partsMap = memPartMan->partsMap();
            for (PartitionID partId = 0; partId < partitionNumber; partId++) {
                partsMap[0][partId] = PartMeta();
            }

            options.partMan_ = std::move(memPartMan);
        }

        std::vector<std::string> paths;
        paths.emplace_back(folly::stringPrintf("%s/disk1", rootPath));
        paths.emplace_back(folly::stringPrintf("%s/disk2", rootPath));

        // Prepare KVStore
        options.dataPaths_ = std::move(paths);
        options.cffBuilder_ = std::move(cffBuilder);
        auto store = std::make_unique<kvstore::NebulaStore>(std::move(options),
                                                            ioPool,
                                                            localhost,
                                                            workers);
        store->init();

        // When useMetaServer is true, we deal with it using waitUntilAllElected.
        if (useMetaServer) {
            sleep(1);
        } else {
            // Wait until all part leader exist, here spaceId can only be 0.
            GraphSpaceID spaceId = 0;
            while (true) {
                int readyNum = 0;
                for (auto partId = 0; partId < partitionNumber; partId++) {
                    auto retLeader = store->partLeader(spaceId, partId);
                    if (ok(retLeader)) {
                        auto leader = value(std::move(retLeader));
                        if (leader == localhost) {
                            readyNum++;
                        }
                    }
                }
                if (readyNum == partitionNumber) {
                    LOG(INFO) << "All leaders have been elected!";
                    break;
                }
                usleep(100000);
            }
        }
        return store;
    }

    static std::unique_ptr<AdHocSchemaManager> mockSchemaMan(GraphSpaceID spaceId = 0) {
        auto schemaMan = std::make_unique<AdHocSchemaManager>();
        for (TagID tagId = 3001; tagId < 3010; tagId++) {
            schemaMan->addTagSchema(spaceId, tagId, TestUtils::genTagSchemaProvider(tagId, 3, 3));
        }
        for (EdgeType edgeType = 101; edgeType < 110; edgeType++) {
            schemaMan->addEdgeSchema(spaceId, edgeType, TestUtils::genEdgeSchemaProvider(10, 10));
        }
        return schemaMan;
    }

    static std::unique_ptr<AdHocSchemaManager> mockSchemaWithTTLMan(GraphSpaceID spaceId = 0) {
        auto schemaMan = std::make_unique<AdHocSchemaManager>();
        auto tagId = 3001;
        schemaMan->addTagSchema(spaceId,
                                tagId,
                                TestUtils::genTagSchemaWithTTLProvider(tagId, 3, 3));

        schemaMan->addEdgeSchema(spaceId, 101, TestUtils::genEdgeSchemaWithTTLProvider(10, 10));
        return schemaMan;
    }

    static std::unique_ptr<meta::IndexManager> mockIndexMan(GraphSpaceID spaceId = 0,
                                                            TagID startTag = 3001,
                                                            TagID endTag = 3010,
                                                            EdgeType startEdge = 101,
                                                            EdgeType endEdge = 110) {
        auto* indexMan = new AdHocIndexManager();
        for (TagID tagId = startTag; tagId < endTag; tagId++) {
            std::vector<nebula::cpp2::ColumnDef> columns;
            for (int32_t i = 0; i < 3; i++) {
                nebula::cpp2::ColumnDef column;
                column.name = folly::stringPrintf("tag_%d_col_%d", tagId, i);
                column.type.type = nebula::cpp2::SupportedType::INT;
                columns.emplace_back(std::move(column));
            }
            for (int32_t i = 3; i < 6; i++) {
                nebula::cpp2::ColumnDef column;
                column.name = folly::stringPrintf("tag_%d_col_%d", tagId, i);
                column.type.type = nebula::cpp2::SupportedType::STRING;
                columns.emplace_back(std::move(column));
            }
            indexMan->addTagIndex(spaceId, tagId + 1000, tagId, std::move(columns));
        }

        for (EdgeType edgeType = startEdge; edgeType < endEdge; edgeType++) {
            std::vector<nebula::cpp2::ColumnDef> columns;
            for (int32_t i = 0; i < 10; i++) {
                nebula::cpp2::ColumnDef column;
                column.name = folly::stringPrintf("col_%d", i);
                column.type.type = nebula::cpp2::SupportedType::INT;
                columns.emplace_back(std::move(column));
            }
            for (int32_t i = 10; i < 20; i++) {
                nebula::cpp2::ColumnDef column;
                column.name = folly::stringPrintf("col_%d", i);
                column.type.type = nebula::cpp2::SupportedType::STRING;
                columns.emplace_back(std::move(column));
            }
            indexMan->addEdgeIndex(spaceId, edgeType + 100, edgeType, std::move(columns));
        }

        std::unique_ptr<meta::IndexManager> im(indexMan);
        return im;
    }

    static std::unique_ptr<meta::IndexManager> mockMultiIndexMan(GraphSpaceID spaceId = 0,
                                                                 TagID startTag = 3001,
                                                                 TagID endTag = 3010,
                                                                 EdgeType startEdge = 101,
                                                                 EdgeType endEdge = 110) {
        auto* indexMan = new AdHocIndexManager();
        for (TagID tagId = startTag; tagId < endTag; tagId++) {
            for (int32_t i = 0; i < 3; i++) {
                std::vector<nebula::cpp2::ColumnDef> columns;
                nebula::cpp2::ColumnDef column;
                column.name = folly::stringPrintf("tag_%d_col_%d", tagId, i);
                column.type.type = nebula::cpp2::SupportedType::INT;
                columns.emplace_back(std::move(column));

                column.name = folly::stringPrintf("tag_%d_col_%d", tagId, i + 3);
                column.type.type = nebula::cpp2::SupportedType::STRING;
                columns.emplace_back(std::move(column));
                indexMan->addTagIndex(spaceId, tagId + 1000, tagId, std::move(columns));
            }
        }

        for (EdgeType edgeType = startEdge; edgeType < endEdge; edgeType++) {
            for (int32_t i = 0; i < 10; i++) {
                std::vector<nebula::cpp2::ColumnDef> columns;
                nebula::cpp2::ColumnDef column;
                column.name = folly::stringPrintf("col_%d", i);
                column.type.type = nebula::cpp2::SupportedType::INT;
                columns.emplace_back(std::move(column));
                column.name = folly::stringPrintf("col_%d", i + 10);
                column.type.type = nebula::cpp2::SupportedType::STRING;
                columns.emplace_back(std::move(column));
                indexMan->addEdgeIndex(spaceId, edgeType + 100, edgeType, std::move(columns));
            }
        }

        std::unique_ptr<meta::IndexManager> im(indexMan);
        return im;
    }

    static std::vector<cpp2::Vertex>
    setupVertices(PartitionID partitionID,
                  VertexID vIdFrom,
                  VertexID vIdTo,
                  TagID tagFrom = 0,
                  TagID tagTo = 10) {
        std::vector<cpp2::Vertex> vertices;
        for (VertexID vId = vIdFrom;  vId < vIdTo; vId++) {
              std::vector<cpp2::Tag> tags;
              for (TagID tId = tagFrom; tId < tagTo; tId++) {
                  cpp2::Tag t;
                  t.set_tag_id(tId);
                  auto val = encodeValue(partitionID, vId, tId);
                  t.set_props(std::move(val));
                  tags.emplace_back(std::move(t));
              }
              cpp2::Vertex v;
              v.set_id(vId);
              v.set_tags(std::move(tags));
              vertices.emplace_back(std::move(v));
        }
        return vertices;
    }

    static std::string encodeValue(PartitionID partitionID,
                                   VertexID vertexID,
                                   TagID tagID) {
        RowWriter writer;
        for (int32_t numInt = 0; numInt < 3; numInt++) {
            writer << numInt;
        }
        for (int32_t numString = 3; numString < 6; numString++) {
            writer << folly::stringPrintf("col_%d_%d_%ld_%d",
                                          numString,
                                          partitionID,
                                          vertexID,
                                          tagID);
        }
        return writer.encode();
    }

    static std::string encodeValue(PartitionID partitionID,
                                   VertexID sourceID,
                                   VertexID destinationID,
                                   EdgeType edgeType,
                                   SchemaVer version = 0,
                                   std::string fmt = "%d_%d_%ld_%ld_%d_%ld") {
        RowWriter writer;
        for (int32_t numInt = 0; numInt < 10; numInt++) {
            writer << numInt;
        }
        for (int32_t numString = 10; numString < 20; numString++) {
            writer << folly::stringPrintf(fmt.c_str(),
                                          numString,
                                          partitionID,
                                          sourceID,
                                          destinationID,
                                          edgeType,
                                          version);
        }
        return writer.encode();
    }

    static std::vector<cpp2::Edge>
    setupEdges(PartitionID partitionID,
               VertexID srcFrom,
               VertexID srcTo,
               EdgeType edgeType = 101,
               int32_t versionNum = 1,
               std::string fmt = "%d_%d_%ld_%ld_%d_%ld") {
        std::vector<cpp2::Edge> edges;
        for (VertexID srcId = srcFrom; srcId < srcTo; srcId++) {
            for (SchemaVer version = 0; version < versionNum; version++) {
                VertexID dstId = srcId * 100 + 2;
                EdgeRanking ranking = srcId * 100 + 3;
                cpp2::EdgeKey key;
                key.set_src(srcId);
                key.set_edge_type(edgeType);
                key.set_ranking(ranking);
                key.set_dst(dstId);
                edges.emplace_back();
                edges.back().set_key(std::move(key));
                auto val = encodeValue(partitionID, srcId, dstId, edgeType, version, fmt);
                edges.back().set_props(std::move(val));
            }
        }
        return edges;
    }

    static std::string setupEncode(int32_t intSize = 3, int32_t stringSize = 6) {
        RowWriter writer;
        for (int32_t numInt = 0; numInt < intSize; numInt++) {
            writer << numInt;
        }
        for (int32_t numString = intSize; numString < stringSize; numString++) {
            writer << folly::stringPrintf("string_col_%d", numString);
        }
        return writer.encode();
    }

    /**
     * It will generate edge SchemaProvider with some int fields and string fields
     * */
    static std::shared_ptr<meta::SchemaProviderIf>
    genEdgeSchemaProvider(int32_t intFieldsNum, int32_t stringFieldsNum) {
        std::shared_ptr<meta::NebulaSchemaProvider> schema(new meta::NebulaSchemaProvider(0));
        nebula::cpp2::Value defaultValue;
        defaultValue.set_int_value(0);
        for (int32_t i = 0; i < intFieldsNum; i++) {
            nebula::cpp2::ColumnDef column;
            column.name = folly::stringPrintf("col_%d", i);
            column.type.type = nebula::cpp2::SupportedType::INT;
            schema->addField(column.name, std::move(column.type));
            schema->addDefaultValue(column.name, defaultValue);
        }
        defaultValue.set_string_value("");
        for (int32_t i = intFieldsNum; i < intFieldsNum + stringFieldsNum; i++) {
            nebula::cpp2::ColumnDef column;
            column.name = folly::stringPrintf("col_%d", i);
            column.type.type = nebula::cpp2::SupportedType::STRING;
            schema->addField(column.name, std::move(column.type));
            schema->addDefaultValue(column.name, defaultValue);
        }
        return schema;
    }

    /**
     * It will generate edge SchemaProvider with some int fields and string fields and ttl
     * */
    static std::shared_ptr<meta::SchemaProviderIf>
    genEdgeSchemaWithTTLProvider(int32_t intFieldsNum, int32_t stringFieldsNum) {
        std::shared_ptr<meta::NebulaSchemaProvider> schema(new meta::NebulaSchemaProvider(0));
        for (int32_t i = 0; i < intFieldsNum; i++) {
            nebula::cpp2::ColumnDef column;
            column.name = folly::stringPrintf("col_%d", i);
            column.type.type = nebula::cpp2::SupportedType::INT;
            schema->addField(column.name, std::move(column.type));
        }
        for (int32_t i = intFieldsNum; i < intFieldsNum + stringFieldsNum; i++) {
            nebula::cpp2::ColumnDef column;
            column.name = folly::stringPrintf("col_%d", i);
            column.type.type = nebula::cpp2::SupportedType::STRING;
            schema->addField(column.name, std::move(column.type));
        }
        nebula::cpp2::SchemaProp prop;
        prop.set_ttl_duration(200);
        prop.set_ttl_col(folly::stringPrintf("col_0"));
        schema->setProp(prop);
        return schema;
    }


    /**
     * It will generate tag SchemaProvider with some int fields and string fields
     * */
    static std::shared_ptr<meta::SchemaProviderIf>
    genTagSchemaProvider(TagID tagId, int32_t intFieldsNum, int32_t stringFieldsNum) {
        std::shared_ptr<meta::NebulaSchemaProvider> schema(new meta::NebulaSchemaProvider(0));
        nebula::cpp2::Value defaultValue;
        defaultValue.set_int_value(0);
        for (int32_t i = 0; i < intFieldsNum; i++) {
            nebula::cpp2::ColumnDef column;
            column.name = folly::stringPrintf("tag_%d_col_%d", tagId, i);
            column.type.type = nebula::cpp2::SupportedType::INT;
            schema->addField(column.name, std::move(column.type));
            schema->addDefaultValue(column.name, defaultValue);
        }
        defaultValue.set_string_value("");
        for (int32_t i = intFieldsNum; i < intFieldsNum + stringFieldsNum; i++) {
            nebula::cpp2::ColumnDef column;
            column.name = folly::stringPrintf("tag_%d_col_%d", tagId, i);
            column.type.type = nebula::cpp2::SupportedType::STRING;
            schema->addField(column.name, std::move(column.type));
            schema->addDefaultValue(column.name, defaultValue);
        }
        return schema;
    }


    /**
     * It will generate tag SchemaProvider with some int fields and string fields and ttl
     * */
    static std::shared_ptr<meta::SchemaProviderIf> genTagSchemaWithTTLProvider(
            TagID tagId,
            int32_t intFieldsNum,
            int32_t stringFieldsNum) {
        std::shared_ptr<meta::NebulaSchemaProvider> schema(new meta::NebulaSchemaProvider(0));
        for (int32_t i = 0; i < intFieldsNum; i++) {
            nebula::cpp2::ColumnDef column;
            column.name = folly::stringPrintf("tag_%d_col_%d", tagId, i);
            column.type.type = nebula::cpp2::SupportedType::INT;
            schema->addField(column.name, std::move(column.type));
        }
        for (int32_t i = intFieldsNum; i < intFieldsNum + stringFieldsNum; i++) {
            nebula::cpp2::ColumnDef column;
            column.name = folly::stringPrintf("tag_%d_col_%d", tagId, i);
            column.type.type = nebula::cpp2::SupportedType::STRING;
            schema->addField(column.name, std::move(column.type));
        }
        nebula::cpp2::SchemaProp prop;
        prop.set_ttl_duration(200);
        prop.set_ttl_col(folly::stringPrintf("tag_%d_col_0", tagId));
        schema->setProp(prop);
        return schema;
    }

    static cpp2::PropDef vertexPropDef(std::string name, TagID tagId) {
        cpp2::PropDef prop;
        prop.set_name(std::move(name));
        prop.set_owner(cpp2::PropOwner::SOURCE);
        prop.id.set_tag_id(tagId);
        return prop;
    }

    static cpp2::PropDef edgePropDef(std::string name, EdgeType eType) {
        cpp2::PropDef prop;
        prop.set_name(std::move(name));
        prop.set_owner(cpp2::PropOwner::EDGE);
        prop.id.set_edge_type(eType);
        return prop;
    }

    static cpp2::PropDef vertexPropDef(std::string name, cpp2::StatType type, TagID tagId) {
        auto prop = TestUtils::vertexPropDef(std::move(name), tagId);
        prop.set_stat(type);
        return prop;
    }

    static cpp2::PropDef edgePropDef(std::string name, cpp2::StatType type, EdgeType eType) {
        auto prop = TestUtils::edgePropDef(std::move(name), eType);
        prop.set_stat(type);
        return prop;
    }

    // If kvstore should init files in dataPath, input port can't be 0
    static std::unique_ptr<test::ServerContext> mockStorageServer(meta::MetaClient* mClient,
                                                                  const char* dataPath,
                                                                  network::InetAddress& addr,
                                                                  bool useMetaServer = false,
                                                                  GraphSpaceID space = 1) {
        auto sc = std::make_unique<test::ServerContext>();
        // Always use the Meta Service in this case
        sc->kvStore_ = TestUtils::initKV(dataPath, 6, addr, mClient, true);
        auto port = addr.getPort();
        auto ip = addr.toLongHBO();

        if (!useMetaServer) {
            sc->schemaMan_ = TestUtils::mockSchemaMan(space);
            sc->indexMan_ = TestUtils::mockIndexMan(space);
        } else {
            LOG(INFO) << "Create real SchemaManager and IndexManager";
            sc->schemaMan_ = meta::SchemaManager::create();
            sc->schemaMan_->init(mClient);

            sc->indexMan_ = meta::IndexManager::create();
            sc->indexMan_->init(mClient);
        }


        auto handler = std::make_shared<nebula::storage::StorageServiceHandler>(
            sc->kvStore_.get(), sc->schemaMan_.get(), sc->indexMan_.get(), mClient);
        sc->mockCommon("storage", port, handler);
        auto ptr = dynamic_cast<kvstore::MetaServerBasedPartManager*>(
            sc->kvStore_->partManager());
        if (ptr) {
            ptr->setLocalHost(network::InetAddress(ip, sc->port_));
        } else {
            VLOG(1) << "Not using a MetaServerBasedPartManager";
        }

        // Sleep one second to wait for the leader election
        sleep(1);

        LOG(INFO) << "The storage daemon started on port " << sc->port_
                  << ", data path is at \"" << dataPath << "\"";
        return sc;
    }

    static void waitUntilAllElected(kvstore::KVStore* kvstore, GraphSpaceID spaceId, int partNum) {
        auto* nKV = static_cast<kvstore::NebulaStore*>(kvstore);
        // wait until all part leader exists
        while (true) {
            int readyNum = 0;
            for (auto partId = 1; partId <= partNum; partId++) {
                auto retLeader = nKV->partLeader(spaceId, partId);
                if (ok(retLeader)) {
                    auto leader = value(std::move(retLeader));
                    if (!leader.isZero()) {
                        readyNum++;
                    }
                }
            }
            if (readyNum == partNum) {
                LOG(INFO) << "All leaders have been elected!";
                break;
            }
            usleep(100000);
        }
    }
<<<<<<< HEAD

    // Wait the specified partition elected
    static void waitUntilAllElected(kvstore::KVStore* kvstore, GraphSpaceID spaceId,
        std::set<PartitionID> parts) {
        auto* nKV = static_cast<kvstore::NebulaStore*>(kvstore);
        const int32_t partNum = parts.size();
        // wait until all part leader exists
        while (true) {
            int readyNum = 0;
            for (const auto partId : parts) {
                auto retLeader = nKV->partLeader(spaceId, partId);
                if (ok(retLeader)) {
                    auto leader = value(std::move(retLeader));
                    if (!leader.isZero()) {
                        readyNum++;
                    }
                }
            }
            if (readyNum == partNum) {
                LOG(INFO) << "All leaders have been elected!";
                break;
            }
            usleep(100000);
        }
    }
=======
>>>>>>> 9154dde7
};

template <typename T>
void checkTagData(const std::vector<cpp2::TagData>& data,
                  TagID tid,
                  const std::string col_name,
                  const std::unordered_map<TagID, nebula::cpp2::Schema> *schema,
                  T expected) {
    auto it = std::find_if(data.cbegin(), data.cend(), [tid](auto& td) {
        if (td.tag_id == tid) {
            return true;
        }
        return false;
    });
    DCHECK(it != data.cend());
    auto it2 = schema->find(tid);
    DCHECK(it2 != schema->end());
    auto tagProvider = std::make_shared<ResultSchemaProvider>(it2->second);
    auto tagReader   = RowReader::getRowReader(it->data, tagProvider);
    auto r = RowReader::getPropByName(tagReader.get(), col_name);
    CHECK(ok(r));
    auto col = boost::get<T>(value(r));
    EXPECT_EQ(col, expected);
}

template <typename T>
void checkTagData(const std::vector<cpp2::TagData>& data,
                  TagID tid,
                  const std::string col_name,
                  const std::shared_ptr<const meta::SchemaProviderIf> schema,
                  T expected) {
    auto it = std::find_if(data.cbegin(), data.cend(), [tid](auto& td) {
        if (td.tag_id == tid) {
            return true;
        }
        return false;
    });
    DCHECK(it != data.cend()) << "Tag ID: " << tid;
    auto tagReader   = RowReader::getRowReader(it->data, schema);
    auto r = RowReader::getPropByName(tagReader.get(), col_name);
    CHECK(ok(r));
    auto col = boost::get<T>(value(r));
    EXPECT_EQ(col, expected);
}
}  // namespace storage
}  // namespace nebula

#endif  // STORAGE_TEST_TESTUTILS_H_<|MERGE_RESOLUTION|>--- conflicted
+++ resolved
@@ -7,53 +7,48 @@
 #ifndef STORAGE_TEST_TESTUTILS_H_
 #define STORAGE_TEST_TESTUTILS_H_
 
+#include <folly/executors/CPUThreadPoolExecutor.h>
+#include <folly/executors/ThreadPoolExecutor.h>
+#include <folly/synchronization/Baton.h>
+#include <thrift/lib/cpp/concurrency/ThreadManager.h>
+#include <thrift/lib/cpp2/server/ThriftServer.h>
+#include "AdHocIndexManager.h"
 #include "AdHocSchemaManager.h"
-#include "AdHocIndexManager.h"
-#include "test/ServerContext.h"
 #include "base/Base.h"
-#include "kvstore/KVStore.h"
-#include "kvstore/PartManager.h"
-#include "kvstore/NebulaStore.h"
-#include "meta/SchemaProviderIf.h"
 #include "dataman/ResultSchemaProvider.h"
-#include "meta/NebulaSchemaProvider.h"
-#include "storage/StorageServiceHandler.h"
-#include <thrift/lib/cpp2/server/ThriftServer.h>
-#include <folly/synchronization/Baton.h>
-#include <folly/executors/ThreadPoolExecutor.h>
-#include <folly/executors/CPUThreadPoolExecutor.h>
 #include "dataman/RowReader.h"
 #include "dataman/RowWriter.h"
-#include <thrift/lib/cpp/concurrency/ThreadManager.h>
-
+#include "kvstore/KVStore.h"
+#include "kvstore/NebulaStore.h"
+#include "kvstore/PartManager.h"
+#include "meta/NebulaSchemaProvider.h"
+#include "meta/SchemaProviderIf.h"
+#include "storage/StorageServiceHandler.h"
+#include "test/ServerContext.h"
 
 namespace nebula {
 namespace storage {
 
 class TestUtils {
 public:
-    static std::unique_ptr<kvstore::KVStore>
-    initKV(const char* rootPath,
-           int32_t partitionNumber = 6,
-<<<<<<< HEAD
-           network::InetAddress localhost = network::InetAddress{0, 0},
-=======
-           HostAddr localhost = {0, network::NetworkUtils::getAvailablePort()},
->>>>>>> 9154dde7
-           meta::MetaClient* mClient = nullptr,
-           bool useMetaServer = false,
-           std::unique_ptr<kvstore::CompactionFilterFactoryBuilder> cffBuilder = nullptr) {
+    static std::unique_ptr<kvstore::KVStore> initKV(
+        const char* rootPath,
+        int32_t partitionNumber = 6,
+        network::InetAddress localhost =
+            network::InetAddress{0, network::NetworkUtils::getAvailablePort()},
+        meta::MetaClient* mClient = nullptr,
+        bool useMetaServer = false,
+        std::unique_ptr<kvstore::CompactionFilterFactoryBuilder> cffBuilder = nullptr) {
         auto ioPool = std::make_shared<folly::IOThreadPoolExecutor>(4);
         auto workers = apache::thrift::concurrency::PriorityThreadManager::newPriorityThreadManager(
-                                 1, true /*stats*/);
+            1, true /*stats*/);
         workers->setNamePrefix("executor");
         workers->start();
 
         kvstore::KVOptions options;
         if (useMetaServer) {
-            options.partMan_ = std::make_unique<kvstore::MetaServerBasedPartManager>(
-                localhost,
-                mClient);
+            options.partMan_ =
+                std::make_unique<kvstore::MetaServerBasedPartManager>(localhost, mClient);
         } else {
             auto memPartMan = std::make_unique<kvstore::MemPartManager>();
             // GraphSpaceID =>  {PartitionIDs}
@@ -73,10 +68,8 @@
         // Prepare KVStore
         options.dataPaths_ = std::move(paths);
         options.cffBuilder_ = std::move(cffBuilder);
-        auto store = std::make_unique<kvstore::NebulaStore>(std::move(options),
-                                                            ioPool,
-                                                            localhost,
-                                                            workers);
+        auto store =
+            std::make_unique<kvstore::NebulaStore>(std::move(options), ioPool, localhost, workers);
         store->init();
 
         // When useMetaServer is true, we deal with it using waitUntilAllElected.
@@ -120,9 +113,8 @@
     static std::unique_ptr<AdHocSchemaManager> mockSchemaWithTTLMan(GraphSpaceID spaceId = 0) {
         auto schemaMan = std::make_unique<AdHocSchemaManager>();
         auto tagId = 3001;
-        schemaMan->addTagSchema(spaceId,
-                                tagId,
-                                TestUtils::genTagSchemaWithTTLProvider(tagId, 3, 3));
+        schemaMan->addTagSchema(
+            spaceId, tagId, TestUtils::genTagSchemaWithTTLProvider(tagId, 3, 3));
 
         schemaMan->addEdgeSchema(spaceId, 101, TestUtils::genEdgeSchemaWithTTLProvider(10, 10));
         return schemaMan;
@@ -211,43 +203,37 @@
         return im;
     }
 
-    static std::vector<cpp2::Vertex>
-    setupVertices(PartitionID partitionID,
-                  VertexID vIdFrom,
-                  VertexID vIdTo,
-                  TagID tagFrom = 0,
-                  TagID tagTo = 10) {
+    static std::vector<cpp2::Vertex> setupVertices(PartitionID partitionID,
+                                                   VertexID vIdFrom,
+                                                   VertexID vIdTo,
+                                                   TagID tagFrom = 0,
+                                                   TagID tagTo = 10) {
         std::vector<cpp2::Vertex> vertices;
-        for (VertexID vId = vIdFrom;  vId < vIdTo; vId++) {
-              std::vector<cpp2::Tag> tags;
-              for (TagID tId = tagFrom; tId < tagTo; tId++) {
-                  cpp2::Tag t;
-                  t.set_tag_id(tId);
-                  auto val = encodeValue(partitionID, vId, tId);
-                  t.set_props(std::move(val));
-                  tags.emplace_back(std::move(t));
-              }
-              cpp2::Vertex v;
-              v.set_id(vId);
-              v.set_tags(std::move(tags));
-              vertices.emplace_back(std::move(v));
+        for (VertexID vId = vIdFrom; vId < vIdTo; vId++) {
+            std::vector<cpp2::Tag> tags;
+            for (TagID tId = tagFrom; tId < tagTo; tId++) {
+                cpp2::Tag t;
+                t.set_tag_id(tId);
+                auto val = encodeValue(partitionID, vId, tId);
+                t.set_props(std::move(val));
+                tags.emplace_back(std::move(t));
+            }
+            cpp2::Vertex v;
+            v.set_id(vId);
+            v.set_tags(std::move(tags));
+            vertices.emplace_back(std::move(v));
         }
         return vertices;
     }
 
-    static std::string encodeValue(PartitionID partitionID,
-                                   VertexID vertexID,
-                                   TagID tagID) {
+    static std::string encodeValue(PartitionID partitionID, VertexID vertexID, TagID tagID) {
         RowWriter writer;
         for (int32_t numInt = 0; numInt < 3; numInt++) {
             writer << numInt;
         }
         for (int32_t numString = 3; numString < 6; numString++) {
-            writer << folly::stringPrintf("col_%d_%d_%ld_%d",
-                                          numString,
-                                          partitionID,
-                                          vertexID,
-                                          tagID);
+            writer << folly::stringPrintf(
+                "col_%d_%d_%ld_%d", numString, partitionID, vertexID, tagID);
         }
         return writer.encode();
     }
@@ -263,24 +249,18 @@
             writer << numInt;
         }
         for (int32_t numString = 10; numString < 20; numString++) {
-            writer << folly::stringPrintf(fmt.c_str(),
-                                          numString,
-                                          partitionID,
-                                          sourceID,
-                                          destinationID,
-                                          edgeType,
-                                          version);
+            writer << folly::stringPrintf(
+                fmt.c_str(), numString, partitionID, sourceID, destinationID, edgeType, version);
         }
         return writer.encode();
     }
 
-    static std::vector<cpp2::Edge>
-    setupEdges(PartitionID partitionID,
-               VertexID srcFrom,
-               VertexID srcTo,
-               EdgeType edgeType = 101,
-               int32_t versionNum = 1,
-               std::string fmt = "%d_%d_%ld_%ld_%d_%ld") {
+    static std::vector<cpp2::Edge> setupEdges(PartitionID partitionID,
+                                              VertexID srcFrom,
+                                              VertexID srcTo,
+                                              EdgeType edgeType = 101,
+                                              int32_t versionNum = 1,
+                                              std::string fmt = "%d_%d_%ld_%ld_%d_%ld") {
         std::vector<cpp2::Edge> edges;
         for (VertexID srcId = srcFrom; srcId < srcTo; srcId++) {
             for (SchemaVer version = 0; version < versionNum; version++) {
@@ -314,8 +294,8 @@
     /**
      * It will generate edge SchemaProvider with some int fields and string fields
      * */
-    static std::shared_ptr<meta::SchemaProviderIf>
-    genEdgeSchemaProvider(int32_t intFieldsNum, int32_t stringFieldsNum) {
+    static std::shared_ptr<meta::SchemaProviderIf> genEdgeSchemaProvider(int32_t intFieldsNum,
+                                                                         int32_t stringFieldsNum) {
         std::shared_ptr<meta::NebulaSchemaProvider> schema(new meta::NebulaSchemaProvider(0));
         nebula::cpp2::Value defaultValue;
         defaultValue.set_int_value(0);
@@ -340,8 +320,9 @@
     /**
      * It will generate edge SchemaProvider with some int fields and string fields and ttl
      * */
-    static std::shared_ptr<meta::SchemaProviderIf>
-    genEdgeSchemaWithTTLProvider(int32_t intFieldsNum, int32_t stringFieldsNum) {
+    static std::shared_ptr<meta::SchemaProviderIf> genEdgeSchemaWithTTLProvider(
+        int32_t intFieldsNum,
+        int32_t stringFieldsNum) {
         std::shared_ptr<meta::NebulaSchemaProvider> schema(new meta::NebulaSchemaProvider(0));
         for (int32_t i = 0; i < intFieldsNum; i++) {
             nebula::cpp2::ColumnDef column;
@@ -362,12 +343,12 @@
         return schema;
     }
 
-
     /**
      * It will generate tag SchemaProvider with some int fields and string fields
      * */
-    static std::shared_ptr<meta::SchemaProviderIf>
-    genTagSchemaProvider(TagID tagId, int32_t intFieldsNum, int32_t stringFieldsNum) {
+    static std::shared_ptr<meta::SchemaProviderIf> genTagSchemaProvider(TagID tagId,
+                                                                        int32_t intFieldsNum,
+                                                                        int32_t stringFieldsNum) {
         std::shared_ptr<meta::NebulaSchemaProvider> schema(new meta::NebulaSchemaProvider(0));
         nebula::cpp2::Value defaultValue;
         defaultValue.set_int_value(0);
@@ -389,14 +370,11 @@
         return schema;
     }
 
-
     /**
      * It will generate tag SchemaProvider with some int fields and string fields and ttl
      * */
-    static std::shared_ptr<meta::SchemaProviderIf> genTagSchemaWithTTLProvider(
-            TagID tagId,
-            int32_t intFieldsNum,
-            int32_t stringFieldsNum) {
+    static std::shared_ptr<meta::SchemaProviderIf>
+    genTagSchemaWithTTLProvider(TagID tagId, int32_t intFieldsNum, int32_t stringFieldsNum) {
         std::shared_ptr<meta::NebulaSchemaProvider> schema(new meta::NebulaSchemaProvider(0));
         for (int32_t i = 0; i < intFieldsNum; i++) {
             nebula::cpp2::ColumnDef column;
@@ -469,12 +447,10 @@
             sc->indexMan_->init(mClient);
         }
 
-
         auto handler = std::make_shared<nebula::storage::StorageServiceHandler>(
             sc->kvStore_.get(), sc->schemaMan_.get(), sc->indexMan_.get(), mClient);
         sc->mockCommon("storage", port, handler);
-        auto ptr = dynamic_cast<kvstore::MetaServerBasedPartManager*>(
-            sc->kvStore_->partManager());
+        auto ptr = dynamic_cast<kvstore::MetaServerBasedPartManager*>(sc->kvStore_->partManager());
         if (ptr) {
             ptr->setLocalHost(network::InetAddress(ip, sc->port_));
         } else {
@@ -484,8 +460,8 @@
         // Sleep one second to wait for the leader election
         sleep(1);
 
-        LOG(INFO) << "The storage daemon started on port " << sc->port_
-                  << ", data path is at \"" << dataPath << "\"";
+        LOG(INFO) << "The storage daemon started on port " << sc->port_ << ", data path is at \""
+                  << dataPath << "\"";
         return sc;
     }
 
@@ -510,41 +486,13 @@
             usleep(100000);
         }
     }
-<<<<<<< HEAD
-
-    // Wait the specified partition elected
-    static void waitUntilAllElected(kvstore::KVStore* kvstore, GraphSpaceID spaceId,
-        std::set<PartitionID> parts) {
-        auto* nKV = static_cast<kvstore::NebulaStore*>(kvstore);
-        const int32_t partNum = parts.size();
-        // wait until all part leader exists
-        while (true) {
-            int readyNum = 0;
-            for (const auto partId : parts) {
-                auto retLeader = nKV->partLeader(spaceId, partId);
-                if (ok(retLeader)) {
-                    auto leader = value(std::move(retLeader));
-                    if (!leader.isZero()) {
-                        readyNum++;
-                    }
-                }
-            }
-            if (readyNum == partNum) {
-                LOG(INFO) << "All leaders have been elected!";
-                break;
-            }
-            usleep(100000);
-        }
-    }
-=======
->>>>>>> 9154dde7
 };
 
 template <typename T>
 void checkTagData(const std::vector<cpp2::TagData>& data,
                   TagID tid,
                   const std::string col_name,
-                  const std::unordered_map<TagID, nebula::cpp2::Schema> *schema,
+                  const std::unordered_map<TagID, nebula::cpp2::Schema>* schema,
                   T expected) {
     auto it = std::find_if(data.cbegin(), data.cend(), [tid](auto& td) {
         if (td.tag_id == tid) {
@@ -556,7 +504,7 @@
     auto it2 = schema->find(tid);
     DCHECK(it2 != schema->end());
     auto tagProvider = std::make_shared<ResultSchemaProvider>(it2->second);
-    auto tagReader   = RowReader::getRowReader(it->data, tagProvider);
+    auto tagReader = RowReader::getRowReader(it->data, tagProvider);
     auto r = RowReader::getPropByName(tagReader.get(), col_name);
     CHECK(ok(r));
     auto col = boost::get<T>(value(r));
@@ -576,13 +524,13 @@
         return false;
     });
     DCHECK(it != data.cend()) << "Tag ID: " << tid;
-    auto tagReader   = RowReader::getRowReader(it->data, schema);
+    auto tagReader = RowReader::getRowReader(it->data, schema);
     auto r = RowReader::getPropByName(tagReader.get(), col_name);
     CHECK(ok(r));
     auto col = boost::get<T>(value(r));
     EXPECT_EQ(col, expected);
 }
-}  // namespace storage
-}  // namespace nebula
-
-#endif  // STORAGE_TEST_TESTUTILS_H_+}   // namespace storage
+}   // namespace nebula
+
+#endif   // STORAGE_TEST_TESTUTILS_H_