/* Copyright (c) 2018 vesoft inc. All rights reserved.
 *
 * This source code is licensed under Apache 2.0 License,
 * attached with Common Clause Condition 1.0, found in the LICENSES directory.
 */

#ifndef STORAGE_TEST_TESTUTILS_H_
#define STORAGE_TEST_TESTUTILS_H_

#include "AdHocSchemaManager.h"
#include "AdHocIndexManager.h"
#include "test/ServerContext.h"
#include "base/Base.h"
#include "kvstore/KVStore.h"
#include "kvstore/PartManager.h"
#include "kvstore/NebulaStore.h"
#include "meta/SchemaManager.h"
#include "meta/IndexManager.h"
#include "meta/SchemaProviderIf.h"
#include "dataman/ResultSchemaProvider.h"
#include "storage/StorageServiceHandler.h"
#include <thrift/lib/cpp2/server/ThriftServer.h>
#include <folly/synchronization/Baton.h>
#include <folly/executors/ThreadPoolExecutor.h>
#include <folly/executors/CPUThreadPoolExecutor.h>
#include "dataman/RowReader.h"
#include "dataman/RowWriter.h"
#include <thrift/lib/cpp/concurrency/ThreadManager.h>


namespace nebula {
namespace storage {

class TestUtils {
public:
    static std::unique_ptr<kvstore::KVStore>
    initKV(const char* rootPath,
           int32_t partitionNumber = 6,
           HostAddr localhost = {0, 0},
           meta::MetaClient* mClient = nullptr,
           bool useMetaServer = false,
           std::unique_ptr<kvstore::CompactionFilterFactoryBuilder> cffBuilder = nullptr) {
        auto ioPool = std::make_shared<folly::IOThreadPoolExecutor>(4);
        auto workers = apache::thrift::concurrency::PriorityThreadManager::newPriorityThreadManager(
                                 1, true /*stats*/);
        workers->setNamePrefix("executor");
        workers->start();


        kvstore::KVOptions options;
        if (useMetaServer) {
            options.partMan_ = std::make_unique<kvstore::MetaServerBasedPartManager>(
                localhost,
                mClient);
        } else {
            auto memPartMan = std::make_unique<kvstore::MemPartManager>();
            // GraphSpaceID =>  {PartitionIDs}
            // 0 => {0, 1, 2, 3, 4, 5}
            auto& partsMap = memPartMan->partsMap();
            for (auto partId = 0; partId < partitionNumber; partId++) {
                partsMap[0][partId] = PartMeta();
            }

            options.partMan_ = std::move(memPartMan);
        }

        std::vector<std::string> paths;
        paths.emplace_back(folly::stringPrintf("%s/disk1", rootPath));
        paths.emplace_back(folly::stringPrintf("%s/disk2", rootPath));

        // Prepare KVStore
        options.dataPaths_ = std::move(paths);
        options.cffBuilder_ = std::move(cffBuilder);
        auto store = std::make_unique<kvstore::NebulaStore>(std::move(options),
                                                            ioPool,
                                                            localhost,
                                                            workers);
        store->init();
        sleep(1);
        return store;
    }

    static std::unique_ptr<AdHocSchemaManager> mockSchemaMan(GraphSpaceID spaceId = 0) {
        auto schemaMan = std::make_unique<AdHocSchemaManager>();
        for (auto edgeType = 101; edgeType < 110; edgeType++) {
            schemaMan->addEdgeSchema(spaceId /*space id*/, edgeType /*edge type*/,
                                     TestUtils::genEdgeSchemaProvider(10, 10));
        }
        for (auto tagId = 3001; tagId < 3010; tagId++) {
            schemaMan->addTagSchema(
                spaceId /*space id*/, tagId, TestUtils::genTagSchemaProvider(tagId, 3, 3));
        }
        return schemaMan;
    }

<<<<<<< HEAD
    static std::unique_ptr<meta::IndexManager> mockIndexMan(GraphSpaceID spaceId = 0,
                                                            TagID startTag = 3001,
                                                            TagID endTag = 3010,
                                                            EdgeType startEdge = 101,
                                                            EdgeType endEdge = 110) {
        auto* indexMan = new AdHocIndexManager();
        for (auto tagId = startTag; tagId < endTag; tagId++) {
            std::vector<nebula::cpp2::ColumnDef> columns;
            for (auto i = 0; i < 3; i++) {
                nebula::cpp2::ColumnDef column;
                column.name = folly::stringPrintf("tag_%d_col_%d", tagId, i);
                column.type.type = nebula::cpp2::SupportedType::INT;
                columns.emplace_back(std::move(column));
            }
            for (auto i = 3; i < 6; i++) {
                nebula::cpp2::ColumnDef column;
                column.name = folly::stringPrintf("tag_%d_col_%d", tagId, i);
                column.type.type = nebula::cpp2::SupportedType::STRING;
                columns.emplace_back(std::move(column));
            }
            indexMan->addTagIndex(spaceId, tagId + 1000, tagId, std::move(columns));
        }

        for (auto edgeType = startEdge; edgeType < endEdge; edgeType++) {
            std::vector<nebula::cpp2::ColumnDef> columns;
            for (auto i = 0; i < 10; i++) {
                nebula::cpp2::ColumnDef column;
                column.name = folly::stringPrintf("col_%d", i);
                column.type.type = nebula::cpp2::SupportedType::INT;
                columns.emplace_back(std::move(column));
            }
            for (auto i = 10; i < 20; i++) {
                nebula::cpp2::ColumnDef column;
                column.name = folly::stringPrintf("col_%d", i);
                column.type.type = nebula::cpp2::SupportedType::STRING;
                columns.emplace_back(std::move(column));
            }
            indexMan->addEdgeIndex(spaceId, edgeType + 100, edgeType, std::move(columns));
        }

        std::unique_ptr<meta::IndexManager> im(indexMan);
        return im;
    }

    static std::unique_ptr<meta::IndexManager> mockMultiIndexMan(GraphSpaceID spaceId = 0,
                                                                 TagID startTag = 3001,
                                                                 TagID endTag = 3010,
                                                                 EdgeType startEdge = 101,
                                                                 EdgeType endEdge = 110) {
        auto* indexMan = new AdHocIndexManager();
        for (auto tagId = startTag; tagId < endTag; tagId++) {
            for (auto i = 0; i < 3; i++) {
                std::vector<nebula::cpp2::ColumnDef> columns;
                nebula::cpp2::ColumnDef column;
                column.name = folly::stringPrintf("tag_%d_col_%d", tagId, i);
                column.type.type = nebula::cpp2::SupportedType::INT;
                columns.emplace_back(std::move(column));

                column.name = folly::stringPrintf("tag_%d_col_%d", tagId, i + 3);
                column.type.type = nebula::cpp2::SupportedType::STRING;
                columns.emplace_back(std::move(column));
                indexMan->addTagIndex(spaceId, tagId + 1000, tagId, std::move(columns));
            }
        }

        for (auto edgeType = startEdge; edgeType < endEdge; edgeType++) {
            for (auto i = 0; i < 10; i++) {
                std::vector<nebula::cpp2::ColumnDef> columns;
                nebula::cpp2::ColumnDef column;
                column.name = folly::stringPrintf("col_%d", i);
                column.type.type = nebula::cpp2::SupportedType::INT;
                columns.emplace_back(std::move(column));
                column.name = folly::stringPrintf("col_%d", i + 10);
                column.type.type = nebula::cpp2::SupportedType::STRING;
                columns.emplace_back(std::move(column));
                indexMan->addEdgeIndex(spaceId, edgeType + 100, edgeType, std::move(columns));
            }
        }

        std::unique_ptr<meta::IndexManager> im(indexMan);
        return im;
    }

    static std::vector<cpp2::Vertex> setupVertices(
            PartitionID partitionID,
            int64_t verticesNum,
            int32_t tagsNum,
            int32_t tagsFrom = 0,
            int32_t vIdFrom = 0) {
=======
    static std::vector<cpp2::Vertex>
    setupVertices(PartitionID partitionID, VertexID vIdFrom, VertexID vIdTo,
                  TagID tagFrom = 0, TagID tagTo = 10) {
>>>>>>> 23edc30d
        // partId => List<Vertex>
        // Vertex => {Id, List<VertexProp>}
        // VertexProp => {tagId, tags}
        std::vector<cpp2::Vertex> vertices;
        for (VertexID vId = vIdFrom;  vId < vIdTo; vId++) {
              std::vector<cpp2::Tag> tags;
              for (TagID tId = tagFrom; tId < tagTo; tId++) {
                  cpp2::Tag t;
                  t.set_tag_id(tId);
                  t.set_props(folly::stringPrintf("%d_%ld_%d", partitionID, vId, tId));
                  tags.emplace_back(std::move(t));
              }
              cpp2::Vertex v;
              v.set_id(vId);
              v.set_tags(std::move(tags));
              vertices.emplace_back(std::move(v));
        }
        return vertices;
    }

    static std::vector<cpp2::Edge>
    setupEdges(PartitionID part, VertexID srcFrom,
               VertexID srcTo, std::string fmt = "%d_%ld") {
        std::vector<cpp2::Edge> edges;
        for (VertexID srcId = srcFrom; srcId < srcTo; srcId++) {
            cpp2::EdgeKey key;
            key.set_src(srcId);
            key.set_edge_type(srcId * 100 + 1);
            key.set_ranking(srcId * 100 + 2);
            key.set_dst(srcId * 100 + 3);
            edges.emplace_back();
            edges.back().set_key(std::move(key));
            edges.back().set_props(folly::stringPrintf(fmt.c_str(), part, srcId));
        }
        return edges;
    }

    static std::string setupEncode(int32_t intSize = 3, int32_t stringSize = 6) {
        RowWriter writer;
        for (int64_t numInt = 0; numInt < intSize; numInt++) {
            writer << numInt;
        }
        for (int32_t numString = intSize; numString < stringSize; numString++) {
            writer << folly::stringPrintf("string_col_%d", numString);
        }
        return writer.encode();
    }


    /**
     * It will generate SchemaProvider with some int fields and string fields
     * */
    static std::shared_ptr<meta::SchemaProviderIf>
    genEdgeSchemaProvider(int32_t intFieldsNum, int32_t stringFieldsNum) {
        nebula::cpp2::Schema schema;
        for (auto i = 0; i < intFieldsNum; i++) {
            nebula::cpp2::ColumnDef column;
            column.name = folly::stringPrintf("col_%d", i);
            column.type.type = nebula::cpp2::SupportedType::INT;
            schema.columns.emplace_back(std::move(column));
        }
        for (auto i = intFieldsNum; i < intFieldsNum + stringFieldsNum; i++) {
            nebula::cpp2::ColumnDef column;
            column.name = folly::stringPrintf("col_%d", i);
            column.type.type = nebula::cpp2::SupportedType::STRING;
            schema.columns.emplace_back(std::move(column));
        }
        return std::make_shared<ResultSchemaProvider>(std::move(schema));
    }


    /**
     * It will generate tag SchemaProvider with some int fields and string fields
     * */
    static std::shared_ptr<meta::SchemaProviderIf>
    genTagSchemaProvider(TagID tagId, int32_t intFieldsNum, int32_t stringFieldsNum) {
        nebula::cpp2::Schema schema;
        for (auto i = 0; i < intFieldsNum; i++) {
            nebula::cpp2::ColumnDef column;
            column.name = folly::stringPrintf("tag_%d_col_%d", tagId, i);
            column.type.type = nebula::cpp2::SupportedType::INT;
            schema.columns.emplace_back(std::move(column));
        }
        for (auto i = intFieldsNum; i < intFieldsNum + stringFieldsNum; i++) {
            nebula::cpp2::ColumnDef column;
            column.name = folly::stringPrintf("tag_%d_col_%d", tagId, i);
            column.type.type = nebula::cpp2::SupportedType::STRING;
            schema.columns.emplace_back(std::move(column));
        }
        return std::make_shared<ResultSchemaProvider>(std::move(schema));
    }

    static cpp2::PropDef vertexPropDef(std::string name, TagID tagId) {
        cpp2::PropDef prop;
        prop.set_name(std::move(name));
        prop.set_owner(cpp2::PropOwner::SOURCE);
        prop.id.set_tag_id(tagId);
        return prop;
    }

    static cpp2::PropDef edgePropDef(std::string name, EdgeType eType) {
        cpp2::PropDef prop;
        prop.set_name(std::move(name));
        prop.set_owner(cpp2::PropOwner::EDGE);
        prop.id.set_edge_type(eType);
        return prop;
    }

    static cpp2::PropDef vertexPropDef(std::string name, cpp2::StatType type, TagID tagId) {
        auto prop = TestUtils::vertexPropDef(std::move(name), tagId);
        prop.set_stat(type);
        return prop;
    }

    static cpp2::PropDef edgePropDef(std::string name, cpp2::StatType type, EdgeType eType) {
        auto prop = TestUtils::edgePropDef(std::move(name), eType);
        prop.set_stat(type);
        return prop;
    }

    // If kvstore should init files in dataPath, input port can't be 0
    static std::unique_ptr<test::ServerContext>
    mockStorageServer(meta::MetaClient* mClient, const char* dataPath,
                      uint32_t ip, uint32_t port = 0, bool useMetaServer = false) {
        auto sc = std::make_unique<test::ServerContext>();
        // Always use the Meta Service in this case
        sc->kvStore_ = TestUtils::initKV(dataPath, 6, {ip, port}, mClient, true);

        if (!useMetaServer) {
            sc->schemaMan_ = TestUtils::mockSchemaMan(1);
            sc->indexMan_ = TestUtils::mockIndexMan(1);
        } else {
            LOG(INFO) << "Create real SchemaManager and IndexManager";
            sc->schemaMan_ = meta::SchemaManager::create();
            sc->schemaMan_->init(mClient);

            sc->indexMan_ = meta::IndexManager::create();
            sc->indexMan_->init(mClient);
        }


        auto handler = std::make_shared<nebula::storage::StorageServiceHandler>(
            sc->kvStore_.get(), sc->schemaMan_.get(), sc->indexMan_.get(), mClient);
        sc->mockCommon("storage", port, handler);
        auto ptr = dynamic_cast<kvstore::MetaServerBasedPartManager*>(
            sc->kvStore_->partManager());
        if (ptr) {
            ptr->setLocalHost(HostAddr(ip, sc->port_));
        } else {
            VLOG(1) << "Not using a MetaServerBasedPartManager";
        }

        // Sleep one second to wait for the leader election
        sleep(1);

        LOG(INFO) << "The storage daemon started on port " << sc->port_
                  << ", data path is at \"" << dataPath << "\"";
        return sc;
    }

    static void waitUntilAllElected(kvstore::KVStore* kvstore, GraphSpaceID spaceId, int partNum) {
        auto* nKV = static_cast<kvstore::NebulaStore*>(kvstore);
        // wait until all part leader exists
        while (true) {
            int readyNum = 0;
            for (auto partId = 1; partId <= partNum; partId++) {
                auto retLeader = nKV->partLeader(spaceId, partId);
                if (ok(retLeader)) {
                    auto leader = value(std::move(retLeader));
                    if (leader != HostAddr(0, 0)) {
                        readyNum++;
                    }
                }
            }
            if (readyNum == partNum) {
                LOG(INFO) << "All leaders have been elected!";
                break;
            }
            usleep(100000);
        }
    }
};

template <typename T>
void checkTagData(const std::vector<cpp2::TagData>& data,
                  TagID tid,
                  const std::string col_name,
                  const std::unordered_map<TagID, nebula::cpp2::Schema> *schema,
                  T expected) {
    auto it = std::find_if(data.cbegin(), data.cend(), [tid](auto& td) {
        if (td.tag_id == tid) {
            return true;
        }
        return false;
    });
    DCHECK(it != data.cend());
    auto it2 = schema->find(tid);
    DCHECK(it2 != schema->end());
    auto tagProvider = std::make_shared<ResultSchemaProvider>(it2->second);
    auto tagReader   = RowReader::getRowReader(it->data, tagProvider);
    auto r = RowReader::getPropByName(tagReader.get(), col_name);
    CHECK(ok(r));
    auto col = boost::get<T>(value(r));
    EXPECT_EQ(col, expected);
}

template <typename T>
void checkTagData(const std::vector<cpp2::TagData>& data,
                  TagID tid,
                  const std::string col_name,
                  const std::shared_ptr<const meta::SchemaProviderIf> schema,
                  T expected) {
    auto it = std::find_if(data.cbegin(), data.cend(), [tid](auto& td) {
        if (td.tag_id == tid) {
            return true;
        }
        return false;
    });
    DCHECK(it != data.cend()) << "Tag ID: " << tid;
    auto tagReader   = RowReader::getRowReader(it->data, schema);
    auto r = RowReader::getPropByName(tagReader.get(), col_name);
    CHECK(ok(r));
    auto col = boost::get<T>(value(r));
    EXPECT_EQ(col, expected);
}
}  // namespace storage
}  // namespace nebula

#endif  // STORAGE_TEST_TESTUTILS_H_<|MERGE_RESOLUTION|>--- conflicted
+++ resolved
@@ -82,33 +82,30 @@
 
     static std::unique_ptr<AdHocSchemaManager> mockSchemaMan(GraphSpaceID spaceId = 0) {
         auto schemaMan = std::make_unique<AdHocSchemaManager>();
-        for (auto edgeType = 101; edgeType < 110; edgeType++) {
-            schemaMan->addEdgeSchema(spaceId /*space id*/, edgeType /*edge type*/,
-                                     TestUtils::genEdgeSchemaProvider(10, 10));
-        }
-        for (auto tagId = 3001; tagId < 3010; tagId++) {
-            schemaMan->addTagSchema(
-                spaceId /*space id*/, tagId, TestUtils::genTagSchemaProvider(tagId, 3, 3));
+        for (TagID tagId = 3001; tagId < 3010; tagId++) {
+            schemaMan->addTagSchema(spaceId, tagId, TestUtils::genTagSchemaProvider(tagId, 3, 3));
+        }
+        for (EdgeType edgeType = 101; edgeType < 110; edgeType++) {
+            schemaMan->addEdgeSchema(spaceId, edgeType, TestUtils::genEdgeSchemaProvider(10, 10));
         }
         return schemaMan;
     }
 
-<<<<<<< HEAD
     static std::unique_ptr<meta::IndexManager> mockIndexMan(GraphSpaceID spaceId = 0,
                                                             TagID startTag = 3001,
                                                             TagID endTag = 3010,
                                                             EdgeType startEdge = 101,
                                                             EdgeType endEdge = 110) {
         auto* indexMan = new AdHocIndexManager();
-        for (auto tagId = startTag; tagId < endTag; tagId++) {
+        for (TagID tagId = startTag; tagId < endTag; tagId++) {
             std::vector<nebula::cpp2::ColumnDef> columns;
-            for (auto i = 0; i < 3; i++) {
+            for (int32_t i = 0; i < 3; i++) {
                 nebula::cpp2::ColumnDef column;
                 column.name = folly::stringPrintf("tag_%d_col_%d", tagId, i);
                 column.type.type = nebula::cpp2::SupportedType::INT;
                 columns.emplace_back(std::move(column));
             }
-            for (auto i = 3; i < 6; i++) {
+            for (int32_t i = 3; i < 6; i++) {
                 nebula::cpp2::ColumnDef column;
                 column.name = folly::stringPrintf("tag_%d_col_%d", tagId, i);
                 column.type.type = nebula::cpp2::SupportedType::STRING;
@@ -117,15 +114,15 @@
             indexMan->addTagIndex(spaceId, tagId + 1000, tagId, std::move(columns));
         }
 
-        for (auto edgeType = startEdge; edgeType < endEdge; edgeType++) {
+        for (EdgeType edgeType = startEdge; edgeType < endEdge; edgeType++) {
             std::vector<nebula::cpp2::ColumnDef> columns;
-            for (auto i = 0; i < 10; i++) {
+            for (int32_t i = 0; i < 10; i++) {
                 nebula::cpp2::ColumnDef column;
                 column.name = folly::stringPrintf("col_%d", i);
                 column.type.type = nebula::cpp2::SupportedType::INT;
                 columns.emplace_back(std::move(column));
             }
-            for (auto i = 10; i < 20; i++) {
+            for (int32_t i = 10; i < 20; i++) {
                 nebula::cpp2::ColumnDef column;
                 column.name = folly::stringPrintf("col_%d", i);
                 column.type.type = nebula::cpp2::SupportedType::STRING;
@@ -177,17 +174,9 @@
         return im;
     }
 
-    static std::vector<cpp2::Vertex> setupVertices(
-            PartitionID partitionID,
-            int64_t verticesNum,
-            int32_t tagsNum,
-            int32_t tagsFrom = 0,
-            int32_t vIdFrom = 0) {
-=======
     static std::vector<cpp2::Vertex>
     setupVertices(PartitionID partitionID, VertexID vIdFrom, VertexID vIdTo,
                   TagID tagFrom = 0, TagID tagTo = 10) {
->>>>>>> 23edc30d
         // partId => List<Vertex>
         // Vertex => {Id, List<VertexProp>}
         // VertexProp => {tagId, tags}
