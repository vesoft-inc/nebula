/* Copyright (c) 2018 vesoft inc. All rights reserved.
 *
 * This source code is licensed under Apache 2.0 License,
 * attached with Common Clause Condition 1.0, found in the LICENSES directory.
 */

#include "base/Base.h"
#include "base/NebulaKeyUtils.h"
#include <gtest/gtest.h>
#include <rocksdb/db.h>
#include "fs/TempDir.h"
#include "storage/test/TestUtils.h"
#include "storage/mutate/AddEdgesProcessor.h"

namespace nebula {
namespace storage {

TEST(AddEdgesTest, SimpleTest) {
    fs::TempDir rootPath("/tmp/AddEdgesTest.XXXXXX");
    std::unique_ptr<kvstore::KVStore> kv = TestUtils::initKV(rootPath.path());
<<<<<<< HEAD
    auto* processor = AddEdgesProcessor::instance(kv.get(), nullptr, nullptr, nullptr);
=======
    auto schemaMan = TestUtils::mockSchemaMan();
    auto* processor = AddEdgesProcessor::instance(kv.get(), schemaMan.get(), nullptr);
>>>>>>> dcdcbad6

    LOG(INFO) << "Build AddEdgesRequest...";
    cpp2::AddEdgesRequest req;
    req.space_id = 0;
    req.overwritable = true;
    // partId => List<Edge>
    // Edge => {EdgeKey, props}
    for (auto partId = 0; partId < 3; partId++) {
        std::vector<cpp2::Edge> edges;
        for (auto srcId = partId * 10; srcId < 10 * (partId + 1); srcId++) {
            cpp2::EdgeKey key;
            key.set_src(srcId);
            key.set_edge_type(srcId * 100 + 1);
            key.set_ranking(srcId * 100 + 2);
            key.set_dst(srcId * 100 + 3);
            edges.emplace_back();
            edges.back().set_key(std::move(key));
            edges.back().set_props(folly::stringPrintf("%d_%d", partId, srcId));
        }
        req.parts.emplace(partId, std::move(edges));
    }

    LOG(INFO) << "Test AddEdgesProcessor...";
    auto fut = processor->getFuture();
    processor->process(req);
    auto resp = std::move(fut).get();
    EXPECT_EQ(0, resp.result.failed_codes.size());

    LOG(INFO) << "Check data in kv store...";
    for (auto partId = 0; partId < 3; partId++) {
        for (auto srcId = 10 * partId; srcId < 10 * (partId + 1); srcId++) {
            auto prefix = NebulaKeyUtils::edgePrefix(partId, srcId, srcId*100 + 1);
            std::unique_ptr<kvstore::KVIterator> iter;
            EXPECT_EQ(kvstore::ResultCode::SUCCEEDED, kv->prefix(0, partId, prefix, &iter));
            int num = 0;
            while (iter->valid()) {
                EXPECT_EQ(folly::stringPrintf("%d_%d", partId, srcId), iter->val());
                num++;
                iter->next();
            }
            EXPECT_EQ(1, num);
        }
    }
}

}  // namespace storage
}  // namespace nebula


int main(int argc, char** argv) {
    testing::InitGoogleTest(&argc, argv);
    folly::init(&argc, &argv, true);
    google::SetStderrLogging(google::INFO);
    return RUN_ALL_TESTS();
}

<|MERGE_RESOLUTION|>--- conflicted
+++ resolved
@@ -18,12 +18,12 @@
 TEST(AddEdgesTest, SimpleTest) {
     fs::TempDir rootPath("/tmp/AddEdgesTest.XXXXXX");
     std::unique_ptr<kvstore::KVStore> kv = TestUtils::initKV(rootPath.path());
-<<<<<<< HEAD
-    auto* processor = AddEdgesProcessor::instance(kv.get(), nullptr, nullptr, nullptr);
-=======
     auto schemaMan = TestUtils::mockSchemaMan();
-    auto* processor = AddEdgesProcessor::instance(kv.get(), schemaMan.get(), nullptr);
->>>>>>> dcdcbad6
+    auto indexMan = TestUtils::mockIndexMan();
+    auto* processor = AddEdgesProcessor::instance(kv.get(),
+                                                  schemaMan.get(),
+                                                  indexMan.get(),
+                                                  nullptr);
 
     LOG(INFO) << "Build AddEdgesRequest...";
     cpp2::AddEdgesRequest req;
@@ -31,7 +31,7 @@
     req.overwritable = true;
     // partId => List<Edge>
     // Edge => {EdgeKey, props}
-    for (auto partId = 0; partId < 3; partId++) {
+    for (auto partId = 1; partId <= 3; partId++) {
         std::vector<cpp2::Edge> edges;
         for (auto srcId = partId * 10; srcId < 10 * (partId + 1); srcId++) {
             cpp2::EdgeKey key;
@@ -53,7 +53,7 @@
     EXPECT_EQ(0, resp.result.failed_codes.size());
 
     LOG(INFO) << "Check data in kv store...";
-    for (auto partId = 0; partId < 3; partId++) {
+    for (auto partId = 1; partId <= 3; partId++) {
         for (auto srcId = 10 * partId; srcId < 10 * (partId + 1); srcId++) {
             auto prefix = NebulaKeyUtils::edgePrefix(partId, srcId, srcId*100 + 1);
             std::unique_ptr<kvstore::KVIterator> iter;
