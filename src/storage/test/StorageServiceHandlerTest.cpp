--- conflicted
+++ resolved
@@ -27,13 +27,10 @@
     LOG(INFO) << "Test FutureAddVerticesTest...";
     std::unique_ptr<kvstore::KVStore> kvstore = TestUtils::initKV(rootPath.path());
     auto schemaMan = TestUtils::mockSchemaMan();
+    auto indexMan = TestUtils::mockIndexMan();
     auto storageServiceHandler = std::make_unique<StorageServiceHandler>(kvstore.get(),
-<<<<<<< HEAD
-                                                                         nullptr,
-                                                                         nullptr,
-=======
                                                                          schemaMan.get(),
->>>>>>> dcdcbad6
+                                                                         indexMan.get(),
                                                                          nullptr);
     auto resp = storageServiceHandler->future_addVertices(req).get();
     EXPECT_EQ(typeid(cpp2::ExecResponse).name() , typeid(resp).name());
