/* Copyright (c) 2019 vesoft inc. All rights reserved.
 *
 * This source code is licensed under Apache 2.0 License,
 * attached with Common Clause Condition 1.0, found in the LICENSES directory.
 */

#include "base/Base.h"
#include <gtest/gtest.h>
#include <rocksdb/db.h>
#include "fs/TempDir.h"
#include "storage/test/TestUtils.h"
#include "storage/mutate/DeleteVertexProcessor.h"
#include "storage/mutate/AddVerticesProcessor.h"
#include "base/NebulaKeyUtils.h"


namespace nebula {
namespace storage {

TEST(DeleteVertexTest, SimpleTest) {
    fs::TempDir rootPath("/tmp/DeleteVertexTest.XXXXXX");
    std::unique_ptr<kvstore::KVStore> kv(TestUtils::initKV(rootPath.path()));
    auto schemaMan = TestUtils::mockSchemaMan();
    // Add vertices
    {
<<<<<<< HEAD
        auto* processor = AddVerticesProcessor::instance(kv.get(), nullptr, nullptr, nullptr);
=======
        auto* processor = AddVerticesProcessor::instance(kv.get(), schemaMan.get(), nullptr);
>>>>>>> dcdcbad6
        cpp2::AddVerticesRequest req;
        req.space_id = 0;
        req.overwritable = false;
        // partId => List<Vertex>
        for (auto partId = 0; partId < 3; partId++) {
            std::vector<cpp2::Vertex> vertices;
            for (auto vertexId = partId * 10; vertexId < 10 * (partId + 1); vertexId++) {
                std::vector<cpp2::Tag> tags;
                for (auto tagId = 0; tagId < 10; tagId++) {
                    tags.emplace_back(apache::thrift::FragileConstructor::FRAGILE,
                                     tagId,
                                     folly::stringPrintf("%d_%d_%d", partId, vertexId, tagId));
                }
                vertices.emplace_back(apache::thrift::FragileConstructor::FRAGILE,
                                      vertexId,
                                      std::move(tags));
            }
            req.parts.emplace(partId, std::move(vertices));
        }

        auto fut = processor->getFuture();
        processor->process(req);
        auto resp = std::move(fut).get();
        EXPECT_EQ(0, resp.result.failed_codes.size());

        for (auto partId = 0; partId < 3; partId++) {
            for (auto vertexId = 10 * partId; vertexId < 10 * (partId + 1); vertexId++) {
                auto prefix = NebulaKeyUtils::vertexPrefix(partId, vertexId);
                std::unique_ptr<kvstore::KVIterator> iter;
                EXPECT_EQ(kvstore::ResultCode::SUCCEEDED, kv->prefix(0, partId, prefix, &iter));
                TagID tagId = 0;
                while (iter->valid()) {
                    EXPECT_EQ(folly::stringPrintf("%d_%d_%d",
                                                   partId, vertexId, tagId), iter->val());
                    tagId++;
                    iter->next();
                }
                EXPECT_EQ(10, tagId);
            }
        }
    }

    // Delete vertices
    {
        for (auto partId = 0; partId < 3; partId++) {
            for (auto vertexId = 10 * partId; vertexId < 10 * (partId + 1); vertexId++) {
<<<<<<< HEAD
                auto* processor = DeleteVertexProcessor::instance(kv.get(), nullptr,
                                                                  nullptr, nullptr);
=======
                auto* processor = DeleteVertexProcessor::instance(kv.get(),
                                                                  schemaMan.get(),
                                                                  nullptr);
>>>>>>> dcdcbad6
                cpp2::DeleteVertexRequest req;
                req.set_space_id(0);
                req.set_part_id(partId);
                req.set_vid(vertexId);

                auto fut = processor->getFuture();
                processor->process(req);
                auto resp = std::move(fut).get();
                EXPECT_EQ(0, resp.result.failed_codes.size());
            }
        }
    }

    for (auto partId = 0; partId < 3; partId++) {
        for (auto vertexId = 10 * partId; vertexId < 10 * (partId + 1); vertexId++) {
            auto prefix = NebulaKeyUtils::vertexPrefix(partId, vertexId);
            std::unique_ptr<kvstore::KVIterator> iter;
            EXPECT_EQ(kvstore::ResultCode::SUCCEEDED, kv->prefix(0, partId, prefix, &iter));
            CHECK(!iter->valid());
        }
    }
}

}  // namespace storage
}  // namespace nebula


 int main(int argc, char** argv) {
    testing::InitGoogleTest(&argc, argv);
    folly::init(&argc, &argv, true);
    google::SetStderrLogging(google::INFO);
    return RUN_ALL_TESTS();
}
<|MERGE_RESOLUTION|>--- conflicted
+++ resolved
@@ -21,13 +21,13 @@
     fs::TempDir rootPath("/tmp/DeleteVertexTest.XXXXXX");
     std::unique_ptr<kvstore::KVStore> kv(TestUtils::initKV(rootPath.path()));
     auto schemaMan = TestUtils::mockSchemaMan();
+    auto indexMan = TestUtils::mockIndexMan();
     // Add vertices
     {
-<<<<<<< HEAD
-        auto* processor = AddVerticesProcessor::instance(kv.get(), nullptr, nullptr, nullptr);
-=======
-        auto* processor = AddVerticesProcessor::instance(kv.get(), schemaMan.get(), nullptr);
->>>>>>> dcdcbad6
+        auto* processor = AddVerticesProcessor::instance(kv.get(),
+                                                         schemaMan.get(),
+                                                         indexMan.get(),
+                                                         nullptr);
         cpp2::AddVerticesRequest req;
         req.space_id = 0;
         req.overwritable = false;
@@ -74,14 +74,10 @@
     {
         for (auto partId = 0; partId < 3; partId++) {
             for (auto vertexId = 10 * partId; vertexId < 10 * (partId + 1); vertexId++) {
-<<<<<<< HEAD
-                auto* processor = DeleteVertexProcessor::instance(kv.get(), nullptr,
-                                                                  nullptr, nullptr);
-=======
                 auto* processor = DeleteVertexProcessor::instance(kv.get(),
                                                                   schemaMan.get(),
+                                                                  indexMan.get(),
                                                                   nullptr);
->>>>>>> dcdcbad6
                 cpp2::DeleteVertexRequest req;
                 req.set_space_id(0);
                 req.set_part_id(partId);
