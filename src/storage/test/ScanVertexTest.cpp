/* Copyright (c) 2020 vesoft inc. All rights reserved.
 *
 * This source code is licensed under Apache 2.0 License.
 */

#include <bits/c++config.h>
#include <gtest/gtest.h>

#include "common/base/Base.h"
#include "common/fs/TempDir.h"
#include "storage/query/ScanVertexProcessor.h"
#include "storage/test/QueryTestUtils.h"

namespace nebula {
namespace storage {

cpp2::ScanVertexRequest buildRequest(
    std::vector<PartitionID> partIds,
    std::vector<std::string> cursors,
    const std::vector<std::pair<TagID, std::vector<std::string>>>& tags,
    int64_t rowLimit = 100,
    int64_t startTime = 0,
    int64_t endTime = std::numeric_limits<int64_t>::max(),
    bool onlyLatestVer = false) {
  cpp2::ScanVertexRequest req;
  req.set_space_id(1);
  cpp2::ScanCursor c;
  CHECK_EQ(partIds.size(), cursors.size());
  std::unordered_map<PartitionID, cpp2::ScanCursor> parts;
  for (std::size_t i = 0; i < partIds.size(); ++i) {
    if (!cursors[i].empty()) {
      c.set_next_cursor(cursors[i]);
    }
    parts.emplace(partIds[i], c);
  }
  req.set_parts(std::move(parts));
  std::vector<cpp2::VertexProp> vertexProps;
  for (const auto& tag : tags) {
    TagID tagId = tag.first;
    cpp2::VertexProp vertexProp;
    vertexProp.set_tag(tagId);
    for (const auto& prop : tag.second) {
      (*vertexProp.props_ref()).emplace_back(std::move(prop));
    }
    vertexProps.emplace_back(std::move(vertexProp));
  }
  req.set_return_columns(std::move(vertexProps));
  req.set_limit(rowLimit);
  req.set_start_time(startTime);
  req.set_end_time(endTime);
  req.set_only_latest_version(onlyLatestVer);
  return req;
}

void checkResponse(const nebula::DataSet& dataSet,
                   const std::pair<TagID, std::vector<std::string>>& tag,
                   size_t expectColumnCount,
                   size_t& totalRowCount) {
  ASSERT_EQ(dataSet.colNames.size(), expectColumnCount);
  if (!tag.second.empty()) {
    ASSERT_EQ(dataSet.colNames.size(), tag.second.size() + 1 /* kVid*/);
    for (size_t i = 0; i < dataSet.colNames.size() - 1 /* kVid */; i++) {
      ASSERT_EQ(dataSet.colNames[i + 1 /* kVid */],
                std::to_string(tag.first) + "." + tag.second[i]);
    }
  }
  totalRowCount += dataSet.rows.size();
  for (const auto& row : dataSet.rows) {
    // always pass player name or kVid at first
    auto vId = row.values[0].getStr();
    auto tagId = tag.first;
    ASSERT_EQ(expectColumnCount, row.values.size());
    auto props = tag.second;
    switch (tagId) {
      case 1: {
        // tag player
        auto iter = std::find_if(mock::MockData::players_.begin(),
                                 mock::MockData::players_.end(),
                                 [&](const auto& player) { return player.name_ == vId; });
        CHECK(iter != mock::MockData::players_.end());
        std::vector<std::string> returnProps({kVid});
        returnProps.insert(returnProps.end(), props.begin(), props.end());
        QueryTestUtils::checkPlayer(returnProps, *iter, row.values);
        break;
      }
      case 2: {
        // tag team
        auto iter = std::find(mock::MockData::teams_.begin(), mock::MockData::teams_.end(), vId);
        std::vector<std::string> returnProps({kVid});
        returnProps.insert(returnProps.end(), props.begin(), props.end());
        QueryTestUtils::checkTeam(returnProps, *iter, row.values);
        break;
      }
      default:
        LOG(FATAL) << "Should not reach here";
    }
  }
}

TEST(ScanVertexTest, PropertyTest) {
  fs::TempDir rootPath("/tmp/GetNeighborsTest.XXXXXX");
  mock::MockCluster cluster;
  cluster.initStorageKV(rootPath.path());
  auto* env = cluster.storageEnv_.get();
  auto totalParts = cluster.getTotalParts();
  ASSERT_EQ(true, QueryTestUtils::mockVertexData(env, totalParts));
  ASSERT_EQ(true, QueryTestUtils::mockEdgeData(env, totalParts));

  TagID player = 1;

  {
    LOG(INFO) << "Scan one tag with some properties in one batch";
    size_t totalRowCount = 0;
    auto tag =
        std::make_pair(player, std::vector<std::string>{kVid, kTag, "name", "age", "avgScore"});
    for (PartitionID partId = 1; partId <= totalParts; partId++) {
      auto req = buildRequest({partId}, {""}, {tag});
      auto* processor = ScanVertexProcessor::instance(env, nullptr);
      auto f = processor->getFuture();
      processor->process(req);
      auto resp = std::move(f).get();

      ASSERT_EQ(0, resp.result.failed_parts.size());
      checkResponse(*resp.props_ref(), tag, tag.second.size() + 1 /* kVid */, totalRowCount);
    }
    CHECK_EQ(mock::MockData::players_.size(), totalRowCount);
  }
  {
    LOG(INFO) << "Scan one tag with all properties in one batch";
    size_t totalRowCount = 0;
    auto tag = std::make_pair(player, std::vector<std::string>{});
    auto respTag = std::make_pair(player,
                                  std::vector<std::string>{"name",
                                                           "age",
                                                           "playing",
                                                           "career",
                                                           "startYear",
                                                           "endYear",
                                                           "games",
                                                           "avgScore",
                                                           "serveTeams",
                                                           "country",
                                                           "champions"});
    for (PartitionID partId = 1; partId <= totalParts; partId++) {
      auto req = buildRequest({partId}, {""}, {tag});
      auto* processor = ScanVertexProcessor::instance(env, nullptr);
      auto f = processor->getFuture();
      processor->process(req);
      auto resp = std::move(f).get();

      ASSERT_EQ(0, resp.result.failed_parts.size());
      // all 11 columns in value
      checkResponse(*resp.props_ref(), respTag, 11 + 1 /* kVid */, totalRowCount);
    }
    CHECK_EQ(mock::MockData::players_.size(), totalRowCount);
  }
}

TEST(ScanVertexTest, CursorTest) {
  fs::TempDir rootPath("/tmp/GetNeighborsTest.XXXXXX");
  mock::MockCluster cluster;
  cluster.initStorageKV(rootPath.path());
  auto* env = cluster.storageEnv_.get();
  auto totalParts = cluster.getTotalParts();
  ASSERT_EQ(true, QueryTestUtils::mockVertexData(env, totalParts));
  ASSERT_EQ(true, QueryTestUtils::mockEdgeData(env, totalParts));

  TagID player = 1;

  {
    LOG(INFO) << "Scan one tag with some properties with limit = 5";
    size_t totalRowCount = 0;
    auto tag =
        std::make_pair(player, std::vector<std::string>{kVid, kTag, "name", "age", "avgScore"});
    for (PartitionID partId = 1; partId <= totalParts; partId++) {
      bool hasNext = true;
      std::string cursor = "";
      while (hasNext) {
        auto req = buildRequest({partId}, {cursor}, {tag}, 5);
        auto* processor = ScanVertexProcessor::instance(env, nullptr);
        auto f = processor->getFuture();
        processor->process(req);
        auto resp = std::move(f).get();

        ASSERT_EQ(0, resp.result.failed_parts.size());
<<<<<<< HEAD
        checkResponse(
            *resp.vertex_data_ref(), tag, tag.second.size() + 1 /* kVid */, totalRowCount);
        hasNext = resp.get_cursors().at(partId).next_cursor_ref().has_value();
=======
        checkResponse(*resp.props_ref(), tag, tag.second.size() + 1 /* kVid */, totalRowCount);
        hasNext = resp.get_cursors().at(partId).get_has_next();
>>>>>>> 9a0fbb6e
        if (hasNext) {
          CHECK(resp.get_cursors().at(partId).next_cursor_ref());
          cursor = *resp.get_cursors().at(partId).next_cursor_ref();
        }
      }
    }
    CHECK_EQ(mock::MockData::players_.size(), totalRowCount);
  }
  {
    LOG(INFO) << "Scan one tag with some properties with limit = 1";
    size_t totalRowCount = 0;
    auto tag =
        std::make_pair(player, std::vector<std::string>{kVid, kTag, "name", "age", "avgScore"});
    for (PartitionID partId = 1; partId <= totalParts; partId++) {
      bool hasNext = true;
      std::string cursor = "";
      while (hasNext) {
        auto req = buildRequest({partId}, {cursor}, {tag}, 1);
        auto* processor = ScanVertexProcessor::instance(env, nullptr);
        auto f = processor->getFuture();
        processor->process(req);
        auto resp = std::move(f).get();

        ASSERT_EQ(0, resp.result.failed_parts.size());
<<<<<<< HEAD
        checkResponse(
            *resp.vertex_data_ref(), tag, tag.second.size() + 1 /* kVid */, totalRowCount);
        hasNext = resp.get_cursors().at(partId).next_cursor_ref().has_value();
=======
        checkResponse(*resp.props_ref(), tag, tag.second.size() + 1 /* kVid */, totalRowCount);
        hasNext = resp.get_cursors().at(partId).get_has_next();
>>>>>>> 9a0fbb6e
        if (hasNext) {
          CHECK(resp.get_cursors().at(partId).next_cursor_ref());
          cursor = *resp.get_cursors().at(partId).next_cursor_ref();
        }
      }
    }
    CHECK_EQ(mock::MockData::players_.size(), totalRowCount);
  }
}

TEST(ScanVertexTest, MultiplePartsTest) {
  fs::TempDir rootPath("/tmp/ScanVertexTest.XXXXXX");
  mock::MockCluster cluster;
  cluster.initStorageKV(rootPath.path());
  auto* env = cluster.storageEnv_.get();
  auto totalParts = cluster.getTotalParts();
  ASSERT_EQ(true, QueryTestUtils::mockVertexData(env, totalParts));
  ASSERT_EQ(true, QueryTestUtils::mockEdgeData(env, totalParts));

  TagID player = 1;

  {
    LOG(INFO) << "Scan one tag with some properties in one batch";
    size_t totalRowCount = 0;
    auto tag =
        std::make_pair(player, std::vector<std::string>{kVid, kTag, "name", "age", "avgScore"});
    auto req = buildRequest({1, 3}, {"", ""}, {tag});
    auto* processor = ScanVertexProcessor::instance(env, nullptr);
    auto f = processor->getFuture();
    processor->process(req);
    auto resp = std::move(f).get();

    ASSERT_EQ(0, resp.result.failed_parts.size());
    checkResponse(*resp.props_ref(), tag, tag.second.size() + 1 /* kVid */, totalRowCount);
  }
  {
    LOG(INFO) << "Scan one tag with all properties in one batch";
    size_t totalRowCount = 0;
    auto tag = std::make_pair(player, std::vector<std::string>{});
    auto respTag = std::make_pair(player,
                                  std::vector<std::string>{"name",
                                                           "age",
                                                           "playing",
                                                           "career",
                                                           "startYear",
                                                           "endYear",
                                                           "games",
                                                           "avgScore",
                                                           "serveTeams",
                                                           "country",
                                                           "champions"});
    auto req = buildRequest({1, 3}, {"", ""}, {tag});
    auto* processor = ScanVertexProcessor::instance(env, nullptr);
    auto f = processor->getFuture();
    processor->process(req);
    auto resp = std::move(f).get();

    ASSERT_EQ(0, resp.result.failed_parts.size());
    // all 11 columns in value
    checkResponse(*resp.props_ref(), respTag, 11 + 1 /* kVid */, totalRowCount);
  }
}

TEST(ScanVertexTest, LimitTest) {
  fs::TempDir rootPath("/tmp/ScanVertexTest.XXXXXX");
  mock::MockCluster cluster;
  cluster.initStorageKV(rootPath.path());
  auto* env = cluster.storageEnv_.get();
  auto totalParts = cluster.getTotalParts();
  ASSERT_EQ(true, QueryTestUtils::mockVertexData(env, totalParts));
  ASSERT_EQ(true, QueryTestUtils::mockEdgeData(env, totalParts));

  TagID player = 1;

  {
    LOG(INFO) << "Scan one tag with some properties in one batch";
    constexpr std::size_t limit = 3;
    size_t totalRowCount = 0;
    auto tag =
        std::make_pair(player, std::vector<std::string>{kVid, kTag, "name", "age", "avgScore"});
    auto req = buildRequest({2}, {""}, {tag}, limit);
    auto* processor = ScanVertexProcessor::instance(env, nullptr);
    auto f = processor->getFuture();
    processor->process(req);
    auto resp = std::move(f).get();

    ASSERT_EQ(0, resp.result.failed_parts.size());
    checkResponse(*resp.props_ref(), tag, tag.second.size() + 1 /* kVid */, totalRowCount);
    EXPECT_EQ(totalRowCount, limit);
  }
  {
    LOG(INFO) << "Scan one tag with all properties in one batch";
    constexpr std::size_t limit = 3;
    size_t totalRowCount = 0;
    auto tag = std::make_pair(player, std::vector<std::string>{});
    auto respTag = std::make_pair(player,
                                  std::vector<std::string>{"name",
                                                           "age",
                                                           "playing",
                                                           "career",
                                                           "startYear",
                                                           "endYear",
                                                           "games",
                                                           "avgScore",
                                                           "serveTeams",
                                                           "country",
                                                           "champions"});
    auto req = buildRequest({2}, {""}, {tag}, limit);
    auto* processor = ScanVertexProcessor::instance(env, nullptr);
    auto f = processor->getFuture();
    processor->process(req);
    auto resp = std::move(f).get();

    ASSERT_EQ(0, resp.result.failed_parts.size());
    // all 11 columns in value
    checkResponse(*resp.props_ref(), respTag, 11 + 1 /* kVid */, totalRowCount);
    EXPECT_EQ(totalRowCount, limit);
  }
}

TEST(ScanVertexTest, MultipleTagsTest) {
  fs::TempDir rootPath("/tmp/ScanVertexTest.XXXXXX");
  mock::MockCluster cluster;
  cluster.initStorageKV(rootPath.path());
  auto* env = cluster.storageEnv_.get();
  auto totalParts = cluster.getTotalParts();
  ASSERT_EQ(true, QueryTestUtils::mockVertexData(env, totalParts));
  ASSERT_EQ(true, QueryTestUtils::mockEdgeData(env, totalParts));

  TagID player = 1;
  TagID team = 2;

  {
    LOG(INFO) << "Scan one tag with some properties in one batch";
    //    size_t totalRowCount = 0;
    auto playerTag =
        std::make_pair(player, std::vector<std::string>{kVid, kTag, "name", "age", "avgScore"});
    auto teamTag = std::make_pair(team, std::vector<std::string>{kTag, "name"});
    auto req = buildRequest({1}, {""}, {playerTag, teamTag});
    auto* processor = ScanVertexProcessor::instance(env, nullptr);
    auto f = processor->getFuture();
    processor->process(req);
    auto resp = std::move(f).get();

    ASSERT_EQ(0, resp.result.failed_parts.size());
    nebula::DataSet expect(
        {"_vid", "1._vid", "1._tag", "1.name", "1.age", "1.avgScore", "2._tag", "2.name"});
    expect.emplace_back(List({"Bulls",
                              Value::kEmpty,
                              Value::kEmpty,
                              Value::kEmpty,
                              Value::kEmpty,
                              Value::kEmpty,
                              2,
                              "Bulls"}));
    expect.emplace_back(List({"Cavaliers",
                              Value::kEmpty,
                              Value::kEmpty,
                              Value::kEmpty,
                              Value::kEmpty,
                              Value::kEmpty,
                              2,
                              "Cavaliers"}));
    expect.emplace_back(List({"Damian Lillard",
                              "Damian Lillard",
                              1,
                              "Damian Lillard",
                              29,
                              24,
                              Value::kEmpty,
                              Value::kEmpty}));
    expect.emplace_back(List(
        {"Jason Kidd", "Jason Kidd", 1, "Jason Kidd", 47, 12.6, Value::kEmpty, Value::kEmpty}));
    expect.emplace_back(List(
        {"Kevin Durant", "Kevin Durant", 1, "Kevin Durant", 31, 27, Value::kEmpty, Value::kEmpty}));
    expect.emplace_back(List(
        {"Kobe Bryant", "Kobe Bryant", 1, "Kobe Bryant", 41, 25, Value::kEmpty, Value::kEmpty}));
    expect.emplace_back(List({"Kristaps Porzingis",
                              "Kristaps Porzingis",
                              1,
                              "Kristaps Porzingis",
                              24,
                              18.1,
                              Value::kEmpty,
                              Value::kEmpty}));
    expect.emplace_back(List(
        {"Luka Doncic", "Luka Doncic", 1, "Luka Doncic", 21, 24.4, Value::kEmpty, Value::kEmpty}));
    expect.emplace_back(List({"Mavericks",
                              Value::kEmpty,
                              Value::kEmpty,
                              Value::kEmpty,
                              Value::kEmpty,
                              Value::kEmpty,
                              2,
                              "Mavericks"}));
    expect.emplace_back(List({"Nuggets",
                              Value::kEmpty,
                              Value::kEmpty,
                              Value::kEmpty,
                              Value::kEmpty,
                              Value::kEmpty,
                              2,
                              "Nuggets"}));
    expect.emplace_back(List(
        {"Paul George", "Paul George", 1, "Paul George", 30, 19.9, Value::kEmpty, Value::kEmpty}));
    expect.emplace_back(List({"Tracy McGrady",
                              "Tracy McGrady",
                              1,
                              "Tracy McGrady",
                              41,
                              19.6,
                              Value::kEmpty,
                              Value::kEmpty}));
    expect.emplace_back(List({"Vince Carter",
                              "Vince Carter",
                              1,
                              "Vince Carter",
                              43,
                              16.7,
                              Value::kEmpty,
                              Value::kEmpty}));
    EXPECT_EQ(expect, *resp.props_ref());
  }
}

TEST(ScanVertexTest, FilterTest) {
  fs::TempDir rootPath("/tmp/ScanVertexTest.XXXXXX");
  mock::MockCluster cluster;
  cluster.initStorageKV(rootPath.path());
  auto* env = cluster.storageEnv_.get();
  auto totalParts = cluster.getTotalParts();
  ASSERT_EQ(true, QueryTestUtils::mockVertexData(env, totalParts));
  ASSERT_EQ(true, QueryTestUtils::mockEdgeData(env, totalParts));

  TagID player = 1;
  TagID team = 2;
  ObjectPool pool;

  {
    LOG(INFO) << "Scan one tag with some properties in one batch";
    //    size_t totalRowCount = 0;
    auto playerTag =
        std::make_pair(player, std::vector<std::string>{kVid, kTag, "name", "age", "avgScore"});
    auto teamTag = std::make_pair(team, std::vector<std::string>{kTag, "name"});
    auto req = buildRequest({1}, {""}, {playerTag, teamTag});
    Expression* filter = TagPropertyExpression::make(&pool, "1", "name");
    filter =
        RelationalExpression::makeEQ(&pool, filter, ConstantExpression::make(&pool, "Kobe Bryant"));
    req.set_filter(filter->encode());
    auto* processor = ScanVertexProcessor::instance(env, nullptr);
    auto f = processor->getFuture();
    processor->process(req);
    auto resp = std::move(f).get();

    ASSERT_EQ(0, resp.result.failed_parts.size());
    nebula::DataSet expect(
        {"_vid", "1._vid", "1._tag", "1.name", "1.age", "1.avgScore", "2._tag", "2.name"});
    expect.emplace_back(List(
        {"Kobe Bryant", "Kobe Bryant", 1, "Kobe Bryant", 41, 25, Value::kEmpty, Value::kEmpty}));
    EXPECT_EQ(expect, *resp.props_ref());
  }
  {
    LOG(INFO) << "Scan one tag with some properties in one batch";
    //    size_t totalRowCount = 0;
    auto playerTag =
        std::make_pair(player, std::vector<std::string>{kVid, kTag, "name", "age", "avgScore"});
    auto teamTag = std::make_pair(team, std::vector<std::string>{kTag, "name"});
    auto req = buildRequest({1}, {""}, {playerTag, teamTag});
    Expression* filter = TagPropertyExpression::make(&pool, "1", "name");
    filter =
        RelationalExpression::makeEQ(&pool, filter, ConstantExpression::make(&pool, "Kobe Bryant"));
    filter = LogicalExpression::makeAnd(
        &pool,
        filter,
        UnaryExpression::makeIsEmpty(&pool, TagPropertyExpression::make(&pool, "2", "name")));
    req.set_filter(filter->encode());
    auto* processor = ScanVertexProcessor::instance(env, nullptr);
    auto f = processor->getFuture();
    processor->process(req);
    auto resp = std::move(f).get();

    ASSERT_EQ(0, resp.result.failed_parts.size());
    nebula::DataSet expect(
        {"_vid", "1._vid", "1._tag", "1.name", "1.age", "1.avgScore", "2._tag", "2.name"});
    expect.emplace_back(List(
        {"Kobe Bryant", "Kobe Bryant", 1, "Kobe Bryant", 41, 25, Value::kEmpty, Value::kEmpty}));
    EXPECT_EQ(expect, *resp.props_ref());
  }
}

}  // namespace storage
}  // namespace nebula

int main(int argc, char** argv) {
  testing::InitGoogleTest(&argc, argv);
  folly::init(&argc, &argv, true);
  google::SetStderrLogging(google::INFO);
  return RUN_ALL_TESTS();
}<|MERGE_RESOLUTION|>--- conflicted
+++ resolved
@@ -183,14 +183,8 @@
         auto resp = std::move(f).get();
 
         ASSERT_EQ(0, resp.result.failed_parts.size());
-<<<<<<< HEAD
-        checkResponse(
-            *resp.vertex_data_ref(), tag, tag.second.size() + 1 /* kVid */, totalRowCount);
+        checkResponse(*resp.props_ref(), tag, tag.second.size() + 1 /* kVid */, totalRowCount);
         hasNext = resp.get_cursors().at(partId).next_cursor_ref().has_value();
-=======
-        checkResponse(*resp.props_ref(), tag, tag.second.size() + 1 /* kVid */, totalRowCount);
-        hasNext = resp.get_cursors().at(partId).get_has_next();
->>>>>>> 9a0fbb6e
         if (hasNext) {
           CHECK(resp.get_cursors().at(partId).next_cursor_ref());
           cursor = *resp.get_cursors().at(partId).next_cursor_ref();
@@ -215,14 +209,8 @@
         auto resp = std::move(f).get();
 
         ASSERT_EQ(0, resp.result.failed_parts.size());
-<<<<<<< HEAD
-        checkResponse(
-            *resp.vertex_data_ref(), tag, tag.second.size() + 1 /* kVid */, totalRowCount);
+        checkResponse(*resp.props_ref(), tag, tag.second.size() + 1 /* kVid */, totalRowCount);
         hasNext = resp.get_cursors().at(partId).next_cursor_ref().has_value();
-=======
-        checkResponse(*resp.props_ref(), tag, tag.second.size() + 1 /* kVid */, totalRowCount);
-        hasNext = resp.get_cursors().at(partId).get_has_next();
->>>>>>> 9a0fbb6e
         if (hasNext) {
           CHECK(resp.get_cursors().at(partId).next_cursor_ref());
           cursor = *resp.get_cursors().at(partId).next_cursor_ref();
