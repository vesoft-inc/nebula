--- conflicted
+++ resolved
@@ -17,40 +17,30 @@
 namespace nebula {
 namespace storage {
 
-<<<<<<< HEAD
-static void mockData(kvstore::KVStore* kv) {
-    for (auto partId = 0; partId < 3; partId++) {
-=======
-void mockData(kvstore::KVStore* kv,
-              meta::SchemaManager* schemaMng,
-              EdgeVersion version) {
+static void mockData(kvstore::KVStore* kv, meta::SchemaManager* schemaMng, EdgeVersion version) {
     auto edgeType = 101;
     auto spaceId = 0;
     auto schema = schemaMng->getEdgeSchema(spaceId, edgeType);
     for (PartitionID partId = 0; partId < 3; partId++) {
->>>>>>> ebd1e56a
         std::vector<kvstore::KV> data;
         for (VertexID vertexId = partId * 10; vertexId < (partId + 1) * 10; vertexId++) {
             // Generate 7 edges for each source vertex id
             for (VertexID dstId = 10001; dstId <= 10007; dstId++) {
                 VLOG(3) << "Write part " << partId << ", vertex " << vertexId << ", dst " << dstId;
                 auto key = NebulaKeyUtils::edgeKey(
-                        partId, vertexId, edgeType, dstId - 10001, dstId, version);
+                    partId, vertexId, edgeType, dstId - 10001, dstId, version);
                 auto val = TestUtils::setupEncode(10, 20);
                 data.emplace_back(std::move(key), std::move(val));
             }
         }
         folly::Baton<true, std::atomic> baton;
-        kv->asyncMultiPut(
-            0, partId, std::move(data),
-            [&](kvstore::ResultCode code) {
-                EXPECT_EQ(code, kvstore::ResultCode::SUCCEEDED);
-                baton.post();
-            });
+        kv->asyncMultiPut(0, partId, std::move(data), [&](kvstore::ResultCode code) {
+            EXPECT_EQ(code, kvstore::ResultCode::SUCCEEDED);
+            baton.post();
+        });
         baton.wait();
     }
 }
-
 
 static void buildRequest(cpp2::EdgePropRequest& req) {
     req.set_space_id(0);
@@ -77,12 +67,7 @@
     req.set_return_columns(std::move(tmpColumns));
 }
 
-<<<<<<< HEAD
-
-static void checkResponse(cpp2::EdgePropResponse& resp) {
-=======
-void checkResponse(cpp2::EdgePropResponse& resp, uint32_t expectedColSize) {
->>>>>>> ebd1e56a
+static void checkResponse(cpp2::EdgePropResponse& resp, uint32_t expectedColSize) {
     EXPECT_EQ(0, resp.result.failed_codes.size());
     EXPECT_EQ(expectedColSize, resp.schema.columns.size());
     auto provider = std::make_shared<ResultSchemaProvider>(resp.schema);
@@ -173,7 +158,6 @@
            }
            default:
                 LOG(FATAL) << "No such type: " << val.which();
-                break;
         }
         ++it;
     }
