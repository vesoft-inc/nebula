/* Copyright (c) 2018 vesoft inc. All rights reserved.
 *
 * This source code is licensed under Apache 2.0 License,
 * attached with Common Clause Condition 1.0, found in the LICENSES directory.
 */

#include "base/Base.h"
#include "base/NebulaKeyUtils.h"
#include <gtest/gtest.h>
#include <rocksdb/db.h>
#include "fs/TempDir.h"
#include "storage/test/TestUtils.h"
#include "storage/query/QueryEdgePropsProcessor.h"
#include "dataman/RowSetReader.h"
#include "dataman/RowReader.h"

namespace nebula {
namespace storage {

void mockData(kvstore::KVStore* kv,
              meta::SchemaManager* schemaMng,
              EdgeVersion version) {
    auto edgeType = 101;
    auto spaceId = 0;
    auto schema = schemaMng->getEdgeSchema(spaceId, edgeType);
    for (PartitionID partId = 0; partId < 3; partId++) {
        std::vector<kvstore::KV> data;
        for (VertexID vertexId = partId * 10; vertexId < (partId + 1) * 10; vertexId++) {
            // Generate 7 edges for each source vertex id
            for (VertexID dstId = 10001; dstId <= 10007; dstId++) {
                VLOG(3) << "Write part " << partId << ", vertex " << vertexId << ", dst " << dstId;
                auto key = NebulaKeyUtils::edgeKey(
                        partId, vertexId, edgeType, dstId - 10001, dstId, version);
                RowWriter writer(schema);
                for (int64_t numInt = 0; numInt < 10; numInt++) {
                    writer << numInt;
                }
                for (auto numString = 10; numString < 20; numString++) {
                    writer << folly::stringPrintf("string_col_%d", numString);
                }
                auto val = writer.encode();
                data.emplace_back(std::move(key), std::move(val));
            }
        }
        folly::Baton<true, std::atomic> baton;
        kv->asyncMultiPut(
            0, partId, std::move(data),
            [&](kvstore::ResultCode code) {
                EXPECT_EQ(code, kvstore::ResultCode::SUCCEEDED);
                baton.post();
            });
        baton.wait();
    }
}


void buildRequest(cpp2::EdgePropRequest& req) {
    req.set_space_id(0);
    decltype(req.parts) tmpEdges;
<<<<<<< HEAD
    for (auto partId = 0; partId < 3; partId++) {
        for (auto vertexId =  partId * 10; vertexId < (partId + 1) * 10; vertexId++) {
            for (auto dstId = 10001; dstId <= 10007; dstId++) {
                cpp2::EdgeKey edgeKey;
                edgeKey.set_src(vertexId);
                edgeKey.set_edge_type(101);
                edgeKey.set_ranking(dstId - 10001);
                edgeKey.set_dst(dstId);
                tmpEdges[partId].emplace_back(std::move(edgeKey));
=======
    for (PartitionID partId = 0; partId < 3; partId++) {
        for (VertexID vertexId =  partId * 10; vertexId < (partId + 1) * 10; vertexId++) {
            for (VertexID dstId = 10001; dstId <= 10007; dstId++) {
                tmpEdges[partId].emplace_back(apache::thrift::FragileConstructor::FRAGILE,
                                              vertexId, 101, dstId - 10001, dstId);
>>>>>>> 15c9cc6a
            }
        }
    }
    req.set_parts(std::move(tmpEdges));
    req.set_edge_type(101);
    // Return edge props col_0, col_2, col_4 ... col_18
    decltype(req.return_columns) tmpColumns;
    for (int i = 0; i < 10; i++) {
        tmpColumns.emplace_back(TestUtils::edgePropDef(folly::stringPrintf("col_%d", i * 2), 101));
    }
    req.set_return_columns(std::move(tmpColumns));
}

void checkResponse(cpp2::EdgePropResponse& resp, uint32_t expectedColSize) {
    EXPECT_EQ(0, resp.result.failed_codes.size());
    EXPECT_EQ(expectedColSize, resp.schema.columns.size());
    auto provider = std::make_shared<ResultSchemaProvider>(resp.schema);
    LOG(INFO) << "Check edge props...";
    RowSetReader rsReader(provider, resp.data);
    auto it = rsReader.begin();
    int32_t rowNum = 0;
    while (static_cast<bool>(it)) {
        EXPECT_EQ(expectedColSize, it->numFields());
       {
            // _src
            // We can't ensure the order, so just check the srcId range.
            int64_t v;
            EXPECT_EQ(ResultType::SUCCEEDED, it->getVid(0, v));
            CHECK_GE(30, v);
            CHECK_LE(0, v);
        }
        {
            // _rank
            int64_t v;
            EXPECT_EQ(ResultType::SUCCEEDED, it->getInt<int64_t>(1, v));
            CHECK_EQ(rowNum % 7, v);
        }
        {
            // _dst
            int64_t v;
            EXPECT_EQ(ResultType::SUCCEEDED, it->getVid(2, v));
            CHECK_EQ(10001 + rowNum % 7, v);
        }
        {
            // _dst
            int64_t v;
            EXPECT_EQ(ResultType::SUCCEEDED, it->getVid(3, v));
            CHECK_EQ(101, v);
        }
        // col_0, col_2 ... col_8
        for (auto i = 4; i < 9; i++) {
            int64_t v;
            EXPECT_EQ(ResultType::SUCCEEDED, it->getInt<int64_t>(i, v));
            CHECK_EQ((i - 4) * 2, v);
        }
        // col_10, col_12 ... col_18
        for (auto i = 9; i < 14; i++) {
            folly::StringPiece v;
            EXPECT_EQ(ResultType::SUCCEEDED, it->getString(i, v));
            CHECK_EQ(folly::stringPrintf("string_col_%d", (i - 9 + 5) * 2), v);
        }

        ++it;
        rowNum++;
    }
    EXPECT_EQ(it, rsReader.end());
    EXPECT_EQ(210, rowNum);
}

void checkAlteredProp(cpp2::EdgePropResponse& resp,
                      const std::string& prop,
                      const VariantType& val) {
    LOG(INFO) << "Check: " << prop;
    auto provider = std::make_shared<ResultSchemaProvider>(resp.schema);
    RowSetReader rsReader(provider, resp.data);
    auto it = rsReader.begin();
    while (it) {
        switch (val.which()) {
            case VAR_INT64: {
                int64_t v;
                EXPECT_EQ(ResultType::SUCCEEDED, it->getInt(prop, v));
                EXPECT_EQ(boost::get<int64_t>(val), v);
                break;
            }
            case VAR_DOUBLE: {
                double v;
                EXPECT_EQ(ResultType::SUCCEEDED, it->getDouble(prop, v));
                EXPECT_EQ(boost::get<double>(val), v);
                break;
            }
           case VAR_BOOL: {
                bool v;
                EXPECT_EQ(ResultType::SUCCEEDED, it->getBool(prop, v));
                EXPECT_EQ(boost::get<bool>(val), v);
                break;
           }
           case VAR_STR: {
                folly::StringPiece v;
                EXPECT_EQ(ResultType::SUCCEEDED, it->getString(prop, v));
                EXPECT_EQ(boost::get<std::string>(val), v);
                break;
           }
           default:
                LOG(FATAL) << "No such type: " << val.which();
                break;
        }
        ++it;
    }
}


TEST(QueryEdgePropsTest, SimpleTest) {
    fs::TempDir rootPath("/tmp/QueryEdgePropsTest.XXXXXX");
    std::unique_ptr<kvstore::KVStore> kv = TestUtils::initKV(rootPath.path());

    LOG(INFO) << "Prepare meta...";
    auto schemaMng = TestUtils::mockSchemaMan();
    LOG(INFO) << "Prepare data...";
    mockData(kv.get(), schemaMng.get(), 0);
    LOG(INFO) << "Build EdgePropRequest...";
    cpp2::EdgePropRequest req;
    buildRequest(req);

    LOG(INFO) << "Test QueryEdgePropsRequest...";
    auto* processor = QueryEdgePropsProcessor::instance(kv.get(), schemaMng.get(), nullptr);
    auto f = processor->getFuture();
    processor->process(req);
    auto resp = std::move(f).get();

    LOG(INFO) << "Check the results...";
    checkResponse(resp, 14);
}


TEST(QueryEdgePropsTest, QueryAfterEdgeAltered) {
    fs::TempDir rootPath("/tmp/QueryEdgePropsTest.XXXXXX");
    std::unique_ptr<kvstore::KVStore> kv = TestUtils::initKV(rootPath.path());

    LOG(INFO) << "Prepare meta...";
    auto schemaMng = TestUtils::mockSchemaMan();
    LOG(INFO) << "Prepare data...";
    auto spaceId = 0;
    EdgeVersion version = std::numeric_limits<int64_t>::max() - 0;
    mockData(kv.get(), schemaMng.get(), version);

    {
        LOG(INFO) << "Alter the edge schema with adding a prop.";
        auto schemaVer = 1;
        for (auto edgeType = 101; edgeType < 110; edgeType++) {
                auto schema = schemaMng->getEdgeSchema(0, edgeType);
                auto iter = schema->begin();
                auto schemaWriter = std::make_shared<SchemaWriter>(schemaVer);
                while (iter) {
                    auto* name = iter->getName();
                    auto type = iter->getType();
                    schemaWriter->appendCol(name, std::move(type));
                    ++iter;
                }
                nebula::cpp2::ValueType type;
                type.type = nebula::cpp2::SupportedType::STRING;
                schemaWriter->appendCol("AddedProp", std::move(type));
                schemaMng->addEdgeSchema(spaceId, edgeType, schemaWriter, schemaVer);
        }

        LOG(INFO) << "Build EdgePropRequest...";
        cpp2::EdgePropRequest req;
        buildRequest(req);
        req.return_columns.emplace_back(TestUtils::edgePropDef("AddedProp", 101));

        LOG(INFO) << "Test QueryEdgePropsRequest...";
        auto* processor = QueryEdgePropsProcessor::instance(kv.get(), schemaMng.get(), nullptr);
        auto f = processor->getFuture();
        processor->process(req);
        auto resp = std::move(f).get();

        LOG(INFO) << "Check the results...";
        checkResponse(resp, 15);

        std::string prop = "AddedProp";
        std::string val = "";
        checkAlteredProp(resp, prop, val);
    }

    version = std::numeric_limits<int64_t>::max() - 1;
    {
        LOG(INFO) << "Now update data with new edge prop";
        auto edgeType = 101;
        for (auto partId = 0; partId < 3; partId++) {
            std::vector<kvstore::KV> data;
            for (auto vertexId = partId * 10; vertexId < (partId + 1) * 10; vertexId++) {
                // Generate 7 edges for each source vertex id
                for (auto dstId = 10001; dstId <= 10007; dstId++) {
                    VLOG(3) << "Write part " << partId << ", vertex "
                            << vertexId << ", dst " << dstId;
                    auto key = NebulaKeyUtils::edgeKey(
                            partId, vertexId, edgeType, dstId - 10001, dstId, version);
                    auto schema = schemaMng->getEdgeSchema(spaceId, edgeType);
                    RowWriter writer(schema);
                    for (int64_t numInt = 0; numInt < 10; numInt++) {
                        writer << numInt;
                    }
                    for (auto numString = 10; numString < 20; numString++) {
                        writer << folly::stringPrintf("string_col_%d", numString);
                    }
                    writer << "AddedPropValue";
                    auto val = writer.encode();
                    data.emplace_back(std::move(key), std::move(val));
                }
            }
            folly::Baton<true, std::atomic> baton;
            kv->asyncMultiPut(
                0, partId, std::move(data),
                [&](kvstore::ResultCode code) {
                    EXPECT_EQ(code, kvstore::ResultCode::SUCCEEDED);
                    baton.post();
                });
            baton.wait();
        }

        LOG(INFO) << "Build EdgePropRequest...";
        cpp2::EdgePropRequest req;
        buildRequest(req);
        req.return_columns.emplace_back(TestUtils::edgePropDef("AddedProp", 101));

        LOG(INFO) << "Test QueryEdgePropsRequest...";
        auto* processor = QueryEdgePropsProcessor::instance(kv.get(), schemaMng.get(), nullptr);
        auto f = processor->getFuture();
        processor->process(req);
        auto resp = std::move(f).get();

        LOG(INFO) << "Check the results...";
        checkResponse(resp, 15);

        std::string prop = "AddedProp";
        std::string val = "AddedPropValue";
        checkAlteredProp(resp, prop, val);
    }
    {
        LOG(INFO) << "Alter the edge schema with altering the prop type.";
        auto schemaVer = 2;
        for (auto edgeType = 101; edgeType < 110; edgeType++) {
                auto schema = schemaMng->getEdgeSchema(0, edgeType, 0);
                auto iter = schema->begin();
                auto schemaWriter = std::make_shared<SchemaWriter>(schemaVer);
                while (iter) {
                    auto* name = iter->getName();
                    auto type = iter->getType();
                    schemaWriter->appendCol(name, std::move(type));
                    ++iter;
                }
                nebula::cpp2::ValueType type;
                type.type = nebula::cpp2::SupportedType::INT;
                schemaWriter->appendCol("AddedProp", std::move(type));
                schemaMng->addEdgeSchema(spaceId, edgeType, schemaWriter, schemaVer);
        }

        LOG(INFO) << "Build EdgePropRequest...";
        cpp2::EdgePropRequest req;
        buildRequest(req);
        req.return_columns.emplace_back(TestUtils::edgePropDef("AddedProp", 101));

        LOG(INFO) << "Test QueryEdgePropsRequest...";
        auto* processor = QueryEdgePropsProcessor::instance(kv.get(), schemaMng.get(), nullptr);
        auto f = processor->getFuture();
        processor->process(req);
        auto resp = std::move(f).get();

        LOG(INFO) << "Check the results...";
        EXPECT_EQ(0, resp.result.failed_codes.size());
        EXPECT_EQ(15, resp.schema.columns.size());
        auto provider = std::make_shared<ResultSchemaProvider>(resp.schema);
        LOG(INFO) << "Check edge props...";
        checkResponse(resp, 15);

        std::string prop = "AddedProp";
        int64_t val = 0;
        checkAlteredProp(resp, prop, val);
    }
}

}  // namespace storage
}  // namespace nebula


int main(int argc, char** argv) {
    testing::InitGoogleTest(&argc, argv);
    folly::init(&argc, &argv, true);
    google::SetStderrLogging(google::INFO);
    return RUN_ALL_TESTS();
}<|MERGE_RESOLUTION|>--- conflicted
+++ resolved
@@ -57,23 +57,15 @@
 void buildRequest(cpp2::EdgePropRequest& req) {
     req.set_space_id(0);
     decltype(req.parts) tmpEdges;
-<<<<<<< HEAD
-    for (auto partId = 0; partId < 3; partId++) {
-        for (auto vertexId =  partId * 10; vertexId < (partId + 1) * 10; vertexId++) {
-            for (auto dstId = 10001; dstId <= 10007; dstId++) {
+    for (PartitionID partId = 0; partId < 3; partId++) {
+        for (VertexID vertexId =  partId * 10; vertexId < (partId + 1) * 10; vertexId++) {
+            for (VertexID dstId = 10001; dstId <= 10007; dstId++) {
                 cpp2::EdgeKey edgeKey;
                 edgeKey.set_src(vertexId);
                 edgeKey.set_edge_type(101);
                 edgeKey.set_ranking(dstId - 10001);
                 edgeKey.set_dst(dstId);
                 tmpEdges[partId].emplace_back(std::move(edgeKey));
-=======
-    for (PartitionID partId = 0; partId < 3; partId++) {
-        for (VertexID vertexId =  partId * 10; vertexId < (partId + 1) * 10; vertexId++) {
-            for (VertexID dstId = 10001; dstId <= 10007; dstId++) {
-                tmpEdges[partId].emplace_back(apache::thrift::FragileConstructor::FRAGILE,
-                                              vertexId, 101, dstId - 10001, dstId);
->>>>>>> 15c9cc6a
             }
         }
     }
