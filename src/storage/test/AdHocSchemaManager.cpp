--- conflicted
+++ resolved
@@ -177,29 +177,12 @@
 
 StatusOr<std::string> AdHocSchemaManager::toEdgeName(GraphSpaceID space, EdgeType edgeType) {
     UNUSED(space);
-<<<<<<< HEAD
-    UNUSED(edgeType);
-    LOG(ERROR) << "Unimplement";
-    return Status::NotSupported();
-}
-
-
-// This interface is disabled
-StatusOr<std::vector<std::string>> AdHocSchemaManager::getAllEdge(GraphSpaceID space) {
-    UNUSED(space);
-    LOG(ERROR) << "Unimplement";
-    return Status::NotSupported();
-}
-
-=======
     try {
         return folly::to<std::string>(edgeType);
     } catch (const std::exception& e) {
-        LOG(FATAL) << e.what();
+        LOG(ERROR) << e.what();
     }
     return "";
 }
-
->>>>>>> ebd1e56a
 }  // namespace storage
 }  // namespace nebula