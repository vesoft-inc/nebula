/* Copyright (c) 2021 vesoft inc. All rights reserved.
 *
 * This source code is licensed under Apache 2.0 License.
 */

#ifndef STORAGE_TEST_CHAINTESTUTILS_H
#define STORAGE_TEST_CHAINTESTUTILS_H

#include "storage/CommonUtils.h"
#include "storage/transaction/ChainAddEdgesLocalProcessor.h"
#include "storage/transaction/ChainUpdateEdgeLocalProcessor.h"
#include "storage/transaction/ChainUpdateEdgeRemoteProcessor.h"

namespace nebula {
namespace storage {

extern const int32_t mockSpaceId;
extern const int32_t mockPartNum;
extern const int32_t mockSpaceVidLen;

using KeyGenerator = std::function<std::string(PartitionID partId, const cpp2::NewEdge& edge)>;

class TransactionManagerTester {
 public:
  explicit TransactionManagerTester(TransactionManager* p) : man_(p) {}

  void stop() {
    man_->stop();
    int32_t numCheckIdle = 0;
    while (numCheckIdle < 3) {
      auto stats = man_->exec_->getPoolStats();
      if (stats.threadCount == stats.idleThreadCount) {
        ++numCheckIdle;
      } else {
        numCheckIdle = 0;
      }
      std::this_thread::sleep_for(std::chrono::milliseconds(200));
    }
  }

  TransactionManager* man_{nullptr};
};

class ChainTestUtils {
 public:
  ChainTestUtils() {
    genKey = [&](PartitionID partId, const cpp2::NewEdge& edge) {
      auto key = ConsistUtil::edgeKey(spaceVidLen_, partId, edge.get_key());
      return key;
    };
    genPrime = [&](PartitionID partId, const cpp2::NewEdge& edge) {
      auto key = ConsistUtil::primeKey(spaceVidLen_, partId, edge.get_key());
      return key;
    };
    genDoublePrime = [&](PartitionID partId, const cpp2::NewEdge& edge) {
      auto key = ConsistUtil::doublePrime(spaceVidLen_, partId, edge.get_key());
      return key;
    };
  }

  std::vector<std::string> genEdgeKeys(const cpp2::AddEdgesRequest& req, KeyGenerator gen) {
    std::vector<std::string> ret;
    for (auto& partAndEdges : *req.parts_ref()) {
      auto partId = partAndEdges.first;
      auto& edgeVec = partAndEdges.second;
      for (auto& edge : edgeVec) {
        auto key = gen(partId, edge);
        ret.emplace_back(std::move(key));
      }
    }
    return ret;
  }

  // return the actual num of keys in nebula store.
  int32_t checkNumOfKey(StorageEnv* env,
                        GraphSpaceID spaceId,
                        const std::vector<std::string>& keys) {
    int32_t ret = 0;

    std::unique_ptr<kvstore::KVIterator> iter;
    for (auto& key : keys) {
      iter.reset();
      auto partId = NebulaKeyUtils::getPart(key);
      auto rc = env->kvstore_->prefix(spaceId, partId, key, &iter);
      if (rc == Code::SUCCEEDED && iter && iter->valid()) {
        ++ret;
      }
    }

    return ret;
  }

 public:
  int32_t spaceVidLen_{32};
  KeyGenerator genKey;
  KeyGenerator genPrime;
  KeyGenerator genDoublePrime;
};

// , StorageEnv* env
int numOfKey(const cpp2::AddEdgesRequest& req, KeyGenerator gen, StorageEnv* env) {
  int numOfEdges = 0;
  int totalEdge = 0;
  auto spaceId = req.get_space_id();
  for (auto& edgesOfPart : *req.parts_ref()) {
    auto partId = edgesOfPart.first;
    auto& edgeVec = edgesOfPart.second;
    for (auto& edge : edgeVec) {
      ++totalEdge;
      auto key = gen(partId, edge);
      std::unique_ptr<kvstore::KVIterator> iter;
      EXPECT_EQ(Code::SUCCEEDED, env->kvstore_->prefix(spaceId, partId, key, &iter));
      if (iter && iter->valid()) {
        // LOG(INFO) << "key = " << key;
        ++numOfEdges;
      } else {
        // LOG(INFO) << "key: " << key << " not exist";
      }
    }
  }
  LOG(INFO) << "numOfEdges = " << numOfEdges;
  LOG(INFO) << "totalEdge = " << totalEdge;
  return numOfEdges;
}

std::pair<GraphSpaceID, PartitionID> extractSpaceAndPart(const cpp2::AddEdgesRequest& req) {
  auto spaceId = req.get_space_id();
  CHECK_EQ(req.get_parts().size(), 1);
  auto partId = req.get_parts().begin()->first;
  return std::make_pair(spaceId, partId);
}

bool keyExist(StorageEnv* env, GraphSpaceID spaceId, PartitionID partId, std::string key) {
  // std::unique_ptr<kvstore::KVIterator> iter;
  std::string ignoreVal;
  auto rc = env->kvstore_->get(spaceId, partId, key, &ignoreVal);
  return rc == Code::SUCCEEDED;
}

class FakeChainAddEdgesLocalProcessor : public ChainAddEdgesLocalProcessor {
  FRIEND_TEST(ChainAddEdgesTest, prepareLocalSucceededTest);
  FRIEND_TEST(ChainAddEdgesTest, processRemoteSucceededTest);
  FRIEND_TEST(ChainAddEdgesTest, processRemoteFailedTest);
  FRIEND_TEST(ChainAddEdgesTest, processRemoteOutdatedTest);
  // all the above will test succeeded path of process local
  // the failed path of process local will be tested in resume test
 public:
  explicit FakeChainAddEdgesLocalProcessor(StorageEnv* env) : ChainAddEdgesLocalProcessor(env) {
    spaceVidLen_ = 32;
    rcRemote_ = Code::SUCCEEDED;
    rcCommit_ = Code::SUCCEEDED;
  }

  folly::SemiFuture<Code> prepareLocal() override {
    LOG(INFO) << "FakeChainAddEdgesLocalProcessor::" << __func__ << "()";
    if (rcPrepareLocal) {
      LOG(INFO) << "Fake return " << apache::thrift::util::enumNameSafe(*rcPrepareLocal);
      return *rcPrepareLocal;
    }
    LOG(INFO) << "forward to ChainAddEdgesLocalProcessor::prepareLocal()";
    return ChainAddEdgesLocalProcessor::prepareLocal();
  }

  folly::SemiFuture<Code> processRemote(Code code) override {
    LOG(INFO) << "FakeChainAddEdgesLocalProcessor::" << __func__ << "()";
    if (rcProcessRemote) {
      LOG(INFO) << "processRemote() fake return "
                << apache::thrift::util::enumNameSafe(*rcProcessRemote);
      LOG_IF(FATAL, code != Code::SUCCEEDED) << "cheat must base on truth";
      return *rcProcessRemote;
    }
    LOG(INFO) << "forward to ChainAddEdgesLocalProcessor::processRemote()";
    return ChainAddEdgesLocalProcessor::processRemote(code);
  }

  folly::SemiFuture<Code> processLocal(Code code) override {
    LOG(INFO) << "FakeChainAddEdgesLocalProcessor::" << __func__ << "()";
    if (rcProcessLocal) {
      LOG(INFO) << "Fake return " << apache::thrift::util::enumNameSafe(*rcProcessLocal);
      return *rcProcessLocal;
    }
    LOG(INFO) << "forward to ChainAddEdgesLocalProcessor::processLocal()";
    return ChainAddEdgesLocalProcessor::processLocal(code);
  }

  cpp2::AddEdgesRequest reverseRequestForward(const cpp2::AddEdgesRequest& req) {
    return ChainAddEdgesLocalProcessor::reverseRequest(req);
  }

  std::optional<Code> rcPrepareLocal;

  std::optional<Code> rcProcessRemote;

<<<<<<< HEAD
  std::optional<Code> rcProcessLocal;
=======
  folly::Optional<Code> rcProcessLocal;

  void setPrepareCode(Code code, Code rc = Code::SUCCEEDED) {
    rcPrepareLocal = code;
    rcPrepare_ = rc;
  }

  void setRemoteCode(Code code) {
    rcProcessRemote = code;
    rcRemote_ = code;
  }

  void setCommitCode(Code code, Code rc = Code::SUCCEEDED) {
    rcProcessLocal = code;
    rcCommit_ = rc;
  }

  void finish() override {
    auto rc = (rcPrepare_ == Code::SUCCEEDED) ? rcCommit_ : rcPrepare_;
    pushResultCode(rc, localPartId_);
    finished_.setValue(rc);
    onFinished();
  }
>>>>>>> 36c15b25
};

class FakeChainUpdateProcessor : public ChainUpdateEdgeLocalProcessor {
 public:
  explicit FakeChainUpdateProcessor(StorageEnv* env) : ChainUpdateEdgeLocalProcessor(env) {
    spaceVidLen_ = 32;
  }

  folly::SemiFuture<Code> prepareLocal() override {
    LOG(INFO) << "FakeChainUpdateEdgeProcessorA::" << __func__ << "()";
    if (rcPrepareLocal) {
      LOG(INFO) << "Fake return " << apache::thrift::util::enumNameSafe(*rcPrepareLocal);
      return *rcPrepareLocal;
    }
    LOG(INFO) << "forward to ChainUpdateEdgeLocalProcessor::prepareLocal()";
    return ChainUpdateEdgeLocalProcessor::prepareLocal();
  }

  folly::SemiFuture<Code> processRemote(Code code) override {
    LOG(INFO) << "FakeChainUpdateEdgeProcessor::" << __func__ << "()";
    if (rcProcessRemote) {
      LOG(INFO) << "processRemote() fake return "
                << apache::thrift::util::enumNameSafe(*rcProcessRemote);
      LOG_IF(FATAL, code != Code::SUCCEEDED) << "cheat must base on truth";
      return *rcProcessRemote;
    }
    LOG(INFO) << "forward to ChainUpdateEdgeLocalProcessor::processRemote()";
    return ChainUpdateEdgeLocalProcessor::processRemote(code);
  }

  folly::SemiFuture<Code> processLocal(Code code) override {
    LOG(INFO) << "FakeChainUpdateEdgeProcessor::" << __func__ << "()";
    if (rcProcessLocal) {
      LOG(INFO) << "processLocal() fake return "
                << apache::thrift::util::enumNameSafe(*rcProcessLocal);
      return *rcProcessLocal;
    }
    LOG(INFO) << "forward to ChainUpdateEdgeLocalProcessor::processLocal()";
    return ChainUpdateEdgeLocalProcessor::processLocal(code);
  }

  void wrapAddUnfinishedEdge(ResumeType type) {
    reportFailed(type);
  }
  void setPrepareCode(Code code, Code rc = Code::SUCCEEDED) {
    rcPrepareLocal = code;
    rcPrepare_ = rc;
  }

  void setRemoteCode(Code code) {
    rcProcessRemote = code;
    rcRemote_ = code;
  }

  void setCommitCode(Code code, Code rc = Code::SUCCEEDED) {
    rcProcessLocal = code;
    rcCommit_ = rc;
  }

  void setDoRecover(bool doRecover) {
    doRecover_ = doRecover;
  }

  void finish() override {
    if (doRecover_) {
      LOG(INFO) << "do real finish()";
      ChainUpdateEdgeLocalProcessor::finish();
    } else {
      auto rc = Code::SUCCEEDED;
      do {
        if (rcPrepare_ != Code::SUCCEEDED) {
          rc = rcPrepare_;
          break;
        }

        if (rcCommit_ != Code::SUCCEEDED) {
          rc = rcCommit_;
          break;
        }

        if (rcRemote_ != Code::E_RPC_FAILURE) {
          rc = rcRemote_;
          break;
        }
      } while (0);

      pushResultCode(rc, localPartId_);
      finished_.setValue(rc);
      onFinished();
    }
  }

 public:
<<<<<<< HEAD
  std::optional<Code> rcPrepareLocal;
  std::optional<Code> rcProcessRemote;
  std::optional<Code> rcProcessLocal;
=======
  folly::Optional<Code> rcPrepareLocal;
  folly::Optional<Code> rcProcessRemote;
  folly::Optional<Code> rcProcessLocal;
  bool doRecover_{false};
>>>>>>> 36c15b25
};

class MetaClientTestUpdater {
 public:
  MetaClientTestUpdater() = default;

  static void addLocalCache(meta::MetaClient& mClient,
                            GraphSpaceID spaceId,
                            std::shared_ptr<meta::SpaceInfoCache> spInfoCache) {
    mClient.metadata_.load()->localCache_[spaceId] = spInfoCache;
  }

  static meta::SpaceInfoCache* getLocalCache(meta::MetaClient* mClient, GraphSpaceID spaceId) {
    if (mClient->metadata_.load()->localCache_.count(spaceId) == 0) {
      return nullptr;
    }
    return mClient->metadata_.load()->localCache_[spaceId].get();
  }

  static void addPartTerm(meta::MetaClient* mClient,
                          GraphSpaceID spaceId,
                          PartitionID partId,
                          TermID termId) {
    auto* pCache = getLocalCache(mClient, spaceId);
    if (pCache == nullptr) {
      auto spCache = std::make_shared<meta::SpaceInfoCache>();
      addLocalCache(*mClient, spaceId, spCache);
      pCache = getLocalCache(mClient, spaceId);
    }
    pCache->termOfPartition_[partId] = termId;
  }

  static std::unique_ptr<meta::MetaClient> makeDefault() {
    auto exec = std::make_shared<folly::IOThreadPoolExecutor>(3);
    std::vector<HostAddr> addrs(1);
    meta::MetaClientOptions options;

    auto mClient = std::make_unique<meta::MetaClient>(exec, addrs, options);
    auto spSpaceInfoCache = std::make_shared<meta::SpaceInfoCache>();
    addLocalCache(*mClient, mockSpaceId, spSpaceInfoCache);
    auto* pCache = getLocalCache(mClient.get(), mockSpaceId);

    for (int i = 0; i != mockPartNum; ++i) {
      pCache->termOfPartition_[i] = i;
      auto ignoreItem = pCache->partsAlloc_[i];
      UNUSED(ignoreItem);
    }
    meta::cpp2::ColumnTypeDef type;
    type.type_ref() = nebula::cpp2::PropertyType::FIXED_STRING;
    type.type_length_ref() = 32;

    pCache->spaceDesc_.vid_type_ref() = std::move(type);
    mClient->ready_ = true;
    return mClient;
  }
};

class FakeInternalStorageClient : public InternalStorageClient {
 public:
  FakeInternalStorageClient(StorageEnv* env,
                            std::shared_ptr<folly::IOThreadPoolExecutor> pool,
                            Code code)
      : InternalStorageClient(pool, env->metaClient_), env_(env), code_(code) {}

  void chainUpdateEdge(cpp2::UpdateEdgeRequest& req,
                       TermID termOfSrc,
                       std::optional<int64_t> optVersion,
                       folly::Promise<Code>&& p,
                       folly::EventBase* evb = nullptr) override {
    cpp2::ChainUpdateEdgeRequest chainReq;
    chainReq.update_edge_request_ref() = req;
    chainReq.term_ref() = termOfSrc;

    auto* proc = ChainUpdateEdgeRemoteProcessor::instance(env_);
    auto f = proc->getFuture();
    proc->process(chainReq);
    auto resp = std::move(f).get();

    p.setValue(code_);
    UNUSED(optVersion);
    UNUSED(evb);
  }

  void setErrorCode(Code code) {
    code_ = code;
  }

  void chainAddEdges(cpp2::AddEdgesRequest& req,
                     TermID termId,
                     std::optional<int64_t> optVersion,
                     folly::Promise<::nebula::cpp2::ErrorCode>&& p,
                     folly::EventBase* evb = nullptr) override {
    UNUSED(req);
    UNUSED(termId);
    UNUSED(optVersion);
    p.setValue(code_);
    UNUSED(evb);
  }

  void chainDeleteEdges(cpp2::DeleteEdgesRequest& req,
                        const std::string& txnId,
                        TermID termId,
                        folly::Promise<::nebula::cpp2::ErrorCode>&& p,
                        folly::EventBase* evb = nullptr) override {
    UNUSED(req);
    UNUSED(txnId);
    UNUSED(termId);
    p.setValue(code_);
    UNUSED(evb);
  }

  static FakeInternalStorageClient* instance(StorageEnv* env, Code fakeCode = Code::SUCCEEDED) {
    auto pool = std::make_shared<folly::IOThreadPoolExecutor>(3);
    return new FakeInternalStorageClient(env, pool, fakeCode);
  }

  static void hookInternalStorageClient(StorageEnv* env, InternalStorageClient* client) {
    env->interClient_ = client;
  }

 private:
  StorageEnv* env_{nullptr};
  Code code_{Code::SUCCEEDED};
};

using UPCLT = std::unique_ptr<FakeInternalStorageClient>;

struct ChainUpdateEdgeTestHelper {
  ChainUpdateEdgeTestHelper() {
    sEdgeType = std::to_string(std::abs(edgeType_));
  }

  cpp2::EdgeKey defaultEdgeKey() {
    cpp2::EdgeKey ret;
    ret.src_ref() = srcId_;
    ret.edge_type_ref() = edgeType_;
    ret.ranking_ref() = rank_;
    ret.dst_ref() = dstId_;
    return ret;
  }

  std::vector<cpp2::UpdatedProp> defaultUpdateProps() {
    ObjectPool objPool;
    LOG(INFO) << "Build updated props...";
    std::vector<cpp2::UpdatedProp> props;
    // int: 101.teamCareer = 20
    cpp2::UpdatedProp uProp1;
    uProp1.name_ref() = "teamCareer";
    // ConstantExpression val1(20);
    const auto& val1 = *ConstantExpression::make(&objPool, 20);
    uProp1.value_ref() = Expression::encode(val1);
    props.emplace_back(uProp1);

    // bool: 101.type = trade
    cpp2::UpdatedProp uProp2;
    uProp2.name_ref() = "type";
    std::string colnew("trade");
    // ConstantExpression val2(colnew);
    const auto& val2 = *ConstantExpression::make(&objPool, colnew);
    uProp2.value_ref() = Expression::encode(val2);
    props.emplace_back(uProp2);
    return props;
  }

  std::vector<std::string> defaultRetProps() {
    ObjectPool objPool;
    std::vector<std::string> props;
    std::vector<std::string> cols{
        "playerName", "teamName", "teamCareer", "type", kSrc, kType, kRank, kDst};
    for (auto& colName : cols) {
      const auto& exp = *EdgePropertyExpression::make(&objPool, sEdgeType, colName);
      props.emplace_back(Expression::encode(exp));
    }
    return props;
  }

  cpp2::UpdateEdgeRequest makeDefaultRequest() {
    auto edgeKey = defaultEdgeKey();
    auto updateProps = defaultUpdateProps();
    auto retProps = defaultRetProps();
    return makeRequest(edgeKey, updateProps, retProps);
  }

  cpp2::UpdateEdgeRequest reverseRequest(StorageEnv* env, const cpp2::UpdateEdgeRequest& req) {
    ChainUpdateEdgeLocalProcessor proc(env);
    return proc.reverseRequest(req);
  }

  cpp2::UpdateEdgeRequest makeInvalidRequest() {
    VertexID srcInvalid{"Spurssssssss"};
    auto edgeKey = defaultEdgeKey();
    edgeKey.src_ref() = srcInvalid;
    auto updateProps = defaultUpdateProps();
    auto retProps = defaultRetProps();
    return makeRequest(edgeKey, updateProps, retProps);
  }

  cpp2::UpdateEdgeRequest makeRequest(const cpp2::EdgeKey& edgeKey,
                                      const std::vector<cpp2::UpdatedProp>& updateProps,
                                      const std::vector<std::string>& retCols) {
    cpp2::UpdateEdgeRequest req;
    auto partId = std::hash<std::string>()(edgeKey.get_src().getStr()) % mockPartNum + 1;
    req.space_id_ref() = mockSpaceId;
    req.part_id_ref() = partId;
    req.edge_key_ref() = edgeKey;
    req.updated_props_ref() = updateProps;
    req.return_props_ref() = retCols;
    req.insertable_ref() = false;
    return req;
  }

  bool checkResp(cpp2::UpdateResponse& resp) {
    LOG(INFO) << "checkResp(cpp2::UpdateResponse& resp)";
    if (!resp.props_ref()) {
      LOG(INFO) << "!resp.props_ref()";
      return false;
    } else {
      LOG(INFO) << "resp.props_ref()";
      EXPECT_EQ(9, (*resp.props_ref()).colNames.size());
      EXPECT_EQ("_inserted", (*resp.props_ref()).colNames[0]);
      EXPECT_EQ("101.playerName", (*resp.props_ref()).colNames[1]);
      EXPECT_EQ("101.teamName", (*resp.props_ref()).colNames[2]);
      EXPECT_EQ("101.teamCareer", (*resp.props_ref()).colNames[3]);
      EXPECT_EQ("101.type", (*resp.props_ref()).colNames[4]);
      EXPECT_EQ(std::string("101.").append(kSrc), (*resp.props_ref()).colNames[5]);
      EXPECT_EQ(std::string("101.").append(kType), (*resp.props_ref()).colNames[6]);
      EXPECT_EQ(std::string("101.").append(kRank), (*resp.props_ref()).colNames[7]);
      EXPECT_EQ(std::string("101.").append(kDst), (*resp.props_ref()).colNames[8]);
      EXPECT_EQ(1, (*resp.props_ref()).rows.size());
      EXPECT_EQ(9, (*resp.props_ref()).rows[0].values.size());
      EXPECT_EQ(false, (*resp.props_ref()).rows[0].values[0].getBool());
      EXPECT_EQ("Tim Duncan", (*resp.props_ref()).rows[0].values[1].getStr());
      EXPECT_EQ("Spurs", (*resp.props_ref()).rows[0].values[2].getStr());
      EXPECT_EQ(20, (*resp.props_ref()).rows[0].values[3].getInt());
      EXPECT_EQ("trade", (*resp.props_ref()).rows[0].values[4].getStr());
      EXPECT_EQ("Spurs", (*resp.props_ref()).rows[0].values[5].getStr());
      EXPECT_EQ(-101, (*resp.props_ref()).rows[0].values[6].getInt());
      EXPECT_EQ(1997, (*resp.props_ref()).rows[0].values[7].getInt());
      EXPECT_EQ("Tim Duncan", (*resp.props_ref()).rows[0].values[8].getStr());
    }
    return true;
  }

  bool edgeExist(StorageEnv* env, cpp2::UpdateEdgeRequest& req) {
    auto partId = req.get_part_id();
    auto key = ConsistUtil::edgeKey(mockSpaceVidLen, partId, req.get_edge_key());
    return keyExist(env, mockSpaceId, partId, key);
  }

  bool primeExist(StorageEnv* env, cpp2::UpdateEdgeRequest& req) {
    auto partId = req.get_part_id();
    auto key = ConsistUtil::primeKey(mockSpaceVidLen, partId, req.get_edge_key());
    return keyExist(env, mockSpaceId, partId, key);
  }

  bool doublePrimeExist(StorageEnv* env, cpp2::UpdateEdgeRequest& req) {
    auto partId = req.get_part_id();
    auto key = ConsistUtil::doublePrime(mockSpaceVidLen, partId, req.get_edge_key());
    return keyExist(env, mockSpaceId, partId, key);
  }

  bool keyExist(StorageEnv* env, GraphSpaceID spaceId, PartitionID partId, const std::string& key) {
    std::string val;
    auto rc = env->kvstore_->get(spaceId, partId, key, &val);
    return rc == Code::SUCCEEDED;
  }

  bool checkRequestUpdated(StorageEnv* env, cpp2::UpdateEdgeRequest& req) {
    // get serve from kvstore directly
    bool ret = true;
    auto& key = req.get_edge_key();
    auto partId = req.get_part_id();
    auto prefix = ConsistUtil::edgeKey(mockSpaceVidLen, partId, req.get_edge_key());
    std::unique_ptr<kvstore::KVIterator> iter;
    auto rc = env->kvstore_->prefix(mockSpaceId, partId, prefix, &iter);
    EXPECT_EQ(Code::SUCCEEDED, rc);
    EXPECT_TRUE(iter && iter->valid());

    auto edgeType = key.get_edge_type();
    auto edgeReader = RowReaderWrapper::getEdgePropReader(
        env->schemaMan_, mockSpaceId, std::abs(edgeType), iter->val());

    LOG(INFO) << "req.get_updated_props().size() = " << req.get_updated_props().size();
    ObjectPool objPool;
    for (auto& prop : req.get_updated_props()) {
      LOG(INFO) << "prop name = " << prop.get_name();
      auto enVal = prop.get_value();
      auto expression = Expression::decode(&objPool, enVal);
      ConstantExpression* cexpr = static_cast<ConstantExpression*>(expression);
      auto val1 = cexpr->value();
      auto val2 = edgeReader->getValueByName(prop.get_name());

      if (val1 != val2) {
        ret = false;
      }
    }

    return ret;
  }

 public:
  VertexID srcId_{"Spurs"};
  VertexID dstId_{"Tim Duncan"};
  EdgeRanking rank_{1997};
  EdgeType edgeType_{-101};
  storage::cpp2::EdgeKey updateKey_;
  std::string sEdgeType;
};

}  // namespace storage
}  // namespace nebula
#endif<|MERGE_RESOLUTION|>--- conflicted
+++ resolved
@@ -191,10 +191,7 @@
 
   std::optional<Code> rcProcessRemote;
 
-<<<<<<< HEAD
   std::optional<Code> rcProcessLocal;
-=======
-  folly::Optional<Code> rcProcessLocal;
 
   void setPrepareCode(Code code, Code rc = Code::SUCCEEDED) {
     rcPrepareLocal = code;
@@ -217,7 +214,6 @@
     finished_.setValue(rc);
     onFinished();
   }
->>>>>>> 36c15b25
 };
 
 class FakeChainUpdateProcessor : public ChainUpdateEdgeLocalProcessor {
@@ -311,16 +307,10 @@
   }
 
  public:
-<<<<<<< HEAD
   std::optional<Code> rcPrepareLocal;
   std::optional<Code> rcProcessRemote;
   std::optional<Code> rcProcessLocal;
-=======
-  folly::Optional<Code> rcPrepareLocal;
-  folly::Optional<Code> rcProcessRemote;
-  folly::Optional<Code> rcProcessLocal;
   bool doRecover_{false};
->>>>>>> 36c15b25
 };
 
 class MetaClientTestUpdater {
