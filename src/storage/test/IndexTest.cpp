--- conflicted
+++ resolved
@@ -219,18 +219,15 @@
         EXPECT_EQ(0, resp.result.failed_codes.size());
     }
     {
-<<<<<<< HEAD
-        auto* processor = DeleteVerticesProcessor::instance(kv.get(), schemaMan.get(), nullptr);
+        auto* processor = DeleteVerticesProcessor::instance(kv.get(),
+                                                            schemaMan.get(),
+                                                            indexMan.get(),
+                                                            nullptr);
         cpp2::DeleteVerticesRequest req;
-=======
-        auto* processor = DeleteVertexProcessor::instance(kv.get(),
-                                                          schemaMan.get(),
-                                                          indexMan.get(),
-                                                          nullptr);
-        cpp2::DeleteVertexRequest req;
->>>>>>> 504f1f52
         req.set_space_id(0);
-        req.set_parts(1);
+        std::unordered_map<PartitionID, std::vector<VertexID>> parts;
+        parts[1].emplace_back(10);
+        req.set_parts(std::move(parts));
         auto fut = processor->getFuture();
         processor->process(req);
         auto resp = std::move(fut).get();
