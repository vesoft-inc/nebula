--- conflicted
+++ resolved
@@ -58,8 +58,6 @@
                                                         kClusterId,
                                                         true);
         LOG(INFO) << "Add hosts and create space....";
-        auto r = mc_->addHosts({HostAddr(localIp_, localDataPort_)}).get();
-        ASSERT_TRUE(r.ok());
         mc_->waitForMetadReady();
         VLOG(1) << "The storage server has been added to the meta service";
 
@@ -98,7 +96,6 @@
         threads_.reset();
     }
 
-<<<<<<< HEAD
     std::unique_ptr<meta::MetaClient> mc_ = nullptr;
     std::unique_ptr<test::ServerContext> ms_ = nullptr;
     std::unique_ptr<storage::StorageClient> client_ = nullptr;
@@ -109,46 +106,6 @@
     IPv4 localIp_;
     uint32_t localDataPort_;
 };
-=======
-    LOG(INFO) << "Create meta client...";
-    auto threadPool = std::make_shared<folly::IOThreadPoolExecutor>(1);
-    auto addrsRet
-        = network::NetworkUtils::toHosts(folly::stringPrintf("127.0.0.1:%d", localMetaPort));
-    CHECK(addrsRet.ok()) << addrsRet.status();
-    auto& addrs = addrsRet.value();
-    uint32_t localDataPort = network::NetworkUtils::getAvailablePort();
-    auto hostRet = nebula::network::NetworkUtils::toHostAddr("127.0.0.1", localDataPort);
-    auto& localHost = hostRet.value();
-    auto mClient = std::make_unique<meta::MetaClient>(threadPool,
-                                                      std::move(addrs),
-                                                      localHost,
-                                                      kClusterId,
-                                                      true);
-    LOG(INFO) << "Add hosts automatically and create space....";
-    mClient->waitForMetadReady();
-    VLOG(1) << "The storage server has been added to the meta service";
-
-    LOG(INFO) << "Start data server....";
-
-    // for mockStorageServer MetaServerBasedPartManager, use ephemeral port
-    std::string dataPath = folly::stringPrintf("%s/data", rootPath.path());
-    auto sc = TestUtils::mockStorageServer(mClient.get(),
-                                           dataPath.c_str(),
-                                           localIp,
-                                           localDataPort,
-                                           // TODO We are using the memory version of
-                                           // SchemaMan We need to switch to Meta Server
-                                           // based version
-                                           false);
-
-    auto ret = mClient->createSpace("default", 10, 1).get();
-    ASSERT_TRUE(ret.ok()) << ret.status();
-    spaceId = ret.value();
-    LOG(INFO) << "Created space \"default\", its id is " << spaceId;
-    sleep(FLAGS_load_data_interval_secs + 1);
-    TestUtils::waitUntilAllElected(sc->kvStore_.get(), spaceId, 10);
-    auto client = std::make_unique<StorageClient>(threadPool, mClient.get());
->>>>>>> a43a2923
 
 constexpr int32_t StorageClientTestF::kPartsNum;
 
