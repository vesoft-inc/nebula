/* Copyright (c) 2018 vesoft inc. All rights reserved.
 *
 * This source code is licensed under Apache 2.0 License,
 * attached with Common Clause Condition 1.0, found in the LICENSES directory.
 */

#include "base/Base.h"
#include "utils/NebulaKeyUtils.h"
#include <gtest/gtest.h>
#include <rocksdb/db.h>
#include "fs/TempDir.h"
#include "storage/test/TestUtils.h"
#include "storage/query/QueryStatsProcessor.h"
#include "dataman/RowSetReader.h"
#include "dataman/RowReader.h"

namespace nebula {
namespace storage {

<<<<<<< HEAD
static void mockData(kvstore::KVStore* kv) {
    for (auto partId = 0; partId < 3; partId++) {
=======
void mockData(kvstore::KVStore* kv) {
    for (int32_t partId = 0; partId < 3; partId++) {
>>>>>>> ebd1e56a
        std::vector<kvstore::KV> data;
        for (int32_t vertexId = partId * 10; vertexId < (partId + 1) * 10; vertexId++) {
            for (int32_t tagId = 3001; tagId < 3010; tagId++) {
                auto key = NebulaKeyUtils::vertexKey(partId, vertexId, tagId, 0);
                auto val = TestUtils::setupEncode(3, 6);
                data.emplace_back(std::move(key), std::move(val));
            }
            // Generate 7 edges for each edgeType.
            for (int32_t dstId = 10001; dstId <= 10007; dstId++) {
                VLOG(3) << "Write part " << partId << ", vertex " << vertexId << ", dst " << dstId;
                auto key = NebulaKeyUtils::edgeKey(partId, vertexId, 101, dstId - 10001, dstId, 0);
                auto val = TestUtils::setupEncode(10, 20);
                data.emplace_back(std::move(key), std::move(val));
            }
        }
        folly::Baton<true, std::atomic> baton;
        kv->asyncMultiPut(0, partId, std::move(data), [&](kvstore::ResultCode code) {
            EXPECT_EQ(code, kvstore::ResultCode::SUCCEEDED);
            baton.post();
        });
        baton.wait();
    }
}


static void buildRequest(cpp2::GetNeighborsRequest& req) {
    req.set_space_id(0);
    decltype(req.parts) tmpIds;
    for (auto partId = 0; partId < 3; partId++) {
        for (auto vertexId =  partId * 10; vertexId < (partId + 1) * 10; vertexId++) {
            tmpIds[partId].emplace_back(vertexId);
        }
    }
    req.set_parts(std::move(tmpIds));
    std::vector<EdgeType> et = {101};
    req.set_edge_types(et);
    // Return tag props col_0, col_2, col_4
    decltype(req.return_columns) tmpColumns;
    for (int i = 0; i < 2; i++) {
        tmpColumns.emplace_back(
            TestUtils::vertexPropDef(folly::stringPrintf("tag_%d_col_%d", 3001 + i * 2, i * 2),
                                    cpp2::StatType::AVG, 3001 + i * 2));
    }
    // Return edge props col_0, col_2, col_4 ... col_18
    for (int i = 0; i < 5; i++) {
        tmpColumns.emplace_back(
            TestUtils::edgePropDef(folly::stringPrintf("col_%d", i * 2), cpp2::StatType::SUM, 101));
    }
    req.set_return_columns(std::move(tmpColumns));
}


static void checkResponse(const cpp2::QueryStatsResponse& resp) {
    EXPECT_EQ(0, resp.result.failed_codes.size());

    EXPECT_EQ(7, resp.schema.columns.size());
    CHECK_GT(resp.data.size(), 0);
    auto provider = std::make_shared<ResultSchemaProvider>(resp.schema);
    LOG(INFO) << "Check edge props...";

    std::vector<std::tuple<std::string, nebula::cpp2::SupportedType, int32_t>> expected;
    expected.emplace_back("tag_3001_col_0", nebula::cpp2::SupportedType::DOUBLE, 0);
    expected.emplace_back("tag_3003_col_2", nebula::cpp2::SupportedType::DOUBLE, 2);
    expected.emplace_back("col_0", nebula::cpp2::SupportedType::INT, 0);
    expected.emplace_back("col_2", nebula::cpp2::SupportedType::INT, 2);
    expected.emplace_back("col_4", nebula::cpp2::SupportedType::INT, 4);
    expected.emplace_back("col_6", nebula::cpp2::SupportedType::INT, 6);
    expected.emplace_back("col_8", nebula::cpp2::SupportedType::INT, 8);

    auto reader = RowReader::getRowReader(resp.data, provider);
    auto numFields = provider->getNumFields();
    for (size_t i = 0; i < numFields; i++) {
        const auto* name = provider->getFieldName(i);
        const auto& ftype = provider->getFieldType(i);
        EXPECT_EQ(name,  std::get<0>(expected[i]));
        EXPECT_TRUE(ftype.type == std::get<1>(expected[i]));
        switch (ftype.type) {
            case nebula::cpp2::SupportedType::INT: {
                int64_t v;
                auto ret = reader->getInt<int64_t>(i, v);
                EXPECT_EQ(ret, ResultType::SUCCEEDED);
                EXPECT_EQ(std::get<2>(expected[i]) * 210 , v);
                break;
            }
            case nebula::cpp2::SupportedType::DOUBLE: {
                float v;
                auto ret = reader->getFloat(i, v);
                EXPECT_EQ(ret, ResultType::SUCCEEDED);
                EXPECT_EQ(std::get<2>(expected[i]) , v);
                break;
            }
            default: {
                LOG(FATAL) << "Should not reach here!";
            }
        }
    }
}


TEST(QueryStatsTest, StatsSimpleTest) {
    fs::TempDir rootPath("/tmp/QueryStatsTest.XXXXXX");
    std::unique_ptr<kvstore::KVStore> kv = TestUtils::initKV(rootPath.path());

    LOG(INFO) << "Prepare meta...";
    auto schemaMan = TestUtils::mockSchemaMan();
    mockData(kv.get());

    cpp2::GetNeighborsRequest req;
    buildRequest(req);

    auto executor = std::make_unique<folly::CPUThreadPoolExecutor>(3);
    auto* processor = QueryStatsProcessor::instance(kv.get(), schemaMan.get(), nullptr,
                                                    executor.get());
    auto f = processor->getFuture();
    processor->process(req);
    auto resp = std::move(f).get();

    checkResponse(resp);
}

}  // namespace storage
}  // namespace nebula


int main(int argc, char** argv) {
    testing::InitGoogleTest(&argc, argv);
    folly::init(&argc, &argv, true);
    google::SetStderrLogging(google::INFO);

    return RUN_ALL_TESTS();
}<|MERGE_RESOLUTION|>--- conflicted
+++ resolved
@@ -17,13 +17,8 @@
 namespace nebula {
 namespace storage {
 
-<<<<<<< HEAD
 static void mockData(kvstore::KVStore* kv) {
-    for (auto partId = 0; partId < 3; partId++) {
-=======
-void mockData(kvstore::KVStore* kv) {
     for (int32_t partId = 0; partId < 3; partId++) {
->>>>>>> ebd1e56a
         std::vector<kvstore::KV> data;
         for (int32_t vertexId = partId * 10; vertexId < (partId + 1) * 10; vertexId++) {
             for (int32_t tagId = 3001; tagId < 3010; tagId++) {
@@ -47,7 +42,6 @@
         baton.wait();
     }
 }
-
 
 static void buildRequest(cpp2::GetNeighborsRequest& req) {
     req.set_space_id(0);
