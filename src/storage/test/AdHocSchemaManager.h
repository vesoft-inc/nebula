--- conflicted
+++ resolved
@@ -48,28 +48,25 @@
     // Returns a negative number when the schema does not exist
     StatusOr<SchemaVer> getNewestEdgeSchemaVer(GraphSpaceID space, EdgeType edge) override;
 
-    // This interface is disabled
-<<<<<<< HEAD
-=======
-    SchemaVer getNewestEdgeSchemaVer(folly::StringPiece spaceName,
-                                     folly::StringPiece typeName) override;
-
->>>>>>> 3890f78c
-    StatusOr<GraphSpaceID> toGraphSpaceID(folly::StringPiece spaceName) override;
+    StatusOr<GraphSpaceID> toGraphSpaceID(folly::StringPiece) override {
+        LOG(FATAL) << "Unimplemented";
+    }
 
     StatusOr<TagID> toTagID(GraphSpaceID space, folly::StringPiece tagName) override;
 
-    // This interface is disabled
-    StatusOr<EdgeType> toEdgeType(GraphSpaceID space, folly::StringPiece typeName) override;
+    StatusOr<EdgeType> toEdgeType(GraphSpaceID, folly::StringPiece) override {
+        LOG(FATAL) << "Unimplemented";
+    }
 
-    // This interface is disabled
-    StatusOr<std::string> toEdgeName(GraphSpaceID space, EdgeType edgeType) override;
+    StatusOr<std::string> toEdgeName(GraphSpaceID, EdgeType) override {
+        LOG(FATAL) << "Unimplemented";
+    }
 
-    // This interface is disabled
-    StatusOr<std::vector<std::string>> getAllEdge(GraphSpaceID space) override;
+    StatusOr<std::vector<std::string>> getAllEdge(GraphSpaceID) override {
+        LOG(FATAL) << "Unimplemented";
+    }
 
-    void init(nebula::meta::MetaClient *client = nullptr) override {
-        UNUSED(client);
+    void init(nebula::meta::MetaClient *) override {
     }
 
 protected:
