/* Copyright (c) 2019 vesoft inc. All rights reserved.
 *
 * This source code is licensed under Apache 2.0 License,
 * attached with Common Clause Condition 1.0, found in the LICENSES directory.
 */

#include "base/Base.h"
#include <gtest/gtest.h>
#include <rocksdb/db.h>
#include "fs/TempDir.h"
#include "storage/test/TestUtils.h"
#include "storage/mutate/DeleteEdgesProcessor.h"
#include "storage/mutate/AddEdgesProcessor.h"
#include "base/NebulaKeyUtils.h"


namespace nebula {
namespace storage {

TEST(DeleteEdgesTest, SimpleTest) {
    fs::TempDir rootPath("/tmp/DeleteEdgesTest.XXXXXX");
    std::unique_ptr<kvstore::KVStore> kv(TestUtils::initKV(rootPath.path()));
    auto schemaMan = TestUtils::mockSchemaMan();
    auto indexMan = TestUtils::mockIndexMan();
    // Add edges
    {
        auto* processor = AddEdgesProcessor::instance(kv.get(),
                                                      schemaMan.get(),
                                                      indexMan.get(),
                                                      nullptr);
        cpp2::AddEdgesRequest req;
        req.space_id = 0;
        req.overwritable = true;
        // partId => List<Edge>
        // Edge => {EdgeKey, props}
<<<<<<< HEAD
        for (auto partId = 1; partId <= 3; partId++) {
            std::vector<cpp2::Edge> edges;
            for (auto srcId = partId * 10; srcId < 10 * (partId + 1); srcId++) {
                cpp2::EdgeKey key;
                key.set_src(srcId);
                key.set_edge_type(srcId * 100 + 1);
                key.set_ranking(srcId * 100 + 2);
                key.set_dst(srcId * 100 + 3);
                edges.emplace_back();
                edges.back().set_key(std::move(key));
                edges.back().set_props(folly::stringPrintf("%d_%d", partId, srcId));
            }
=======
        for (PartitionID partId = 0; partId < 3; partId++) {
            auto edges = TestUtils::setupEdges(partId, partId * 10, 10 * (partId + 1));
>>>>>>> 23edc30d
            req.parts.emplace(partId, std::move(edges));
        }

        auto fut = processor->getFuture();
        processor->process(req);
        auto resp = std::move(fut).get();
        EXPECT_EQ(0, resp.result.failed_codes.size());
    }
    // Add multi version edges
    {
        auto* processor = AddEdgesProcessor::instance(kv.get(),
                                                      schemaMan.get(),
                                                      indexMan.get(),
                                                      nullptr);
        cpp2::AddEdgesRequest req;
        req.space_id = 0;
        req.overwritable = true;
        // partId => List<Edge>
        // Edge => {EdgeKey, props}
<<<<<<< HEAD
        for (auto partId = 1; partId <= 3; partId++) {
            std::vector<cpp2::Edge> edges;
            for (auto srcId = partId * 10; srcId < 10 * (partId + 1); srcId++) {
                cpp2::EdgeKey key;
                key.set_src(srcId);
                key.set_edge_type(srcId * 100 + 1);
                key.set_ranking(srcId * 100 + 2);
                key.set_dst(srcId * 100 + 3);
                edges.emplace_back();
                edges.back().set_key(std::move(key));
                edges.back().set_props(folly::stringPrintf("%d_%d_new", partId, srcId));
            }
=======
        for (PartitionID partId = 0; partId < 3; partId++) {
            auto edges = TestUtils::setupEdges(partId, partId * 10,
                                               10 * (partId + 1), "%d_%ld_new");
>>>>>>> 23edc30d
            req.parts.emplace(partId, std::move(edges));
        }

        auto fut = processor->getFuture();
        processor->process(req);
        auto resp = std::move(fut).get();
        EXPECT_EQ(0, resp.result.failed_codes.size());
    }

<<<<<<< HEAD
    for (auto partId = 1; partId <= 3; partId++) {
        for (auto srcId = 10 * partId; srcId < 10 * (partId + 1); srcId++) {
=======
    for (PartitionID partId = 0; partId < 3; partId++) {
        for (VertexID srcId = 10 * partId; srcId < 10 * (partId + 1); srcId++) {
>>>>>>> 23edc30d
            auto prefix = NebulaKeyUtils::edgePrefix(partId, srcId, srcId * 100 + 1);
            std::unique_ptr<kvstore::KVIterator> iter;
            EXPECT_EQ(kvstore::ResultCode::SUCCEEDED, kv->prefix(0, partId, prefix, &iter));
            int num = 0;
            while (iter->valid()) {
                if (num == 0) {
                    EXPECT_EQ(folly::stringPrintf("%d_%ld_new", partId, srcId), iter->val());
                } else {
                    EXPECT_EQ(folly::stringPrintf("%d_%ld", partId, srcId), iter->val());
                }
                num++;
                iter->next();
            }
            EXPECT_EQ(2, num);
        }
    }

    // Delete edges
    {
        auto* processor = DeleteEdgesProcessor::instance(kv.get(), schemaMan.get(), indexMan.get());
        cpp2::DeleteEdgesRequest req;
        req.set_space_id(0);
        // partId => List<EdgeKey>
<<<<<<< HEAD
        for (auto partId = 1; partId <= 3; partId++) {
=======
        for (PartitionID partId = 0; partId < 3; partId++) {
>>>>>>> 23edc30d
            std::vector<cpp2::EdgeKey> keys;
            for (VertexID srcId = partId * 10; srcId < 10 * (partId + 1); srcId++) {
                cpp2::EdgeKey key;
                key.set_src(srcId);
                key.set_edge_type(srcId * 100 + 1);
                key.set_ranking(srcId * 100 + 2);
                key.set_dst(srcId * 100 + 3);
                keys.emplace_back(std::move(key));
            }
            req.parts.emplace(partId, std::move(keys));
        }

        auto fut = processor->getFuture();
        processor->process(req);
        auto resp = std::move(fut).get();
        EXPECT_EQ(0, resp.result.failed_codes.size());
    }

<<<<<<< HEAD
    for (auto partId = 1; partId <= 3; partId++) {
        for (auto srcId = 10 * partId; srcId < 10 * (partId + 1); srcId++) {
=======
    for (PartitionID partId = 0; partId < 3; partId++) {
        for (VertexID srcId = 10 * partId; srcId < 10 * (partId + 1); srcId++) {
>>>>>>> 23edc30d
            auto prefix = NebulaKeyUtils::vertexPrefix(partId, srcId, srcId * 100 + 1);
            std::unique_ptr<kvstore::KVIterator> iter;
            EXPECT_EQ(kvstore::ResultCode::SUCCEEDED, kv->prefix(0, partId, prefix, &iter));
            CHECK(!iter->valid());
        }
    }
}

}  // namespace storage
}  // namespace nebula


int main(int argc, char** argv) {
    testing::InitGoogleTest(&argc, argv);
    folly::init(&argc, &argv, true);
    google::SetStderrLogging(google::INFO);
    return RUN_ALL_TESTS();
}
<|MERGE_RESOLUTION|>--- conflicted
+++ resolved
@@ -33,23 +33,8 @@
         req.overwritable = true;
         // partId => List<Edge>
         // Edge => {EdgeKey, props}
-<<<<<<< HEAD
-        for (auto partId = 1; partId <= 3; partId++) {
-            std::vector<cpp2::Edge> edges;
-            for (auto srcId = partId * 10; srcId < 10 * (partId + 1); srcId++) {
-                cpp2::EdgeKey key;
-                key.set_src(srcId);
-                key.set_edge_type(srcId * 100 + 1);
-                key.set_ranking(srcId * 100 + 2);
-                key.set_dst(srcId * 100 + 3);
-                edges.emplace_back();
-                edges.back().set_key(std::move(key));
-                edges.back().set_props(folly::stringPrintf("%d_%d", partId, srcId));
-            }
-=======
-        for (PartitionID partId = 0; partId < 3; partId++) {
+        for (PartitionID partId = 1; partId <= 3; partId++) {
             auto edges = TestUtils::setupEdges(partId, partId * 10, 10 * (partId + 1));
->>>>>>> 23edc30d
             req.parts.emplace(partId, std::move(edges));
         }
 
@@ -69,24 +54,9 @@
         req.overwritable = true;
         // partId => List<Edge>
         // Edge => {EdgeKey, props}
-<<<<<<< HEAD
-        for (auto partId = 1; partId <= 3; partId++) {
-            std::vector<cpp2::Edge> edges;
-            for (auto srcId = partId * 10; srcId < 10 * (partId + 1); srcId++) {
-                cpp2::EdgeKey key;
-                key.set_src(srcId);
-                key.set_edge_type(srcId * 100 + 1);
-                key.set_ranking(srcId * 100 + 2);
-                key.set_dst(srcId * 100 + 3);
-                edges.emplace_back();
-                edges.back().set_key(std::move(key));
-                edges.back().set_props(folly::stringPrintf("%d_%d_new", partId, srcId));
-            }
-=======
-        for (PartitionID partId = 0; partId < 3; partId++) {
+        for (PartitionID partId = 1; partId <= 3; partId++) {
             auto edges = TestUtils::setupEdges(partId, partId * 10,
                                                10 * (partId + 1), "%d_%ld_new");
->>>>>>> 23edc30d
             req.parts.emplace(partId, std::move(edges));
         }
 
@@ -96,13 +66,8 @@
         EXPECT_EQ(0, resp.result.failed_codes.size());
     }
 
-<<<<<<< HEAD
-    for (auto partId = 1; partId <= 3; partId++) {
-        for (auto srcId = 10 * partId; srcId < 10 * (partId + 1); srcId++) {
-=======
-    for (PartitionID partId = 0; partId < 3; partId++) {
+    for (PartitionID partId = 1; partId <= 3; partId++) {
         for (VertexID srcId = 10 * partId; srcId < 10 * (partId + 1); srcId++) {
->>>>>>> 23edc30d
             auto prefix = NebulaKeyUtils::edgePrefix(partId, srcId, srcId * 100 + 1);
             std::unique_ptr<kvstore::KVIterator> iter;
             EXPECT_EQ(kvstore::ResultCode::SUCCEEDED, kv->prefix(0, partId, prefix, &iter));
@@ -126,11 +91,7 @@
         cpp2::DeleteEdgesRequest req;
         req.set_space_id(0);
         // partId => List<EdgeKey>
-<<<<<<< HEAD
-        for (auto partId = 1; partId <= 3; partId++) {
-=======
-        for (PartitionID partId = 0; partId < 3; partId++) {
->>>>>>> 23edc30d
+        for (PartitionID partId = 1; partId <= 3; partId++) {
             std::vector<cpp2::EdgeKey> keys;
             for (VertexID srcId = partId * 10; srcId < 10 * (partId + 1); srcId++) {
                 cpp2::EdgeKey key;
@@ -149,13 +110,8 @@
         EXPECT_EQ(0, resp.result.failed_codes.size());
     }
 
-<<<<<<< HEAD
-    for (auto partId = 1; partId <= 3; partId++) {
-        for (auto srcId = 10 * partId; srcId < 10 * (partId + 1); srcId++) {
-=======
-    for (PartitionID partId = 0; partId < 3; partId++) {
+    for (PartitionID partId = 1; partId <= 3; partId++) {
         for (VertexID srcId = 10 * partId; srcId < 10 * (partId + 1); srcId++) {
->>>>>>> 23edc30d
             auto prefix = NebulaKeyUtils::vertexPrefix(partId, srcId, srcId * 100 + 1);
             std::unique_ptr<kvstore::KVIterator> iter;
             EXPECT_EQ(kvstore::ResultCode::SUCCEEDED, kv->prefix(0, partId, prefix, &iter));
