/* Copyright (c) 2019 vesoft inc. All rights reserved.
 *
 * This source code is licensed under Apache 2.0 License,
 * attached with Common Clause Condition 1.0, found in the LICENSES directory.
 */

#include "base/Base.h"
#include "base/NebulaKeyUtils.h"
#include <gtest/gtest.h>
#include <rocksdb/db.h>
#include "fs/TempDir.h"
#include "storage/test/TestUtils.h"
#include "storage/query/QueryEdgeKeysProcessor.h"
#include "storage/mutate/AddEdgesProcessor.h"

namespace nebula {
namespace storage {

TEST(QueryEdgeKeysTest, SimpleTest) {
    fs::TempDir rootPath("/tmp/QueryEdgeKeysTest.XXXXXX");
    std::unique_ptr<kvstore::KVStore> kv = TestUtils::initKV(rootPath.path());
    auto schemaMan = TestUtils::mockSchemaMan();
    auto indexMan = TestUtils::mockIndexMan();
    // Add edges
    {
        auto* processor = AddEdgesProcessor::instance(kv.get(),
                                                      schemaMan.get(),
                                                      indexMan.get(),
                                                      nullptr);

        cpp2::AddEdgesRequest req;
        req.space_id = 0;
        req.overwritable = true;
        // partId => List<Edge>
        // Edge => {EdgeKey, props}
<<<<<<< HEAD
        for (auto partId = 1; partId <= 3; partId++) {
            std::vector<cpp2::Edge> edges;
            for (auto srcId = partId * 10; srcId < 10 * (partId + 1); srcId++) {
=======
        for (PartitionID partId = 0; partId < 3; partId++) {
            auto edges = TestUtils::setupEdges(partId, partId * 10, 10);
            for (VertexID srcId = partId * 10; srcId < 10 * (partId + 1); srcId++) {
>>>>>>> 23edc30d
                cpp2::EdgeKey key;
                key.set_src(srcId);
                key.set_edge_type(srcId * 100 + 1);
                key.set_ranking(srcId * 100 + 2);
                key.set_dst(srcId * 100 + 3);
                edges.emplace_back();
                edges.back().set_key(std::move(key));
                edges.back().set_props(folly::stringPrintf("%d_%ld", partId, srcId));
            }
            req.parts.emplace(partId, std::move(edges));
        }
        auto fut = processor->getFuture();
        processor->process(req);
        auto resp = std::move(fut).get();
        EXPECT_EQ(0, resp.result.failed_codes.size());
    }

    LOG(INFO) << "Check data in kv store...";
<<<<<<< HEAD
    for (auto partId = 1; partId <= 3; partId++) {
        for (auto srcId = 10 * partId; srcId < 10 * (partId + 1); srcId++) {
=======
    for (PartitionID partId = 0; partId < 3; partId++) {
        for (VertexID srcId = 10 * partId; srcId < 10 * (partId + 1); srcId++) {
>>>>>>> 23edc30d
            auto prefix = NebulaKeyUtils::edgePrefix(partId, srcId, srcId * 100 + 1);
            std::unique_ptr<kvstore::KVIterator> iter;
            EXPECT_EQ(kvstore::ResultCode::SUCCEEDED, kv->prefix(0, partId, prefix, &iter));
            int num = 0;
            while (iter->valid()) {
                EXPECT_EQ(folly::stringPrintf("%d_%ld", partId, srcId), iter->val());
                num++;
                iter->next();
            }
            EXPECT_EQ(1, num);
        }
    }

    // Query edgekeys
    {
<<<<<<< HEAD
        for (auto partId = 1; partId <= 3; partId++) {
            for (auto srcId = 10 * partId; srcId < 10 * (partId + 1); srcId++) {
=======
        for (PartitionID partId = 0; partId < 3; partId++) {
            for (VertexID srcId = 10 * partId; srcId < 10 * (partId + 1); srcId++) {
>>>>>>> 23edc30d
                auto* processor = QueryEdgeKeysProcessor::instance(kv.get(), nullptr);
                cpp2::EdgeKeyRequest req;
                req.space_id = 0;
                req.part_id = partId;
                req.vid = srcId;

                auto fut = processor->getFuture();
                processor->process(req);
                auto resp = std::move(fut).get();
                EXPECT_EQ(0, resp.result.failed_codes.size());
                CHECK_EQ(1, resp.edge_keys.size());
                auto edge = resp.edge_keys[0];
                CHECK_EQ(srcId, edge.get_src());
                CHECK_EQ(srcId * 100 + 1, edge.get_edge_type());
                CHECK_EQ(srcId * 100 + 2, edge.get_ranking());
                CHECK_EQ(srcId * 100 + 3, edge.get_dst());
            }
        }
    }
}

}  // namespace storage
}  // namespace nebula


int main(int argc, char** argv) {
    testing::InitGoogleTest(&argc, argv);
    folly::init(&argc, &argv, true);
    google::SetStderrLogging(google::INFO);
    return RUN_ALL_TESTS();
}

<|MERGE_RESOLUTION|>--- conflicted
+++ resolved
@@ -33,15 +33,9 @@
         req.overwritable = true;
         // partId => List<Edge>
         // Edge => {EdgeKey, props}
-<<<<<<< HEAD
-        for (auto partId = 1; partId <= 3; partId++) {
-            std::vector<cpp2::Edge> edges;
-            for (auto srcId = partId * 10; srcId < 10 * (partId + 1); srcId++) {
-=======
-        for (PartitionID partId = 0; partId < 3; partId++) {
+        for (PartitionID partId = 1; partId <= 3; partId++) {
             auto edges = TestUtils::setupEdges(partId, partId * 10, 10);
             for (VertexID srcId = partId * 10; srcId < 10 * (partId + 1); srcId++) {
->>>>>>> 23edc30d
                 cpp2::EdgeKey key;
                 key.set_src(srcId);
                 key.set_edge_type(srcId * 100 + 1);
@@ -60,13 +54,8 @@
     }
 
     LOG(INFO) << "Check data in kv store...";
-<<<<<<< HEAD
-    for (auto partId = 1; partId <= 3; partId++) {
-        for (auto srcId = 10 * partId; srcId < 10 * (partId + 1); srcId++) {
-=======
-    for (PartitionID partId = 0; partId < 3; partId++) {
+    for (PartitionID partId = 1; partId <= 3; partId++) {
         for (VertexID srcId = 10 * partId; srcId < 10 * (partId + 1); srcId++) {
->>>>>>> 23edc30d
             auto prefix = NebulaKeyUtils::edgePrefix(partId, srcId, srcId * 100 + 1);
             std::unique_ptr<kvstore::KVIterator> iter;
             EXPECT_EQ(kvstore::ResultCode::SUCCEEDED, kv->prefix(0, partId, prefix, &iter));
@@ -82,13 +71,8 @@
 
     // Query edgekeys
     {
-<<<<<<< HEAD
-        for (auto partId = 1; partId <= 3; partId++) {
-            for (auto srcId = 10 * partId; srcId < 10 * (partId + 1); srcId++) {
-=======
-        for (PartitionID partId = 0; partId < 3; partId++) {
+        for (PartitionID partId = 1; partId <= 3; partId++) {
             for (VertexID srcId = 10 * partId; srcId < 10 * (partId + 1); srcId++) {
->>>>>>> 23edc30d
                 auto* processor = QueryEdgeKeysProcessor::instance(kv.get(), nullptr);
                 cpp2::EdgeKeyRequest req;
                 req.space_id = 0;
