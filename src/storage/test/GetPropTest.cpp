--- conflicted
+++ resolved
@@ -17,21 +17,15 @@
     int32_t totalParts,
     const std::vector<VertexID>& vertices,
     const std::vector<std::pair<TagID, std::vector<std::string>>>& tags,
-<<<<<<< HEAD
-    Expression* filter = nullptr) {
+    Expression* filter = nullptr,
+    int64_t limit = -1) {
   std::hash<std::string> hash;
   cpp2::GetPropRequest req;
   req.space_id_ref() = 1;
   if (filter != nullptr) {
     req.filter_ref() = Expression::encode(*filter);
   }
-=======
-    int64_t limit = -1) {
-  std::hash<std::string> hash;
-  cpp2::GetPropRequest req;
-  req.space_id_ref() = 1;
   req.limit_ref() = limit;
->>>>>>> d3dbc84b
   for (const auto& vertex : vertices) {
     PartitionID partId = (hash(vertex) % totalParts) + 1;
     nebula::Row row;
@@ -61,19 +55,14 @@
     int32_t totalParts,
     const std::vector<cpp2::EdgeKey>& edgeKeys,
     const std::vector<std::pair<EdgeType, std::vector<std::string>>>& edges,
-<<<<<<< HEAD
-    Expression* filter = nullptr) {
+    Expression* filter = nullptr,
+    int64_t limit = -1) {
   cpp2::GetPropRequest req;
   req.space_id_ref() = 1;
   if (filter != nullptr) {
     req.filter_ref() = Expression::encode(*filter);
   }
-=======
-    int64_t limit = -1) {
-  cpp2::GetPropRequest req;
-  req.space_id_ref() = 1;
   req.limit_ref() = limit;
->>>>>>> d3dbc84b
   for (const auto& edge : edgeKeys) {
     PartitionID partId = (std::hash<Value>()(edge.get_src()) % totalParts) + 1;
     nebula::Row row;
@@ -726,11 +715,7 @@
   FLAGS_enable_rocksdb_prefix_filtering = false;
 }
 
-<<<<<<< HEAD
 TEST(GetPropTest, FilterTest) {
-=======
-TEST(GetPropTest, LimitTest) {
->>>>>>> d3dbc84b
   fs::TempDir rootPath("/tmp/GetPropTest.XXXXXX");
   mock::MockCluster cluster;
   cluster.initStorageKV(rootPath.path());
@@ -742,7 +727,6 @@
   TagID player = 1;
   EdgeType serve = 101;
 
-<<<<<<< HEAD
   ObjectPool pool;
 
   // vertex
@@ -757,44 +741,6 @@
         TagPropertyExpression::make(&pool, std::to_string(player), "age"),
         ConstantExpression::make(&pool, 44));
     auto req = buildVertexRequest(totalParts, vertices, tags, filter);
-=======
-  // vertex
-  {
-    std::vector<VertexID> vertices = {"Tim Duncan"};
-    std::vector<std::pair<TagID, std::vector<std::string>>> tags;
-    tags.emplace_back(player, std::vector<std::string>{"name", "age", "avgScore"});
-    auto req = buildVertexRequest(totalParts, vertices, tags, 0);
-
-    auto* processor = GetPropProcessor::instance(env, nullptr, nullptr);
-    auto fut = processor->getFuture();
-    processor->process(req);
-    auto resp = std::move(fut).get();
-
-    ASSERT_EQ(0, (*resp.result_ref()).failed_parts.size());
-    nebula::DataSet expected;
-    expected.colNames = {kVid, "1.name", "1.age", "1.avgScore"};
-    ASSERT_EQ(expected, *resp.props_ref());
-  }
-  {
-    std::vector<VertexID> vertices = {"Tim Duncan", "Tony Parker"};
-    std::vector<std::pair<TagID, std::vector<std::string>>> tags;
-    tags.emplace_back(player, std::vector<std::string>{"name", "age", "avgScore"});
-    auto req = buildVertexRequest(totalParts, vertices, tags, 1);
-
-    auto* processor = GetPropProcessor::instance(env, nullptr, nullptr);
-    auto fut = processor->getFuture();
-    processor->process(req);
-    auto resp = std::move(fut).get();
-
-    ASSERT_EQ(0, (*resp.result_ref()).failed_parts.size());
-    ASSERT_EQ((*resp.props_ref()).size(), 1);
-  }
-  {
-    std::vector<VertexID> vertices = {"Tim Duncan", "Tony Parker"};
-    std::vector<std::pair<TagID, std::vector<std::string>>> tags;
-    tags.emplace_back(player, std::vector<std::string>{"name", "age", "avgScore"});
-    auto req = buildVertexRequest(totalParts, vertices, tags, 3);
->>>>>>> d3dbc84b
 
     auto* processor = GetPropProcessor::instance(env, nullptr, nullptr);
     auto fut = processor->getFuture();
@@ -805,13 +751,9 @@
     nebula::DataSet expected;
     expected.colNames = {kVid, "1.name", "1.age", "1.avgScore"};
     expected.emplace_back(Row({"Tim Duncan", "Tim Duncan", 44, 19.0}));
-<<<<<<< HEAD
     // Filtered
     //  expected.emplace_back(Row({"Tony Parker", "Tony Parker", 38, 15.5}));
     ASSERT_EQ(expected, *resp.props_ref());
-=======
-    expected.emplace_back(Row({"Tony Parker", "Tony Parker", 38, 15.5}));
->>>>>>> d3dbc84b
   }
   // edge
   {
@@ -834,15 +776,12 @@
     }
     std::vector<std::pair<TagID, std::vector<std::string>>> edges;
     edges.emplace_back(serve, std::vector<std::string>{"teamName", "startYear", "endYear"});
-<<<<<<< HEAD
     // Filter 101.startYear == 2001
     Expression* filter = RelationalExpression::makeEQ(
         &pool,
         EdgePropertyExpression::make(&pool, std::to_string(serve), "startYear"),
         ConstantExpression::make(&pool, 2001));
     auto req = buildEdgeRequest(totalParts, edgeKeys, edges, filter);
-=======
-    auto req = buildEdgeRequest(totalParts, edgeKeys, edges, 0);
 
     auto* processor = GetPropProcessor::instance(env, nullptr, nullptr);
     auto fut = processor->getFuture();
@@ -852,85 +791,180 @@
     ASSERT_EQ(0, (*resp.result_ref()).failed_parts.size());
     nebula::DataSet expected;
     expected.colNames = {"101.teamName", "101.startYear", "101.endYear"};
-    ASSERT_EQ(expected, *resp.props_ref());
-  }
-  {
-    std::vector<cpp2::EdgeKey> edgeKeys;
-    {
-      cpp2::EdgeKey edgeKey;
-      edgeKey.src_ref() = "Tim Duncan";
-      edgeKey.edge_type_ref() = 101;
-      edgeKey.ranking_ref() = 1997;
-      edgeKey.dst_ref() = "Spurs";
-      edgeKeys.emplace_back(std::move(edgeKey));
-    }
-    {
-      cpp2::EdgeKey edgeKey;
-      edgeKey.src_ref() = "Tony Parker";
-      edgeKey.edge_type_ref() = 101;
-      edgeKey.ranking_ref() = 2001;
-      edgeKey.dst_ref() = "Spurs";
-      edgeKeys.emplace_back(std::move(edgeKey));
-    }
-    std::vector<std::pair<TagID, std::vector<std::string>>> edges;
-    edges.emplace_back(serve, std::vector<std::string>{"teamName", "startYear", "endYear"});
-    auto req = buildEdgeRequest(totalParts, edgeKeys, edges, 1);
-
-    auto* processor = GetPropProcessor::instance(env, nullptr, nullptr);
-    auto fut = processor->getFuture();
-    processor->process(req);
-    auto resp = std::move(fut).get();
-
-    ASSERT_EQ(0, (*resp.result_ref()).failed_parts.size());
-    ASSERT_EQ((*resp.props_ref()).size(), 1);
-  }
-  {
-    std::vector<cpp2::EdgeKey> edgeKeys;
-    {
-      cpp2::EdgeKey edgeKey;
-      edgeKey.src_ref() = "Tim Duncan";
-      edgeKey.edge_type_ref() = 101;
-      edgeKey.ranking_ref() = 1997;
-      edgeKey.dst_ref() = "Spurs";
-      edgeKeys.emplace_back(std::move(edgeKey));
-    }
-    {
-      cpp2::EdgeKey edgeKey;
-      edgeKey.src_ref() = "Tony Parker";
-      edgeKey.edge_type_ref() = 101;
-      edgeKey.ranking_ref() = 2001;
-      edgeKey.dst_ref() = "Spurs";
-      edgeKeys.emplace_back(std::move(edgeKey));
-    }
-    std::vector<std::pair<TagID, std::vector<std::string>>> edges;
-    edges.emplace_back(serve, std::vector<std::string>{"teamName", "startYear", "endYear"});
-    auto req = buildEdgeRequest(totalParts, edgeKeys, edges, 3);
->>>>>>> d3dbc84b
-
-    auto* processor = GetPropProcessor::instance(env, nullptr, nullptr);
-    auto fut = processor->getFuture();
-    processor->process(req);
-    auto resp = std::move(fut).get();
-
-    ASSERT_EQ(0, (*resp.result_ref()).failed_parts.size());
-    nebula::DataSet expected;
-    expected.colNames = {"101.teamName", "101.startYear", "101.endYear"};
     {
       nebula::Row row({"Spurs", 2001, 2018});
       expected.rows.emplace_back(std::move(row));
     }
-<<<<<<< HEAD
     // Filtered
     // {
     // nebula::Row row({"Spurs", 1997, 2016});
     // expected.rows.emplace_back(std::move(row));
     // }
-=======
+    ASSERT_EQ(expected, *resp.props_ref());
+  }
+}
+
+TEST(GetPropTest, LimitTest) {
+  fs::TempDir rootPath("/tmp/GetPropTest.XXXXXX");
+  mock::MockCluster cluster;
+  cluster.initStorageKV(rootPath.path());
+  auto* env = cluster.storageEnv_.get();
+  auto totalParts = cluster.getTotalParts();
+  ASSERT_EQ(true, QueryTestUtils::mockVertexData(env, totalParts));
+  ASSERT_EQ(true, QueryTestUtils::mockEdgeData(env, totalParts));
+
+  TagID player = 1;
+  EdgeType serve = 101;
+
+  // vertex
+  {
+    std::vector<VertexID> vertices = {"Tim Duncan"};
+    std::vector<std::pair<TagID, std::vector<std::string>>> tags;
+    tags.emplace_back(player, std::vector<std::string>{"name", "age", "avgScore"});
+    auto req = buildVertexRequest(totalParts, vertices, tags, nullptr, 0);
+
+    auto* processor = GetPropProcessor::instance(env, nullptr, nullptr);
+    auto fut = processor->getFuture();
+    processor->process(req);
+    auto resp = std::move(fut).get();
+
+    ASSERT_EQ(0, (*resp.result_ref()).failed_parts.size());
+    nebula::DataSet expected;
+    expected.colNames = {kVid, "1.name", "1.age", "1.avgScore"};
+    ASSERT_EQ(expected, *resp.props_ref());
+  }
+  {
+    std::vector<VertexID> vertices = {"Tim Duncan", "Tony Parker"};
+    std::vector<std::pair<TagID, std::vector<std::string>>> tags;
+    tags.emplace_back(player, std::vector<std::string>{"name", "age", "avgScore"});
+    auto req = buildVertexRequest(totalParts, vertices, tags, nullptr, 1);
+
+    auto* processor = GetPropProcessor::instance(env, nullptr, nullptr);
+    auto fut = processor->getFuture();
+    processor->process(req);
+    auto resp = std::move(fut).get();
+
+    ASSERT_EQ(0, (*resp.result_ref()).failed_parts.size());
+    ASSERT_EQ((*resp.props_ref()).size(), 1);
+  }
+  {
+    std::vector<VertexID> vertices = {"Tim Duncan", "Tony Parker"};
+    std::vector<std::pair<TagID, std::vector<std::string>>> tags;
+    tags.emplace_back(player, std::vector<std::string>{"name", "age", "avgScore"});
+    auto req = buildVertexRequest(totalParts, vertices, tags, nullptr, 3);
+
+    auto* processor = GetPropProcessor::instance(env, nullptr, nullptr);
+    auto fut = processor->getFuture();
+    processor->process(req);
+    auto resp = std::move(fut).get();
+
+    ASSERT_EQ(0, (*resp.result_ref()).failed_parts.size());
+    nebula::DataSet expected;
+    expected.colNames = {kVid, "1.name", "1.age", "1.avgScore"};
+    expected.emplace_back(Row({"Tim Duncan", "Tim Duncan", 44, 19.0}));
+    expected.emplace_back(Row({"Tony Parker", "Tony Parker", 38, 15.5}));
+  }
+  // edge
+  {
+    std::vector<cpp2::EdgeKey> edgeKeys;
+    {
+      cpp2::EdgeKey edgeKey;
+      edgeKey.src_ref() = "Tim Duncan";
+      edgeKey.edge_type_ref() = 101;
+      edgeKey.ranking_ref() = 1997;
+      edgeKey.dst_ref() = "Spurs";
+      edgeKeys.emplace_back(std::move(edgeKey));
+    }
+    {
+      cpp2::EdgeKey edgeKey;
+      edgeKey.src_ref() = "Tony Parker";
+      edgeKey.edge_type_ref() = 101;
+      edgeKey.ranking_ref() = 2001;
+      edgeKey.dst_ref() = "Spurs";
+      edgeKeys.emplace_back(std::move(edgeKey));
+    }
+    std::vector<std::pair<TagID, std::vector<std::string>>> edges;
+    edges.emplace_back(serve, std::vector<std::string>{"teamName", "startYear", "endYear"});
+    auto req = buildEdgeRequest(totalParts, edgeKeys, edges, nullptr, 0);
+
+    auto* processor = GetPropProcessor::instance(env, nullptr, nullptr);
+    auto fut = processor->getFuture();
+    processor->process(req);
+    auto resp = std::move(fut).get();
+
+    ASSERT_EQ(0, (*resp.result_ref()).failed_parts.size());
+    nebula::DataSet expected;
+    expected.colNames = {"101.teamName", "101.startYear", "101.endYear"};
+    ASSERT_EQ(expected, *resp.props_ref());
+  }
+  {
+    std::vector<cpp2::EdgeKey> edgeKeys;
+    {
+      cpp2::EdgeKey edgeKey;
+      edgeKey.src_ref() = "Tim Duncan";
+      edgeKey.edge_type_ref() = 101;
+      edgeKey.ranking_ref() = 1997;
+      edgeKey.dst_ref() = "Spurs";
+      edgeKeys.emplace_back(std::move(edgeKey));
+    }
+    {
+      cpp2::EdgeKey edgeKey;
+      edgeKey.src_ref() = "Tony Parker";
+      edgeKey.edge_type_ref() = 101;
+      edgeKey.ranking_ref() = 2001;
+      edgeKey.dst_ref() = "Spurs";
+      edgeKeys.emplace_back(std::move(edgeKey));
+    }
+    std::vector<std::pair<TagID, std::vector<std::string>>> edges;
+    edges.emplace_back(serve, std::vector<std::string>{"teamName", "startYear", "endYear"});
+    auto req = buildEdgeRequest(totalParts, edgeKeys, edges, nullptr, 1);
+
+    auto* processor = GetPropProcessor::instance(env, nullptr, nullptr);
+    auto fut = processor->getFuture();
+    processor->process(req);
+    auto resp = std::move(fut).get();
+
+    ASSERT_EQ(0, (*resp.result_ref()).failed_parts.size());
+    ASSERT_EQ((*resp.props_ref()).size(), 1);
+  }
+  {
+    std::vector<cpp2::EdgeKey> edgeKeys;
+    {
+      cpp2::EdgeKey edgeKey;
+      edgeKey.src_ref() = "Tim Duncan";
+      edgeKey.edge_type_ref() = 101;
+      edgeKey.ranking_ref() = 1997;
+      edgeKey.dst_ref() = "Spurs";
+      edgeKeys.emplace_back(std::move(edgeKey));
+    }
+    {
+      cpp2::EdgeKey edgeKey;
+      edgeKey.src_ref() = "Tony Parker";
+      edgeKey.edge_type_ref() = 101;
+      edgeKey.ranking_ref() = 2001;
+      edgeKey.dst_ref() = "Spurs";
+      edgeKeys.emplace_back(std::move(edgeKey));
+    }
+    std::vector<std::pair<TagID, std::vector<std::string>>> edges;
+    edges.emplace_back(serve, std::vector<std::string>{"teamName", "startYear", "endYear"});
+    auto req = buildEdgeRequest(totalParts, edgeKeys, edges, nullptr, 3);
+
+    auto* processor = GetPropProcessor::instance(env, nullptr, nullptr);
+    auto fut = processor->getFuture();
+    processor->process(req);
+    auto resp = std::move(fut).get();
+
+    ASSERT_EQ(0, (*resp.result_ref()).failed_parts.size());
+    nebula::DataSet expected;
+    expected.colNames = {"101.teamName", "101.startYear", "101.endYear"};
+    {
+      nebula::Row row({"Spurs", 2001, 2018});
+      expected.rows.emplace_back(std::move(row));
+    }
     {
       nebula::Row row({"Spurs", 1997, 2016});
       expected.rows.emplace_back(std::move(row));
     }
->>>>>>> d3dbc84b
     ASSERT_EQ(expected, *resp.props_ref());
   }
 }
