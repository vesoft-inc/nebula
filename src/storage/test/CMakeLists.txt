--- conflicted
+++ resolved
@@ -25,231 +25,11 @@
     AdHocSchemaManager.cpp
 )
 
-<<<<<<< HEAD
-
-add_executable(
-    add_vertices_test
-    AddVerticesTest.cpp
-    ${storage_test_deps}
-)
-nebula_link_libraries(
-    add_vertices_test
-    ${ROCKSDB_LIBRARIES}
-    ${THRIFT_LIBRARIES}
-    wangle
-    gtest
-)
-nebula_add_test(add_vertices_test)
-
-
-add_executable(
-    storage_service_handler_test
-    StorageServiceHandlerTest.cpp
-    ${storage_test_deps}
-)
-nebula_link_libraries(
-    storage_service_handler_test
-    ${ROCKSDB_LIBRARIES}
-    ${THRIFT_LIBRARIES}
-    wangle
-    gtest
-)
-nebula_add_test(storage_service_handler_test)
-
-
-add_executable(
-    add_edges_test
-    AddEdgesTest.cpp
-    ${storage_test_deps}
-)
-nebula_link_libraries(
-    add_edges_test
-    ${ROCKSDB_LIBRARIES}
-    ${THRIFT_LIBRARIES}
-    wangle
-    gtest
-)
-nebula_add_test(add_edges_test)
-
-
-add_executable(
-    query_bound_test
-    QueryBoundTest.cpp
-    $<TARGET_OBJECTS:adHocSchema_obj>
-    ${storage_test_deps}
-)
-nebula_link_libraries(
-    query_bound_test
-    ${ROCKSDB_LIBRARIES}
-    ${THRIFT_LIBRARIES}
-    wangle
-    gtest
-)
-nebula_add_test(query_bound_test)
-
-
-add_executable(
-    vertex_props_test
-    QueryVertexPropsTest.cpp
-    $<TARGET_OBJECTS:adHocSchema_obj>
-    ${storage_test_deps}
-)
-nebula_link_libraries(
-    vertex_props_test
-    ${ROCKSDB_LIBRARIES}
-    ${THRIFT_LIBRARIES}
-    wangle
-    gtest
-)
-nebula_add_test(vertex_props_test)
-
-
-add_executable(
-    edge_props_test
-    QueryEdgePropsTest.cpp
-    $<TARGET_OBJECTS:adHocSchema_obj>
-    ${storage_test_deps}
-)
-nebula_link_libraries(
-    edge_props_test
-    ${ROCKSDB_LIBRARIES}
-    ${THRIFT_LIBRARIES}
-    wangle
-    gtest
-)
-nebula_add_test(edge_props_test)
-
-
-add_executable(
-    query_stats_test
-    QueryStatsTest.cpp
-    $<TARGET_OBJECTS:adHocSchema_obj>
-    ${storage_test_deps}
-)
-nebula_link_libraries(
-    query_stats_test
-    ${ROCKSDB_LIBRARIES}
-    ${THRIFT_LIBRARIES}
-    wangle
-    gtest
-)
-nebula_add_test(query_stats_test)
-
-
-add_executable(
-    storage_client_test
-    StorageClientTest.cpp
-    $<TARGET_OBJECTS:storage_client>
-    $<TARGET_OBJECTS:meta_service_handler>
-    $<TARGET_OBJECTS:adHocSchema_obj>
-    ${storage_test_deps}
-)
-nebula_link_libraries(
-    storage_client_test
-    ${ROCKSDB_LIBRARIES}
-    ${THRIFT_LIBRARIES}
-    wangle
-    gtest
-)
-nebula_add_test(storage_client_test)
-
-
-add_executable(
-    storage_http_status_test
-    StorageHttpStatusHandlerTest.cpp
-    $<TARGET_OBJECTS:storage_http_handler>
-    $<TARGET_OBJECTS:ws_obj>
-    $<TARGET_OBJECTS:stats_obj>
-    $<TARGET_OBJECTS:process_obj>
-    $<TARGET_OBJECTS:adHocSchema_obj>
-    $<TARGET_OBJECTS:meta_service_handler>
-    ${storage_test_deps}
-)
-nebula_link_libraries(
-    storage_http_status_test
-    proxygenhttpserver
-    proxygenlib
-    ${ROCKSDB_LIBRARIES}
-    ${THRIFT_LIBRARIES}
-    wangle
-    gtest
-)
-nebula_add_test(storage_http_status_test)
-
-add_executable(
-    storage_http_download_test
-    StorageHttpDownloadHandlerTest.cpp
-    $<TARGET_OBJECTS:storage_http_handler>
-    $<TARGET_OBJECTS:ws_obj>
-    $<TARGET_OBJECTS:stats_obj>
-    $<TARGET_OBJECTS:process_obj>
-    $<TARGET_OBJECTS:adHocSchema_obj>
-    $<TARGET_OBJECTS:meta_service_handler>
-    ${storage_test_deps}
-)
-nebula_link_libraries(
-    storage_http_download_test
-    proxygenhttpserver
-    proxygenlib
-    ${ROCKSDB_LIBRARIES}
-    ${THRIFT_LIBRARIES}
-    wangle
-    gtest
-)
-nebula_add_test(storage_http_download_test)
-
-add_executable(
-    storage_http_ingest_test
-    StorageHttpIngestHandlerTest.cpp
-    $<TARGET_OBJECTS:storage_http_handler>
-    $<TARGET_OBJECTS:meta_service_handler>
-    $<TARGET_OBJECTS:ws_obj>
-    $<TARGET_OBJECTS:stats_obj>
-    $<TARGET_OBJECTS:process_obj>
-    ${storage_test_deps}
-)
-
- nebula_link_libraries(
-    storage_http_ingest_test
-    proxygenhttpserver
-    proxygenlib
-    ${ROCKSDB_LIBRARIES}
-    ${THRIFT_LIBRARIES}
-    wangle
-    gtest
-)
-nebula_add_test(storage_http_ingest_test)
-
-add_executable(
-    compaction_test
-    CompactionTest.cpp
-    $<TARGET_OBJECTS:adHocSchema_obj>
-    $<TARGET_OBJECTS:kvstore_obj>
-    $<TARGET_OBJECTS:raftex_obj>
-    $<TARGET_OBJECTS:raftex_thrift_obj>
-    $<TARGET_OBJECTS:wal_obj>
-    $<TARGET_OBJECTS:meta_client>
-    $<TARGET_OBJECTS:meta_thrift_obj>
-    $<TARGET_OBJECTS:storage_thrift_obj>
-    $<TARGET_OBJECTS:common_thrift_obj>
-    $<TARGET_OBJECTS:thrift_obj>
-    $<TARGET_OBJECTS:dataman_obj>
-    $<TARGET_OBJECTS:schema_obj>
-    $<TARGET_OBJECTS:filter_obj>
-    $<TARGET_OBJECTS:base_obj>
-    $<TARGET_OBJECTS:fs_obj>
-    $<TARGET_OBJECTS:time_obj>
-    $<TARGET_OBJECTS:stats_obj>
-    $<TARGET_OBJECTS:network_obj>
-    $<TARGET_OBJECTS:thread_obj>
-    $<TARGET_OBJECTS:process_obj>
-=======
 nebula_add_test(
     NAME add_vertices_test
     SOURCES AddVerticesTest.cpp
     OBJECTS ${storage_test_deps}
     LIBRARIES ${ROCKSDB_LIBRARIES} ${THRIFT_LIBRARIES} wangle gtest
->>>>>>> ae73b70b
 )
 
 
