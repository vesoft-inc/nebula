--- conflicted
+++ resolved
@@ -300,19 +300,16 @@
     LIBRARIES ${ROCKSDB_LIBRARIES} ${THRIFT_LIBRARIES} wangle gtest
 )
 
-<<<<<<< HEAD
 nebula_add_test(
     NAME general_storage_test
     SOURCES GeneralStorageTest.cpp
     OBJECTS $<TARGET_OBJECTS:adHocSchema_obj> ${storage_test_deps}
     LIBRARIES ${ROCKSDB_LIBRARIES} ${THRIFT_LIBRARIES} wangle gtest
 )
-=======
 
 nebula_add_test(
     NAME checkpoint_test
     SOURCES CheckpointTest.cpp
     OBJECTS ${storage_test_deps}
     LIBRARIES ${ROCKSDB_LIBRARIES} ${THRIFT_LIBRARIES} wangle gtest
-)
->>>>>>> fa0cdf1c
+)