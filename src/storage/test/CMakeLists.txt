--- conflicted
+++ resolved
@@ -39,15 +39,9 @@
 
 
 nebula_add_test(
-<<<<<<< HEAD
     NAME delete_vertices_test
     SOURCES DeleteVerticesTest.cpp
-    OBJECTS ${storage_test_deps}
-=======
-    NAME delete_vertex_test
-    SOURCES DeleteVertexTest.cpp
-    OBJECTS $<TARGET_OBJECTS:adHocSchema_obj> ${storage_test_deps}
->>>>>>> c73da7bc
+    OBJECTS $<TARGET_OBJECTS:adHocSchema_obj> ${storage_test_deps}
     LIBRARIES ${ROCKSDB_LIBRARIES} ${THRIFT_LIBRARIES} wangle gtest
 )
 
