--- conflicted
+++ resolved
@@ -277,7 +277,6 @@
     LIBRARIES ${ROCKSDB_LIBRARIES} ${THRIFT_LIBRARIES} wangle gtest
 )
 
-<<<<<<< HEAD
 nebula_add_test(
     NAME general_storage_test
     SOURCES GeneralStorageTest.cpp
@@ -285,8 +284,6 @@
     LIBRARIES ${ROCKSDB_LIBRARIES} ${THRIFT_LIBRARIES} wangle gtest
 )
 
-=======
->>>>>>> ddb13a6e
 nebula_add_test(
     NAME checkpoint_test
     SOURCES CheckpointTest.cpp
