--- conflicted
+++ resolved
@@ -164,16 +164,12 @@
       sstFileWriter = new SstFileWriter(env, options)
 
       // TODO: rolling to another file when file size > some THRESHOLD, or some other criteria
-<<<<<<< HEAD
-      // Each partition can generate multiple sst files, among which keys will be ordered, and keys could overlap among different sst files.
-      // All these sst files will be  `hdfs -copyFromLocal` to the same HDFS dir(and consumed by subsequent nebula `IMPORT` command), so we need different suffixes to distinguish them.
-      val hdfsSubDirectory = s"${File.separator}${key.partitionId}${File.separator}"
-=======
+
       // Each partition can generated multiple sst files, among which keys will be ordered, and keys could overlap between different sst files.
       // All these sst files will be  `hdfs -copyFromLocal` to the same HDFS dir(and consumed by subsequent nebula `IMPORT` command), so we need different suffixes to distinguish between them.
       val hdfsSubDirectory =
         s"${File.separator}${key.partitionId}${File.separator}"
->>>>>>> 153545e1
+
 
       val localDir = s"${localSstFileOutput}${hdfsSubDirectory}"
       val sstFileName =
@@ -228,16 +224,7 @@
           }
         }
 
-<<<<<<< HEAD
-      try {
-        // There could be multiple containers on a single host, parent dirs are shared among multiple containers,
-        // so do not delete the parent dir but delete the individual file.
-        localFileSystem.delete(new Path(localSstFile), true)
-      }
-      catch {
-        case e: Exception => {
-          log.error(s"Error when deleting local dir:${localSstFileOutput}", e)
-=======
+
         try {
           // There could be multiple containers on a single host, parent dir are shared between multiple containers,
           // so should not delete parent dir but delete individual file
@@ -246,7 +233,7 @@
           case e: Exception => {
             log.error(s"Error when deleting local dir:${localSstFileOutput}", e)
           }
->>>>>>> 153545e1
+
         }
     }
   }
