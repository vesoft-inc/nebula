/* Copyright (c) 2019 vesoft inc. All rights reserved.
 *
 * This source code is licensed under Apache 2.0 License,
 * attached with Common Clause Condition 1.0, found in the LICENSES directory.
 */

package com.vesoft.nebula.tools.generator.v2

import org.apache.spark.sql.{DataFrame, Encoders, Row, SaveMode, SparkSession}
import com.typesafe.config.{Config, ConfigFactory}
import org.apache.spark.sql.functions.col
import org.apache.spark.sql.functions.udf
import java.io.File

import com.google.common.base.Optional
import com.google.common.geometry.{S2CellId, S2LatLng}
import com.google.common.net.HostAndPort
import com.google.common.util.concurrent.{FutureCallback, Futures}
import com.vesoft.nebula.client.graph.async.AsyncGraphClientImpl
import com.vesoft.nebula.graph.ErrorCode
import org.apache.log4j.Logger
import org.apache.spark.sql.types._

import scala.collection.JavaConverters._
<<<<<<< HEAD
import scala.collection.mutable.ArrayBuffer
import scala.util.Random
=======
>>>>>>> 45dd6c85
import util.control.Breaks._

final case class Argument(config: File = new File("application.conf"),
                          hive: Boolean = false,
                          directly: Boolean = false,
                          dry: Boolean = false,
                          reload: String = "/tmp/nebula.writer.errors/")

final case class TooManyErrorException(private val message: String) extends Exception(message)

/**
  * SparkClientGenerator is a simple spark job used to write data into Nebula Graph parallel.
  */
object SparkClientGenerator {

  private[this] val LOG = Logger.getLogger(this.getClass)

<<<<<<< HEAD
  private[this] val BATCH_INSERT_TEMPLATE               = "INSERT %s %s(%s) VALUES %s"
  private[this] val INSERT_VALUE_TEMPLATE               = "%d: (%s)"
  private[this] val EDGE_VALUE_WITHOUT_RANKING_TEMPLATE = "%d->%d: (%s)"
  private[this] val EDGE_VALUE_TEMPLATE                 = "%d->%d@%d: (%s)"
  private[this] val USE_TEMPLATE                        = "USE %s"

  private[this] val DEFAULT_BATCH                = 2
  private[this] val DEFAULT_PARTITION            = -1
  private[this] val DEFAULT_CONNECTION_TIMEOUT   = 3000
  private[this] val DEFAULT_CONNECTION_RETRY     = 3
  private[this] val DEFAULT_EXECUTION_RETRY      = 3
  private[this] val DEFAULT_EXECUTION_INTERVAL   = 3000
  private[this] val DEFAULT_EDGE_RANKING         = 0L
  private[this] val DEFAULT_ERROR_OUTPUT_PATH    = "/tmp/nebula.writer.errors/"
  private[this] val DEFAULT_ERROR_MAX_BATCH_SIZE = Int.MaxValue
=======
  private[this] val HASH_POLICY                                     = "hash"
  private[this] val UUID_POLICY                                     = "uuid"
  private[this] val BATCH_INSERT_TEMPLATE                           = "INSERT %s %s(%s) VALUES %s"
  private[this] val INSERT_VALUE_TEMPLATE                           = "%d: (%s)"
  private[this] val INSERT_VALUE_TEMPLATE_WITH_POLICY               = "%s(%d): (%s)"
  private[this] val ENDPOINT_TEMPLATE                               = "%s(%d)"
  private[this] val EDGE_VALUE_WITHOUT_RANKING_TEMPLATE             = "%d->%d: (%s)"
  private[this] val EDGE_VALUE_WITHOUT_RANKING_TEMPLATE_WITH_POLICY = "%s->%s: (%s)"
  private[this] val EDGE_VALUE_TEMPLATE                             = "%d->%d@%d: (%s)"
  private[this] val EDGE_VALUE_TEMPLATE_WITH_POLICY                 = "%s->%s@%d: (%s)"
  private[this] val USE_TEMPLATE                                    = "USE %s"

  private[this] val DEFAULT_BATCH              = 64
  private[this] val DEFAULT_PARTITION          = -1
  private[this] val DEFAULT_CONNECTION_TIMEOUT = 3000
  private[this] val DEFAULT_CONNECTION_RETRY   = 3
  private[this] val DEFAULT_EXECUTION_RETRY    = 3
  private[this] val DEFAULT_EXECUTION_INTERVAL = 3000
  private[this] val DEFAULT_EDGE_RANKING       = 0L
  private[this] val DEFAULT_ERROR_TIMES        = 16
>>>>>>> 45dd6c85

  // GEO default config
  private[this] val DEFAULT_MIN_CELL_LEVEL = 5
  private[this] val DEFAULT_MAX_CELL_LEVEL = 24

  private[this] val MAX_CORES = 64

  private object Type extends Enumeration {
    type Type = Value
    val Vertex = Value("Vertex")
    val Edge   = Value("Edge")
  }

  def main(args: Array[String]): Unit = {
    val PROGRAM_NAME = "Spark Writer"
    val parser = new scopt.OptionParser[Argument](PROGRAM_NAME) {
      head(PROGRAM_NAME, "1.0.0")

      opt[File]('c', "config")
        .required()
        .valueName("<file>")
        .action((x, c) => c.copy(config = x))
        .text("config file")

      opt[Unit]('h', "hive")
        .action((_, c) => c.copy(hive = true))
        .text("hive supported")

      opt[Unit]('d', "directly")
        .action((_, c) => c.copy(directly = true))
        .text("directly mode")

      opt[Unit]('D', "dry")
        .action((_, c) => c.copy(dry = true))
        .text("dry run")

      opt[String]('r', "reload")
        .valueName("<path>")
        .action((x, c) => c.copy(reload = x))
        .text("reload path")
    }

    val c: Argument = parser.parse(args, Argument()) match {
      case Some(config) => config
      case _ => {
        LOG.error("Argument parse failed")
        sys.exit(-1)
      }
    }

    val config       = ConfigFactory.parseFile(c.config)
    val nebulaConfig = config.getConfig("nebula")
    val addresses    = nebulaConfig.getStringList("addresses").asScala.toList
    val user         = nebulaConfig.getString("user")
    val pswd         = nebulaConfig.getString("pswd")
    val space        = nebulaConfig.getString("space")

    val connectionTimeout =
      getOrElse(nebulaConfig, "connection.timeout", DEFAULT_CONNECTION_TIMEOUT)
    val connectionRetry = getOrElse(nebulaConfig, "connection.retry", DEFAULT_CONNECTION_RETRY)

    val executionRetry = getOrElse(nebulaConfig, "execution.retry", DEFAULT_EXECUTION_RETRY)
    val executionInterval =
      getOrElse(nebulaConfig, "execution.interval", DEFAULT_EXECUTION_INTERVAL)

    val errorPath    = getOrElse(nebulaConfig, "error.output", DEFAULT_ERROR_OUTPUT_PATH)
    val errorMaxSize = getOrElse(nebulaConfig, "error.max", DEFAULT_ERROR_MAX_BATCH_SIZE)

    LOG.info(s"Nebula Addresses ${addresses} for ${user}:${pswd}")
    LOG.info(s"Connection Timeout ${connectionTimeout} Retry ${connectionRetry}")
    LOG.info(s"Execution Retry ${executionRetry} Interval Base ${executionInterval}")
    LOG.info(s"Error Path ${errorPath}")
    LOG.info(s"Switch to ${space}")

    if (config.hasPath("spark.cores.max") &&
        config.getInt("spark.cores.max") > MAX_CORES) {
      LOG.warn(s"Concurrency is higher than ${MAX_CORES}")
    }

    val session = SparkSession
      .builder()
      .appName(PROGRAM_NAME)

    val sparkConfig = config.getObject("spark")
    for (key <- sparkConfig.unwrapped().keySet().asScala) {
      val configKey = s"spark.${key}"
      if (config.getAnyRef(configKey).isInstanceOf[String]) {
        val sparkValue = config.getString(configKey)
        LOG.info(s"Spark Config Set ${configKey}:${sparkValue}")
        session.config(configKey, sparkValue)
      } else {
        for (subKey <- config.getObject(configKey).unwrapped().keySet().asScala) {
          val sparkKey   = s"${configKey}.${subKey}"
          val sparkValue = config.getString(sparkKey)
          LOG.info(s"Spark Config Set ${sparkKey}:${sparkValue}")
          session.config(sparkKey, sparkValue)
        }
      }
    }

    if (!c.reload.isEmpty) {
      session
        .getOrCreate()
        .read
        .text(c.reload)
        .foreachPartition { records =>
          val hostAndPorts = addresses.map(HostAndPort.fromString).asJava
          val client =
            new GraphClientImpl(hostAndPorts, connectionTimeout, connectionRetry, executionRetry)

          if (isSuccessfully(client.connect(user, pswd))) {
            records.foreach { row =>
              val exec = row.getString(0)
              breakable {
                for (time <- 1 to executionRetry
                     if isSuccessfullyWithSleep(
                       client.execute(exec),
                       time * executionInterval + Random.nextInt(10) * 100L)(exec)) {
                  break
                }
              }
            }
            client.close()
          } else {
            LOG.error(s"Client connection failed. ${user}:${pswd}")
          }
        }

      sys.exit(0)
    }

    val spark =
      if (c.hive) session.enableHiveSupport().getOrCreate()
      else session.getOrCreate()

<<<<<<< HEAD
    val tagConfigs = getConfigOrNone(config, "tags")
=======
    val tagConfigs =
      if (config.hasPath("tags"))
        Some(config.getObject("tags"))
      else None

    class TooManyErrorException(e: String) extends Exception(e) {}

>>>>>>> 45dd6c85
    if (tagConfigs.isDefined) {
      for (tagConfig <- tagConfigs.get.asScala) {
        if (!tagConfig.hasPath("name")) {
          LOG.error("The `name` must be specified")
          break()
        }

        val tagName = tagConfig.getString("name")
        LOG.info(s"Processing Tag ${tagName}")
        if (!tagConfig.hasPath("type")) {
          LOG.error("The `type` must be specified")
          break()
        }

        val pathOpt = if (tagConfig.hasPath("path")) {
          Some(tagConfig.getString("path"))
        } else {
          None
        }

        val fields = tagConfig.getObject("fields").unwrapped
        val vertex = if (tagConfig.hasPath("vertex")) {
          tagConfig.getString("vertex")
        } else {
          tagConfig.getString("vertex.field")
        }

        val policyOpt = if (tagConfig.hasPath("vertex.policy")) {
          Some(tagConfig.getString("vertex.policy").toLowerCase)
        } else {
          None
        }

        val batch     = getOrElse(tagConfig, "batch", DEFAULT_BATCH)
        val partition = getOrElse(tagConfig, "partition", DEFAULT_PARTITION)

        val properties      = fields.asScala.values.map(_.toString).toList
        val valueProperties = fields.asScala.keys.toList

        val sourceProperties = if (!fields.containsKey(vertex)) {
          (fields.asScala.keySet + vertex).toList
        } else {
          fields.asScala.keys.toList
        }

        val sourceColumn = sourceProperties.map { property =>
          if (property == vertex) {
            col(property).cast(LongType)
          } else {
            col(property)
          }
        }

        val vertexIndex      = sourceProperties.indexOf(vertex)
        val nebulaProperties = properties.mkString(",")

        val toVertex: String => Long = _.toLong
        val toVertexUDF              = udf(toVertex)
        val data                     = createDataSource(spark, pathOpt, tagConfig)

        if (data.isDefined && !c.dry) {
          val batchSuccess = spark.sparkContext.longAccumulator(s"batchSuccess.${tagName}")
          val batchFailure = spark.sparkContext.longAccumulator(s"batchFailure.${tagName}")

          repartition(data.get, partition)
            .select(sourceColumn: _*)
            .withColumn(vertex, toVertexUDF(col(vertex)))
            .map { row =>
              (row.getLong(vertexIndex),
               (for { property <- valueProperties if property.trim.length != 0 } yield
                 extraValue(row, property))
                 .mkString(","))
            }(Encoders.tuple(Encoders.scalaLong, Encoders.STRING))
            .foreachPartition { iterator: Iterator[(Long, String)] =>
              val hostAndPorts = addresses.map(HostAndPort.fromString).asJava
<<<<<<< HEAD
              val client =
                new GraphClientImpl(hostAndPorts,
                                    connectionTimeout,
                                    connectionRetry,
                                    executionRetry)

              if (isSuccessfully(client.connect(user, pswd))) {
                val errorBuffer = ArrayBuffer[String]()
                if (isSuccessfully(client.execute(USE_TEMPLATE.format(space)))) {
=======
              val client = new AsyncGraphClientImpl(hostAndPorts,
                                                    connectionTimeout,
                                                    connectionRetry,
                                                    executionRetry)
              client.setUser(user)
              client.setPassword(pswd)

              if (isSuccessfully(client.connect())) {
                val switchSpaceCode = client.execute(USE_TEMPLATE.format(space)).get().get()
                if (isSuccessfully(switchSpaceCode)) {
>>>>>>> 45dd6c85
                  iterator.grouped(batch).foreach { tags =>
                    val exec = BATCH_INSERT_TEMPLATE.format(
                      Type.Vertex.toString,
                      tagName,
                      nebulaProperties,
                      tags
                        .map { tag =>
                          if (policyOpt.isEmpty) {
                            INSERT_VALUE_TEMPLATE.format(tag._1, tag._2)
                          } else {
                            policyOpt.get match {
                              case HASH_POLICY =>
                                INSERT_VALUE_TEMPLATE_WITH_POLICY.format(HASH_POLICY,
                                                                         tag._1,
                                                                         tag._2)
                              case UUID_POLICY =>
                                INSERT_VALUE_TEMPLATE_WITH_POLICY.format(UUID_POLICY,
                                                                         tag._1,
                                                                         tag._2)
                              case _ => throw new IllegalArgumentException
                            }
                          }
                        }
                        .mkString(", ")
                    )

                    LOG.debug(s"Exec : ${exec}")
                    val future = client.execute(exec)
                    Futures.addCallback(
                      future,
                      new FutureCallback[Optional[Integer]] {
                        override def onSuccess(result: Optional[Integer]): Unit = {
                          batchSuccess.add(1)
                        }

                        override def onFailure(t: Throwable): Unit = {
                          if (batchFailure.value > DEFAULT_ERROR_TIMES) {
                            throw new TooManyErrorException("too many error")
                          }
                          batchFailure.add(1)
                        }
                      }
<<<<<<< HEAD
                      LOG.debug("Save the error execution sentence into buffer")
                      errorBuffer += exec

                      if (errorBuffer.size == errorMaxSize) {
                        throw TooManyErrorException(s"Too Many Error ${errorMaxSize}")
                      }
                    }
=======
                    )
>>>>>>> 45dd6c85
                  }
                  spark
                    .createDataset(errorBuffer)(Encoders.STRING)
                    .repartition(1)
                    .write
                    .mode(SaveMode.Append)
                    .text(s"${errorPath}/${tagName}")

                } else {
                  LOG.error(s"Switch ${space} Failed")
                }
                client.close()
              } else {
                LOG.error(s"Client connection failed. ${user}:${pswd}")
              }
            }
        }
      }
    } else {
      LOG.warn("Tag is not defined")
    }

    val edgeConfigs = getConfigOrNone(config, "edges")
    if (edgeConfigs.isDefined) {
      for (edgeConfig <- edgeConfigs.get.asScala) {
        if (!edgeConfig.hasPath("name")) {
          LOG.error("The `name` must be specified")
          break()
        }

        val edgeName = edgeConfig.getString("name")
        if (!edgeConfig.hasPath("type")) {
          LOG.error("The `type` must be specified")
          break()
        }

        val pathOpt = if (edgeConfig.hasPath("path")) {
          Some(edgeConfig.getString("path"))
        } else {
          None
        }

        val fields = edgeConfig.getObject("fields").unwrapped
        val isGeo  = checkGeoSupported(edgeConfig)
        val target = if (edgeConfig.hasPath("target")) {
          edgeConfig.getString("target")
        } else {
          edgeConfig.getString("target.field")
        }

        val targetPolicyOpt = if (edgeConfig.hasPath("target.policy")) {
          Some(edgeConfig.getString("target.policy").toLowerCase)
        } else {
          None
        }

        val rankingOpt = if (edgeConfig.hasPath("ranking")) {
          Some(edgeConfig.getString("ranking"))
        } else {
          None
        }

        val batch           = getOrElse(edgeConfig, "batch", DEFAULT_BATCH)
        val partition       = getOrElse(edgeConfig, "partition", DEFAULT_PARTITION)
        val properties      = fields.asScala.values.map(_.toString).toList
        val valueProperties = fields.asScala.keys.toList

        val sourceProperties = if (!isGeo) {
          val source = if (edgeConfig.hasPath("source")) {
            edgeConfig.getString("source")
          } else {
            edgeConfig.getString("source.field")
          }

          if (!fields.containsKey(source) ||
              !fields.containsKey(target)) {
            (fields.asScala.keySet + source + target).toList
          } else {
            fields.asScala.keys.toList
          }
        } else {
          val latitude  = edgeConfig.getString("latitude")
          val longitude = edgeConfig.getString("longitude")
          if (!fields.containsKey(latitude) ||
              !fields.containsKey(longitude) ||
              !fields.containsKey(target)) {
            (fields.asScala.keySet + latitude + longitude + target).toList
          } else {
            fields.asScala.keys.toList
          }
        }

        val sourcePolicyOpt = if (edgeConfig.hasPath("source.policy")) {
          Some(edgeConfig.getString("source.policy").toLowerCase)
        } else {
          None
        }

        val sourceColumn = if (!isGeo) {
          val source = edgeConfig.getString("source")
          sourceProperties.map { property =>
            if (property == source || property == target) {
              col(property).cast(LongType)
            } else {
              col(property)
            }
          }
        } else {
          val latitude  = edgeConfig.getString("latitude")
          val longitude = edgeConfig.getString("longitude")
          sourceProperties.map { property =>
            if (property == latitude || property == longitude) {
              col(property).cast(DoubleType)
            } else {
              col(property)
            }
          }
        }

        val nebulaProperties = properties.mkString(",")

        val data = createDataSource(spark, pathOpt, edgeConfig)
        val encoder =
          Encoders.tuple(Encoders.STRING, Encoders.scalaLong, Encoders.scalaLong, Encoders.STRING)

        if (data.isDefined && !c.dry) {
          val batchSuccess = spark.sparkContext.longAccumulator(s"batchSuccess.${edgeName}")
          val batchFailure = spark.sparkContext.longAccumulator(s"batchFailure.${edgeName}")

          repartition(data.get, partition)
            .select(sourceColumn: _*)
            .map { row =>
              val sourceField = if (!isGeo) {
                val source = edgeConfig.getString("source")
                row.getLong(row.schema.fieldIndex(source)).toString
              } else {
                val latitude  = edgeConfig.getString("latitude")
                val longitude = edgeConfig.getString("longitude")
                val lat       = row.getDouble(row.schema.fieldIndex(latitude))
                val lng       = row.getDouble(row.schema.fieldIndex(longitude))
                indexCells(lat, lng).mkString(",")
              }

              val targetField = row.getLong(row.schema.fieldIndex(target))

              val values =
                (for { property <- valueProperties if property.trim.length != 0 } yield
                  extraValue(row, property))
                  .mkString(",")

              if (rankingOpt.isDefined) {
                val ranking = row.getLong(row.schema.fieldIndex(rankingOpt.get))
                (sourceField, targetField, ranking, values)
              } else {
                (sourceField, targetField, DEFAULT_EDGE_RANKING, values)
              }
            }(encoder)
            .foreachPartition { iterator: Iterator[(String, Long, Long, String)] =>
              val hostAndPorts = addresses.map(HostAndPort.fromString).asJava
<<<<<<< HEAD
              val client =
                new GraphClientImpl(hostAndPorts,
                                    connectionTimeout,
                                    connectionRetry,
                                    executionRetry)
              if (isSuccessfully(client.connect(user, pswd))) {
                val errorBuffer = ArrayBuffer[String]()
                if (isSuccessfully(client.execute(USE_TEMPLATE.format(space)))) {
=======
              val client = new AsyncGraphClientImpl(hostAndPorts,
                                                    connectionTimeout,
                                                    connectionRetry,
                                                    executionRetry)

              client.setUser(user)
              client.setPassword(pswd)
              if (isSuccessfully(client.connect())) {
                val switchSpaceCode = client.switchSpace(space).get().get()
                if (isSuccessfully(switchSpaceCode)) {
>>>>>>> 45dd6c85
                  iterator.grouped(batch).foreach { edges =>
                    val values =
                      if (rankingOpt.isEmpty)
                        edges
                          .map { edge =>
                            // TODO: (darion.yaphet) dataframe.explode() would be better ?
                            (for (source <- edge._1.split(","))
                              yield
                                if (sourcePolicyOpt.isEmpty && targetPolicyOpt.isEmpty) {
                                  EDGE_VALUE_WITHOUT_RANKING_TEMPLATE
                                    .format(source.toLong, edge._2, edge._4)
                                } else {
                                  val source = sourcePolicyOpt.get match {
                                    case HASH_POLICY =>
                                      ENDPOINT_TEMPLATE.format(HASH_POLICY, edge._1)
                                    case UUID_POLICY =>
                                      ENDPOINT_TEMPLATE.format(UUID_POLICY, edge._1)
                                    case _ => throw new IllegalArgumentException
                                  }

                                  val target = targetPolicyOpt.get match {
                                    case HASH_POLICY =>
                                      ENDPOINT_TEMPLATE.format(HASH_POLICY, edge._2)
                                    case UUID_POLICY =>
                                      ENDPOINT_TEMPLATE.format(UUID_POLICY, edge._2)
                                    case _ => throw new IllegalArgumentException
                                  }

                                  EDGE_VALUE_WITHOUT_RANKING_TEMPLATE_WITH_POLICY
                                    .format(source, target, edge._4)
                                }).mkString(", ")
                          }
                          .toList
                          .mkString(", ")
                      else
                        edges
                          .map { edge =>
                            // TODO: (darion.yaphet) dataframe.explode() would be better ?
                            (for (source <- edge._1.split(","))
                              yield
                                if (sourcePolicyOpt.isEmpty && targetPolicyOpt.isEmpty) {
                                  EDGE_VALUE_TEMPLATE
                                    .format(source.toLong, edge._2, edge._3, edge._4)
                                } else {
                                  val source = sourcePolicyOpt.get match {
                                    case HASH_POLICY =>
                                      ENDPOINT_TEMPLATE.format(HASH_POLICY, edge._1)
                                    case UUID_POLICY =>
                                      ENDPOINT_TEMPLATE.format(UUID_POLICY, edge._1)
                                    case _ => throw new IllegalArgumentException
                                  }

                                  val target = targetPolicyOpt.get match {
                                    case HASH_POLICY =>
                                      ENDPOINT_TEMPLATE.format(HASH_POLICY, edge._2)
                                    case UUID_POLICY =>
                                      ENDPOINT_TEMPLATE.format(UUID_POLICY, edge._2)
                                    case _ => throw new IllegalArgumentException
                                  }

                                  EDGE_VALUE_TEMPLATE_WITH_POLICY
                                    .format(source, target, edge._3, edge._4)
                                })
                              .mkString(", ")
                          }
                          .toList
                          .mkString(", ")

                    val exec = BATCH_INSERT_TEMPLATE
                      .format(Type.Edge.toString, edgeName, nebulaProperties, values)
                    LOG.debug(s"Exec : ${exec}")
                    val future = client.execute(exec)
                    Futures.addCallback(
                      future,
                      new FutureCallback[Optional[Integer]] {
                        override def onSuccess(result: Optional[Integer]): Unit = {
                          batchSuccess.add(1)
                        }

                        override def onFailure(t: Throwable): Unit = {
                          if (batchFailure.value > DEFAULT_ERROR_TIMES) {
                            throw new TooManyErrorException("too many error")
                          }
                          batchFailure.add(1)
                        }
                      }
<<<<<<< HEAD
                      LOG.debug("Save the error execution sentence into buffer")
                      errorBuffer += exec

                      if (errorBuffer.size == errorMaxSize) {
                        throw TooManyErrorException(s"Too Many Error ${errorMaxSize}")
                      }
                    }
=======
                    )
>>>>>>> 45dd6c85
                  }

                  spark
                    .createDataset(errorBuffer)(Encoders.STRING)
                    .repartition(1)
                    .write
                    .mode(SaveMode.Append)
                    .text(s"${errorPath}/${edgeName}")
                } else {
                  LOG.error(s"Switch ${space} Failed")
                }
                client.close()
              } else {
                LOG.error(s"Client connection failed. ${user}:${pswd}")
              }
            }
        }
      }
    } else {
      LOG.warn("Edge is not defined")
    }
  }

  /**
    * Create data source for different data type.
    *
    * @param session    The Spark Session.
    * @param pathOpt    The path for config.
    * @param config     The config.
    * @return
    */
  private[this] def createDataSource(session: SparkSession,
                                     pathOpt: Option[String],
                                     config: Config): Option[DataFrame] = {
    val `type` = config.getString("type")

    pathOpt match {
      case Some(path) =>
        LOG.info(s"""Loading ${`type`} from ${path}""")
        `type`.toLowerCase match {
          case "parquet" => Some(session.read.parquet(path))
          case "orc"     => Some(session.read.orc(path))
          case "json"    => Some(session.read.json(path))
          case "csv"     => Some(session.read.csv(path))
          case _ => {
            LOG.error(s"Data source ${`type`} not supported")
            None
          }
        }
      case None => {
        `type`.toLowerCase match {
          case "hive" => {
            if (!config.hasPath("exec")) {
              LOG.error("Reading from hive should setting SQL command")
              None
            }

            val exec = config.getString("exec")
            LOG.info(s"""Loading from Hive and exec ${exec}""")
            Some(session.sql(exec))
          }
          // TODO: (darion.yaphet) Support Structured Streaming
          case "socket" => {
            LOG.warn("Socket streaming mode is not suitable for production environment")
            if (!config.hasPath("host") || !config.hasPath("port")) {
              LOG.error("Reading socket source should specify host and port")
              None
            }

            val host = config.getString("host")
            val port = config.getInt("port")
            LOG.info(s"""Reading data stream from Socket ${host}:${port}""")
            Some(
              session.readStream
                .format("socket")
                .option("host", host)
                .option("port", port)
                .load())
          }

          case "kafka" => {
            if (!config.hasPath("servers") || !config.hasPath("topic")) {
              LOG.error("Reading kafka source should specify servers and topic")
              None
            }

            val server = config.getString("server")
            val topic  = config.getString("kafka")
            LOG.info(s"""Loading from Kafka ${server} and subscribe ${topic}""")
            Some(
              session.readStream
                .format("kafka")
                .option("kafka.bootstrap.servers", server)
                .option("subscribe", topic)
                .load())
          }
          case _ => {
            LOG.error(s"Data source ${`type`} not supported")
            None
          }
        }
      }
    }
  }

  /**
    * Extra value from the row by field name.
    * When the field is null, we will fill it with default value.
    *
    * @param row      The row value.
    * @param field    The field name.
    * @return
    */
  private[this] def extraValue(row: Row, field: String): Any = {
    val index = row.schema.fieldIndex(field)
    row.schema.fields(index).dataType match {
      case StringType =>
        if (!row.isNullAt(index)) {
          row.getString(index).mkString("\"", "", "\"")
        } else {
          "\"\""
        }
      case ShortType =>
        if (!row.isNullAt(index)) {
          row.getShort(index).toString
        } else {
          "0"
        }
      case IntegerType =>
        if (!row.isNullAt(index)) {
          row.getInt(index).toString
        } else {
          "0"
        }
      case LongType =>
        if (!row.isNullAt(index)) {
          row.getLong(index).toString
        } else {
          "0"
        }
      case FloatType =>
        if (!row.isNullAt(index)) {
          row.getFloat(index).toString
        } else {
          "0.0"
        }
      case DoubleType =>
        if (!row.isNullAt(index)) {
          row.getDouble(index).toString
        } else {
          "0.0"
        }
      case _: DecimalType =>
        if (!row.isNullAt(index)) {
          row.getDecimal(index).toString
        } else {
          "0.0"
        }
      case BooleanType =>
        if (!row.isNullAt(index)) {
          row.getBoolean(index).toString
        } else {
          "false"
        }
      case TimestampType =>
        if (!row.isNullAt(index)) {
          row.getTimestamp(index).getTime
        } else {
          "0"
        }
      case _: DateType =>
        if (!row.isNullAt(index)) {
          row.getDate(index).toString
        } else {
          "\"\""
        }
      case _: ArrayType =>
        if (!row.isNullAt(index)) {
          row.getSeq(index).mkString("\"[", ",", "]\"")
        } else {
          "\"[]\""
        }
      case _: MapType =>
        if (!row.isNullAt(index)) {
          row.getMap(index).mkString("\"{", ",", "}\"")
        } else {
          "\"{}\""
        }
    }
  }

  /**
    * Repartition the data frame using the specified partition number.
    *
    * @param frame
    * @param partition
    * @return
    */
  private[this] def repartition(frame: DataFrame, partition: Int): DataFrame = {
    if (partition > 0) {
      frame.repartition(partition).toDF
    } else {
      frame
    }
  }

  /**
    * Check the statement execution result.
    *
    * @param code     The statement's execution result code.
    * @return
    */
  private[this] def isSuccessfully(code: Int) = code == ErrorCode.SUCCEEDED

  /**
    * Check the statement execution result.
    * If the result code is not SUCCEEDED, will sleep a little while.
    *
    * @param code       The sentence execute's result code.
    * @param interval   The sleep interval.
    * @return
    */
  private[this] def isSuccessfullyWithSleep(code: Int, interval: Long)(
      implicit exec: String): Boolean = {
    val result = isSuccessfully(code)
    if (!result) {
      LOG.error(s"Exec Failed: ${exec} retry interval ${interval}")
      Thread.sleep(interval)
    }
    result
  }

  /**
    * Whether the edge is Geo supported.
    *
    * @param edgeConfig  The config of edge.
    * @return
    */
  private[this] def checkGeoSupported(edgeConfig: Config): Boolean = {
    !edgeConfig.hasPath("source") &&
    edgeConfig.hasPath("latitude") &&
    edgeConfig.hasPath("longitude")
  }

  /**
    * Get the config by the path.
    *
    * @param config   The config.
    * @param path     The path of the config.
    * @return
    */
  private[this] def getConfigOrNone(config: Config, path: String) = {
    if (config.hasPath(path)) {
      Some(config.getConfigList(path))
    } else {
      None
    }
  }

  /**
    * Get the value from config by the path. If the path not exist, return the default value.
    *
    * @param config         The config.
    * @param path           The path of the config.
    * @param defaultValue   The default value for the path.
    * @return
    */
  private[this] def getOrElse[T](config: Config, path: String, defaultValue: T): T = {
    if (config.hasPath(path)) {
      config.getAnyRef(path).asInstanceOf[T]
    } else {
      defaultValue
    }
  }

  /**
    * Calculate the coordinate's correlation id list.
    *
    * @param lat  The latitude of coordinate.
    * @param lng  The longitude of coordinate.
    * @return
    */
  private[this] def indexCells(lat: Double, lng: Double): IndexedSeq[Long] = {
    val coordinate = S2LatLng.fromDegrees(lat, lng)
    val s2CellId   = S2CellId.fromLatLng(coordinate)
    for (index <- DEFAULT_MIN_CELL_LEVEL to DEFAULT_MAX_CELL_LEVEL)
      yield s2CellId.parent(index).id()
  }
}<|MERGE_RESOLUTION|>--- conflicted
+++ resolved
@@ -11,29 +11,28 @@
 import org.apache.spark.sql.functions.col
 import org.apache.spark.sql.functions.udf
 import java.io.File
+import java.util.concurrent.TimeUnit
 
 import com.google.common.base.Optional
 import com.google.common.geometry.{S2CellId, S2LatLng}
 import com.google.common.net.HostAndPort
-import com.google.common.util.concurrent.{FutureCallback, Futures}
+import com.google.common.util.concurrent.{FutureCallback, Futures, RateLimiter}
 import com.vesoft.nebula.client.graph.async.AsyncGraphClientImpl
 import com.vesoft.nebula.graph.ErrorCode
 import org.apache.log4j.Logger
 import org.apache.spark.sql.types._
 
 import scala.collection.JavaConverters._
-<<<<<<< HEAD
 import scala.collection.mutable.ArrayBuffer
-import scala.util.Random
-=======
->>>>>>> 45dd6c85
 import util.control.Breaks._
 
-final case class Argument(config: File = new File("application.conf"),
-                          hive: Boolean = false,
-                          directly: Boolean = false,
-                          dry: Boolean = false,
-                          reload: String = "/tmp/nebula.writer.errors/")
+final case class Argument(
+    config: File = new File("application.conf"),
+    hive: Boolean = false,
+    directly: Boolean = false,
+    dry: Boolean = false,
+    reload: String = "/tmp/nebula.writer.errors/"
+)
 
 final case class TooManyErrorException(private val message: String) extends Exception(message)
 
@@ -44,23 +43,6 @@
 
   private[this] val LOG = Logger.getLogger(this.getClass)
 
-<<<<<<< HEAD
-  private[this] val BATCH_INSERT_TEMPLATE               = "INSERT %s %s(%s) VALUES %s"
-  private[this] val INSERT_VALUE_TEMPLATE               = "%d: (%s)"
-  private[this] val EDGE_VALUE_WITHOUT_RANKING_TEMPLATE = "%d->%d: (%s)"
-  private[this] val EDGE_VALUE_TEMPLATE                 = "%d->%d@%d: (%s)"
-  private[this] val USE_TEMPLATE                        = "USE %s"
-
-  private[this] val DEFAULT_BATCH                = 2
-  private[this] val DEFAULT_PARTITION            = -1
-  private[this] val DEFAULT_CONNECTION_TIMEOUT   = 3000
-  private[this] val DEFAULT_CONNECTION_RETRY     = 3
-  private[this] val DEFAULT_EXECUTION_RETRY      = 3
-  private[this] val DEFAULT_EXECUTION_INTERVAL   = 3000
-  private[this] val DEFAULT_EDGE_RANKING         = 0L
-  private[this] val DEFAULT_ERROR_OUTPUT_PATH    = "/tmp/nebula.writer.errors/"
-  private[this] val DEFAULT_ERROR_MAX_BATCH_SIZE = Int.MaxValue
-=======
   private[this] val HASH_POLICY                                     = "hash"
   private[this] val UUID_POLICY                                     = "uuid"
   private[this] val BATCH_INSERT_TEMPLATE                           = "INSERT %s %s(%s) VALUES %s"
@@ -73,15 +55,18 @@
   private[this] val EDGE_VALUE_TEMPLATE_WITH_POLICY                 = "%s->%s@%d: (%s)"
   private[this] val USE_TEMPLATE                                    = "USE %s"
 
-  private[this] val DEFAULT_BATCH              = 64
-  private[this] val DEFAULT_PARTITION          = -1
-  private[this] val DEFAULT_CONNECTION_TIMEOUT = 3000
-  private[this] val DEFAULT_CONNECTION_RETRY   = 3
-  private[this] val DEFAULT_EXECUTION_RETRY    = 3
-  private[this] val DEFAULT_EXECUTION_INTERVAL = 3000
-  private[this] val DEFAULT_EDGE_RANKING       = 0L
-  private[this] val DEFAULT_ERROR_TIMES        = 16
->>>>>>> 45dd6c85
+  private[this] val DEFAULT_BATCH                = 2
+  private[this] val DEFAULT_PARTITION            = -1
+  private[this] val DEFAULT_CONNECTION_TIMEOUT   = 3000
+  private[this] val DEFAULT_CONNECTION_RETRY     = 3
+  private[this] val DEFAULT_EXECUTION_RETRY      = 3
+  private[this] val DEFAULT_EXECUTION_INTERVAL   = 3000
+  private[this] val DEFAULT_EDGE_RANKING         = 0L
+  private[this] val DEFAULT_ERROR_TIMES          = 16
+  private[this] val DEFAULT_ERROR_OUTPUT_PATH    = "/tmp/nebula.writer.errors/"
+  private[this] val DEFAULT_ERROR_MAX_BATCH_SIZE = Int.MaxValue
+  private[this] val DEFAULT_RATE_LIMIT           = 1024
+  private[this] val DEFAULT_RATE_TIMEOUT         = 100
 
   // GEO default config
   private[this] val DEFAULT_MIN_CELL_LEVEL = 5
@@ -139,21 +124,26 @@
     val pswd         = nebulaConfig.getString("pswd")
     val space        = nebulaConfig.getString("space")
 
-    val connectionTimeout =
-      getOrElse(nebulaConfig, "connection.timeout", DEFAULT_CONNECTION_TIMEOUT)
-    val connectionRetry = getOrElse(nebulaConfig, "connection.retry", DEFAULT_CONNECTION_RETRY)
-
-    val executionRetry = getOrElse(nebulaConfig, "execution.retry", DEFAULT_EXECUTION_RETRY)
-    val executionInterval =
-      getOrElse(nebulaConfig, "execution.interval", DEFAULT_EXECUTION_INTERVAL)
-
-    val errorPath    = getOrElse(nebulaConfig, "error.output", DEFAULT_ERROR_OUTPUT_PATH)
-    val errorMaxSize = getOrElse(nebulaConfig, "error.max", DEFAULT_ERROR_MAX_BATCH_SIZE)
+    val connectionConfig  = nebulaConfig.getConfig("connection")
+    val connectionTimeout = getOrElse(connectionConfig, "timeout", DEFAULT_CONNECTION_TIMEOUT)
+    val connectionRetry   = getOrElse(connectionConfig, "retry", DEFAULT_CONNECTION_RETRY)
+
+    val executionConfig   = nebulaConfig.getConfig("execution")
+    val executionRetry    = getOrElse(executionConfig, "retry", DEFAULT_EXECUTION_RETRY)
+    val executionInterval = getOrElse(executionConfig, "interval", DEFAULT_EXECUTION_INTERVAL)
+
+    val errorConfig  = nebulaConfig.getConfig("error")
+    val errorPath    = getOrElse(errorConfig, "output", DEFAULT_ERROR_OUTPUT_PATH)
+    val errorMaxSize = getOrElse(errorConfig, "max", DEFAULT_ERROR_MAX_BATCH_SIZE)
+
+    val rateConfig  = nebulaConfig.getConfig("rate")
+    val rateLimit   = getOrElse(rateConfig, "limit", DEFAULT_RATE_LIMIT)
+    val rateTimeout = getOrElse(rateConfig, "timeout", DEFAULT_RATE_TIMEOUT)
 
     LOG.info(s"Nebula Addresses ${addresses} for ${user}:${pswd}")
     LOG.info(s"Connection Timeout ${connectionTimeout} Retry ${connectionRetry}")
     LOG.info(s"Execution Retry ${executionRetry} Interval Base ${executionInterval}")
-    LOG.info(s"Error Path ${errorPath}")
+    LOG.info(s"Error Path ${errorPath} Max Size ${errorMaxSize}")
     LOG.info(s"Switch to ${space}")
 
     if (config.hasPath("spark.cores.max") &&
@@ -183,25 +173,46 @@
     }
 
     if (!c.reload.isEmpty) {
-      session
-        .getOrCreate()
-        .read
+      val spark        = session.getOrCreate()
+      val batchSuccess = spark.sparkContext.longAccumulator(s"batchSuccess.reload")
+      val batchFailure = spark.sparkContext.longAccumulator(s"batchFailure.reload")
+
+      spark.read
         .text(c.reload)
         .foreachPartition { records =>
           val hostAndPorts = addresses.map(HostAndPort.fromString).asJava
-          val client =
-            new GraphClientImpl(hostAndPorts, connectionTimeout, connectionRetry, executionRetry)
-
-          if (isSuccessfully(client.connect(user, pswd))) {
+          val client = new AsyncGraphClientImpl(
+            hostAndPorts,
+            connectionTimeout,
+            connectionRetry,
+            executionRetry
+          )
+          client.setUser(user)
+          client.setPassword(pswd)
+
+          if (isSuccessfully(client.connect())) {
+            val rateLimiter = RateLimiter.create(rateLimit)
             records.foreach { row =>
               val exec = row.getString(0)
-              breakable {
-                for (time <- 1 to executionRetry
-                     if isSuccessfullyWithSleep(
-                       client.execute(exec),
-                       time * executionInterval + Random.nextInt(10) * 100L)(exec)) {
-                  break
-                }
+              if (rateLimiter.tryAcquire(rateTimeout, TimeUnit.MILLISECONDS)) {
+                val future = client.execute(exec)
+                Futures.addCallback(
+                  future,
+                  new FutureCallback[Optional[Integer]] {
+                    override def onSuccess(result: Optional[Integer]): Unit = {
+                      batchSuccess.add(1)
+                    }
+
+                    override def onFailure(t: Throwable): Unit = {
+                      if (batchFailure.value > DEFAULT_ERROR_TIMES) {
+                        throw new TooManyErrorException("too many error")
+                      }
+                      batchFailure.add(1)
+                    }
+                  }
+                )
+              } else {
+                batchFailure.add(1)
               }
             }
             client.close()
@@ -217,17 +228,7 @@
       if (c.hive) session.enableHiveSupport().getOrCreate()
       else session.getOrCreate()
 
-<<<<<<< HEAD
     val tagConfigs = getConfigOrNone(config, "tags")
-=======
-    val tagConfigs =
-      if (config.hasPath("tags"))
-        Some(config.getObject("tags"))
-      else None
-
-    class TooManyErrorException(e: String) extends Exception(e) {}
-
->>>>>>> 45dd6c85
     if (tagConfigs.isDefined) {
       for (tagConfig <- tagConfigs.get.asScala) {
         if (!tagConfig.hasPath("name")) {
@@ -296,35 +297,28 @@
             .select(sourceColumn: _*)
             .withColumn(vertex, toVertexUDF(col(vertex)))
             .map { row =>
-              (row.getLong(vertexIndex),
-               (for { property <- valueProperties if property.trim.length != 0 } yield
-                 extraValue(row, property))
-                 .mkString(","))
+              val values = for { property <- valueProperties if property.trim.length != 0 } yield extraValue(
+                row,
+                property
+              )
+              (row.getLong(vertexIndex), values.mkString(","))
             }(Encoders.tuple(Encoders.scalaLong, Encoders.STRING))
             .foreachPartition { iterator: Iterator[(Long, String)] =>
               val hostAndPorts = addresses.map(HostAndPort.fromString).asJava
-<<<<<<< HEAD
-              val client =
-                new GraphClientImpl(hostAndPorts,
-                                    connectionTimeout,
-                                    connectionRetry,
-                                    executionRetry)
-
-              if (isSuccessfully(client.connect(user, pswd))) {
-                val errorBuffer = ArrayBuffer[String]()
-                if (isSuccessfully(client.execute(USE_TEMPLATE.format(space)))) {
-=======
-              val client = new AsyncGraphClientImpl(hostAndPorts,
-                                                    connectionTimeout,
-                                                    connectionRetry,
-                                                    executionRetry)
+              val client = new AsyncGraphClientImpl(
+                hostAndPorts,
+                connectionTimeout,
+                connectionRetry,
+                executionRetry
+              )
               client.setUser(user)
               client.setPassword(pswd)
 
               if (isSuccessfully(client.connect())) {
+                val errorBuffer     = ArrayBuffer[String]()
                 val switchSpaceCode = client.execute(USE_TEMPLATE.format(space)).get().get()
                 if (isSuccessfully(switchSpaceCode)) {
->>>>>>> 45dd6c85
+                  val rateLimiter = RateLimiter.create(rateLimit)
                   iterator.grouped(batch).foreach { tags =>
                     val exec = BATCH_INSERT_TEMPLATE.format(
                       Type.Vertex.toString,
@@ -337,13 +331,11 @@
                           } else {
                             policyOpt.get match {
                               case HASH_POLICY =>
-                                INSERT_VALUE_TEMPLATE_WITH_POLICY.format(HASH_POLICY,
-                                                                         tag._1,
-                                                                         tag._2)
+                                INSERT_VALUE_TEMPLATE_WITH_POLICY
+                                  .format(HASH_POLICY, tag._1, tag._2)
                               case UUID_POLICY =>
-                                INSERT_VALUE_TEMPLATE_WITH_POLICY.format(UUID_POLICY,
-                                                                         tag._1,
-                                                                         tag._2)
+                                INSERT_VALUE_TEMPLATE_WITH_POLICY
+                                  .format(UUID_POLICY, tag._1, tag._2)
                               case _ => throw new IllegalArgumentException
                             }
                           }
@@ -352,32 +344,32 @@
                     )
 
                     LOG.debug(s"Exec : ${exec}")
-                    val future = client.execute(exec)
-                    Futures.addCallback(
-                      future,
-                      new FutureCallback[Optional[Integer]] {
-                        override def onSuccess(result: Optional[Integer]): Unit = {
-                          batchSuccess.add(1)
+                    if (rateLimiter.tryAcquire(rateTimeout, TimeUnit.MILLISECONDS)) {
+                      val future = client.execute(exec)
+                      Futures.addCallback(
+                        future,
+                        new FutureCallback[Optional[Integer]] {
+                          override def onSuccess(result: Optional[Integer]): Unit = {
+                            batchSuccess.add(1)
+                          }
+
+                          override def onFailure(t: Throwable): Unit = {
+                            if (batchFailure.value > DEFAULT_ERROR_TIMES) {
+                              throw new TooManyErrorException("too many error")
+                            }
+                            batchFailure.add(1)
+                          }
                         }
-
-                        override def onFailure(t: Throwable): Unit = {
-                          if (batchFailure.value > DEFAULT_ERROR_TIMES) {
-                            throw new TooManyErrorException("too many error")
-                          }
-                          batchFailure.add(1)
-                        }
-                      }
-<<<<<<< HEAD
-                      LOG.debug("Save the error execution sentence into buffer")
-                      errorBuffer += exec
-
-                      if (errorBuffer.size == errorMaxSize) {
-                        throw TooManyErrorException(s"Too Many Error ${errorMaxSize}")
-                      }
+                      )
+                    } else {
+                      batchFailure.add(1)
                     }
-=======
-                    )
->>>>>>> 45dd6c85
+                    LOG.debug("Save the error execution sentence into buffer")
+                    errorBuffer += exec
+
+                    if (errorBuffer.size == errorMaxSize) {
+                      throw TooManyErrorException(s"Too Many Error ${errorMaxSize}")
+                    }
                   }
                   spark
                     .createDataset(errorBuffer)(Encoders.STRING)
@@ -500,9 +492,6 @@
         val nebulaProperties = properties.mkString(",")
 
         val data = createDataSource(spark, pathOpt, edgeConfig)
-        val encoder =
-          Encoders.tuple(Encoders.STRING, Encoders.scalaLong, Encoders.scalaLong, Encoders.STRING)
-
         if (data.isDefined && !c.dry) {
           val batchSuccess = spark.sparkContext.longAccumulator(s"batchSuccess.${edgeName}")
           val batchFailure = spark.sparkContext.longAccumulator(s"batchFailure.${edgeName}")
@@ -522,11 +511,11 @@
               }
 
               val targetField = row.getLong(row.schema.fieldIndex(target))
-
               val values =
-                (for { property <- valueProperties if property.trim.length != 0 } yield
-                  extraValue(row, property))
-                  .mkString(",")
+                (for { property <- valueProperties if property.trim.length != 0 } yield extraValue(
+                  row,
+                  property
+                )).mkString(",")
 
               if (rankingOpt.isDefined) {
                 val ranking = row.getLong(row.schema.fieldIndex(rankingOpt.get))
@@ -534,30 +523,26 @@
               } else {
                 (sourceField, targetField, DEFAULT_EDGE_RANKING, values)
               }
-            }(encoder)
+            }(
+              Encoders
+                .tuple(Encoders.STRING, Encoders.scalaLong, Encoders.scalaLong, Encoders.STRING)
+            )
             .foreachPartition { iterator: Iterator[(String, Long, Long, String)] =>
               val hostAndPorts = addresses.map(HostAndPort.fromString).asJava
-<<<<<<< HEAD
-              val client =
-                new GraphClientImpl(hostAndPorts,
-                                    connectionTimeout,
-                                    connectionRetry,
-                                    executionRetry)
-              if (isSuccessfully(client.connect(user, pswd))) {
-                val errorBuffer = ArrayBuffer[String]()
-                if (isSuccessfully(client.execute(USE_TEMPLATE.format(space)))) {
-=======
-              val client = new AsyncGraphClientImpl(hostAndPorts,
-                                                    connectionTimeout,
-                                                    connectionRetry,
-                                                    executionRetry)
+              val client = new AsyncGraphClientImpl(
+                hostAndPorts,
+                connectionTimeout,
+                connectionRetry,
+                executionRetry
+              )
 
               client.setUser(user)
               client.setPassword(pswd)
               if (isSuccessfully(client.connect())) {
+                val errorBuffer     = ArrayBuffer[String]()
                 val switchSpaceCode = client.switchSpace(space).get().get()
                 if (isSuccessfully(switchSpaceCode)) {
->>>>>>> 45dd6c85
+                  val rateLimiter = RateLimiter.create(rateLimit)
                   iterator.grouped(batch).foreach { edges =>
                     val values =
                       if (rankingOpt.isEmpty)
@@ -629,32 +614,32 @@
                     val exec = BATCH_INSERT_TEMPLATE
                       .format(Type.Edge.toString, edgeName, nebulaProperties, values)
                     LOG.debug(s"Exec : ${exec}")
-                    val future = client.execute(exec)
-                    Futures.addCallback(
-                      future,
-                      new FutureCallback[Optional[Integer]] {
-                        override def onSuccess(result: Optional[Integer]): Unit = {
-                          batchSuccess.add(1)
+                    if (rateLimiter.tryAcquire(rateTimeout, TimeUnit.MILLISECONDS)) {
+                      val future = client.execute(exec)
+                      Futures.addCallback(
+                        future,
+                        new FutureCallback[Optional[Integer]] {
+                          override def onSuccess(result: Optional[Integer]): Unit = {
+                            batchSuccess.add(1)
+                          }
+
+                          override def onFailure(t: Throwable): Unit = {
+                            if (batchFailure.value > DEFAULT_ERROR_TIMES) {
+                              throw new TooManyErrorException("too many error")
+                            }
+                            batchFailure.add(1)
+                          }
                         }
-
-                        override def onFailure(t: Throwable): Unit = {
-                          if (batchFailure.value > DEFAULT_ERROR_TIMES) {
-                            throw new TooManyErrorException("too many error")
-                          }
-                          batchFailure.add(1)
-                        }
-                      }
-<<<<<<< HEAD
-                      LOG.debug("Save the error execution sentence into buffer")
-                      errorBuffer += exec
-
-                      if (errorBuffer.size == errorMaxSize) {
-                        throw TooManyErrorException(s"Too Many Error ${errorMaxSize}")
-                      }
+                      )
+                    } else {
+                      batchFailure.add(1)
                     }
-=======
-                    )
->>>>>>> 45dd6c85
+                    LOG.debug("Save the error execution sentence into buffer")
+                    errorBuffer += exec
+
+                    if (errorBuffer.size == errorMaxSize) {
+                      throw TooManyErrorException(s"Too Many Error ${errorMaxSize}")
+                    }
                   }
 
                   spark
@@ -666,29 +651,31 @@
                 } else {
                   LOG.error(s"Switch ${space} Failed")
                 }
-                client.close()
               } else {
                 LOG.error(s"Client connection failed. ${user}:${pswd}")
               }
+              client.close()
             }
+        } else {
+          LOG.warn("Edge is not defined")
         }
       }
-    } else {
-      LOG.warn("Edge is not defined")
     }
   }
 
   /**
     * Create data source for different data type.
     *
-    * @param session    The Spark Session.
-    * @param pathOpt    The path for config.
-    * @param config     The config.
+    * @param session The Spark Session.
+    * @param pathOpt The path for config.
+    * @param config  The config.
     * @return
     */
-  private[this] def createDataSource(session: SparkSession,
-                                     pathOpt: Option[String],
-                                     config: Config): Option[DataFrame] = {
+  private[this] def createDataSource(
+      session: SparkSession,
+      pathOpt: Option[String],
+      config: Config
+  ): Option[DataFrame] = {
     val `type` = config.getString("type")
 
     pathOpt match {
@@ -732,9 +719,9 @@
                 .format("socket")
                 .option("host", host)
                 .option("port", port)
-                .load())
-          }
-
+                .load()
+            )
+          }
           case "kafka" => {
             if (!config.hasPath("servers") || !config.hasPath("topic")) {
               LOG.error("Reading kafka source should specify servers and topic")
@@ -749,7 +736,8 @@
                 .format("kafka")
                 .option("kafka.bootstrap.servers", server)
                 .option("subscribe", topic)
-                .load())
+                .load()
+            )
           }
           case _ => {
             LOG.error(s"Data source ${`type`} not supported")
@@ -764,8 +752,8 @@
     * Extra value from the row by field name.
     * When the field is null, we will fill it with default value.
     *
-    * @param row      The row value.
-    * @param field    The field name.
+    * @param row   The row value.
+    * @param field The field name.
     * @return
     */
   private[this] def extraValue(row: Row, field: String): Any = {
@@ -864,7 +852,7 @@
   /**
     * Check the statement execution result.
     *
-    * @param code     The statement's execution result code.
+    * @param code The statement's execution result code.
     * @return
     */
   private[this] def isSuccessfully(code: Int) = code == ErrorCode.SUCCEEDED
@@ -873,12 +861,13 @@
     * Check the statement execution result.
     * If the result code is not SUCCEEDED, will sleep a little while.
     *
-    * @param code       The sentence execute's result code.
-    * @param interval   The sleep interval.
+    * @param code     The sentence execute's result code.
+    * @param interval The sleep interval.
     * @return
     */
   private[this] def isSuccessfullyWithSleep(code: Int, interval: Long)(
-      implicit exec: String): Boolean = {
+      implicit exec: String
+  ): Boolean = {
     val result = isSuccessfully(code)
     if (!result) {
       LOG.error(s"Exec Failed: ${exec} retry interval ${interval}")
@@ -890,7 +879,7 @@
   /**
     * Whether the edge is Geo supported.
     *
-    * @param edgeConfig  The config of edge.
+    * @param edgeConfig The config of edge.
     * @return
     */
   private[this] def checkGeoSupported(edgeConfig: Config): Boolean = {
@@ -902,8 +891,8 @@
   /**
     * Get the config by the path.
     *
-    * @param config   The config.
-    * @param path     The path of the config.
+    * @param config The config.
+    * @param path   The path of the config.
     * @return
     */
   private[this] def getConfigOrNone(config: Config, path: String) = {
@@ -917,9 +906,9 @@
   /**
     * Get the value from config by the path. If the path not exist, return the default value.
     *
-    * @param config         The config.
-    * @param path           The path of the config.
-    * @param defaultValue   The default value for the path.
+    * @param config       The config.
+    * @param path         The path of the config.
+    * @param defaultValue The default value for the path.
     * @return
     */
   private[this] def getOrElse[T](config: Config, path: String, defaultValue: T): T = {
@@ -933,8 +922,8 @@
   /**
     * Calculate the coordinate's correlation id list.
     *
-    * @param lat  The latitude of coordinate.
-    * @param lng  The longitude of coordinate.
+    * @param lat The latitude of coordinate.
+    * @param lng The longitude of coordinate.
     * @return
     */
   private[this] def indexCells(lat: Double, lng: Double): IndexedSeq[Long] = {
