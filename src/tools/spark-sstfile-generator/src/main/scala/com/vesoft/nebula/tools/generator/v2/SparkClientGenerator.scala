--- conflicted
+++ resolved
@@ -19,25 +19,13 @@
 import com.google.common.util.concurrent.{FutureCallback, Futures, RateLimiter}
 import com.vesoft.nebula.client.graph.async.AsyncGraphClientImpl
 import com.vesoft.nebula.graph.ErrorCode
+import org.apache.hadoop.conf.Configuration
+import org.apache.hadoop.fs.{FileSystem, Path}
 import org.apache.log4j.Logger
 import org.apache.spark.sql.types._
 
 import scala.collection.JavaConverters._
-<<<<<<< HEAD
-<<<<<<< HEAD
-import scala.collection.mutable.ArrayBuffer
-import scala.util.Random
-=======
->>>>>>> master
-import util.control.Breaks._
-
-final case class Argument(config: File = new File("application.conf"),
-                          hive: Boolean = false,
-                          directly: Boolean = false,
-                          dry: Boolean = false,
-                          reload: String = "/tmp/nebula.writer.errors/")
-=======
-import scala.collection.mutable.ArrayBuffer
+import scala.collection.mutable.{ArrayBuffer, ListBuffer}
 import util.control.Breaks._
 
 final case class Argument(
@@ -45,11 +33,10 @@
     hive: Boolean = false,
     directly: Boolean = false,
     dry: Boolean = false,
-    reload: String = "/tmp/nebula.writer.errors/"
+    reload: String = ""
 )
->>>>>>> 13279fc5
-
-final case class TooManyErrorException(private val message: String) extends Exception(message)
+
+final case class TooManyErrorsException(private val message: String) extends Exception(message)
 
 /**
   * SparkClientGenerator is a simple spark job used to write data into Nebula Graph parallel.
@@ -58,46 +45,18 @@
 
   private[this] val LOG = Logger.getLogger(this.getClass)
 
-<<<<<<< HEAD
-  private[this] val BATCH_INSERT_TEMPLATE               = "INSERT %s %s(%s) VALUES %s"
-  private[this] val INSERT_VALUE_TEMPLATE               = "%d: (%s)"
-  private[this] val EDGE_VALUE_WITHOUT_RANKING_TEMPLATE = "%d->%d: (%s)"
-  private[this] val EDGE_VALUE_TEMPLATE                 = "%d->%d@%d: (%s)"
-  private[this] val USE_TEMPLATE                        = "USE %s"
-
-  private[this] val DEFAULT_BATCH                = 2
-  private[this] val DEFAULT_PARTITION            = -1
-  private[this] val DEFAULT_CONNECTION_TIMEOUT   = 3000
-  private[this] val DEFAULT_CONNECTION_RETRY     = 3
-  private[this] val DEFAULT_EXECUTION_RETRY      = 3
-  private[this] val DEFAULT_EXECUTION_INTERVAL   = 3000
-  private[this] val DEFAULT_EDGE_RANKING         = 0L
-  private[this] val DEFAULT_ERROR_OUTPUT_PATH    = "/tmp/nebula.writer.errors/"
-  private[this] val DEFAULT_ERROR_MAX_BATCH_SIZE = Int.MaxValue
-=======
   private[this] val HASH_POLICY                                     = "hash"
   private[this] val UUID_POLICY                                     = "uuid"
   private[this] val BATCH_INSERT_TEMPLATE                           = "INSERT %s %s(%s) VALUES %s"
   private[this] val INSERT_VALUE_TEMPLATE                           = "%d: (%s)"
   private[this] val INSERT_VALUE_TEMPLATE_WITH_POLICY               = "%s(%d): (%s)"
-  private[this] val ENDPOINT_TEMPLATE                               = "%s(%d)"
+  private[this] val ENDPOINT_TEMPLATE                               = "%s(%s)"
   private[this] val EDGE_VALUE_WITHOUT_RANKING_TEMPLATE             = "%d->%d: (%s)"
   private[this] val EDGE_VALUE_WITHOUT_RANKING_TEMPLATE_WITH_POLICY = "%s->%s: (%s)"
   private[this] val EDGE_VALUE_TEMPLATE                             = "%d->%d@%d: (%s)"
   private[this] val EDGE_VALUE_TEMPLATE_WITH_POLICY                 = "%s->%s@%d: (%s)"
   private[this] val USE_TEMPLATE                                    = "USE %s"
 
-<<<<<<< HEAD
-  private[this] val DEFAULT_BATCH              = 64
-  private[this] val DEFAULT_PARTITION          = -1
-  private[this] val DEFAULT_CONNECTION_TIMEOUT = 3000
-  private[this] val DEFAULT_CONNECTION_RETRY   = 3
-  private[this] val DEFAULT_EXECUTION_RETRY    = 3
-  private[this] val DEFAULT_EXECUTION_INTERVAL = 3000
-  private[this] val DEFAULT_EDGE_RANKING       = 0L
-  private[this] val DEFAULT_ERROR_TIMES        = 16
->>>>>>> master
-=======
   private[this] val DEFAULT_BATCH                = 2
   private[this] val DEFAULT_PARTITION            = -1
   private[this] val DEFAULT_CONNECTION_TIMEOUT   = 3000
@@ -110,7 +69,7 @@
   private[this] val DEFAULT_ERROR_MAX_BATCH_SIZE = Int.MaxValue
   private[this] val DEFAULT_RATE_LIMIT           = 1024
   private[this] val DEFAULT_RATE_TIMEOUT         = 100
->>>>>>> 13279fc5
+  private[this] val NEWLINE                      = "\n"
 
   // GEO default config
   private[this] val DEFAULT_MIN_CELL_LEVEL = 5
@@ -168,30 +127,39 @@
     val pswd         = nebulaConfig.getString("pswd")
     val space        = nebulaConfig.getString("space")
 
-    val connectionConfig  = nebulaConfig.getConfig("connection")
-    val connectionTimeout = getOrElse(connectionConfig, "timeout", DEFAULT_CONNECTION_TIMEOUT)
-    val connectionRetry   = getOrElse(connectionConfig, "retry", DEFAULT_CONNECTION_RETRY)
-
-    val executionConfig   = nebulaConfig.getConfig("execution")
-    val executionRetry    = getOrElse(executionConfig, "retry", DEFAULT_EXECUTION_RETRY)
-    val executionInterval = getOrElse(executionConfig, "interval", DEFAULT_EXECUTION_INTERVAL)
-
-    val errorConfig  = nebulaConfig.getConfig("error")
-    val errorPath    = getOrElse(errorConfig, "output", DEFAULT_ERROR_OUTPUT_PATH)
-    val errorMaxSize = getOrElse(errorConfig, "max", DEFAULT_ERROR_MAX_BATCH_SIZE)
-
-    val rateConfig  = nebulaConfig.getConfig("rate")
-    val rateLimit   = getOrElse(rateConfig, "limit", DEFAULT_RATE_LIMIT)
-    val rateTimeout = getOrElse(rateConfig, "timeout", DEFAULT_RATE_TIMEOUT)
-
-    val errorPath    = getOrElse(nebulaConfig, "error.output", DEFAULT_ERROR_OUTPUT_PATH)
-    val errorMaxSize = getOrElse(nebulaConfig, "error.max", DEFAULT_ERROR_MAX_BATCH_SIZE)
+    val connectionConfig  = getConfigOrNone(nebulaConfig, "connection")
+    val connectionTimeout = getOptOrElse(connectionConfig, "timeout", DEFAULT_CONNECTION_TIMEOUT)
+    val connectionRetry   = getOptOrElse(connectionConfig, "retry", DEFAULT_CONNECTION_RETRY)
+
+    val executionConfig   = getConfigOrNone(nebulaConfig, "execution")
+    val executionRetry    = getOptOrElse(executionConfig, "retry", DEFAULT_EXECUTION_RETRY)
+    val executionInterval = getOptOrElse(executionConfig, "interval", DEFAULT_EXECUTION_INTERVAL)
+
+    val errorConfig  = getConfigOrNone(nebulaConfig, "error")
+    val errorPath    = getOptOrElse(errorConfig, "output", DEFAULT_ERROR_OUTPUT_PATH)
+    val errorMaxSize = getOptOrElse(errorConfig, "max", DEFAULT_ERROR_MAX_BATCH_SIZE)
+
+    val rateConfig  = getConfigOrNone(nebulaConfig, "rate")
+    val rateLimit   = getOptOrElse(rateConfig, "limit", DEFAULT_RATE_LIMIT)
+    val rateTimeout = getOptOrElse(rateConfig, "timeout", DEFAULT_RATE_TIMEOUT)
 
     LOG.info(s"Nebula Addresses ${addresses} for ${user}:${pswd}")
     LOG.info(s"Connection Timeout ${connectionTimeout} Retry ${connectionRetry}")
     LOG.info(s"Execution Retry ${executionRetry} Interval Base ${executionInterval}")
     LOG.info(s"Error Path ${errorPath} Max Size ${errorMaxSize}")
     LOG.info(s"Switch to ${space}")
+
+    val hdfsConfig = new Configuration()
+    val fs         = FileSystem.get(hdfsConfig)
+    val hdfsPath   = new Path(errorPath)
+    try {
+      if (!fs.exists(hdfsPath)) {
+        LOG.info(s"Create HDFS directory: ${errorPath}")
+        fs.mkdirs(hdfsPath)
+      }
+    } finally {
+      fs.close()
+    }
 
     if (config.hasPath("spark.cores.max") &&
         config.getInt("spark.cores.max") > MAX_CORES) {
@@ -219,29 +187,13 @@
       }
     }
 
+    val spark = if (c.hive) {
+      session.enableHiveSupport().getOrCreate()
+    } else {
+      session.getOrCreate()
+    }
+
     if (!c.reload.isEmpty) {
-<<<<<<< HEAD
-      session
-        .getOrCreate()
-        .read
-        .text(c.reload)
-        .foreachPartition { records =>
-          val hostAndPorts = addresses.map(HostAndPort.fromString).asJava
-          val client =
-            new GraphClientImpl(hostAndPorts, connectionTimeout, connectionRetry, executionRetry)
-
-          if (isSuccessfully(client.connect(user, pswd))) {
-            records.foreach { row =>
-              val exec = row.getString(0)
-              breakable {
-                for (time <- 1 to executionRetry
-                     if isSuccessfullyWithSleep(
-                       client.execute(exec),
-                       time * executionInterval + Random.nextInt(10) * 100L)(exec)) {
-                  break
-                }
-=======
-      val spark        = session.getOrCreate()
       val batchSuccess = spark.sparkContext.longAccumulator(s"batchSuccess.reload")
       val batchFailure = spark.sparkContext.longAccumulator(s"batchFailure.reload")
 
@@ -273,7 +225,7 @@
 
                     override def onFailure(t: Throwable): Unit = {
                       if (batchFailure.value > DEFAULT_ERROR_TIMES) {
-                        throw new TooManyErrorException("too many error")
+                        throw new TooManyErrorsException("too many errors")
                       }
                       batchFailure.add(1)
                     }
@@ -281,7 +233,6 @@
                 )
               } else {
                 batchFailure.add(1)
->>>>>>> 13279fc5
               }
             }
             client.close()
@@ -293,25 +244,7 @@
       sys.exit(0)
     }
 
-    val spark =
-      if (c.hive) session.enableHiveSupport().getOrCreate()
-      else session.getOrCreate()
-
-<<<<<<< HEAD
-<<<<<<< HEAD
-    val tagConfigs = getConfigOrNone(config, "tags")
-=======
-    val tagConfigs =
-      if (config.hasPath("tags"))
-        Some(config.getObject("tags"))
-      else None
-
-    class TooManyErrorException(e: String) extends Exception(e) {}
-
->>>>>>> master
-=======
-    val tagConfigs = getConfigOrNone(config, "tags")
->>>>>>> 13279fc5
+    val tagConfigs = getConfigsOrNone(config, "tags")
     if (tagConfigs.isDefined) {
       for (tagConfig <- tagConfigs.get.asScala) {
         if (!tagConfig.hasPath("name")) {
@@ -333,10 +266,13 @@
         }
 
         val fields = tagConfig.getObject("fields").unwrapped
-        val vertex = if (tagConfig.hasPath("vertex")) {
+
+        // You can specified the vertex field name via the config item `vertex`
+        // If you want to qualified the key policy, you can wrap them into a block.
+        val vertex = if (tagConfig.hasPath("vertex.field")) {
+          tagConfig.getString("vertex.field")
+        } else {
           tagConfig.getString("vertex")
-        } else {
-          tagConfig.getString("vertex.field")
         }
 
         val policyOpt = if (tagConfig.hasPath("vertex.policy")) {
@@ -380,38 +316,19 @@
             .select(sourceColumn: _*)
             .withColumn(vertex, toVertexUDF(col(vertex)))
             .map { row =>
-              val values = for { property <- valueProperties if property.trim.length != 0 } yield extraValue(
-                row,
-                property
-              )
+              val values = for {
+                property <- valueProperties if property.trim.length != 0
+              } yield extraValue(row, property)
               (row.getLong(vertexIndex), values.mkString(","))
             }(Encoders.tuple(Encoders.scalaLong, Encoders.STRING))
             .foreachPartition { iterator: Iterator[(Long, String)] =>
               val hostAndPorts = addresses.map(HostAndPort.fromString).asJava
-<<<<<<< HEAD
-<<<<<<< HEAD
-              val client =
-                new GraphClientImpl(hostAndPorts,
-                                    connectionTimeout,
-                                    connectionRetry,
-                                    executionRetry)
-
-              if (isSuccessfully(client.connect(user, pswd))) {
-                val errorBuffer = ArrayBuffer[String]()
-                if (isSuccessfully(client.execute(USE_TEMPLATE.format(space)))) {
-=======
-              val client = new AsyncGraphClientImpl(hostAndPorts,
-                                                    connectionTimeout,
-                                                    connectionRetry,
-                                                    executionRetry)
-=======
               val client = new AsyncGraphClientImpl(
                 hostAndPorts,
                 connectionTimeout,
                 connectionRetry,
                 executionRetry
               )
->>>>>>> 13279fc5
               client.setUser(user)
               client.setPassword(pswd)
 
@@ -419,11 +336,7 @@
                 val errorBuffer     = ArrayBuffer[String]()
                 val switchSpaceCode = client.execute(USE_TEMPLATE.format(space)).get().get()
                 if (isSuccessfully(switchSpaceCode)) {
-<<<<<<< HEAD
->>>>>>> master
-=======
                   val rateLimiter = RateLimiter.create(rateLimit)
->>>>>>> 13279fc5
                   iterator.grouped(batch).foreach { tags =>
                     val exec = BATCH_INSERT_TEMPLATE.format(
                       Type.Vertex.toString,
@@ -460,49 +373,37 @@
 
                           override def onFailure(t: Throwable): Unit = {
                             if (batchFailure.value > DEFAULT_ERROR_TIMES) {
-                              throw new TooManyErrorException("too many error")
+                              throw new TooManyErrorsException("too many errors")
                             }
                             batchFailure.add(1)
                           }
                         }
-<<<<<<< HEAD
-                      }
-<<<<<<< HEAD
-                      LOG.debug("Save the error execution sentence into buffer")
-                      errorBuffer += exec
-
-                      if (errorBuffer.size == errorMaxSize) {
-                        throw TooManyErrorException(s"Too Many Error ${errorMaxSize}")
-                      }
-                    }
-=======
-                    )
->>>>>>> master
-                  }
-
-=======
                       )
                     } else {
                       batchFailure.add(1)
-                    }
-                    LOG.debug("Save the error execution sentence into buffer")
-                    errorBuffer += exec
-
-                    if (errorBuffer.size == errorMaxSize) {
-                      throw TooManyErrorException(s"Too Many Error ${errorMaxSize}")
+                      LOG.debug("Save the error execution sentence into buffer")
+                      errorBuffer += exec
+
+                      if (errorBuffer.size == errorMaxSize) {
+                        throw TooManyErrorsException(s"Too Many Errors ${errorMaxSize}")
+                      }
                     }
                   }
->>>>>>> 13279fc5
-                  spark
-                    .createDataset(errorBuffer)(Encoders.STRING)
-                    .repartition(1)
-                    .write
-                    .mode(SaveMode.Append)
-                    .text(s"${errorPath}/${tagName}")
-<<<<<<< HEAD
-=======
-
->>>>>>> 13279fc5
+
+                  if (!errorBuffer.isEmpty) {
+                    val fileSystem = FileSystem.get(new Configuration())
+                    val out        = fileSystem.create(new Path(s"${errorPath}/${tagName}"))
+
+                    try {
+                      for (error <- errorBuffer) {
+                        out.writeBytes(error)
+                        out.writeBytes(NEWLINE)
+                      }
+                    } finally {
+                      out.close()
+                      fileSystem.close()
+                    }
+                  }
                 } else {
                   LOG.error(s"Switch ${space} Failed")
                 }
@@ -517,7 +418,7 @@
       LOG.warn("Tag is not defined")
     }
 
-    val edgeConfigs = getConfigOrNone(config, "edges")
+    val edgeConfigs = getConfigsOrNone(config, "edges")
     if (edgeConfigs.isDefined) {
       for (edgeConfig <- edgeConfigs.get.asScala) {
         if (!edgeConfig.hasPath("name")) {
@@ -526,6 +427,7 @@
         }
 
         val edgeName = edgeConfig.getString("name")
+        LOG.info(s"Processing Edge ${edgeName}")
         if (!edgeConfig.hasPath("type")) {
           LOG.error("The `type` must be specified")
           break()
@@ -539,10 +441,10 @@
 
         val fields = edgeConfig.getObject("fields").unwrapped
         val isGeo  = checkGeoSupported(edgeConfig)
-        val target = if (edgeConfig.hasPath("target")) {
+        val target = if (edgeConfig.hasPath("target.field")) {
+          edgeConfig.getString("target.field")
+        } else {
           edgeConfig.getString("target")
-        } else {
-          edgeConfig.getString("target.field")
         }
 
         val targetPolicyOpt = if (edgeConfig.hasPath("target.policy")) {
@@ -563,10 +465,10 @@
         val valueProperties = fields.asScala.keys.toList
 
         val sourceProperties = if (!isGeo) {
-          val source = if (edgeConfig.hasPath("source")) {
+          val source = if (edgeConfig.hasPath("source.field")) {
+            edgeConfig.getString("source.field")
+          } else {
             edgeConfig.getString("source")
-          } else {
-            edgeConfig.getString("source.field")
           }
 
           if (!fields.containsKey(source) ||
@@ -594,7 +496,11 @@
         }
 
         val sourceColumn = if (!isGeo) {
-          val source = edgeConfig.getString("source")
+          val source = if (edgeConfig.hasPath("source.field")) {
+            edgeConfig.getString("source.field")
+          } else {
+            edgeConfig.getString("source")
+          }
           sourceProperties.map { property =>
             if (property == source || property == target) {
               col(property).cast(LongType)
@@ -625,7 +531,11 @@
             .select(sourceColumn: _*)
             .map { row =>
               val sourceField = if (!isGeo) {
-                val source = edgeConfig.getString("source")
+                val source = if (edgeConfig.hasPath("source.field")) {
+                  edgeConfig.getString("source.field")
+                } else {
+                  edgeConfig.getString("source")
+                }
                 row.getLong(row.schema.fieldIndex(source)).toString
               } else {
                 val latitude  = edgeConfig.getString("latitude")
@@ -637,10 +547,9 @@
 
               val targetField = row.getLong(row.schema.fieldIndex(target))
               val values =
-                (for { property <- valueProperties if property.trim.length != 0 } yield extraValue(
-                  row,
-                  property
-                )).mkString(",")
+                (for {
+                  property <- valueProperties if property.trim.length != 0
+                } yield extraValue(row, property)).mkString(",")
 
               if (rankingOpt.isDefined) {
                 val ranking = row.getLong(row.schema.fieldIndex(rankingOpt.get))
@@ -654,41 +563,21 @@
             )
             .foreachPartition { iterator: Iterator[(String, Long, Long, String)] =>
               val hostAndPorts = addresses.map(HostAndPort.fromString).asJava
-<<<<<<< HEAD
-<<<<<<< HEAD
-              val client =
-                new GraphClientImpl(hostAndPorts,
-                                    connectionTimeout,
-                                    connectionRetry,
-                                    executionRetry)
-              if (isSuccessfully(client.connect(user, pswd))) {
-                val errorBuffer = ArrayBuffer[String]()
-                if (isSuccessfully(client.execute(USE_TEMPLATE.format(space)))) {
-=======
-              val client = new AsyncGraphClientImpl(hostAndPorts,
-                                                    connectionTimeout,
-                                                    connectionRetry,
-                                                    executionRetry)
-=======
               val client = new AsyncGraphClientImpl(
                 hostAndPorts,
                 connectionTimeout,
                 connectionRetry,
                 executionRetry
               )
->>>>>>> 13279fc5
 
               client.setUser(user)
               client.setPassword(pswd)
               if (isSuccessfully(client.connect())) {
-                val errorBuffer     = ArrayBuffer[String]()
+
                 val switchSpaceCode = client.switchSpace(space).get().get()
                 if (isSuccessfully(switchSpaceCode)) {
-<<<<<<< HEAD
->>>>>>> master
-=======
+                  val errorBuffer = ArrayBuffer[String]()
                   val rateLimiter = RateLimiter.create(rateLimit)
->>>>>>> 13279fc5
                   iterator.grouped(batch).foreach { edges =>
                     val values =
                       if (rankingOpt.isEmpty)
@@ -706,7 +595,8 @@
                                       ENDPOINT_TEMPLATE.format(HASH_POLICY, edge._1)
                                     case UUID_POLICY =>
                                       ENDPOINT_TEMPLATE.format(UUID_POLICY, edge._1)
-                                    case _ => throw new IllegalArgumentException
+                                    case _ =>
+                                      throw new IllegalArgumentException
                                   }
 
                                   val target = targetPolicyOpt.get match {
@@ -714,7 +604,8 @@
                                       ENDPOINT_TEMPLATE.format(HASH_POLICY, edge._2)
                                     case UUID_POLICY =>
                                       ENDPOINT_TEMPLATE.format(UUID_POLICY, edge._2)
-                                    case _ => throw new IllegalArgumentException
+                                    case _ =>
+                                      throw new IllegalArgumentException
                                   }
 
                                   EDGE_VALUE_WITHOUT_RANKING_TEMPLATE_WITH_POLICY
@@ -738,7 +629,8 @@
                                       ENDPOINT_TEMPLATE.format(HASH_POLICY, edge._1)
                                     case UUID_POLICY =>
                                       ENDPOINT_TEMPLATE.format(UUID_POLICY, edge._1)
-                                    case _ => throw new IllegalArgumentException
+                                    case _ =>
+                                      throw new IllegalArgumentException
                                   }
 
                                   val target = targetPolicyOpt.get match {
@@ -746,7 +638,8 @@
                                       ENDPOINT_TEMPLATE.format(HASH_POLICY, edge._2)
                                     case UUID_POLICY =>
                                       ENDPOINT_TEMPLATE.format(UUID_POLICY, edge._2)
-                                    case _ => throw new IllegalArgumentException
+                                    case _ =>
+                                      throw new IllegalArgumentException
                                   }
 
                                   EDGE_VALUE_TEMPLATE_WITH_POLICY
@@ -771,44 +664,36 @@
 
                           override def onFailure(t: Throwable): Unit = {
                             if (batchFailure.value > DEFAULT_ERROR_TIMES) {
-                              throw new TooManyErrorException("too many error")
+                              throw TooManyErrorsException("too many errors")
                             }
                             batchFailure.add(1)
                           }
                         }
-<<<<<<< HEAD
-                      }
-<<<<<<< HEAD
-                      LOG.debug("Save the error execution sentence into buffer")
-                      errorBuffer += exec
-
-                      if (errorBuffer.size == errorMaxSize) {
-                        throw TooManyErrorException(s"Too Many Error ${errorMaxSize}")
-                      }
-                    }
-=======
-                    )
->>>>>>> master
-=======
                       )
                     } else {
                       batchFailure.add(1)
+                      LOG.debug("Save the error execution sentence into buffer")
+                      errorBuffer += exec
+                      if (errorBuffer.size == errorMaxSize) {
+                        throw TooManyErrorsException(s"Too Many Errors ${errorMaxSize}")
+                      }
                     }
-                    LOG.debug("Save the error execution sentence into buffer")
-                    errorBuffer += exec
-
-                    if (errorBuffer.size == errorMaxSize) {
-                      throw TooManyErrorException(s"Too Many Error ${errorMaxSize}")
+                  }
+
+                  if (!errorBuffer.isEmpty) {
+                    val fileSystem = FileSystem.get(new Configuration())
+                    val out        = fileSystem.create(new Path(s"${errorPath}/${edgeName}"))
+
+                    try {
+                      for (error <- errorBuffer) {
+                        out.writeBytes(error)
+                        out.writeBytes(NEWLINE)
+                      }
+                    } finally {
+                      out.close()
+                      fileSystem.close()
                     }
->>>>>>> 13279fc5
                   }
-
-                  spark
-                    .createDataset(errorBuffer)(Encoders.STRING)
-                    .repartition(1)
-                    .write
-                    .mode(SaveMode.Append)
-                    .text(s"${errorPath}/${edgeName}")
                 } else {
                   LOG.error(s"Switch ${space} Failed")
                 }
@@ -1019,25 +904,6 @@
   private[this] def isSuccessfully(code: Int) = code == ErrorCode.SUCCEEDED
 
   /**
-    * Check the statement execution result.
-    * If the result code is not SUCCEEDED, will sleep a little while.
-    *
-    * @param code     The sentence execute's result code.
-    * @param interval The sleep interval.
-    * @return
-    */
-  private[this] def isSuccessfullyWithSleep(code: Int, interval: Long)(
-      implicit exec: String
-  ): Boolean = {
-    val result = isSuccessfully(code)
-    if (!result) {
-      LOG.error(s"Exec Failed: ${exec} retry interval ${interval}")
-      Thread.sleep(interval)
-    }
-    result
-  }
-
-  /**
     * Whether the edge is Geo supported.
     *
     * @param edgeConfig The config of edge.
@@ -1050,15 +916,30 @@
   }
 
   /**
-    * Get the config by the path.
+    * Get the config list by the path.
     *
     * @param config The config.
     * @param path   The path of the config.
     * @return
     */
+  private[this] def getConfigsOrNone(config: Config, path: String) = {
+    if (config.hasPath(path)) {
+      Some(config.getConfigList(path))
+    } else {
+      None
+    }
+  }
+
+  /**
+    * Get the config by the path.
+    *
+    * @param config
+    * @param path
+    * @return
+    */
   private[this] def getConfigOrNone(config: Config, path: String) = {
     if (config.hasPath(path)) {
-      Some(config.getConfigList(path))
+      Some(config.getConfig(path))
     } else {
       None
     }
@@ -1081,6 +962,24 @@
   }
 
   /**
+    * Get the value from config by the path which is optional.
+    * If the path not exist, return the default value.
+    *
+    * @param config
+    * @param path
+    * @param defaultValue
+    * @tparam T
+    * @return
+    */
+  private[this] def getOptOrElse[T](config: Option[Config], path: String, defaultValue: T): T = {
+    if (!config.isEmpty && config.get.hasPath(path)) {
+      config.get.getAnyRef(path).asInstanceOf[T]
+    } else {
+      defaultValue
+    }
+  }
+
+  /**
     * Calculate the coordinate's correlation id list.
     *
     * @param lat The latitude of coordinate.
@@ -1093,4 +992,4 @@
     for (index <- DEFAULT_MIN_CELL_LEVEL to DEFAULT_MAX_CELL_LEVEL)
       yield s2CellId.parent(index).id()
   }
-}+}
