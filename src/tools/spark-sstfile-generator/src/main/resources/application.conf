--- conflicted
+++ resolved
@@ -56,15 +56,12 @@
         hive-field-1: nebula-field-1,
         hive-field-2: nebula-field-2
       }
-<<<<<<< HEAD
       vertex: {
         field: hive-field-0
         policy: "hash"
       }
-=======
       vertex: hive-field-0
       partition: 32
->>>>>>> 4ff9b46b
     }
   }
 
