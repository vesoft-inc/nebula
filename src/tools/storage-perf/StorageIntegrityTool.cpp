--- conflicted
+++ resolved
@@ -170,22 +170,6 @@
         return false;
       }
 
-<<<<<<< HEAD
-            for (auto& vdata : results[0].vertices) {
-                auto iter = std::find_if(vdata.tag_data.begin(), vdata.tag_data.end(),
-                    [this] (const auto& tagData) {
-                        return tagData.tag_id == tagId_;
-                    });
-                if (iter == vdata.tag_data.end()) {
-                    return false;
-                }
-                auto tagReader = RowReaderWrapper::getRowReader(iter->data, tagProvider);
-                auto ret = RowReader::getPropByName(tagReader.get(), propName_);
-                CHECK(ok(ret));
-                nextId = std::get<int64_t>(value(ret));
-            }
-#endif
-=======
       const auto& results = resp.responses();
       DCHECK_EQ(results.size(), 1UL);
       auto kvs = results[0].get_key_values();
@@ -195,7 +179,6 @@
         return false;
       }
       nextId = iter->second;
->>>>>>> 36c15b25
       count++;
     }
     // after go to next node for width * height times, it should go back to
