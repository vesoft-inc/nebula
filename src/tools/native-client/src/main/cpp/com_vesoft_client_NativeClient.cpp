--- conflicted
+++ resolved
@@ -12,23 +12,12 @@
 #include <cstdint>
 #include "com_vesoft_client_NativeClient.h"
 
-<<<<<<< HEAD
-#include "gen-cpp2/common_types.h"
-
-#include "dataman/include/NebulaCodec.h"
-#include "dataman/NebulaCodecImpl.h"
-
-JNIEXPORT jstring JNICALL Java_com_vesoft_client_NativeClient_encode(JNIEnv *env,
-                                                                     jobject obj,
-                                                                     jobjectArray values) {
-=======
 #include "base/Base.h"
 #include "dataman/include/NebulaCodec.h"
 #include "dataman/NebulaCodecImpl.h"
 
 JNIEXPORT jbyteArray JNICALL Java_com_vesoft_client_NativeClient_encode(JNIEnv *env,
         jclass clazz, jobjectArray values) {
->>>>>>> 7fac42c6
     std::vector<boost::any> v;
     jint len = env->GetArrayLength(values);
 
@@ -76,8 +65,12 @@
 
     nebula::dataman::NebulaCodecImpl codec;
     auto result = codec.encode(v);
-<<<<<<< HEAD
-    return env->NewString((const jchar *)result.c_str(), result.size());
+    auto *result_array = reinterpret_cast<const signed char *>(result.data());
+    auto result_size = result.size();
+
+    jbyteArray arrays = env->NewByteArray(result_size);
+    env->SetByteArrayRegion(arrays, 0, result_size, result_array);
+    return arrays;
 }
 
 JNIEXPORT jobject JNICALL Java_com_vesoft_client_NativeClient_decode(JNIEnv *env,
@@ -174,12 +167,3 @@
     return obj;
 }
 
-=======
-    auto *result_array = reinterpret_cast<const signed char *>(result.data());
-    auto result_size = result.size();
-
-    jbyteArray arrays = env->NewByteArray(result_size);
-    env->SetByteArrayRegion(arrays, 0, result_size, result_array);
-    return arrays;
-}
->>>>>>> 7fac42c6
