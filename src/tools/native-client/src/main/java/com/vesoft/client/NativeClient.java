--- conflicted
+++ resolved
@@ -24,27 +24,7 @@
         System.loadLibrary("nebula_native_client");
     }
 
-<<<<<<< HEAD
-    public static class Pair {
-        private String field;
-        private Class clazz;
-
-        public Pair(String field, Class clazz) {
-            this.field = field;
-            this.clazz = clazz;
-        }
-
-        public String getField() { return field; }
-
-        public void setField(String field) { this.field = field; }
-
-        public String getClazz() { return clazz.getName(); }
-
-        public void setClazz(Class clazz) { this.clazz = clazz; }
-    }
-=======
     private static final Logger LOGGER = LoggerFactory.getLogger(NativeClient.class.getName());
->>>>>>> 7fac42c6
 
     private static final int PARTITION_ID = 4;
     private static final int VERTEX_ID = 8;
@@ -177,24 +157,4 @@
         writer.close();
     }
 
-<<<<<<< HEAD
-    public static void main(String[] args) throws RocksDBException {
-        NativeClient client = new NativeClient("/tmp/data.sst");
-        Object[] values = {false, 7, 1024L, 3.14F, 0.618, "darion.yaphet"}; // boolean int long float double String
-        String result = client.encode(values);
-        System.out.println("values : "+result +"  "+result.length());
-
-        Pair[] pairs = {
-            new Pair("b_field", Boolean.class),
-            new Pair("i_field", Integer.class),
-            new Pair("l_field", Long.class),
-            new Pair("f_field", Float.class),
-            new Pair("d_field", Double.class),
-            new Pair("s_field", String.class)
-        };
-        Map<String, Object> decodedMap = client.decode(result, pairs);
-        System.out.println("Decoded Map Result : " + decodedMap.toString());
-    }
-=======
->>>>>>> 7fac42c6
 }