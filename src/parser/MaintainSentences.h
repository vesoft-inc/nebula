/* Copyright (c) 2018 - present, VE Software Inc. All rights reserved
 *
 * This source code is licensed under Apache 2.0 License
 *  (found in the LICENSE.Apache file in the root directory)
 */
#ifndef PARSER_MAINTAINSENTENCES_H_
#define PARSER_MAINTAINSENTENCES_H_

#include <interface/gen-cpp2/common_types.h>
#include "base/Base.h"
#include "parser/Clauses.h"
#include "parser/Sentence.h"

namespace nebula {

class ColumnSpecification final {
public:
    explicit ColumnSpecification(std::string *name) {
        name_.reset(name);
    }

    ColumnSpecification(ColumnType type, std::string *name) {
        type_ = type;
        name_.reset(name);
    }

    ColumnSpecification(ColumnType type, std::string *name, int64_t ttl) {
        hasTTL_ = true;
        ttl_ = ttl;
        type_ = type;
        name_.reset(name);
    }

    bool hasTTL() const {
        return hasTTL_;
    }

    int64_t ttl() const {
        return ttl_;
    }

    ColumnType type() const {
        return type_;
    }

    std::string* name() const {
        return name_.get();
    }

private:
    bool                                        hasTTL_{false};
    int64_t                                     ttl_;
    ColumnType                                  type_;
    std::unique_ptr<std::string>                name_;
};


class ColumnSpecificationList final {
public:
    ColumnSpecificationList() = default;
    void addColumn(ColumnSpecification *column) {
        columns_.emplace_back(column);
    }

    std::vector<ColumnSpecification*> columnSpecs() const {
        std::vector<ColumnSpecification*> result;
        result.resize(columns_.size());
        auto get = [] (auto &ptr) { return ptr.get(); };
        std::transform(columns_.begin(), columns_.end(), result.begin(), get);
        return result;
    }

private:
    std::vector<std::unique_ptr<ColumnSpecification>> columns_;
};


class CreateTagSentence final : public Sentence {
public:
    CreateTagSentence(std::string *name, ColumnSpecificationList *columns) {
        name_.reset(name);
        columns_.reset(columns);
        kind_ = Kind::kCreateTag;
    }

    std::string toString() const override;

    std::string* name() const {
        return name_.get();
    }

    std::vector<ColumnSpecification*> columnSpecs() const {
        return columns_->columnSpecs();
    }

private:
    std::unique_ptr<std::string>                name_;
    std::unique_ptr<ColumnSpecificationList>    columns_;
};


class CreateEdgeSentence final : public Sentence {
public:
    CreateEdgeSentence(std::string *name,
                       ColumnSpecificationList *columns) {
        name_.reset(name);
        columns_.reset(columns);
        kind_ = Kind::kCreateEdge;
    }

    std::string toString() const override;

    std::string* name() const {
        return name_.get();
    }

    std::vector<ColumnSpecification*> columnSpecs() const {
        return columns_->columnSpecs();
    }

private:
    std::unique_ptr<std::string>                name_;
    std::unique_ptr<ColumnSpecificationList>    columns_;
};


class AlterTagOptItem final {
public:
    enum OptionType : uint8_t {
        ADD = 0x01,
        SET = 0x02,
        DROP = 0x03
    };

    AlterTagOptItem(OptionType op, ColumnSpecificationList *columns) {
        optType_ = op;
        columns_.reset(columns);
    }

    std::vector<ColumnSpecification*> columnSpecs() const {
        return columns_->columnSpecs();
    }

    OptionType getOptType() {
        return optType_;
    }

    std::string getOptTypeStr() const {
        return typeid(optType_).name();
    }

    std::string toString() const;

private:
    OptionType                                  optType_;
    std::unique_ptr<ColumnSpecificationList>    columns_;
};


class AlterTagOptList final {
public:
    AlterTagOptList() = default;
    void addOpt(AlterTagOptItem *item) {
        alterTagitems_.emplace_back(item);
    }

    std::vector<AlterTagOptItem*> alterTagItems() const {
        std::vector<AlterTagOptItem*> result;
        result.resize(alterTagitems_.size());
        auto get = [] (auto &ptr) { return ptr.get(); };
        std::transform(alterTagitems_.begin(), alterTagitems_.end(), result.begin(), get);
        return result;
    }

    std::string toString() const;

private:
    std::vector<std::unique_ptr<AlterTagOptItem>>    alterTagitems_;
};


class AlterTagSentence final : public Sentence {
public:
    AlterTagSentence(std::string *name, AlterTagOptList *opts) {
        name_.reset(name);
        opts_.reset(opts);
        kind_ = Kind::kAlterTag;
    }

    std::string toString() const override;

    std::string* name() const {
        return name_.get();
    }

    std::vector<AlterTagOptItem*> tagOptList() const {
        return opts_->alterTagItems();
    }

private:
    std::unique_ptr<std::string>        name_;
    std::unique_ptr<AlterTagOptList>    opts_;
};


class AlterEdgeSentence final : public Sentence {
public:
    AlterEdgeSentence(std::string *name, ColumnSpecificationList *columns) {
        name_.reset(name);
        columns_.reset(columns);
        kind_ = Kind::kAlterEdge;
    }

    std::string toString() const override;

    std::string* name() const {
        return name_.get();
    }

    std::vector<ColumnSpecification*> columnSpecs() const {
        return columns_->columnSpecs();
    }

private:
    std::unique_ptr<std::string>                name_;
    std::unique_ptr<ColumnSpecificationList>    columns_;
};


class DescribeTagSentence final : public Sentence {
public:
    explicit DescribeTagSentence(std::string *name) {
        name_.reset(name);
        kind_ = Kind::kDescribeTag;
    }

    std::string toString() const override;

    std::string* name() const {
        return name_.get();
    }

private:
    std::unique_ptr<std::string>                name_;
};


class DescribeEdgeSentence final : public Sentence {
public:
    explicit DescribeEdgeSentence(std::string *name) {
        name_.reset(name);
        kind_ = Kind::kDescribeEdge;
    }

    std::string toString() const override;

    std::string* name() const {
        return name_.get();
    }

private:
    std::unique_ptr<std::string>                name_;
};

<<<<<<< HEAD
class RemoveTagSentence final : public Sentence {
public:
    explicit RemoveTagSentence(std::string *name) {
        name_.reset(name);
        kind_ = Kind::kRemoveTag;
    }

    std::string toString() const override;

    std::string* name() const {
        return name_.get();
    }

private:
    std::unique_ptr<std::string>                name_;
};


class RemoveEdgeSentence final : public Sentence {
public:
    explicit RemoveEdgeSentence(std::string *name) {
        name_.reset(name);
        kind_ = Kind::kRemoveEdge;
    }

    std::string toString() const override;

    std::string* name() const {
        return name_.get();
    }

private:
    std::unique_ptr<std::string>                name_;
=======

class YieldSentence final : public Sentence {
 public:
     explicit YieldSentence(YieldColumns *fields) {
         yieldColumns_.reset(fields);
         kind_ = Kind::kYield;
     }

     std::vector<YieldColumn*> columns() const {
         return yieldColumns_->columns();
     }

     std::string toString() const override;

 private:
     std::unique_ptr<YieldColumns>              yieldColumns_;
>>>>>>> 687e697b
};

}   // namespace nebula

#endif  // PARSER_MAINTAINSENTENCES_H_<|MERGE_RESOLUTION|>--- conflicted
+++ resolved
@@ -262,7 +262,6 @@
     std::unique_ptr<std::string>                name_;
 };
 
-<<<<<<< HEAD
 class RemoveTagSentence final : public Sentence {
 public:
     explicit RemoveTagSentence(std::string *name) {
@@ -296,7 +295,8 @@
 
 private:
     std::unique_ptr<std::string>                name_;
-=======
+};
+
 
 class YieldSentence final : public Sentence {
  public:
@@ -313,7 +313,6 @@
 
  private:
      std::unique_ptr<YieldColumns>              yieldColumns_;
->>>>>>> 687e697b
 };
 
 }   // namespace nebula
