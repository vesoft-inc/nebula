--- conflicted
+++ resolved
@@ -135,7 +135,6 @@
     return buf;
 }
 
-<<<<<<< HEAD
 std::string RemoveTagSentence::toString() const {
     std::string buf = "REMOVE TAG ";
     buf += *name_;
@@ -146,14 +145,14 @@
 std::string RemoveEdgeSentence::toString() const {
     std::string buf = "REMOVE EDGE ";
     buf += *name_;
-=======
+    return buf;
+}
 
 std::string YieldSentence::toString() const {
     std::string buf;
     buf.reserve(256);
     buf += "YIELD ";
     buf += yieldColumns_->toString();
->>>>>>> 687e697b
     return buf;
 }
 
