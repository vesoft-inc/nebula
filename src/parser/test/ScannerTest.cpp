--- conflicted
+++ resolved
@@ -379,18 +379,15 @@
         CHECK_SEMANTIC_TYPE("LEADER", TokenType::KW_LEADER),
         CHECK_SEMANTIC_TYPE("Leader", TokenType::KW_LEADER),
         CHECK_SEMANTIC_TYPE("leader", TokenType::KW_LEADER),
-<<<<<<< HEAD
         CHECK_SEMANTIC_TYPE("FETCH", TokenType::KW_FETCH),
         CHECK_SEMANTIC_TYPE("Fetch", TokenType::KW_FETCH),
         CHECK_SEMANTIC_TYPE("fetch", TokenType::KW_FETCH),
         CHECK_SEMANTIC_TYPE("UUID", TokenType::KW_UUID),
         CHECK_SEMANTIC_TYPE("Uuid", TokenType::KW_UUID),
         CHECK_SEMANTIC_TYPE("uuid", TokenType::KW_UUID),
-=======
         CHECK_SEMANTIC_TYPE("OF", TokenType::KW_OF),
         CHECK_SEMANTIC_TYPE("Of", TokenType::KW_OF),
         CHECK_SEMANTIC_TYPE("of", TokenType::KW_OF),
->>>>>>> 37dedc52
 
         CHECK_SEMANTIC_TYPE("_type", TokenType::TYPE_PROP),
         CHECK_SEMANTIC_TYPE("_id", TokenType::ID_PROP),
