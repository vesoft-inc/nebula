--- conflicted
+++ resolved
@@ -352,15 +352,12 @@
         CHECK_SEMANTIC_TYPE("ASC", TokenType::KW_ASC),
         CHECK_SEMANTIC_TYPE("Asc", TokenType::KW_ASC),
         CHECK_SEMANTIC_TYPE("asc", TokenType::KW_ASC),
-<<<<<<< HEAD
         CHECK_SEMANTIC_TYPE("INGEST", TokenType::KW_INGEST),
         CHECK_SEMANTIC_TYPE("Ingest", TokenType::KW_INGEST),
         CHECK_SEMANTIC_TYPE("ingest", TokenType::KW_INGEST),
-=======
         CHECK_SEMANTIC_TYPE("VARIABLES", TokenType::KW_VARIABLES),
         CHECK_SEMANTIC_TYPE("variables", TokenType::KW_VARIABLES),
         CHECK_SEMANTIC_TYPE("Variables", TokenType::KW_VARIABLES),
->>>>>>> 1a5b6934
 
         CHECK_SEMANTIC_TYPE("_type", TokenType::TYPE_PROP),
         CHECK_SEMANTIC_TYPE("_id", TokenType::ID_PROP),
