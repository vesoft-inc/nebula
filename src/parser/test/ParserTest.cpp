/* Copyright (c) 2018 vesoft inc. All rights reserved.
 *
 * This source code is licensed under Apache 2.0 License,
 * attached with Common Clause Condition 1.0, found in the LICENSES directory.
 */

#include "base/Base.h"
#include <gtest/gtest.h>
#include "parser/GQLParser.h"

// TODO(dutor) Inspect the internal structures to check on the syntax and semantics

namespace nebula {

TEST(Parser, Go) {
    {
        GQLParser parser;
        std::string query = "GO FROM 1 OVER friend";
        auto result = parser.parse(query);
        ASSERT_TRUE(result.ok()) << result.status();
    }
    {
        GQLParser parser;
        std::string query = "GO FROM 1 OVER friend;";
        auto result = parser.parse(query);
        ASSERT_TRUE(result.ok()) << result.status();
    }
    {
        GQLParser parser;
        std::string query = "GO 2 STEPS FROM 1 OVER friend";
        auto result = parser.parse(query);
        ASSERT_TRUE(result.ok()) << result.status();
    }
    {
        GQLParser parser;
        std::string query = "GO UPTO 2 STEPS FROM 1 OVER friend";
        auto result = parser.parse(query);
        ASSERT_TRUE(result.ok()) << result.status();
    }
    {
        GQLParser parser;
        std::string query = "GO FROM 1 OVER friend";
        auto result = parser.parse(query);
        ASSERT_TRUE(result.ok()) << result.status();
    }
    {
        GQLParser parser;
        std::string query = "GO FROM 1 OVER friend REVERSELY";
        auto result = parser.parse(query);
        ASSERT_TRUE(result.ok()) << result.status();
    }
    {
        GQLParser parser;
        std::string query = "GO FROM 1 OVER friend YIELD person.name";
        auto result = parser.parse(query);
        ASSERT_TRUE(result.ok()) << result.status();
    }
    {
        GQLParser parser;
        std::string query = "GO FROM 1 OVER friend "
                            "YIELD $^[manager].name,$^[manager].age";
        auto result = parser.parse(query);
        ASSERT_TRUE(result.ok()) << result.status();
    }
    {
        GQLParser parser;
        std::string query = "GO FROM 1,2,3 OVER friend";
        auto result = parser.parse(query);
        ASSERT_TRUE(result.ok()) << result.status();
    }
    {
        GQLParser parser;
        std::string query = "GO FROM $-.id OVER friend";
        auto result = parser.parse(query);
        ASSERT_TRUE(result.ok()) << result.status();
    }
    {
        GQLParser parser;
        std::string query = "GO FROM $-.col1 OVER friend";
        auto result = parser.parse(query);
        ASSERT_TRUE(result.ok()) << result.status();
    }
    {
        GQLParser parser;
        std::string query = "GO FROM $-.id OVER friend";
        auto result = parser.parse(query);
        ASSERT_TRUE(result.ok()) << result.status();
    }
    {
        GQLParser parser;
        std::string query = "GO FROM 1,2,3 OVER friend WHERE person.name == \"dutor\"";
        auto result = parser.parse(query);
        ASSERT_TRUE(result.ok()) << result.status();
    }
}

TEST(Parser, SpaceOperation) {
    {
        GQLParser parser;
        std::string query = "CREATE SPACE default_space(partition_num=9, replica_factor=3)";
        auto result = parser.parse(query);
        ASSERT_TRUE(result.ok()) << result.status();
    }
    {
        GQLParser parser;
        std::string query = "USE default_space";
        auto result = parser.parse(query);
        ASSERT_TRUE(result.ok()) << result.status();
    }
    {
        GQLParser parser;
        std::string query = "DESC SPACE default_space";
        auto result = parser.parse(query);
        ASSERT_TRUE(result.ok()) << result.status();
    }
    {
        GQLParser parser;
        std::string query = "DESCRIBE SPACE default_space";
        auto result = parser.parse(query);
        ASSERT_TRUE(result.ok()) << result.status();
    }
    {
        GQLParser parser;
        std::string query = "DROP SPACE default_space";
        auto result = parser.parse(query);
        ASSERT_TRUE(result.ok()) << result.status();
    }
}

TEST(Parser, TagOperation) {
    {
        GQLParser parser;
        std::string query = "CREATE TAG person(name string, age int, "
                            "married bool, salary double, create_time timestamp)";
        auto result = parser.parse(query);
        ASSERT_TRUE(result.ok()) << result.status();
    }
    {
        GQLParser parser;
        std::string query = "CREATE TAG man(name string, age int, "
                            "married bool, salary double, create_time timestamp)"
                            "ttl_duration = 100";
        auto result = parser.parse(query);
        ASSERT_TRUE(result.ok()) << result.status();
    }
    {
        GQLParser parser;
        std::string query = "CREATE TAG woman(name string, age int, "
                            "married bool, salary double, create_time timestamp)"
                            "ttl_duration = 100, ttl_col = create_time";
        auto result = parser.parse(query);
        ASSERT_TRUE(result.ok()) << result.status();
    }
    {
        GQLParser parser;
        std::string query = "ALTER TAG person ADD (col1 int, col2 string), "
                            "CHANGE (married int, salary int), "
                            "DROP (age, create_time)";
        auto result = parser.parse(query);
        ASSERT_TRUE(result.ok()) << result.status();
    }
    {
        GQLParser parser;
        std::string query = "ALTER TAG man ttl_duration = 200";
        auto result = parser.parse(query);
        ASSERT_TRUE(result.ok()) << result.status();
    }
    {
        GQLParser parser;
        std::string query = "ALTER TAG woman ttl_duration = 50, ttl_col = age";
        auto result = parser.parse(query);
        ASSERT_TRUE(result.ok()) << result.status();
    }
    {
        GQLParser parser;
        std::string query = "ALTER TAG woman ADD (col6 int) ttl_duration = 200";
        auto result = parser.parse(query);
        ASSERT_TRUE(result.ok()) << result.status();
    }
    {
        GQLParser parser;
        std::string query = "DESCRIBE TAG person";
        auto result = parser.parse(query);
        ASSERT_TRUE(result.ok()) << result.status();
    }
    {
        GQLParser parser;
        std::string query = "DESC TAG person";
        auto result = parser.parse(query);
        ASSERT_TRUE(result.ok()) << result.status();
    }
    {
        GQLParser parser;
        std::string query = "DESCRIBE TAG person";
        auto result = parser.parse(query);
        ASSERT_TRUE(result.ok()) << result.status();
    }
    {
        GQLParser parser;
        std::string query = "DROP TAG person";
        auto result = parser.parse(query);
        ASSERT_TRUE(result.ok()) << result.status();
    }
}

TEST(Parser, EdgeOperation) {
    {
        GQLParser parser;
        std::string query = "CREATE EDGE e1(name string, age int, "
                            "married bool, salary double, create_time timestamp)";
        auto result = parser.parse(query);
        ASSERT_TRUE(result.ok()) << result.status();
    }
    {
        GQLParser parser;
        std::string query = "CREATE EDGE man(name string, age int, "
                            "married bool, salary double, create_time timestamp)"
                            "ttl_duration = 100";
        auto result = parser.parse(query);
        ASSERT_TRUE(result.ok()) << result.status();
    }
    {
        GQLParser parser;
        std::string query = "CREATE EDGE woman(name string, age int, "
                            "married bool, salary double, create_time timestamp)"
                            "ttl_duration = 100, ttl_col = create_time";
        auto result = parser.parse(query);
        ASSERT_TRUE(result.ok()) << result.status();
    }
    {
        GQLParser parser;
        std::string query = "ALTER EDGE e1 ADD (col1 int, col2 string), "
                            "CHANGE (married int, salary int), "
                            "DROP (age, create_time)";
        auto result = parser.parse(query);
        ASSERT_TRUE(result.ok()) << result.status();
    }
    {
        GQLParser parser;
        std::string query = "ALTER EDGE man ttl_duration = 200";
        auto result = parser.parse(query);
        ASSERT_TRUE(result.ok()) << result.status();
    }
    {
        GQLParser parser;
        std::string query = "ALTER EDGE woman ttl_duration = 50, ttl_col = age";
        auto result = parser.parse(query);
        ASSERT_TRUE(result.ok()) << result.status();
    }
    {
        GQLParser parser;
        std::string query = "ALTER EDGE woman ADD (col6 int)  ttl_duration = 200";
        auto result = parser.parse(query);
        ASSERT_TRUE(result.ok()) << result.status();
    }
    {
        GQLParser parser;
        std::string query = "DESCRIBE EDGE e1";
        auto result = parser.parse(query);
        ASSERT_TRUE(result.ok()) << result.status();
    }
    {
        GQLParser parser;
        std::string query = "DESC EDGE e1";
        auto result = parser.parse(query);
        ASSERT_TRUE(result.ok()) << result.status();
    }
    {
        GQLParser parser;
        std::string query = "DESCRIBE EDGE e1";
        auto result = parser.parse(query);
        ASSERT_TRUE(result.ok()) << result.status();
    }
    {
        GQLParser parser;
        std::string query = "DROP EDGE e1";
        auto result = parser.parse(query);
        ASSERT_TRUE(result.ok()) << result.status();
    }
}

TEST(Parser, Set) {
    {
        GQLParser parser;
        std::string query = "GO FROM 1 OVER friend INTERSECT "
                            "GO FROM 2 OVER friend";
        auto result = parser.parse(query);
        ASSERT_TRUE(result.ok()) << result.status();
    }
    {
        GQLParser parser;
        std::string query = "GO FROM 1 OVER friend UNION "
                            "GO FROM 2 OVER friend";
        auto result = parser.parse(query);
        ASSERT_TRUE(result.ok()) << result.status();
    }
    {
        GQLParser parser;
        std::string query = "GO FROM 1 OVER friend MINUS "
                            "GO FROM 2 OVER friend";
        auto result = parser.parse(query);
        ASSERT_TRUE(result.ok()) << result.status();
    }
    {
        GQLParser parser;
        std::string query = "GO FROM 1 OVER friend MINUS "
                            "GO FROM 2 OVER friend UNION "
                            "GO FROM 3 OVER friend";
        auto result = parser.parse(query);
        ASSERT_TRUE(result.ok()) << result.status();
    }
}

TEST(Parser, Pipe) {
    {
        GQLParser parser;
        std::string query = "GO FROM 1 OVER friend | "
                            "GO FROM 2 OVER friend | "
                            "GO FROM 3 OVER friend";
        auto result = parser.parse(query);
        ASSERT_TRUE(result.ok()) << result.status();
    }
    {
        GQLParser parser;
        std::string query = "GO FROM 1 OVER friend MINUS "
                            "GO FROM 2 OVER friend | "
                            "GO FROM 3 OVER friend";
        auto result = parser.parse(query);
        ASSERT_TRUE(result.ok()) << result.status();
    }
}

TEST(Parser, InsertVertex) {
    {
        GQLParser parser;
        std::string query = "INSERT VERTEX person(name,age,married,salary,create_time) "
                            "VALUES 12345:(\"dutor\", 30, true, 3.14, 1551331900)";
        auto result = parser.parse(query);
        ASSERT_TRUE(result.ok()) << result.status();
    }
    // Test one vertex multi tags
    {
        GQLParser parser;
        std::string query = "INSERT VERTEX person(name, age, id), student(name, number, id) "
                            "VALUES 12345:(\"zhangsan\", 18, 1111, \"zhangsan\", 20190527, 1111)";
        auto result = parser.parse(query);
        ASSERT_TRUE(result.ok()) << result.status();
    }
    // Test multi vertex multi tags
    {
        GQLParser parser;
        std::string query = "INSERT VERTEX person(name, age, id), student(name, number, id) "
                            "VALUES 12345:(\"zhangsan\", 18, 1111, \"zhangsan\", 20190527, 1111),"
                            "12346:(\"lisi\", 20, 1112, \"lisi\", 20190413, 1112)";
        auto result = parser.parse(query);
        ASSERT_TRUE(result.ok()) << result.status();
    }
    // Test wrong syntax
    {
        GQLParser parser;
        std::string query = "INSERT VERTEX person(name, age, id), student(name, number) "
                            "VALUES 12345:(\"zhangsan\", 18, 1111), ( \"zhangsan\", 20190527),"
                            "12346:(\"lisi\", 20, 1112), (\"lisi\", 20190413)";
        auto result = parser.parse(query);
        ASSERT_FALSE(result.ok()) << result.status();
    }
}

TEST(Parser, UpdateVertex) {
    {
        GQLParser parser;
        std::string query = "UPDATE VERTEX 12345 SET name=\"dutor\", age=30, "
                            "married=true, create_time=1551331999";
        auto result = parser.parse(query);
        ASSERT_TRUE(result.ok()) << result.status();
    }
    {
        GQLParser parser;
        std::string query = "UPDATE VERTEX 12345 SET name=\"dutor\", age=31, "
                            "married=true, create_time=1551332019 WHERE salary > 10000";
        auto result = parser.parse(query);
        ASSERT_TRUE(result.ok()) << result.status();
    }
    {
        GQLParser parser;
        std::string query = "UPDATE VERTEX 12345 SET name=\"dutor\", age=31, married=true, "
                            "create_time=1551332019 WHERE create_time > 1551332018";
        auto result = parser.parse(query);
        ASSERT_TRUE(result.ok()) << result.status();
    }
    {
        GQLParser parser;
        std::string query = "UPDATE VERTEX 12345 SET name=\"dutor\", age=30, married=true "
                            "YIELD name, salary, create_time";
        auto result = parser.parse(query);
        ASSERT_TRUE(result.ok()) << result.status();
    }
    {
        GQLParser parser;
        std::string query = "UPDATE OR INSERT VERTEX 12345 SET name=\"dutor\", age=30, "
                            "married=true YIELD name, salary, create_time";
        auto result = parser.parse(query);
        ASSERT_TRUE(result.ok()) << result.status();
    }
}

TEST(Parser, InsertEdge) {
    {
        GQLParser parser;
        std::string query = "INSERT EDGE transfer(amount, time) "
                            "VALUES 12345->54321:(3.75, 1537408527)";
        auto result = parser.parse(query);
        ASSERT_TRUE(result.ok()) << result.status();
    }
    // multi edge
    {
        GQLParser parser;
        std::string query = "INSERT EDGE transfer(amount, time) "
                            "VALUES 12345->54321@1537408527:(3.75, 1537408527),"
                            "56789->98765@1537408527:(3.5, 1537408527)";
        auto result = parser.parse(query);
        ASSERT_TRUE(result.ok()) << result.status();
    }
    {
        GQLParser parser;
        std::string query = "INSERT EDGE NO OVERWRITE transfer(amount, time) "
                            "VALUES 12345->54321:(3.75, 1537408527)";
        auto result = parser.parse(query);
        ASSERT_TRUE(result.ok()) << result.status();
    }
    {
        GQLParser parser;
        std::string query = "INSERT EDGE transfer(amount, time) "
                            "VALUES 12345->54321@1537408527:(3.75, 1537408527)";
        auto result = parser.parse(query);
        ASSERT_TRUE(result.ok()) << result.status();
    }
    {
        GQLParser parser;
        std::string query = "INSERT EDGE NO OVERWRITE transfer(amount, time) "
                            "VALUES 12345->54321@1537408527:(3.75, 1537408527)";
        auto result = parser.parse(query);
        ASSERT_TRUE(result.ok()) << result.status();
    }
}

TEST(Parser, UpdateEdge) {
    {
        GQLParser parser;
        std::string query = "UPDATE EDGE 12345 -> 54321 SET amount=3.14,time=1537408527";
        auto result = parser.parse(query);
        ASSERT_TRUE(result.ok()) << result.status();
    }
    {
        GQLParser parser;
        std::string query = "UPDATE EDGE 12345 -> 54321 SET amount=3.14,time=1537408527 "
                            "WHERE amount > 3.14";
        auto result = parser.parse(query);
        ASSERT_TRUE(result.ok()) << result.status();
    }
    {
        GQLParser parser;
        std::string query = "UPDATE EDGE 12345 -> 54321 SET amount=3.14,time=1537408527 "
                            "WHERE amount > 3.14 YIELD amount,time";
        auto result = parser.parse(query);
        ASSERT_TRUE(result.ok()) << result.status();
    }
    {
        GQLParser parser;
        std::string query = "UPDATE OR INSERT EDGE 12345 -> 54321 SET amount=3.14,time=1537408527 "
                            "WHERE amount > 3.14 YIELD amount,time";
        auto result = parser.parse(query);
        ASSERT_TRUE(result.ok()) << result.status();
    }
}

TEST(Parser, DeleteVertex) {
    {
        GQLParser parser;
        std::string query = "DELETE VERTEX 12345";
        auto result = parser.parse(query);
        ASSERT_TRUE(result.ok()) << result.status();
    }
    {
        GQLParser parser;
        std::string query = "DELETE VERTEX 123,456,789";
        auto result = parser.parse(query);
        ASSERT_TRUE(result.ok()) << result.status();
    }
    {
        GQLParser parser;
        std::string query = "DELETE VERTEX 12345 WHERE salary > 10000";
        auto result = parser.parse(query);
        ASSERT_TRUE(result.ok()) << result.status();
    }
    {
        GQLParser parser;
        std::string query = "DELETE VERTEX 123,456,789 WHERE salary > 10000";
        auto result = parser.parse(query);
        ASSERT_TRUE(result.ok()) << result.status();
    }
}

TEST(Parser, DeleteEdge) {
    {
        GQLParser parser;
        std::string query = "DELETE EDGE 12345 -> 54321";
        auto result = parser.parse(query);
        ASSERT_TRUE(result.ok()) << result.status();
    }
    {
        GQLParser parser;
        std::string query = "DELETE EDGE 123 -> 321,456 -> 654,789 -> 987";
        auto result = parser.parse(query);
        ASSERT_TRUE(result.ok()) << result.status();
    }
    {
        GQLParser parser;
        std::string query = "DELETE EDGE 12345 -> 54321 WHERE amount > 3.14";
        auto result = parser.parse(query);
        ASSERT_TRUE(result.ok()) << result.status();
    }
    {
        GQLParser parser;
        std::string query = "DELETE EDGE 123 -> 321,456 -> 654,789 -> 987 WHERE amount > 3.14";
        auto result = parser.parse(query);
        ASSERT_TRUE(result.ok()) << result.status();
    }
}

TEST(Parser, Find) {
    {
        GQLParser parser;
        std::string query = "FIND name FROM person";
        auto result = parser.parse(query);
        ASSERT_TRUE(result.ok()) << result.status();
    }
    {
        GQLParser parser;
        std::string query = "FIND name, salary, age FROM person";
        auto result = parser.parse(query);
        ASSERT_TRUE(result.ok()) << result.status();
    }
    {
        GQLParser parser;
        std::string query = "FIND name, salary, age FROM person WHERE gender == \"man\"";
        auto result = parser.parse(query);
        ASSERT_TRUE(result.ok()) << result.status();
    }
    {
        GQLParser parser;
        std::string query = "FIND amount, time FROM transfer WHERE amount > 1000";
        auto result = parser.parse(query);
        ASSERT_TRUE(result.ok()) << result.status();
    }
}

TEST(Parser, AdminOperation) {
    {
        GQLParser parser;
        std::string query = "ADD HOSTS 127.0.0.1:1000, 127.0.0.1:9000";
        auto result = parser.parse(query);
        ASSERT_TRUE(result.ok()) << result.status();
    }
    {
        GQLParser parser;
        std::string query = "SHOW HOSTS";
        auto result = parser.parse(query);
        ASSERT_TRUE(result.ok()) << result.status();
    }
    {
        GQLParser parser;
        std::string query = "REMOVE HOSTS 127.0.0.1:1000, 127.0.0.1:9000";
        auto result = parser.parse(query);
        ASSERT_TRUE(result.ok()) << result.status();
    }
    {
        GQLParser parser;
        std::string query = "SHOW SPACES";
        auto result = parser.parse(query);
        ASSERT_TRUE(result.ok()) << result.status();
    }
    {
        GQLParser parser;
        std::string query = "SHOW TAGS";
        auto result = parser.parse(query);
        ASSERT_TRUE(result.ok()) << result.status();
    }
    {
        GQLParser parser;
        std::string query = "SHOW EDGES";
        auto result = parser.parse(query);
        ASSERT_TRUE(result.ok()) << result.status();
    }
}

TEST(Parser, UserOperation) {
    {
        GQLParser parser;
        std::string query = "CREATE USER user1 WITH PASSWORD \"aaa\" ";
        auto result = parser.parse(query);
        ASSERT_TRUE(result.ok()) << result.status();
        auto& sentence = result.value();
        EXPECT_EQ(query, sentence->toString());
    }
    {
        GQLParser parser;
        std::string query = "CREATE USER IF NOT EXISTS user1 WITH PASSWORD \"aaa\" , "
                            "FIRSTNAME \"a\", LASTNAME \"a\", EMAIL \"a\", PHONE \"111\"";
        auto result = parser.parse(query);
        ASSERT_TRUE(result.ok()) << result.status();
        auto& sentence = result.value();
        EXPECT_EQ(query, sentence->toString());
    }
    {
        GQLParser parser;
        std::string query = "ALTER USER user1 WITH FIRSTNAME \"a\","
                            " LASTNAME \"a\", EMAIL \"a\", PHONE \"111\"";
        auto result = parser.parse(query);
        ASSERT_TRUE(result.ok()) << result.status();
        auto& sentence = result.value();
        EXPECT_EQ(query, sentence->toString());
    }
    {
        GQLParser parser;
        std::string query = "DROP USER user1";
        auto result = parser.parse(query);
        ASSERT_TRUE(result.ok()) << result.status();
        auto& sentence = result.value();
        EXPECT_EQ(query, sentence->toString());
    }
    {
        GQLParser parser;
        std::string query = "DROP USER IF EXISTS user1";
        auto result = parser.parse(query);
        ASSERT_TRUE(result.ok()) << result.status();
        auto& sentence = result.value();
        EXPECT_EQ(query, sentence->toString());
    }
    {
        GQLParser parser;
        std::string query = "CHANGE PASSWORD account FROM \"old password\" TO \"new password\"";
        auto result = parser.parse(query);
        ASSERT_TRUE(result.ok()) << result.status();
        auto& sentence = result.value();
        EXPECT_EQ(query, sentence->toString());
    }
    {
        GQLParser parser;
        std::string query = "GRANT ROLE ADMIN ON spacename TO account";
        auto result = parser.parse(query);
        ASSERT_TRUE(result.ok()) << result.status();
        auto& sentence = result.value();
        EXPECT_EQ(query, sentence->toString());
    }
    {
        GQLParser parser;
        std::string query = "REVOKE ROLE ADMIN ON spacename FROM account";
        auto result = parser.parse(query);
        ASSERT_TRUE(result.ok()) << result.status();
        auto& sentence = result.value();
        EXPECT_EQ(query, sentence->toString());
    }
    {
        GQLParser parser;
        std::string query = "SHOW ROLES IN spacename";
        auto result = parser.parse(query);
        ASSERT_TRUE(result.ok()) << result.status();
        auto& sentence = result.value();
        EXPECT_EQ(query, sentence->toString());
    }
    {
        GQLParser parser;
        std::string query = "SHOW USER account";
        auto result = parser.parse(query);
        ASSERT_TRUE(result.ok()) << result.status();
        auto& sentence = result.value();
        EXPECT_EQ(query, sentence->toString());
    }
    {
        GQLParser parser;
        std::string query = "SHOW USERS";
        auto result = parser.parse(query);
        ASSERT_TRUE(result.ok()) << result.status();
        auto& sentence = result.value();
        EXPECT_EQ(query, sentence->toString());
    }
}


TEST(Parser, UnreservedKeywords) {
    {
        GQLParser parser;
        std::string query = "CREATE TAG tag1(space string, spaces string, "
                            "email string, password string, roles string)";
        auto result = parser.parse(query);
        ASSERT_TRUE(result.ok()) << result.status();
    }
    {
        GQLParser parser;
        std::string query = "CREATE EDGE edge1(space string, spaces string, "
                            "email string, password string, roles string)";
        auto result = parser.parse(query);
        ASSERT_TRUE(result.ok()) << result.status();
    }
}


TEST(Parser, Annotation) {
    {
        GQLParser parser;
        std::string query = "CREATE TAG TAG1(space string) // test....";
        auto result = parser.parse(query);
        ASSERT_TRUE(result.ok()) << result.status();
    }
    {
        GQLParser parser;
        std::string query = "CREATE TAG TAG1(space string) -- test....";
        auto result = parser.parse(query);
        ASSERT_TRUE(result.ok()) << result.status();
    }
    {
        GQLParser parser;
        std::string query = "CREATE TAG TAG1(space string) # test....";
        auto result = parser.parse(query);
        ASSERT_TRUE(result.ok()) << result.status();
    }
    {
        GQLParser parser;
        std::string query = "CREATE TAG TAG1/* tag name */(space string)";
        auto result = parser.parse(query);
        ASSERT_TRUE(result.ok()) << result.status();
    }
    {
        GQLParser parser;
        std::string query = "CREATE TAG TAG1/* tag name */(space string) // test....";
        auto result = parser.parse(query);
        ASSERT_TRUE(result.ok()) << result.status();
    }
}

<<<<<<< HEAD
TEST(Parser, DownloadLoad) {
    {
        GQLParser parser;
        std::string query = "DOWNLOAD HDFS \"hdfs://127.0.0.1:9090/data\" TO \"/tmp\"";
=======
TEST(Parser, Agg) {
    {
        GQLParser parser;
        std::string query = "ORDER BY $-.id";
        auto result = parser.parse(query);
        ASSERT_TRUE(result.ok()) << result.status();
    }
    {
        GQLParser parser;
        std::string query = "GO FROM 1 over friend "
                            "YIELD friend.name as name | "
                            "ORDER BY name";
        auto result = parser.parse(query);
        ASSERT_TRUE(result.ok()) << result.status();
    }
    {
        GQLParser parser;
        std::string query = "GO FROM 1 over friend "
                            "YIELD friend.name as name | "
                            "ORDER BY $-.name";
        auto result = parser.parse(query);
        ASSERT_TRUE(result.ok()) << result.status();
    }
    {
        GQLParser parser;
        std::string query = "GO FROM 1 over friend "
                            "YIELD friend.name as name | "
                            "ORDER BY $-.name ASC";
        auto result = parser.parse(query);
        ASSERT_TRUE(result.ok()) << result.status();
    }
    {
        GQLParser parser;
        std::string query = "GO FROM 1 over friend "
                            "YIELD friend.name as name | "
                            "ORDER BY $-.name DESC";
        auto result = parser.parse(query);
        ASSERT_TRUE(result.ok()) << result.status();
    }
    {
        GQLParser parser;
        std::string query = "GO FROM 1 over friend "
                            "YIELD friend.name as name, friend.age as age | "
                            "ORDER BY $-.name ASC, $-.age DESC";
        auto result = parser.parse(query);
        ASSERT_TRUE(result.ok()) << result.status();
    }
    {
        GQLParser parser;
        std::string query = "GO FROM 1 over friend "
                            "YIELD friend.name as name, friend.age as age | "
                            "ORDER BY name ASC, age DESC";
        auto result = parser.parse(query);
        ASSERT_TRUE(result.ok()) << result.status();
    }
}

TEST(Parser, ReentrantRecoveryFromFailure) {
    GQLParser parser;
    {
        std::string query = "USE dumy tag_name";
        ASSERT_FALSE(parser.parse(query).ok());
    }
    {
        std::string query = "USE space_name";
>>>>>>> a8bdaef2
        auto result = parser.parse(query);
        ASSERT_TRUE(result.ok()) << result.status();
    }
}

}   // namespace nebula<|MERGE_RESOLUTION|>--- conflicted
+++ resolved
@@ -739,12 +739,15 @@
     }
 }
 
-<<<<<<< HEAD
 TEST(Parser, DownloadLoad) {
     {
         GQLParser parser;
         std::string query = "DOWNLOAD HDFS \"hdfs://127.0.0.1:9090/data\" TO \"/tmp\"";
-=======
+        auto result = parser.parse(query);
+        ASSERT_TRUE(result.ok()) << result.status();
+    }
+}
+
 TEST(Parser, Agg) {
     {
         GQLParser parser;
@@ -810,7 +813,6 @@
     }
     {
         std::string query = "USE space_name";
->>>>>>> a8bdaef2
         auto result = parser.parse(query);
         ASSERT_TRUE(result.ok()) << result.status();
     }
