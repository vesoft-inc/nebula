%language "C++"
%skeleton "lalr1.cc"
%no-lines
%locations
%define api.namespace { nebula }
%define parser_class_name { GraphParser }
%lex-param { nebula::GraphScanner& scanner }
%parse-param { nebula::GraphScanner& scanner }
%parse-param { std::string &errmsg }
%parse-param { nebula::SequentialSentences** sentences }

%code requires {
#include <iostream>
#include <sstream>
#include <string>
#include "parser/SequentialSentences.h"

namespace nebula {

class GraphScanner;

}

}

%code {
    static int yylex(nebula::GraphParser::semantic_type* yylval,
                     nebula::GraphParser::location_type *yylloc,
                     nebula::GraphScanner& scanner);
}

%union {
    bool                                    boolval;
    int64_t                                 intval;
    double                                  doubleval;
    std::string                            *strval;
    nebula::Expression                     *expr;
    nebula::Sentence                       *sentence;
    nebula::SequentialSentences            *sentences;
    nebula::ColumnSpecification            *colspec;
    nebula::ColumnSpecificationList        *colspeclist;
    nebula::ColumnType                      type;
    nebula::StepClause                     *step_clause;
    nebula::FromClause                     *from_clause;
    nebula::SourceNodeList                 *src_node_list;
    nebula::OverClause                     *over_clause;
    nebula::WhereClause                    *where_clause;
    nebula::YieldClause                    *yield_clause;
    nebula::YieldColumns                   *yield_columns;
    nebula::YieldColumn                    *yield_column;
    nebula::VertexTagList                  *vertex_tag_list;
    nebula::VertexTagItem                  *vertex_tag_item;
    nebula::PropertyList                   *prop_list;
    nebula::ValueList                      *value_list;
    nebula::VertexRowList                  *vertex_row_list;
    nebula::VertexRowItem                  *vertex_row_item;
    nebula::EdgeRowList                    *edge_row_list;
    nebula::EdgeRowItem                    *edge_row_item;
    nebula::UpdateList                     *update_list;
    nebula::UpdateItem                     *update_item;
    nebula::EdgeList                       *edge_list;
    nebula::ArgumentList                   *argument_list;
    nebula::HostList                       *host_list;
    nebula::HostAddr                       *host_item;
    nebula::SpaceOptList                   *space_opt_list;
    nebula::SpaceOptItem                   *space_opt_item;
    nebula::AlterTagOptList                *alter_tag_opt_list;
    nebula::AlterTagOptItem                *alter_tag_opt_item;
    nebula::WithUserOptList                *with_user_opt_list;
    nebula::WithUserOptItem                *with_user_opt_item;
    nebula::RoleTypeClause                 *role_type_clause;
    nebula::AclItemClause                  *acl_item_clause;
}

/* destructors */
%destructor {} <sentences>
%destructor {} <boolval> <intval> <doubleval> <type>
%destructor { delete $$; } <*>

/* keywords */
%token KW_GO KW_AS KW_TO KW_OR KW_USE KW_SET KW_FROM KW_WHERE KW_ALTER
%token KW_MATCH KW_INSERT KW_VALUES KW_YIELD KW_RETURN KW_CREATE KW_VERTEX KW_TTL
%token KW_EDGE KW_EDGES KW_UPDATE KW_STEPS KW_OVER KW_UPTO KW_REVERSELY KW_SPACE KW_DELETE KW_FIND
%token KW_INT KW_BIGINT KW_DOUBLE KW_STRING KW_BOOL KW_TAG KW_TAGS KW_UNION KW_INTERSECT KW_MINUS
%token KW_NO KW_OVERWRITE KW_IN KW_DESCRIBE KW_SHOW KW_HOSTS KW_TIMESTAMP KW_ADD
%token KW_PARTITION_NUM KW_REPLICA_FACTOR KW_DROP KW_REMOVE KW_SPACES
%token KW_IF KW_NOT KW_EXISTS KW_WITH KW_FIRSTNAME KW_LASTNAME KW_EMAIL KW_PHONE KW_USER KW_USERS
%token KW_PASSWORD KW_CHANGE KW_ROLE KW_GOD KW_ADMIN KW_GUEST KW_GRANT KW_REVOKE KW_ON
%token KW_ROLES KW_BY
/* symbols */
%token L_PAREN R_PAREN L_BRACKET R_BRACKET L_BRACE R_BRACE COMMA
%token PIPE OR AND LT LE GT GE EQ NE ADD SUB MUL DIV MOD NOT NEG ASSIGN
%token DOT COLON SEMICOLON L_ARROW R_ARROW AT
%token ID_PROP TYPE_PROP SRC_ID_PROP DST_ID_PROP RANK_PROP INPUT_REF DST_REF SRC_REF

/* token type specification */
%token <boolval> BOOL
%token <intval> INTEGER IPV4
%token <doubleval> DOUBLE
%token <strval> STRING VARIABLE LABEL

%type <expr> expression logic_or_expression logic_and_expression
%type <expr> relational_expression multiplicative_expression additive_expression
%type <expr> unary_expression primary_expression equality_expression
%type <expr> ref_expression
%type <expr> src_ref_expression
%type <expr> dst_ref_expression
%type <expr> input_ref_expression
%type <expr> var_ref_expression
%type <expr> alias_ref_expression
%type <expr> function_call_expression
%type <argument_list> argument_list
%type <type> type_spec
%type <step_clause> step_clause
%type <from_clause> from_clause
%type <src_node_list> id_list
%type <over_clause> over_clause
%type <where_clause> where_clause
%type <yield_clause> yield_clause
%type <yield_columns> yield_columns
%type <yield_column> yield_column
%type <vertex_tag_list> vertex_tag_list
%type <vertex_tag_item> vertex_tag_item
%type <prop_list> prop_list
%type <value_list> value_list
%type <vertex_row_list> vertex_row_list
%type <vertex_row_item> vertex_row_item
%type <edge_row_list> edge_row_list
%type <edge_row_item> edge_row_item
%type <update_list> update_list
%type <update_item> update_item
%type <edge_list> edge_list
%type <host_list> host_list
%type <host_item> host_item
%type <space_opt_list> space_opt_list
%type <space_opt_item> space_opt_item
%type <alter_tag_opt_list> alter_tag_opt_list
%type <alter_tag_opt_item> alter_tag_opt_item

%type <intval> ttl_spec port

%type <colspec> column_spec
%type <colspeclist> column_spec_list

%type <with_user_opt_list> with_user_opt_list
%type <with_user_opt_item> with_user_opt_item
%type <role_type_clause> role_type_clause
%type <acl_item_clause> acl_item_clause

%type <sentence> go_sentence match_sentence use_sentence find_sentence
%type <sentence> create_tag_sentence create_edge_sentence
%type <sentence> alter_tag_sentence alter_edge_sentence
%type <sentence> describe_tag_sentence describe_edge_sentence
%type <sentence> remove_tag_sentence remove_edge_sentence
%type <sentence> traverse_sentence set_sentence piped_sentence assignment_sentence
%type <sentence> maintain_sentence insert_vertex_sentence insert_edge_sentence
%type <sentence> mutate_sentence update_vertex_sentence update_edge_sentence delete_vertex_sentence delete_edge_sentence
%type <sentence> show_sentence add_hosts_sentence remove_hosts_sentence create_space_sentence
%type <sentence> drop_space_sentence
%type <sentence> yield_sentence
%type <sentence> create_user_sentence alter_user_sentence drop_user_sentence change_password_sentence
%type <sentence> grant_sentence revoke_sentence
%type <sentence> sentence
%type <sentences> sentences

%start sentences

%%

primary_expression
    : INTEGER {
        $$ = new PrimaryExpression($1);
    }
    | DOUBLE {
        $$ = new PrimaryExpression($1);
    }
    | STRING {
        $$ = new PrimaryExpression(*$1);
        delete $1;
    }
    | BOOL {
        $$ = new PrimaryExpression($1);
    }
    | LABEL {
        $$ = new PrimaryExpression(*$1);
        delete $1;
    }
    | input_ref_expression {
        $$ = $1;
    }
    | src_ref_expression {
        $$ = $1;
    }
    | dst_ref_expression {
        $$ = $1;
    }
    | var_ref_expression {
        $$ = $1;
    }
    | alias_ref_expression {
        $$ = $1;
    }
    | L_PAREN expression R_PAREN {
        $$ = $2;
    }
    | function_call_expression {
        $$ = $1;
    }
    ;

input_ref_expression
    : INPUT_REF DOT LABEL {
        $$ = new InputPropertyExpression($3);
    }
    ;

src_ref_expression
    : SRC_REF L_BRACKET LABEL R_BRACKET DOT LABEL {
        $$ = new SourcePropertyExpression($3, $6);
    }
    ;

dst_ref_expression
    : DST_REF L_BRACKET LABEL R_BRACKET DOT LABEL {
        $$ = new DestPropertyExpression($3, $6);
    }
    ;

var_ref_expression
    : VARIABLE DOT LABEL {
        $$ = new VariablePropertyExpression($1, $3);
    }
    ;

alias_ref_expression
    : LABEL DOT LABEL {
        $$ = new EdgePropertyExpression($1, $3);
    }
    | LABEL DOT TYPE_PROP {
        $$ = new EdgeTypeExpression($1);
    }
    | LABEL DOT SRC_ID_PROP {
        $$ = new EdgeSrcIdExpression($1);
    }
    | LABEL DOT DST_ID_PROP {
        $$ = new EdgeDstIdExpression($1);
    }
    | LABEL DOT RANK_PROP {
        $$ = new EdgeRankExpression($1);
    }
    ;

function_call_expression
    : LABEL L_PAREN argument_list R_PAREN {
        $$ = new FunctionCallExpression($1, $3);
    }
    ;

argument_list
    : %empty {
        $$ = nullptr;
    }
    | expression {
        $$ = new ArgumentList();
        $$->addArgument($1);
    }
    | argument_list COMMA expression {
        $$ = $1;
        $$->addArgument($3);
    }
    ;

unary_expression
    : primary_expression { $$ = $1; }
    | ADD primary_expression {
        $$ = new UnaryExpression(UnaryExpression::PLUS, $2);
    }
    | SUB primary_expression {
        $$ = new UnaryExpression(UnaryExpression::NEGATE, $2);
    }
    | NOT primary_expression {
        $$ = new UnaryExpression(UnaryExpression::NOT, $2);
    }
    | L_PAREN type_spec R_PAREN primary_expression {
        $$ = new TypeCastingExpression($2, $4);
    }
    ;

type_spec
    : KW_INT { $$ = ColumnType::INT; }
    | KW_DOUBLE { $$ = ColumnType::DOUBLE; }
    | KW_STRING { $$ = ColumnType::STRING; }
    | KW_BOOL { $$ = ColumnType::BOOL; }
    | KW_BIGINT { $$ = ColumnType::BIGINT; }
    | KW_TIMESTAMP { $$ = ColumnType::TIMESTAMP; }
    ;

multiplicative_expression
    : unary_expression { $$ = $1; }
    | multiplicative_expression MUL unary_expression {
        $$ = new ArithmeticExpression($1, ArithmeticExpression::MUL, $3);
    }
    | multiplicative_expression DIV unary_expression {
        $$ = new ArithmeticExpression($1, ArithmeticExpression::DIV, $3);
    }
    | multiplicative_expression MOD unary_expression {
        $$ = new ArithmeticExpression($1, ArithmeticExpression::MOD, $3);
    }
    ;

additive_expression
    : multiplicative_expression { $$ = $1; }
    | additive_expression ADD multiplicative_expression {
        $$ = new ArithmeticExpression($1, ArithmeticExpression::ADD, $3);
    }
    | additive_expression SUB multiplicative_expression {
        $$ = new ArithmeticExpression($1, ArithmeticExpression::SUB, $3);
    }
    ;

relational_expression
    : additive_expression { $$ = $1; }
    | relational_expression LT additive_expression {
        $$ = new RelationalExpression($1, RelationalExpression::LT, $3);
    }
    | relational_expression GT additive_expression {
        $$ = new RelationalExpression($1, RelationalExpression::GT, $3);
    }
    | relational_expression LE additive_expression {
        $$ = new RelationalExpression($1, RelationalExpression::LE, $3);
    }
    | relational_expression GE additive_expression {
        $$ = new RelationalExpression($1, RelationalExpression::GE, $3);
    }
    ;

equality_expression
    : relational_expression { $$ = $1; }
    | equality_expression EQ relational_expression {
        $$ = new RelationalExpression($1, RelationalExpression::EQ, $3);
    }
    | equality_expression NE relational_expression {
        $$ = new RelationalExpression($1, RelationalExpression::NE, $3);
    }
    ;

logic_and_expression
    : equality_expression { $$ = $1; }
    | logic_and_expression AND equality_expression {
        $$ = new LogicalExpression($1, LogicalExpression::AND, $3);
    }
    ;

logic_or_expression
    : logic_and_expression { $$ = $1; }
    | logic_or_expression OR logic_and_expression {
        $$ = new LogicalExpression($1, LogicalExpression::OR, $3);
    }
    ;

expression
    : logic_or_expression { $$ = $1; }
    ;

go_sentence
    : KW_GO step_clause from_clause over_clause where_clause yield_clause {
        auto go = new GoSentence();
        go->setStepClause($2);
        go->setFromClause($3);
        go->setOverClause($4);
        go->setWhereClause($5);
        if ($6 == nullptr) {
            auto *edge = new std::string(*$4->edge());
            auto *expr = new EdgeDstIdExpression(edge);
            auto *alias = new std::string("id");
            auto *col = new YieldColumn(expr, alias);
            auto *cols = new YieldColumns();
            cols->addColumn(col);
            $6 = new YieldClause(cols);
        }
        go->setYieldClause($6);
        $$ = go;
    }
    ;

step_clause
    : %empty { $$ = new StepClause(); }
    | INTEGER KW_STEPS { $$ = new StepClause($1); }
    | KW_UPTO INTEGER KW_STEPS { $$ = new StepClause($2, true); }
    ;

from_clause
    : KW_FROM id_list {
        auto from = new FromClause($2);
        $$ = from;
    }
    | KW_FROM ref_expression {
        auto from = new FromClause($2);
        $$ = from;
    }
    ;

ref_expression
    : input_ref_expression {
        $$ = $1;
    }
    | var_ref_expression {
        $$ = $1;
    }

id_list
    : INTEGER {
        auto list = new SourceNodeList();
        list->addNodeId($1);
        $$ = list;
    }
    | id_list COMMA INTEGER {
        $$ = $1;
        $$->addNodeId($3);
    }
    ;

over_clause
    : KW_OVER LABEL {
        $$ = new OverClause($2);
    }
    | KW_OVER LABEL KW_REVERSELY {
        $$ = new OverClause($2, nullptr, true);
    }
    | KW_OVER LABEL KW_AS LABEL {
        $$ = new OverClause($2, $4);
    }
    | KW_OVER LABEL KW_AS LABEL KW_REVERSELY {
        $$ = new OverClause($2, $4, true);
    }
    ;

where_clause
    : %empty { $$ = nullptr; }
    | KW_WHERE expression { $$ = new WhereClause($2); }
    ;

yield_clause
    : %empty { $$ = nullptr; }
    | KW_YIELD yield_columns { $$ = new YieldClause($2); }
    ;

yield_columns
    : yield_column {
        auto fields = new YieldColumns();
        fields->addColumn($1);
        $$ = fields;
    }
    | yield_columns COMMA yield_column {
        $1->addColumn($3);
        $$ = $1;
    }
    ;

yield_column
    : expression {
        $$ = new YieldColumn($1);
    }
    | expression KW_AS LABEL {
        $$ = new YieldColumn($1, $3);
    }
    ;

yield_sentence
    : KW_YIELD yield_columns {
        $$ = new YieldSentence($2);
    }
    ;

match_sentence
    : KW_MATCH { $$ = new MatchSentence; }
    ;

find_sentence
    : KW_FIND prop_list KW_FROM LABEL where_clause {
        auto sentence = new FindSentence($4, $2);
        sentence->setWhereClause($5);
        $$ = sentence;
    }
    ;

use_sentence
    : KW_USE KW_SPACE LABEL { $$ = new UseSentence($3); }
    ;

create_tag_sentence
    : KW_CREATE KW_TAG LABEL L_PAREN R_PAREN {
        $$ = new CreateTagSentence($3, new ColumnSpecificationList());
    }
    | KW_CREATE KW_TAG LABEL L_PAREN column_spec_list R_PAREN {
        $$ = new CreateTagSentence($3, $5);
    }
    | KW_CREATE KW_TAG LABEL L_PAREN column_spec_list COMMA R_PAREN {
        $$ = new CreateTagSentence($3, $5);
    }
    ;

alter_tag_sentence
    : KW_ALTER KW_TAG LABEL alter_tag_opt_list {
        $$ = new AlterTagSentence($3, $4);
    }
    ;

alter_tag_opt_list
    : alter_tag_opt_item {
        $$ = new AlterTagOptList();
        $$->addOpt($1);
    }
    | alter_tag_opt_list COMMA alter_tag_opt_item {
        $$ = $1;
        $$->addOpt($3);
    }
    ;

alter_tag_opt_item
    : KW_ADD L_PAREN column_spec_list R_PAREN {
        $$ = new AlterTagOptItem(AlterTagOptItem::ADD, $3);
    }
    | KW_CHANGE L_PAREN column_spec_list R_PAREN {
      $$ = new AlterTagOptItem(AlterTagOptItem::CHANGE, $3);
    }
    | KW_DROP L_PAREN column_spec_list R_PAREN {
      $$ = new AlterTagOptItem(AlterTagOptItem::DROP, $3);
    }
    ;

create_edge_sentence
    : KW_CREATE KW_EDGE LABEL L_PAREN R_PAREN {
        $$ = new CreateEdgeSentence($3,  new ColumnSpecificationList());
    }
    | KW_CREATE KW_EDGE LABEL L_PAREN column_spec_list R_PAREN {
        $$ = new CreateEdgeSentence($3, $5);
    }
    | KW_CREATE KW_EDGE LABEL L_PAREN column_spec_list COMMA R_PAREN {
        $$ = new CreateEdgeSentence($3, $5);
    }
    ;

alter_edge_sentence
    : KW_ALTER KW_EDGE LABEL L_PAREN R_PAREN {
        $$ = new AlterEdgeSentence($3, new ColumnSpecificationList());
    }
    | KW_ALTER KW_EDGE LABEL L_PAREN column_spec_list R_PAREN {
        $$ = new AlterEdgeSentence($3, $5);
    }
    | KW_ALTER KW_EDGE LABEL L_PAREN column_spec_list COMMA R_PAREN {
        $$ = new AlterEdgeSentence($3, $5);
    }
    ;

column_spec_list
    : column_spec {
        $$ = new ColumnSpecificationList();
        $$->addColumn($1);
    }
    | column_spec_list COMMA column_spec {
        $$ = $1;
        $$->addColumn($3);
    }
    ;

column_spec
    : LABEL { $$ = new ColumnSpecification($1); }
    | LABEL type_spec { $$ = new ColumnSpecification($2, $1); }
    | LABEL type_spec ttl_spec { $$ = new ColumnSpecification($2, $1, $3); }
    ;

ttl_spec
    : KW_TTL ASSIGN INTEGER { $$ = $3; }
    ;

describe_tag_sentence
    : KW_DESCRIBE KW_TAG LABEL {
        $$ = new DescribeTagSentence($3);
    }
    ;

describe_edge_sentence
    : KW_DESCRIBE KW_EDGE LABEL {
        $$ = new DescribeEdgeSentence($3);
    }
    ;

remove_tag_sentence
    : KW_REMOVE KW_TAG LABEL {
        $$ = new RemoveTagSentence($3);
    }
    ;

remove_edge_sentence
    : KW_REMOVE KW_EDGE LABEL {
        $$ = new RemoveEdgeSentence($3);
    }
    ;

traverse_sentence
    : go_sentence { $$ = $1; }
    | match_sentence { $$ = $1; }
    | find_sentence { $$ = $1; }
    ;

set_sentence
    : traverse_sentence { $$ = $1; }
    | set_sentence KW_UNION traverse_sentence { $$ = new SetSentence($1, SetSentence::UNION, $3); }
    | set_sentence KW_INTERSECT traverse_sentence { $$ = new SetSentence($1, SetSentence::INTERSECT, $3); }
    | set_sentence KW_MINUS traverse_sentence { $$ = new SetSentence($1, SetSentence::MINUS, $3); }
    | L_PAREN piped_sentence R_PAREN { $$ = $2; }
    ;

piped_sentence
    : set_sentence { $$ = $1; }
    | piped_sentence PIPE set_sentence { $$ = new PipedSentence($1, $3); }
    ;

assignment_sentence
    : VARIABLE ASSIGN piped_sentence {
        $$ = new AssignmentSentence($1, $3);
    }
    ;

insert_vertex_sentence
    : KW_INSERT KW_VERTEX vertex_tag_list KW_VALUES vertex_row_list {
        $$ = new InsertVertexSentence($3, $5);
    }
    | KW_INSERT KW_VERTEX KW_NO KW_OVERWRITE vertex_tag_list KW_VALUES vertex_row_list {
        $$ = new InsertVertexSentence($5, $7, false /* not overwritable */);
    }
    ;

vertex_tag_list
    : vertex_tag_item {
        $$ = new VertexTagList();
        $$->addTagItem($1);
    }
    | vertex_tag_list COMMA vertex_tag_item {
        $$ = $1;
        $$->addTagItem($3);
    }
    ;

vertex_tag_item
    : LABEL {
        $$ = new VertexTagItem($1);
    }
    | LABEL L_PAREN prop_list R_PAREN {
        $$ = new VertexTagItem($1, $3);
    }
    ;

prop_list
    : LABEL {
        $$ = new PropertyList();
        $$->addProp($1);
    }
    | prop_list COMMA LABEL {
        $$ = $1;
        $$->addProp($3);
    }
    | prop_list COMMA {
        $$ = $1;
    }
    ;

vertex_row_list
    : vertex_row_item {
        $$ = new VertexRowList();
        $$->addRow($1);
    }
    | vertex_row_list COMMA vertex_row_item {
        $1->addRow($3);
        $$ = $1;
    }
    ;

vertex_row_item
    : INTEGER COLON L_PAREN value_list R_PAREN {
        $$ = new VertexRowItem($1, $4);
    }
    ;

value_list
    : expression {
        $$ = new ValueList();
        $$->addValue($1);
    }
    | value_list COMMA expression {
        $$ = $1;
        $$->addValue($3);
    }
    | value_list COMMA {
        $$ = $1;
    }
    ;

insert_edge_sentence
    : KW_INSERT KW_EDGE LABEL L_PAREN prop_list R_PAREN KW_VALUES edge_row_list {
        auto sentence = new InsertEdgeSentence();
        sentence->setEdge($3);
        sentence->setProps($5);
        sentence->setRows($8);
        $$ = sentence;
    }
    | KW_INSERT KW_EDGE KW_NO KW_OVERWRITE LABEL L_PAREN prop_list R_PAREN KW_VALUES edge_row_list {
        auto sentence = new InsertEdgeSentence();
        sentence->setOverwrite(false);
        sentence->setEdge($5);
        sentence->setProps($7);
        sentence->setRows($10);
        $$ = sentence;
    }
    ;

edge_row_list
    : edge_row_item {
        $$ = new EdgeRowList();
        $$->addRow($1);
    }
    | edge_row_list COMMA edge_row_item {
        $1->addRow($3);
        $$ = $1;
    }
    ;

edge_row_item
    : INTEGER R_ARROW INTEGER COLON L_PAREN value_list R_PAREN {
        $$ = new EdgeRowItem($1, $3, $6);
    }
    | INTEGER R_ARROW INTEGER AT INTEGER COLON L_PAREN value_list R_PAREN {
        $$ = new EdgeRowItem($1, $3, $5, $8);
    }
    ;

update_vertex_sentence
    : KW_UPDATE KW_VERTEX INTEGER KW_SET update_list where_clause yield_clause {
        auto sentence = new UpdateVertexSentence();
        sentence->setVid($3);
        sentence->setUpdateList($5);
        sentence->setWhereClause($6);
        sentence->setYieldClause($7);
        $$ = sentence;
    }
    | KW_UPDATE KW_OR KW_INSERT KW_VERTEX INTEGER KW_SET update_list where_clause yield_clause {
        auto sentence = new UpdateVertexSentence();
        sentence->setInsertable(true);
        sentence->setVid($5);
        sentence->setUpdateList($7);
        sentence->setWhereClause($8);
        sentence->setYieldClause($9);
        $$ = sentence;
    }
    ;

update_list
    : update_item {
        $$ = new UpdateList();
        $$->addItem($1);
    }
    | update_list COMMA update_item {
        $$ = $1;
        $$->addItem($3);
    }
    ;

update_item
    : LABEL ASSIGN expression {
        $$ = new UpdateItem($1, $3);
    }
    ;

update_edge_sentence
    : KW_UPDATE KW_EDGE INTEGER R_ARROW INTEGER
      KW_SET update_list where_clause yield_clause {
        auto sentence = new UpdateEdgeSentence();
        sentence->setSrcId($3);
        sentence->setDstId($5);
        sentence->setUpdateList($7);
        sentence->setWhereClause($8);
        sentence->setYieldClause($9);
        $$ = sentence;
    }
    | KW_UPDATE KW_OR KW_INSERT KW_EDGE INTEGER R_ARROW INTEGER
      KW_SET update_list where_clause yield_clause {
        auto sentence = new UpdateEdgeSentence();
        sentence->setInsertable(true);
        sentence->setSrcId($5);
        sentence->setDstId($7);
        sentence->setUpdateList($9);
        sentence->setWhereClause($10);
        sentence->setYieldClause($11);
        $$ = sentence;
    }
    | KW_UPDATE KW_EDGE INTEGER R_ARROW INTEGER AT INTEGER
      KW_SET update_list where_clause yield_clause {
        auto sentence = new UpdateEdgeSentence();
        sentence->setSrcId($3);
        sentence->setDstId($5);
        sentence->setRank($7);
        sentence->setUpdateList($9);
        sentence->setWhereClause($10);
        sentence->setYieldClause($11);
        $$ = sentence;
    }
    | KW_UPDATE KW_OR KW_INSERT KW_EDGE INTEGER R_ARROW INTEGER AT INTEGER KW_SET
      update_list where_clause yield_clause {
        auto sentence = new UpdateEdgeSentence();
        sentence->setInsertable(true);
        sentence->setSrcId($5);
        sentence->setDstId($7);
        sentence->setRank($9);
        sentence->setUpdateList($11);
        sentence->setWhereClause($12);
        sentence->setYieldClause($13);
        $$ = sentence;
    }
    ;

delete_vertex_sentence
    : KW_DELETE KW_VERTEX id_list where_clause {
        auto sentence = new DeleteVertexSentence($3);
        sentence->setWhereClause($4);
        $$ = sentence;
    }
    ;

edge_list
    : INTEGER R_ARROW INTEGER {
        $$ = new EdgeList();
        $$->addEdge($1, $3);
    }
    | edge_list COMMA INTEGER R_ARROW INTEGER {
        $$ = $1;
        $$->addEdge($3, $5);
    }
    ;

delete_edge_sentence
    : KW_DELETE KW_EDGE edge_list where_clause {
        auto sentence = new DeleteEdgeSentence($3);
        sentence->setWhereClause($4);
        $$ = sentence;
    }
    ;

show_sentence
    : KW_SHOW KW_HOSTS {
        $$ = new ShowSentence(ShowSentence::ShowType::kShowHosts);
    }
    | KW_SHOW KW_SPACES {
        $$ = new ShowSentence(ShowSentence::ShowType::kShowSpaces);
    }
<<<<<<< HEAD
    | KW_SHOW KW_TAGS {
        $$ = new ShowSentence(ShowSentence::ShowType::kShowTags);
    }
    | KW_SHOW KW_EDGES {
         $$ = new ShowSentence(ShowSentence::ShowType::kShowEdges);
=======
    | KW_SHOW KW_USERS {
        $$ = new ShowSentence(ShowSentence::ShowType::kShowUsers);
    }
    | KW_SHOW KW_USER LABEL {
        $$ = new ShowSentence(ShowSentence::ShowType::kShowUser, $3);
    }
    | KW_SHOW KW_ROLES KW_IN LABEL {
        $$ = new ShowSentence(ShowSentence::ShowType::kShowRoles, $4);
>>>>>>> 6e8e93bf
    }
    ;

add_hosts_sentence
    : KW_ADD KW_HOSTS host_list {
        auto sentence = new AddHostsSentence();
        sentence->setHosts($3);
        $$ = sentence;
    }
    ;

remove_hosts_sentence
    : KW_REMOVE KW_HOSTS host_list {
        auto sentence = new RemoveHostsSentence();
        sentence->setHosts($3);
        $$ = sentence;
    }
    ;

host_list
    : host_item {
        $$ = new HostList();
        $$->addHost($1);
    }
    | host_list COMMA host_item {
        $$ = $1;
        $$->addHost($3);
    }
    | host_list COMMA {
        $$ = $1;
    }
    ;

host_item
    : IPV4 COLON port {
        $$ = new nebula::HostAddr();
        $$->first = $1;
        $$->second = $3;
    }
    /* TODO(dutor) Support hostname and IPv6 */
    ;

port : INTEGER { $$ = $1; }

create_space_sentence
    : KW_CREATE KW_SPACE LABEL L_PAREN space_opt_list R_PAREN {
        auto sentence = new CreateSpaceSentence($3);
        sentence->setOpts($5);
        $$ = sentence;
    }
    ;

space_opt_list
    : space_opt_item {
        $$ = new SpaceOptList();
        $$->addOpt($1);
    }
    | space_opt_list COMMA space_opt_item {
        $$ = $1;
        $$->addOpt($3);
    }
    | space_opt_list COMMA {
        $$ = $1;
    }
    ;

 space_opt_item
    : KW_PARTITION_NUM ASSIGN INTEGER {
        $$ = new SpaceOptItem(SpaceOptItem::PARTITION_NUM, $3);
    }
    | KW_REPLICA_FACTOR ASSIGN INTEGER {
        $$ = new SpaceOptItem(SpaceOptItem::REPLICA_FACTOR, $3);
    }
    // TODO(YT) Create Spaces for different engines
    // KW_ENGINE_TYPE ASSIGN LABEL
    ;

drop_space_sentence
    : KW_DROP KW_SPACE LABEL {
        $$ = new DropSpaceSentence($3);
    }
    ;

//  User manager sentences.

with_user_opt_item
    : KW_FIRSTNAME STRING {
        $$ = new WithUserOptItem(WithUserOptItem::FIRST, $2);
    }
    | KW_LASTNAME STRING {
        $$ = new WithUserOptItem(WithUserOptItem::LAST, $2);
    }
    | KW_EMAIL STRING {
        $$ = new WithUserOptItem(WithUserOptItem::EMAIL, $2);
    }
    | KW_PHONE STRING {
        $$ = new WithUserOptItem(WithUserOptItem::PHONE, $2);
    }
    ;

with_user_opt_list
    : with_user_opt_item {
        $$ = new WithUserOptList();
        $$->addOpt($1);
    }
    | with_user_opt_list COMMA with_user_opt_item {
        $$ = $1;
        $$->addOpt($3);
    }
    ;

create_user_sentence
    : KW_CREATE KW_USER LABEL KW_WITH KW_PASSWORD STRING {
        $$ = new CreateUserSentence($3, $6);
    }
    | KW_CREATE KW_USER KW_IF KW_NOT KW_EXISTS LABEL KW_WITH KW_PASSWORD STRING {
        auto sentence = new CreateUserSentence($6, $9);
        sentence->setMissingOk(true);
        $$ = sentence;
    }
    | KW_CREATE KW_USER LABEL KW_WITH KW_PASSWORD STRING COMMA with_user_opt_list {
        auto sentence = new CreateUserSentence($3, $6);
        sentence->setOpts($8);
        $$ = sentence;
    }
    | KW_CREATE KW_USER KW_IF KW_NOT KW_EXISTS LABEL KW_WITH KW_PASSWORD STRING COMMA with_user_opt_list {
        auto sentence = new CreateUserSentence($6, $9);
        sentence->setMissingOk(true);
        sentence->setOpts($11);
        $$ = sentence;
    }

alter_user_sentence
    : KW_ALTER KW_USER LABEL KW_WITH with_user_opt_list {
        auto sentence = new AlterUserSentence($3);
        sentence->setOpts($5);
        $$ = sentence;
    }
    ;

drop_user_sentence
    : KW_DROP KW_USER LABEL {
        $$ = new DropUserSentence($3);
    }
    | KW_DROP KW_USER KW_IF KW_EXISTS LABEL {
        auto sentence = new DropUserSentence($5);
        sentence->setMissingOk(true);
        $$ = sentence;
    }
    ;

change_password_sentence
    : KW_CHANGE KW_PASSWORD LABEL KW_TO STRING {
        auto sentence = new ChangePasswordSentence($3, $5);
        $$ = sentence;
    }
    | KW_CHANGE KW_PASSWORD LABEL KW_FROM STRING KW_TO STRING {
        auto sentence = new ChangePasswordSentence($3, $5, $7);
        $$ = sentence;
    }
    ;

role_type_clause
    : KW_GOD { $$ = new RoleTypeClause(RoleTypeClause::GOD); }
    | KW_ADMIN { $$ = new RoleTypeClause(RoleTypeClause::ADMIN); }
    | KW_USER { $$ = new RoleTypeClause(RoleTypeClause::USER); }
    | KW_GUEST { $$ = new RoleTypeClause(RoleTypeClause::GUEST); }
    ;

acl_item_clause
    : KW_ROLE role_type_clause KW_ON LABEL {
        auto sentence = new AclItemClause(true, $4);
        sentence->setRoleTypeClause($2);
        $$ = sentence;
    }
    | role_type_clause KW_ON LABEL {
        auto sentence = new AclItemClause(false, $3);
        sentence->setRoleTypeClause($1);
        $$ = sentence;
    }
    ;

grant_sentence
    : KW_GRANT acl_item_clause KW_TO LABEL {
        auto sentence = new GrantSentence($4);
        sentence->setAclItemClause($2);
        $$ = sentence;
    }
    ;

revoke_sentence
    : KW_REVOKE acl_item_clause KW_FROM LABEL {
        auto sentence = new RevokeSentence($4);
        sentence->setAclItemClause($2);
        $$ = sentence;
    }
    ;

mutate_sentence
    : insert_vertex_sentence { $$ = $1; }
    | insert_edge_sentence { $$ = $1; }
    | update_vertex_sentence { $$ = $1; }
    | update_edge_sentence { $$ = $1; }
    | delete_vertex_sentence { $$ = $1; }
    | delete_edge_sentence { $$ = $1; }
    ;

maintain_sentence
    : create_tag_sentence { $$ = $1; }
    | create_edge_sentence { $$ = $1; }
    | alter_tag_sentence { $$ = $1; }
    | alter_edge_sentence { $$ = $1; }
    | describe_tag_sentence { $$ = $1; }
    | describe_edge_sentence { $$ = $1; }
    | remove_tag_sentence { $$ = $1; }
    | remove_edge_sentence { $$ = $1; }
    | show_sentence { $$ = $1; }
    | add_hosts_sentence { $$ = $1; }
    | remove_hosts_sentence { $$ = $1; }
    | create_space_sentence { $$ = $1; }
    | drop_space_sentence { $$ = $1; }
    | yield_sentence {
        // Now we take YIELD as a normal maintenance sentence.
        // In the future, we might make it able to be used in pipe.
        $$ = $1;
    }
    ;
    | create_user_sentence { $$ = $1; }
    | alter_user_sentence { $$ = $1; }
    | drop_user_sentence { $$ = $1; }
    | change_password_sentence { $$ = $1; }
    | grant_sentence { $$ = $1; }
    | revoke_sentence { $$ = $1; }
    ; 

sentence
    : maintain_sentence { $$ = $1; }
    | use_sentence { $$ = $1; }
    | piped_sentence { $$ = $1; }
    | assignment_sentence { $$ = $1; }
    | mutate_sentence { $$ = $1; }
    ;

sentences
    : sentence {
        $$ = new SequentialSentences($1);
        *sentences = $$;
    }
    | sentences SEMICOLON sentence {
        $$ = $1;
        $1->addSentence($3);
    }
    | sentences SEMICOLON {
        $$ = $1;
    }
    ;


%%

void nebula::GraphParser::error(const nebula::GraphParser::location_type& loc,
                                const std::string &msg) {
    std::ostringstream os;
    os << msg << " at " << loc;
    errmsg = os.str();
}


#include "GraphScanner.h"
static int yylex(nebula::GraphParser::semantic_type* yylval,
                 nebula::GraphParser::location_type *yylloc,
                 nebula::GraphScanner& scanner) {
    return scanner.yylex(yylval, yylloc);
}<|MERGE_RESOLUTION|>--- conflicted
+++ resolved
@@ -853,13 +853,11 @@
     | KW_SHOW KW_SPACES {
         $$ = new ShowSentence(ShowSentence::ShowType::kShowSpaces);
     }
-<<<<<<< HEAD
     | KW_SHOW KW_TAGS {
         $$ = new ShowSentence(ShowSentence::ShowType::kShowTags);
     }
     | KW_SHOW KW_EDGES {
          $$ = new ShowSentence(ShowSentence::ShowType::kShowEdges);
-=======
     | KW_SHOW KW_USERS {
         $$ = new ShowSentence(ShowSentence::ShowType::kShowUsers);
     }
@@ -868,7 +866,6 @@
     }
     | KW_SHOW KW_ROLES KW_IN LABEL {
         $$ = new ShowSentence(ShowSentence::ShowType::kShowRoles, $4);
->>>>>>> 6e8e93bf
     }
     ;
 
