%language "C++"
%skeleton "lalr1.cc"
%no-lines
%locations
%define api.namespace { nebula }
%define parser_class_name { GraphParser }
%lex-param { nebula::GraphScanner& scanner }
%parse-param { nebula::GraphScanner& scanner }
%parse-param { std::string &errmsg }
%parse-param { nebula::SequentialSentences** sentences }

%code requires {
#include <iostream>
#include <sstream>
#include <string>
#include "parser/SequentialSentences.h"

namespace nebula {

class GraphScanner;

}

}

%code {
    static int yylex(nebula::GraphParser::semantic_type* yylval,
                     nebula::GraphParser::location_type *yylloc,
                     nebula::GraphScanner& scanner);
}

%union {
    bool                                    boolval;
    int64_t                                 intval;
    double                                  doubleval;
    std::string                            *strval;
    nebula::Expression                     *expr;
    nebula::Sentence                       *sentence;
    nebula::SequentialSentences            *sentences;
    nebula::ColumnSpecification            *colspec;
    nebula::ColumnSpecificationList        *colspeclist;
    nebula::ColumnNameList                 *colsnamelist;
    nebula::ColumnType                      type;
    nebula::StepClause                     *step_clause;
    nebula::StepClause                     *find_path_upto_clause;
    nebula::FromClause                     *from_clause;
    nebula::ToClause                       *to_clause;
    nebula::VertexIDList                   *vid_list;
    nebula::OverEdge                       *over_edge;
    nebula::OverEdges                      *over_edges;
    nebula::OverClause                     *over_clause;
    nebula::WhereClause                    *where_clause;
    nebula::WhenClause                     *when_clause;
    nebula::YieldClause                    *yield_clause;
    nebula::YieldColumns                   *yield_columns;
    nebula::YieldColumn                    *yield_column;
    nebula::VertexTagList                  *vertex_tag_list;
    nebula::VertexTagItem                  *vertex_tag_item;
    nebula::PropertyList                   *prop_list;
    nebula::ValueList                      *value_list;
    nebula::VertexRowList                  *vertex_row_list;
    nebula::VertexRowItem                  *vertex_row_item;
    nebula::EdgeRowList                    *edge_row_list;
    nebula::EdgeRowItem                    *edge_row_item;
    nebula::UpdateList                     *update_list;
    nebula::UpdateItem                     *update_item;
    nebula::ArgumentList                   *argument_list;
    nebula::SpaceOptList                   *space_opt_list;
    nebula::SpaceOptItem                   *space_opt_item;
    nebula::AlterSchemaOptList             *alter_schema_opt_list;
    nebula::AlterSchemaOptItem             *alter_schema_opt_item;
    nebula::WithUserOptList                *with_user_opt_list;
    nebula::WithUserOptItem                *with_user_opt_item;
    nebula::RoleTypeClause                 *role_type_clause;
    nebula::AclItemClause                  *acl_item_clause;
    nebula::SchemaPropList                 *create_schema_prop_list;
    nebula::SchemaPropItem                 *create_schema_prop_item;
    nebula::SchemaPropList                 *alter_schema_prop_list;
    nebula::SchemaPropItem                 *alter_schema_prop_item;
    nebula::OrderFactor                    *order_factor;
    nebula::OrderFactors                   *order_factors;
    nebula::ConfigModule                    config_module;
    nebula::ConfigRowItem                  *config_row_item;
    nebula::EdgeKey                        *edge_key;
    nebula::EdgeKeys                       *edge_keys;
    nebula::EdgeKeyRef                     *edge_key_ref;
    nebula::GroupClause                    *group_clause;
    nebula::HostList                       *host_list;
    nebula::HostAddr                       *host_item;
    std::vector<int32_t>                   *integer_list;
}

/* destructors */
%destructor {} <sentences>
%destructor {} <boolval> <intval> <doubleval> <type> <config_module> <integer_list>
%destructor { delete $$; } <*>

/* keywords */
%token KW_GO KW_AS KW_TO KW_OR KW_AND KW_XOR KW_USE KW_SET KW_FROM KW_WHERE KW_ALTER
%token KW_MATCH KW_INSERT KW_VALUES KW_YIELD KW_RETURN KW_CREATE KW_VERTEX
%token KW_EDGE KW_EDGES KW_STEPS KW_OVER KW_UPTO KW_REVERSELY KW_SPACE KW_DELETE KW_FIND
%token KW_INT KW_BIGINT KW_DOUBLE KW_STRING KW_BOOL KW_TAG KW_TAGS KW_UNION KW_INTERSECT KW_MINUS
<<<<<<< HEAD
%token KW_NO KW_OVERWRITE KW_IN KW_DESCRIBE KW_DESC KW_SHOW KW_HOSTS KW_TIMESTAMP KW_ADD KW_INDEX KW_INDEXES
%token KW_PARTITION_NUM KW_REPLICA_FACTOR KW_DROP KW_REMOVE KW_SPACES KW_INGEST KW_BUILD KW_PARTS 
=======
%token KW_NO KW_OVERWRITE KW_IN KW_DESCRIBE KW_DESC KW_SHOW KW_HOSTS KW_PART KW_PARTS KW_TIMESTAMP KW_ADD
%token KW_PARTITION_NUM KW_REPLICA_FACTOR KW_DROP KW_REMOVE KW_SPACES KW_INGEST KW_UUID
>>>>>>> 4ed1882c
%token KW_IF KW_NOT KW_EXISTS KW_WITH KW_FIRSTNAME KW_LASTNAME KW_EMAIL KW_PHONE KW_USER KW_USERS
%token KW_COUNT KW_COUNT_DISTINCT KW_SUM KW_AVG KW_MAX KW_MIN KW_STD KW_BIT_AND KW_BIT_OR KW_BIT_XOR
%token KW_PASSWORD KW_CHANGE KW_ROLE KW_GOD KW_ADMIN KW_GUEST KW_GRANT KW_REVOKE KW_ON
%token KW_ROLES KW_BY KW_DOWNLOAD KW_HDFS KW_UUID KW_CONFIGS KW_FORCE
%token KW_VARIABLES KW_GET KW_DECLARE KW_GRAPH KW_META KW_STORAGE
%token KW_TTL KW_TTL_DURATION KW_TTL_COL KW_DATA KW_STOP
%token KW_FETCH KW_PROP KW_UPDATE KW_UPSERT KW_WHEN
%token KW_ORDER KW_ASC KW_LIMIT KW_OFFSET KW_GROUP
%token KW_DISTINCT KW_ALL KW_OF
%token KW_BALANCE KW_LEADER
%token KW_SHORTEST KW_PATH
%token KW_IS KW_NULL KW_DEFAULT
%token KW_SNAPSHOT KW_SNAPSHOTS

/* symbols */
%token L_PAREN R_PAREN L_BRACKET R_BRACKET L_BRACE R_BRACE COMMA
%token PIPE OR AND XOR LT LE GT GE EQ NE PLUS MINUS MUL DIV MOD NOT NEG ASSIGN
%token DOT COLON SEMICOLON L_ARROW R_ARROW AT
%token ID_PROP TYPE_PROP SRC_ID_PROP DST_ID_PROP RANK_PROP INPUT_REF DST_REF SRC_REF

/* token type specification */
%token <boolval> BOOL
%token <intval> INTEGER IPV4
%token <doubleval> DOUBLE
%token <strval> STRING VARIABLE LABEL

%type <strval> name_label unreserved_keyword agg_function
%type <expr> expression logic_xor_expression logic_or_expression logic_and_expression
%type <expr> relational_expression multiplicative_expression additive_expression arithmetic_xor_expression
%type <expr> unary_expression primary_expression equality_expression
%type <expr> src_ref_expression
%type <expr> dst_ref_expression
%type <expr> input_ref_expression
%type <expr> var_ref_expression
%type <expr> alias_ref_expression
%type <expr> vid_ref_expression
%type <expr> vid
%type <expr> function_call_expression
%type <expr> uuid_expression
%type <argument_list> argument_list opt_argument_list
%type <type> type_spec
%type <step_clause> step_clause
%type <from_clause> from_clause
%type <vid_list> vid_list
%type <over_edge> over_edge
%type <over_edges> over_edges
%type <over_clause> over_clause
%type <where_clause> where_clause
%type <when_clause> when_clause
%type <yield_clause> yield_clause
%type <yield_columns> yield_columns
%type <yield_column> yield_column
%type <vertex_tag_list> vertex_tag_list
%type <vertex_tag_item> vertex_tag_item
%type <prop_list> prop_list
%type <value_list> value_list
%type <vertex_row_list> vertex_row_list
%type <vertex_row_item> vertex_row_item
%type <edge_row_list> edge_row_list
%type <edge_row_item> edge_row_item
%type <update_list> update_list
%type <update_item> update_item
%type <space_opt_list> space_opt_list
%type <space_opt_item> space_opt_item
%type <alter_schema_opt_list> alter_schema_opt_list
%type <alter_schema_opt_item> alter_schema_opt_item
%type <create_schema_prop_list> create_schema_prop_list opt_create_schema_prop_list
%type <create_schema_prop_item> create_schema_prop_item
%type <alter_schema_prop_list> alter_schema_prop_list
%type <alter_schema_prop_item> alter_schema_prop_item
%type <order_factor> order_factor
%type <order_factors> order_factors
%type <config_module> config_module_enum
%type <config_row_item> show_config_item get_config_item set_config_item
%type <edge_key> edge_key
%type <edge_keys> edge_keys
%type <edge_key_ref> edge_key_ref
%type <to_clause> to_clause
%type <find_path_upto_clause> find_path_upto_clause
%type <group_clause> group_clause
%type <host_list> host_list
%type <host_item> host_item
%type <integer_list> integer_list

%type <intval> unary_integer rank port

%type <colspec> column_spec
%type <colspeclist> column_spec_list
%type <colsnamelist> column_name_list

%type <with_user_opt_list> with_user_opt_list
%type <with_user_opt_item> with_user_opt_item
%type <role_type_clause> role_type_clause
%type <acl_item_clause> acl_item_clause

%type <sentence> go_sentence match_sentence use_sentence find_sentence find_path_sentence
%type <sentence> order_by_sentence limit_sentence group_by_sentence
%type <sentence> fetch_vertices_sentence fetch_edges_sentence

%type <sentence> create_tag_sentence create_edge_sentence
%type <sentence> alter_tag_sentence alter_edge_sentence
%type <sentence> drop_tag_sentence drop_edge_sentence
%type <sentence> describe_tag_sentence describe_edge_sentence

%type <sentence> create_tag_index_sentence create_edge_index_sentence
%type <sentence> drop_tag_index_sentence drop_edge_index_sentence
%type <sentence> describe_tag_index_sentence describe_edge_index_sentence
%type <sentence> build_tag_index_sentence build_edge_index_sentence

%type <sentence> traverse_sentence set_sentence piped_sentence assignment_sentence fetch_sentence
%type <sentence> maintain_sentence insert_vertex_sentence insert_edge_sentence
%type <sentence> mutate_sentence update_vertex_sentence update_edge_sentence delete_vertex_sentence delete_edge_sentence
%type <sentence> show_sentence create_space_sentence describe_space_sentence
%type <sentence> drop_space_sentence
%type <sentence> yield_sentence
%type <sentence> create_user_sentence alter_user_sentence drop_user_sentence change_password_sentence
%type <sentence> grant_sentence revoke_sentence
%type <sentence> download_sentence ingest_sentence
%type <sentence> set_config_sentence get_config_sentence balance_sentence
%type <sentence> process_control_sentence return_sentence
%type <sentence> create_snapshot_sentence drop_snapshot_sentence
%type <sentence> sentence
%type <sentences> sentences

%type <boolval> opt_if_not_exists


%start sentences

%%

name_label
     : LABEL { $$ = $1; }
     | unreserved_keyword { $$ = $1; }
     ;

unreserved_keyword
     : KW_SPACE              { $$ = new std::string("space"); }
     | KW_VALUES             { $$ = new std::string("values"); }
     | KW_HOSTS              { $$ = new std::string("hosts"); }
     | KW_SPACES             { $$ = new std::string("spaces"); }
     | KW_FIRSTNAME          { $$ = new std::string("firstname"); }
     | KW_LASTNAME           { $$ = new std::string("lastname"); }
     | KW_EMAIL              { $$ = new std::string("email"); }
     | KW_PHONE              { $$ = new std::string("phone"); }
     | KW_USER               { $$ = new std::string("user"); }
     | KW_USERS              { $$ = new std::string("users"); }
     | KW_PASSWORD           { $$ = new std::string("password"); }
     | KW_ROLE               { $$ = new std::string("role"); }
     | KW_ROLES              { $$ = new std::string("roles"); }
     | KW_GOD                { $$ = new std::string("god"); }
     | KW_ADMIN              { $$ = new std::string("admin"); }
     | KW_GUEST              { $$ = new std::string("guest"); }
     | KW_GROUP              { $$ = new std::string("group"); }
     | KW_COUNT              { $$ = new std::string("count"); }
     | KW_SUM                { $$ = new std::string("sum"); }
     | KW_AVG                { $$ = new std::string("avg"); }
     | KW_MAX                { $$ = new std::string("max"); }
     | KW_MIN                { $$ = new std::string("min"); }
     | KW_STD                { $$ = new std::string("std"); }
     | KW_BIT_AND            { $$ = new std::string("bit_and"); }
     | KW_BIT_OR             { $$ = new std::string("bit_or"); }
     | KW_BIT_XOR            { $$ = new std::string("bit_xor"); }
     ;

agg_function
     : KW_COUNT              { $$ = new std::string("COUNT"); }
     | KW_COUNT_DISTINCT     { $$ = new std::string("COUNT_DISTINCT"); }
     | KW_SUM                { $$ = new std::string("SUM"); }
     | KW_AVG                { $$ = new std::string("AVG"); }
     | KW_MAX                { $$ = new std::string("MAX"); }
     | KW_MIN                { $$ = new std::string("MIN"); }
     | KW_STD                { $$ = new std::string("STD"); }
     | KW_BIT_AND            { $$ = new std::string("BIT_AND"); }
     | KW_BIT_OR             { $$ = new std::string("BIT_OR"); }
     | KW_BIT_XOR            { $$ = new std::string("BIT_XOR"); }
     ;

primary_expression
    : INTEGER {
        $$ = new PrimaryExpression($1);
    }
    | DOUBLE {
        $$ = new PrimaryExpression($1);
    }
    | STRING {
        $$ = new PrimaryExpression(*$1);
        delete $1;
    }
    | BOOL {
        $$ = new PrimaryExpression($1);
    }
    | name_label {
        $$ = new PrimaryExpression(*$1);
        delete $1;
    }
    | input_ref_expression {
        $$ = $1;
    }
    | src_ref_expression {
        $$ = $1;
    }
    | dst_ref_expression {
        $$ = $1;
    }
    | var_ref_expression {
        $$ = $1;
    }
    | alias_ref_expression {
        $$ = $1;
    }
    | L_PAREN expression R_PAREN {
        $$ = $2;
    }
    | function_call_expression {
        $$ = $1;
    }
    ;

input_ref_expression
    : INPUT_REF DOT name_label {
        $$ = new InputPropertyExpression($3);
    }
    | INPUT_REF {
        // To reference the `id' column implicitly
        $$ = new InputPropertyExpression(new std::string("id"));
    }
    | INPUT_REF DOT MUL {
        $$ = new InputPropertyExpression(new std::string("*"));
    }
    ;

src_ref_expression
    : SRC_REF DOT name_label DOT name_label {
        $$ = new SourcePropertyExpression($3, $5);
    }
    ;

dst_ref_expression
    : DST_REF DOT name_label DOT name_label {
        $$ = new DestPropertyExpression($3, $5);
    }
    ;

var_ref_expression
    : VARIABLE DOT name_label {
        $$ = new VariablePropertyExpression($1, $3);
    }
    | VARIABLE {
        $$ = new VariablePropertyExpression($1, new std::string("id"));
    }
    | VARIABLE DOT MUL {
        $$ = new VariablePropertyExpression($1, new std::string("*"));
    }
    ;

alias_ref_expression
    : name_label DOT name_label {
        $$ = new AliasPropertyExpression(new std::string(""), $1, $3);
    }
    | name_label DOT TYPE_PROP {
        $$ = new EdgeTypeExpression($1);
    }
    | name_label DOT SRC_ID_PROP {
        $$ = new EdgeSrcIdExpression($1);
    }
    | name_label DOT DST_ID_PROP {
        $$ = new EdgeDstIdExpression($1);
    }
    | name_label DOT RANK_PROP {
        $$ = new EdgeRankExpression($1);
    }
    ;

function_call_expression
    : LABEL L_PAREN opt_argument_list R_PAREN {
        $$ = new FunctionCallExpression($1, $3);
    }
    ;

uuid_expression
    : KW_UUID L_PAREN STRING R_PAREN {
        $$ = new UUIDExpression($3);
    }
    ;

opt_argument_list
    : %empty {
        $$ = nullptr;
    }
    | argument_list {
        $$ = $1;
    }
    ;

argument_list
    : expression {
        $$ = new ArgumentList();
        $$->addArgument($1);
    }
    | argument_list COMMA expression {
        $$ = $1;
        $$->addArgument($3);
    }
    ;

unary_expression
    : primary_expression { $$ = $1; }
    | PLUS unary_expression {
        $$ = new UnaryExpression(UnaryExpression::PLUS, $2);
    }
    | MINUS unary_expression {
        $$ = new UnaryExpression(UnaryExpression::NEGATE, $2);
    }
    | NOT unary_expression {
        $$ = new UnaryExpression(UnaryExpression::NOT, $2);
    }
    | KW_NOT unary_expression {
        $$ = new UnaryExpression(UnaryExpression::NOT, $2);
    }
    | L_PAREN type_spec R_PAREN unary_expression {
        $$ = new TypeCastingExpression($2, $4);
    }
    ;

type_spec
    : KW_INT { $$ = ColumnType::INT; }
    | KW_DOUBLE { $$ = ColumnType::DOUBLE; }
    | KW_STRING { $$ = ColumnType::STRING; }
    | KW_BOOL { $$ = ColumnType::BOOL; }
    | KW_BIGINT { $$ = ColumnType::BIGINT; }
    | KW_TIMESTAMP { $$ = ColumnType::TIMESTAMP; }
    ;

arithmetic_xor_expression
    : unary_expression { $$ = $1; }
    | arithmetic_xor_expression XOR unary_expression {
        $$ = new ArithmeticExpression($1, ArithmeticExpression::XOR, $3);
    }
    ;

multiplicative_expression
    : arithmetic_xor_expression { $$ = $1; }
    | multiplicative_expression MUL arithmetic_xor_expression {
        $$ = new ArithmeticExpression($1, ArithmeticExpression::MUL, $3);
    }
    | multiplicative_expression DIV arithmetic_xor_expression {
        $$ = new ArithmeticExpression($1, ArithmeticExpression::DIV, $3);
    }
    | multiplicative_expression MOD arithmetic_xor_expression {
        $$ = new ArithmeticExpression($1, ArithmeticExpression::MOD, $3);
    }
    ;

additive_expression
    : multiplicative_expression { $$ = $1; }
    | additive_expression PLUS multiplicative_expression {
        $$ = new ArithmeticExpression($1, ArithmeticExpression::ADD, $3);
    }
    | additive_expression MINUS multiplicative_expression {
        $$ = new ArithmeticExpression($1, ArithmeticExpression::SUB, $3);
    }
    ;

relational_expression
    : additive_expression { $$ = $1; }
    | relational_expression LT additive_expression {
        $$ = new RelationalExpression($1, RelationalExpression::LT, $3);
    }
    | relational_expression GT additive_expression {
        $$ = new RelationalExpression($1, RelationalExpression::GT, $3);
    }
    | relational_expression LE additive_expression {
        $$ = new RelationalExpression($1, RelationalExpression::LE, $3);
    }
    | relational_expression GE additive_expression {
        $$ = new RelationalExpression($1, RelationalExpression::GE, $3);
    }
    ;

equality_expression
    : relational_expression { $$ = $1; }
    | equality_expression EQ relational_expression {
        $$ = new RelationalExpression($1, RelationalExpression::EQ, $3);
    }
    | equality_expression NE relational_expression {
        $$ = new RelationalExpression($1, RelationalExpression::NE, $3);
    }
    ;

logic_and_expression
    : equality_expression { $$ = $1; }
    | logic_and_expression AND equality_expression {
        $$ = new LogicalExpression($1, LogicalExpression::AND, $3);
    }
    | logic_and_expression KW_AND equality_expression {
        $$ = new LogicalExpression($1, LogicalExpression::AND, $3);
    }
    ;

logic_or_expression
    : logic_and_expression { $$ = $1; }
    | logic_or_expression OR logic_and_expression {
        $$ = new LogicalExpression($1, LogicalExpression::OR, $3);
    }
    | logic_or_expression KW_OR logic_and_expression {
        $$ = new LogicalExpression($1, LogicalExpression::OR, $3);
    }
    ;

logic_xor_expression
    : logic_or_expression { $$ = $1; }
    | logic_xor_expression KW_XOR logic_or_expression {
        $$ = new LogicalExpression($1, LogicalExpression::XOR, $3);
    }
    ;

expression
    : logic_xor_expression { $$ = $1; }
    ;

go_sentence
    : KW_GO step_clause from_clause over_clause where_clause yield_clause {
        auto go = new GoSentence();
        go->setStepClause($2);
        go->setFromClause($3);
        go->setOverClause($4);
        go->setWhereClause($5);
        if ($6 == nullptr) {
            auto *cols = new YieldColumns();
            for (auto e : $4->edges()) {
                if (e->isOverAll()) {
                    continue;
                }
                auto *edge  = new std::string(*e->edge());
                auto *expr  = new EdgeDstIdExpression(edge);
                auto *col   = new YieldColumn(expr);
                cols->addColumn(col);
            }
            $6 = new YieldClause(cols);
        }
        go->setYieldClause($6);
        $$ = go;
    }
    ;

step_clause
    : %empty { $$ = new StepClause(); }
    | INTEGER KW_STEPS { $$ = new StepClause($1); }
    | KW_UPTO INTEGER KW_STEPS { $$ = new StepClause($2, true); }
    ;

from_clause
    : KW_FROM vid_list {
        $$ = new FromClause($2);
    }
    | KW_FROM vid_ref_expression {
        $$ = new FromClause($2);
    }
    ;

vid_list
    : vid {
        $$ = new VertexIDList();
        $$->add($1);
    }
    | vid_list COMMA vid {
        $$ = $1;
        $$->add($3);
    }
    ;

vid
    : unary_integer {
        $$ = new PrimaryExpression($1);
    }
    | function_call_expression {
        $$ = $1;
    }
    | uuid_expression {
        $$ = $1;
    }
    ;

unary_integer
    : PLUS INTEGER {
        $$ = $2;
    }
    | MINUS INTEGER {
        $$ = -$2;
    }
    | INTEGER {
        $$ = $1;
    }
    ;

vid_ref_expression
    : input_ref_expression {
        $$ = $1;
    }
    | var_ref_expression {
        $$ = $1;
    }
    ;

over_edge
    : name_label {
        $$ = new OverEdge($1);
    }
    | name_label KW_AS name_label {
        $$ = new OverEdge($1, $3);
    }
    ;

over_edges
    : over_edge {
        auto edge = new OverEdges();
        edge->addEdge($1);
        $$ = edge;
    }
    | over_edges COMMA over_edge {
        $1->addEdge($3);
        $$ = $1;
    }
    ;

over_clause
    : KW_OVER MUL {
        auto edges = new OverEdges();
        auto s = new std::string("*");
        auto edge = new OverEdge(s, nullptr);
        edges->addEdge(edge);
        $$ = new OverClause(edges);
    }
    | KW_OVER MUL KW_REVERSELY {
        auto edges = new OverEdges();
        auto s = new std::string("*");
        auto edge = new OverEdge(s, nullptr);
        edges->addEdge(edge);
        $$ = new OverClause(edges, true);
    }
    | KW_OVER over_edges {
        $$ = new OverClause($2);
    }
    | KW_OVER over_edges KW_REVERSELY {
        $$ = new OverClause($2, true);
    }
    ;

where_clause
    : %empty { $$ = nullptr; }
    | KW_WHERE expression { $$ = new WhereClause($2); }
    ;

when_clause
    : %empty { $$ = nullptr; }
    | KW_WHEN expression { $$ = new WhenClause($2); }
    ;

yield_clause
    : %empty { $$ = nullptr; }
    | KW_YIELD yield_columns { $$ = new YieldClause($2); }
    | KW_YIELD KW_DISTINCT yield_columns { $$ = new YieldClause($3, true); }
    ;

yield_columns
    : yield_column {
        auto fields = new YieldColumns();
        fields->addColumn($1);
        $$ = fields;
    }
    | yield_columns COMMA yield_column {
        $1->addColumn($3);
        $$ = $1;
    }
    ;

yield_column
    : expression {
        $$ = new YieldColumn($1);
    }
    | agg_function L_PAREN expression R_PAREN {
        auto yield = new YieldColumn($3);
        yield->setFunction($1);
        $$ = yield;
    }
    | expression KW_AS name_label {
        $$ = new YieldColumn($1, $3);
    }
    | agg_function L_PAREN expression R_PAREN KW_AS name_label {
        auto yield = new YieldColumn($3, $6);
        yield->setFunction($1);
        $$ = yield;
    }
    | agg_function L_PAREN MUL R_PAREN {
        auto expr = new PrimaryExpression(std::string("*"));
        auto yield = new YieldColumn(expr);
        yield->setFunction($1);
        $$ = yield;
    }
    | agg_function L_PAREN MUL R_PAREN KW_AS name_label {
        auto expr = new PrimaryExpression(std::string("*"));
        auto yield = new YieldColumn(expr, $6);
        yield->setFunction($1);
        $$ = yield;
    }
    ;

group_clause
    : yield_columns { $$ = new GroupClause($1); }
    ;

yield_sentence
    : KW_YIELD yield_columns where_clause {
        auto *s = new YieldSentence($2);
		s->setWhereClause($3);
		$$ = s;
    }
    ;

match_sentence
    : KW_MATCH { $$ = new MatchSentence; }
    ;

find_sentence
    : KW_FIND prop_list KW_FROM name_label where_clause {
        auto sentence = new FindSentence($4, $2);
        sentence->setWhereClause($5);
        $$ = sentence;
    }
    ;

order_factor
    : input_ref_expression {
        $$ = new OrderFactor($1, OrderFactor::ASCEND);
    }
    | input_ref_expression KW_ASC {
        $$ = new OrderFactor($1, OrderFactor::ASCEND);
    }
    | input_ref_expression KW_DESC {
        $$ = new OrderFactor($1, OrderFactor::DESCEND);
    }
    | LABEL {
        auto inputRef = new InputPropertyExpression($1);
        $$ = new OrderFactor(inputRef, OrderFactor::ASCEND);
    }
    | LABEL KW_ASC {
        auto inputRef = new InputPropertyExpression($1);
        $$ = new OrderFactor(inputRef, OrderFactor::ASCEND);
    }
    | LABEL KW_DESC {
        auto inputRef = new InputPropertyExpression($1);
        $$ = new OrderFactor(inputRef, OrderFactor::DESCEND);
    }
    ;

order_factors
    : order_factor {
        auto factors = new OrderFactors();
        factors->addFactor($1);
        $$ = factors;
    }
    | order_factors COMMA order_factor {
        $1->addFactor($3);
        $$ = $1;
    }
    ;

order_by_sentence
    : KW_ORDER KW_BY order_factors {
        $$ = new OrderBySentence($3);
    }
    ;

fetch_vertices_sentence
    : KW_FETCH KW_PROP KW_ON name_label vid_list yield_clause {
        auto fetch = new FetchVerticesSentence($4, $5, $6);
        $$ = fetch;
    }
    | KW_FETCH KW_PROP KW_ON name_label vid_ref_expression yield_clause {
        auto fetch = new FetchVerticesSentence($4, $5, $6);
        $$ = fetch;
    }
    ;

edge_key
    : vid R_ARROW vid AT rank {
        $$ = new EdgeKey($1, $3, $5);
    }
    | vid R_ARROW vid {
        $$ = new EdgeKey($1, $3, 0);
    }
    ;

edge_keys
    : edge_key {
        auto edgeKeys = new EdgeKeys();
        edgeKeys->addEdgeKey($1);
        $$ = edgeKeys;
    }
    | edge_keys COMMA edge_key {
        $1->addEdgeKey($3);
        $$ = $1;
    }
    ;

edge_key_ref:
    input_ref_expression R_ARROW input_ref_expression AT input_ref_expression {
        $$ = new EdgeKeyRef($1, $3, $5);
    }
    |
    var_ref_expression R_ARROW var_ref_expression AT var_ref_expression {
        $$ = new EdgeKeyRef($1, $3, $5, false);
    }
    |
    input_ref_expression R_ARROW input_ref_expression {
        $$ = new EdgeKeyRef($1, $3, nullptr);
    }
    |
    var_ref_expression R_ARROW var_ref_expression {
        $$ = new EdgeKeyRef($1, $3, nullptr, false);
    }
    ;

fetch_edges_sentence
    : KW_FETCH KW_PROP KW_ON name_label edge_keys yield_clause {
        auto fetch = new FetchEdgesSentence($4, $5, $6);
        $$ = fetch;
    }
    | KW_FETCH KW_PROP KW_ON name_label edge_key_ref yield_clause {
        auto fetch = new FetchEdgesSentence($4, $5, $6);
        $$ = fetch;
    }
    ;

fetch_sentence
    : fetch_vertices_sentence { $$ = $1; }
    | fetch_edges_sentence { $$ = $1; }
    ;

find_path_sentence
    : KW_FIND KW_ALL KW_PATH from_clause to_clause over_clause find_path_upto_clause
    /* where_clause */ {
        auto *s = new FindPathSentence(false);
        s->setFrom($4);
        s->setTo($5);
        s->setOver($6);
        s->setStep($7);
        /* s->setWhere($8); */
        $$ = s;
    }
    | KW_FIND KW_SHORTEST KW_PATH from_clause to_clause over_clause find_path_upto_clause
    /* where_clause */ {
        auto *s = new FindPathSentence(true);
        s->setFrom($4);
        s->setTo($5);
        s->setOver($6);
        s->setStep($7);
        /* s->setWhere($8); */
        $$ = s;
    }
    ;

find_path_upto_clause
    : %empty { $$ = new StepClause(5, true); }
    | KW_UPTO INTEGER KW_STEPS { $$ = new StepClause($2, true); }
    ;

to_clause
    : KW_TO vid_list {
        $$ = new ToClause($2);
    }
    | KW_TO vid_ref_expression {
        $$ = new ToClause($2);
    }
    ;

limit_sentence
    : KW_LIMIT INTEGER { $$ = new LimitSentence(0, $2); }
    | KW_LIMIT INTEGER COMMA INTEGER { $$ = new LimitSentence($2, $4); }
    | KW_LIMIT INTEGER KW_OFFSET INTEGER { $$ = new LimitSentence($2, $4); }
    ;

group_by_sentence
    : KW_GROUP KW_BY group_clause yield_clause {
        auto group = new GroupBySentence();
        group->setGroupClause($3);
        group->setYieldClause($4);
        $$ = group;
    }
    ;

use_sentence
    : KW_USE name_label { $$ = new UseSentence($2); }
    ;

opt_if_not_exists
    : %empty { $$=false; }
    | KW_IF KW_NOT KW_EXISTS { $$=true; }
    ;

opt_create_schema_prop_list
    : %empty {
        $$ = nullptr;
    }
    | create_schema_prop_list {
        $$ = $1;
    }
    ;

create_schema_prop_list
    : create_schema_prop_item {
        $$ = new SchemaPropList();
        $$->addOpt($1);
    }
    | create_schema_prop_list COMMA create_schema_prop_item {
        $$ = $1;
        $$->addOpt($3);
    }
    ;

create_schema_prop_item
    : KW_TTL_DURATION ASSIGN unary_integer {
        // Less than or equal to 0 means infinity, so less than 0 is equivalent to 0
        if ($3 < 0) {
            $3 = 0;
        }
        $$ = new SchemaPropItem(SchemaPropItem::TTL_DURATION, $3);
    }
    | KW_TTL_COL ASSIGN name_label {
        $$ = new SchemaPropItem(SchemaPropItem::TTL_COL, *$3);
        delete $3;
    }
    ;

create_tag_sentence
    : KW_CREATE KW_TAG opt_if_not_exists name_label L_PAREN R_PAREN opt_create_schema_prop_list {
        if ($7 == nullptr) {
            $7 = new SchemaPropList();
        }
        $$ = new CreateTagSentence($4, new ColumnSpecificationList(), $7, $3);
    }
    | KW_CREATE KW_TAG opt_if_not_exists name_label L_PAREN column_spec_list R_PAREN opt_create_schema_prop_list {
        if ($8 == nullptr) {
            $8 = new SchemaPropList();
        }
        $$ = new CreateTagSentence($4, $6, $8, $3);
    }
    | KW_CREATE KW_TAG opt_if_not_exists name_label L_PAREN column_spec_list COMMA R_PAREN opt_create_schema_prop_list {
        if ($9 == nullptr) {
            $9 = new SchemaPropList();
        }
        $$ = new CreateTagSentence($4, $6, $9, $3);
    }
    ;

alter_tag_sentence
    : KW_ALTER KW_TAG name_label alter_schema_opt_list {
        $$ = new AlterTagSentence($3, $4, new SchemaPropList());
    }
    | KW_ALTER KW_TAG name_label alter_schema_prop_list {
        $$ = new AlterTagSentence($3, new AlterSchemaOptList(), $4);
    }
    | KW_ALTER KW_TAG name_label alter_schema_opt_list alter_schema_prop_list {
        $$ = new AlterTagSentence($3, $4, $5);
    }
    ;

alter_schema_opt_list
    : alter_schema_opt_item {
        $$ = new AlterSchemaOptList();
        $$->addOpt($1);
    }
    | alter_schema_opt_list COMMA alter_schema_opt_item {
        $$ = $1;
        $$->addOpt($3);
    }
    ;

alter_schema_opt_item
    : KW_ADD L_PAREN column_spec_list R_PAREN {
        $$ = new AlterSchemaOptItem(AlterSchemaOptItem::ADD, $3);
    }
    | KW_CHANGE L_PAREN column_spec_list R_PAREN {
        $$ = new AlterSchemaOptItem(AlterSchemaOptItem::CHANGE, $3);
    }
    | KW_DROP L_PAREN column_name_list R_PAREN {
        $$ = new AlterSchemaOptItem(AlterSchemaOptItem::DROP, $3);
    }
    ;

alter_schema_prop_list
    : alter_schema_prop_item {
        $$ = new SchemaPropList();
        $$->addOpt($1);
    }
    | alter_schema_prop_list COMMA alter_schema_prop_item {
        $$ = $1;
        $$->addOpt($3);
    }
    ;

alter_schema_prop_item
    : KW_TTL_DURATION ASSIGN unary_integer {
        // Less than or equal to 0 means infinity, so less than 0 is equivalent to 0
        if ($3 < 0) {
            $3 = 0;
        }
        $$ = new SchemaPropItem(SchemaPropItem::TTL_DURATION, $3);
    }
    | KW_TTL_COL ASSIGN name_label {
        $$ = new SchemaPropItem(SchemaPropItem::TTL_COL, *$3);
        delete $3;
    }
    ;

create_edge_sentence
    : KW_CREATE KW_EDGE opt_if_not_exists name_label L_PAREN R_PAREN opt_create_schema_prop_list {
        if ($7 == nullptr) {
            $7 = new SchemaPropList();
        }
        $$ = new CreateEdgeSentence($4,  new ColumnSpecificationList(), $7, $3);
    }
    | KW_CREATE KW_EDGE opt_if_not_exists name_label L_PAREN column_spec_list R_PAREN opt_create_schema_prop_list {
        if ($8 == nullptr) {
            $8 = new SchemaPropList();
        }
        $$ = new CreateEdgeSentence($4, $6, $8, $3);
    }
    | KW_CREATE KW_EDGE opt_if_not_exists name_label L_PAREN column_spec_list COMMA R_PAREN opt_create_schema_prop_list {
        if ($9 == nullptr) {
            $9 = new SchemaPropList();
        }
        $$ = new CreateEdgeSentence($4, $6, $9, $3);
    }
    ;

alter_edge_sentence
    : KW_ALTER KW_EDGE name_label alter_schema_opt_list {
        $$ = new AlterEdgeSentence($3, $4, new SchemaPropList());
    }
    | KW_ALTER KW_EDGE name_label alter_schema_prop_list {
        $$ = new AlterEdgeSentence($3, new AlterSchemaOptList(), $4);
    }
    | KW_ALTER KW_EDGE name_label alter_schema_opt_list alter_schema_prop_list {
        $$ = new AlterEdgeSentence($3, $4, $5);
    }
    ;

column_name_list
    : name_label {
        $$ = new ColumnNameList();
        $$->addColumn($1);
    }
    | column_name_list COMMA name_label {
        $$ = $1;
        $$->addColumn($3);
    }
    ;

column_spec_list
    : column_spec {
        $$ = new ColumnSpecificationList();
        $$->addColumn($1);
    }
    | column_spec_list COMMA column_spec {
        $$ = $1;
        $$->addColumn($3);
    }
    ;

column_spec
    : name_label type_spec { $$ = new ColumnSpecification($2, $1); }
    | name_label type_spec KW_DEFAULT INTEGER {
        $$ = new ColumnSpecification($2, $1);
        $$->setIntValue($4);
    }
    | name_label type_spec KW_DEFAULT BOOL {
        $$ = new ColumnSpecification($2, $1);
        $$->setBoolValue($4);
    }
    | name_label type_spec KW_DEFAULT DOUBLE {
        $$ = new ColumnSpecification($2, $1);
        $$->setDoubleValue($4);
    }
    |  name_label type_spec KW_DEFAULT STRING {
        $$ = new ColumnSpecification($2, $1);
        $$->setStringValue($4);
    }
    ;

describe_tag_sentence
    : KW_DESCRIBE KW_TAG name_label {
        $$ = new DescribeTagSentence($3);
    }
    | KW_DESC KW_TAG name_label {
        $$ = new DescribeTagSentence($3);
    }
    ;

describe_edge_sentence
    : KW_DESCRIBE KW_EDGE name_label {
        $$ = new DescribeEdgeSentence($3);
    }
    | KW_DESC KW_EDGE name_label {
        $$ = new DescribeEdgeSentence($3);
    }
    ;

drop_tag_sentence
    : KW_DROP KW_TAG name_label {
        $$ = new DropTagSentence($3);
    }
    ;

drop_edge_sentence
    : KW_DROP KW_EDGE name_label {
        $$ = new DropEdgeSentence($3);
    }
    ;

create_tag_index_sentence
    : KW_CREATE KW_TAG KW_INDEX opt_if_not_exists name_label KW_ON name_label L_PAREN column_name_list R_PAREN {
        $$ = new CreateTagIndexSentence($5, $7, $9, $4);
    }
    ;

create_edge_index_sentence
    : KW_CREATE KW_EDGE KW_INDEX opt_if_not_exists name_label KW_ON name_label L_PAREN column_name_list R_PAREN {
        $$ = new CreateEdgeIndexSentence($5, $7, $9, $4);
    }
    ;

drop_tag_index_sentence
    : KW_DROP KW_TAG KW_INDEX name_label {
        $$ = new DropTagIndexSentence($4);
    }
    ;

drop_edge_index_sentence
    : KW_DROP KW_EDGE KW_INDEX name_label {
        $$ = new DropEdgeIndexSentence($4);
    }
    ;

describe_tag_index_sentence
    : KW_DESCRIBE KW_TAG KW_INDEX name_label {
        $$ = new DescribeTagIndexSentence($4);
    }
    | KW_DESC KW_TAG KW_INDEX name_label {
        $$ = new DescribeTagIndexSentence($4);
    }
    ;

describe_edge_index_sentence
    : KW_DESCRIBE KW_EDGE KW_INDEX name_label {
        $$ = new DescribeEdgeIndexSentence($4);
    }
    | KW_DESC KW_EDGE KW_INDEX name_label {
        $$ = new DescribeEdgeIndexSentence($4);
    }
    ;

build_tag_index_sentence
    : KW_BUILD KW_TAG KW_INDEX name_label {
        $$ = new BuildTagIndexSentence($4);
    }
    ;

build_edge_index_sentence
    : KW_BUILD KW_EDGE KW_INDEX name_label {
        $$ = new BuildEdgeIndexSentence($4);
    }
    ;

traverse_sentence
    : L_PAREN piped_sentence R_PAREN { $$ = $2; }
    | L_PAREN set_sentence R_PAREN { $$ = $2; }
    | go_sentence { $$ = $1; }
    | match_sentence { $$ = $1; }
    | find_sentence { $$ = $1; }
    | group_by_sentence { $$ = $1; }
    | order_by_sentence { $$ = $1; }
    | fetch_sentence { $$ = $1; }
    | find_path_sentence { $$ = $1; }
    | limit_sentence { $$ = $1; }
    | yield_sentence { $$ = $1; }
    ;

set_sentence
    : piped_sentence KW_UNION KW_ALL piped_sentence { $$ = new SetSentence($1, SetSentence::UNION, $4); }
    | piped_sentence KW_UNION piped_sentence {
        auto *s = new SetSentence($1, SetSentence::UNION, $3);
        s->setDistinct();
        $$ = s;
    }
    | piped_sentence KW_UNION KW_DISTINCT piped_sentence {
        auto *s = new SetSentence($1, SetSentence::UNION, $4);
        s->setDistinct();
        $$ = s;
    }
    | piped_sentence KW_INTERSECT piped_sentence { $$ = new SetSentence($1, SetSentence::INTERSECT, $3); }
    | piped_sentence KW_MINUS piped_sentence { $$ = new SetSentence($1, SetSentence::MINUS, $3); }
    | set_sentence KW_UNION KW_ALL piped_sentence { $$ = new SetSentence($1, SetSentence::UNION, $4); }
    | set_sentence KW_UNION piped_sentence {
        auto *s = new SetSentence($1, SetSentence::UNION, $3);
        s->setDistinct();
        $$ = s;
    }
    | set_sentence KW_UNION KW_DISTINCT piped_sentence {
        auto *s = new SetSentence($1, SetSentence::UNION, $4);
        s->setDistinct();
        $$ = s;
    }
    | set_sentence KW_INTERSECT piped_sentence { $$ = new SetSentence($1, SetSentence::INTERSECT, $3); }
    | set_sentence KW_MINUS piped_sentence { $$ = new SetSentence($1, SetSentence::MINUS, $3); }
    ;

piped_sentence
    : traverse_sentence { $$ = $1; }
    | piped_sentence PIPE traverse_sentence { $$ = new PipedSentence($1, $3); }
    ;

assignment_sentence
    : VARIABLE ASSIGN piped_sentence {
        $$ = new AssignmentSentence($1, $3);
    }
    ;

insert_vertex_sentence
    : KW_INSERT KW_VERTEX vertex_tag_list KW_VALUES vertex_row_list {
        $$ = new InsertVertexSentence($3, $5);
    }
    | KW_INSERT KW_VERTEX KW_NO KW_OVERWRITE vertex_tag_list KW_VALUES vertex_row_list {
        $$ = new InsertVertexSentence($5, $7, false /* not overwritable */);
    }
    ;

vertex_tag_list
    : vertex_tag_item {
        $$ = new VertexTagList();
        $$->addTagItem($1);
    }
    | vertex_tag_list COMMA vertex_tag_item {
        $$ = $1;
        $$->addTagItem($3);
    }
    ;

vertex_tag_item
    : name_label L_PAREN R_PAREN{
        $$ = new VertexTagItem($1);
    }
    | name_label L_PAREN prop_list R_PAREN {
        $$ = new VertexTagItem($1, $3);
    }
    ;

prop_list
    : name_label {
        $$ = new PropertyList();
        $$->addProp($1);
    }
    | prop_list COMMA name_label {
        $$ = $1;
        $$->addProp($3);
    }
    | prop_list COMMA {
        $$ = $1;
    }
    ;

vertex_row_list
    : vertex_row_item {
        $$ = new VertexRowList();
        $$->addRow($1);
    }
    | vertex_row_list COMMA vertex_row_item {
        $1->addRow($3);
        $$ = $1;
    }
    ;

vertex_row_item
    : vid COLON L_PAREN R_PAREN {
        $$ = new VertexRowItem($1, new ValueList());
    }
    | vid COLON L_PAREN value_list R_PAREN {
        $$ = new VertexRowItem($1, $4);
    }
    ;

value_list
    : expression {
        $$ = new ValueList();
        $$->addValue($1);
    }
    | value_list COMMA expression {
        $$ = $1;
        $$->addValue($3);
    }
    | value_list COMMA {
        $$ = $1;
    }
    ;

insert_edge_sentence
    : KW_INSERT KW_EDGE name_label L_PAREN R_PAREN KW_VALUES edge_row_list {
        auto sentence = new InsertEdgeSentence();
        sentence->setEdge($3);
        sentence->setProps(new PropertyList());
        sentence->setRows($7);
        $$ = sentence;
    }
    | KW_INSERT KW_EDGE name_label L_PAREN prop_list R_PAREN KW_VALUES edge_row_list {
        auto sentence = new InsertEdgeSentence();
        sentence->setEdge($3);
        sentence->setProps($5);
        sentence->setRows($8);
        $$ = sentence;
    }
    | KW_INSERT KW_EDGE KW_NO KW_OVERWRITE name_label L_PAREN R_PAREN KW_VALUES edge_row_list {
        auto sentence = new InsertEdgeSentence();
        sentence->setOverwrite(false);
        sentence->setEdge($5);
        sentence->setProps(new PropertyList());
        sentence->setRows($9);
        $$ = sentence;
    }
    | KW_INSERT KW_EDGE KW_NO KW_OVERWRITE name_label L_PAREN prop_list R_PAREN KW_VALUES edge_row_list {
        auto sentence = new InsertEdgeSentence();
        sentence->setOverwrite(false);
        sentence->setEdge($5);
        sentence->setProps($7);
        sentence->setRows($10);
        $$ = sentence;
    }
    ;

edge_row_list
    : edge_row_item {
        $$ = new EdgeRowList();
        $$->addRow($1);
    }
    | edge_row_list COMMA edge_row_item {
        $1->addRow($3);
        $$ = $1;
    }
    ;

edge_row_item
    : vid R_ARROW vid COLON L_PAREN R_PAREN {
        $$ = new EdgeRowItem($1, $3, new ValueList());
    }
    | vid R_ARROW vid COLON L_PAREN value_list R_PAREN {
        $$ = new EdgeRowItem($1, $3, $6);
    }
    | vid R_ARROW vid AT rank COLON L_PAREN R_PAREN {
        $$ = new EdgeRowItem($1, $3, $5, new ValueList());
    }
    | vid R_ARROW vid AT rank COLON L_PAREN value_list R_PAREN {
        $$ = new EdgeRowItem($1, $3, $5, $8);
    }
    ;

rank: unary_integer { $$ = $1; };

update_vertex_sentence
    : KW_UPDATE KW_VERTEX vid KW_SET update_list when_clause yield_clause {
        auto sentence = new UpdateVertexSentence();
        sentence->setVid($3);
        sentence->setUpdateList($5);
        sentence->setWhenClause($6);
        sentence->setYieldClause($7);
        $$ = sentence;
    }
    | KW_UPSERT KW_VERTEX vid KW_SET update_list when_clause yield_clause {
        auto sentence = new UpdateVertexSentence();
        sentence->setInsertable(true);
        sentence->setVid($3);
        sentence->setUpdateList($5);
        sentence->setWhenClause($6);
        sentence->setYieldClause($7);
        $$ = sentence;
    }
    ;

update_list
    : update_item {
        $$ = new UpdateList();
        $$->addItem($1);
    }
    | update_list COMMA update_item {
        $$ = $1;
        $$->addItem($3);
    }
    ;

update_item
    : name_label ASSIGN expression {
        $$ = new UpdateItem($1, $3);
    }
    | alias_ref_expression ASSIGN expression {
        $$ = new UpdateItem($1, $3);
        delete $1;
    }
    ;

update_edge_sentence
    : KW_UPDATE KW_EDGE vid R_ARROW vid KW_OF name_label
      KW_SET update_list when_clause yield_clause {
        auto sentence = new UpdateEdgeSentence();
        sentence->setSrcId($3);
        sentence->setDstId($5);
        sentence->setEdgeType($7);
        sentence->setUpdateList($9);
        sentence->setWhenClause($10);
        sentence->setYieldClause($11);
        $$ = sentence;
    }
    | KW_UPSERT KW_EDGE vid R_ARROW vid KW_OF name_label
      KW_SET update_list when_clause yield_clause {
        auto sentence = new UpdateEdgeSentence();
        sentence->setInsertable(true);
        sentence->setSrcId($3);
        sentence->setDstId($5);
        sentence->setEdgeType($7);
        sentence->setUpdateList($9);
        sentence->setWhenClause($10);
        sentence->setYieldClause($11);
        $$ = sentence;
    }
    | KW_UPDATE KW_EDGE vid R_ARROW vid AT rank KW_OF name_label
      KW_SET update_list when_clause yield_clause {
        auto sentence = new UpdateEdgeSentence();
        sentence->setSrcId($3);
        sentence->setDstId($5);
        sentence->setRank($7);
        sentence->setEdgeType($9);
        sentence->setUpdateList($11);
        sentence->setWhenClause($12);
        sentence->setYieldClause($13);
        $$ = sentence;
    }
    | KW_UPSERT KW_EDGE vid R_ARROW vid AT rank KW_OF name_label
      KW_SET update_list when_clause yield_clause {
        auto sentence = new UpdateEdgeSentence();
        sentence->setInsertable(true);
        sentence->setSrcId($3);
        sentence->setDstId($5);
        sentence->setRank($7);
        sentence->setEdgeType($9);
        sentence->setUpdateList($11);
        sentence->setWhenClause($12);
        sentence->setYieldClause($13);
        $$ = sentence;
    }
    ;

delete_vertex_sentence
    : KW_DELETE KW_VERTEX vid {
        auto sentence = new DeleteVertexSentence($3);
        $$ = sentence;
    }
    ;

download_sentence
    : KW_DOWNLOAD KW_HDFS STRING {
        auto sentence = new DownloadSentence();
        sentence->setUrl($3);
        $$ = sentence;
    }
    ;

delete_edge_sentence
    : KW_DELETE KW_EDGE name_label edge_keys {
        auto sentence = new DeleteEdgesSentence($3, $4);
        $$ = sentence;
    }
    ;

ingest_sentence
    : KW_INGEST {
        auto sentence = new IngestSentence();
        $$ = sentence;
    }
    ;

show_sentence
    : KW_SHOW KW_HOSTS {
        $$ = new ShowSentence(ShowSentence::ShowType::kShowHosts);
    }
    | KW_SHOW KW_SPACES {
        $$ = new ShowSentence(ShowSentence::ShowType::kShowSpaces);
    }
    | KW_SHOW KW_PARTS {
        $$ = new ShowSentence(ShowSentence::ShowType::kShowParts);
    }
    | KW_SHOW KW_PART integer_list {
        $$ = new ShowSentence(ShowSentence::ShowType::kShowParts, $3);
    }
    | KW_SHOW KW_PARTS integer_list {
        $$ = new ShowSentence(ShowSentence::ShowType::kShowParts, $3);
    }
    | KW_SHOW KW_TAGS {
        $$ = new ShowSentence(ShowSentence::ShowType::kShowTags);
    }
    | KW_SHOW KW_EDGES {
         $$ = new ShowSentence(ShowSentence::ShowType::kShowEdges);
    }
    | KW_SHOW KW_TAG KW_INDEXES {
         $$ = new ShowSentence(ShowSentence::ShowType::kShowTagIndexes);
    }
    | KW_SHOW KW_EDGE KW_INDEXES {
         $$ = new ShowSentence(ShowSentence::ShowType::kShowEdgeIndexes);
    }
    | KW_SHOW KW_USERS {
        $$ = new ShowSentence(ShowSentence::ShowType::kShowUsers);
    }
    | KW_SHOW KW_USER name_label {
        $$ = new ShowSentence(ShowSentence::ShowType::kShowUser, $3);
    }
    | KW_SHOW KW_ROLES KW_IN name_label {
        $$ = new ShowSentence(ShowSentence::ShowType::kShowRoles, $4);
    }
    | KW_SHOW KW_CONFIGS show_config_item {
        $$ = new ConfigSentence(ConfigSentence::SubType::kShow, $3);
    }
    | KW_SHOW KW_CREATE KW_SPACE name_label {
        $$ = new ShowSentence(ShowSentence::ShowType::kShowCreateSpace, $4);
    }
    | KW_SHOW KW_CREATE KW_TAG name_label {
        $$ = new ShowSentence(ShowSentence::ShowType::kShowCreateTag, $4);
    }
    | KW_SHOW KW_CREATE KW_TAG KW_INDEX name_label {
        $$ = new ShowSentence(ShowSentence::ShowType::kShowCreateTagIndex, $5);
    }
    | KW_SHOW KW_CREATE KW_EDGE name_label {
        $$ = new ShowSentence(ShowSentence::ShowType::kShowCreateEdge, $4);
    }
    | KW_SHOW KW_CREATE KW_EDGE KW_INDEX name_label {
        $$ = new ShowSentence(ShowSentence::ShowType::kShowCreateEdgeIndex, $5);
    }
    | KW_SHOW KW_SNAPSHOTS {
        $$ = new ShowSentence(ShowSentence::ShowType::kShowSnapshots);
    }
    ;

config_module_enum
    : KW_GRAPH      { $$ = ConfigModule::GRAPH; }
    | KW_META       { $$ = ConfigModule::META; }
    | KW_STORAGE    { $$ = ConfigModule::STORAGE; }
    ;

get_config_item
    : config_module_enum COLON name_label {
        $$ = new ConfigRowItem($1, $3);
    }
    | name_label {
        $$ = new ConfigRowItem(ConfigModule::ALL, $1);
    }
    ;

set_config_item
    : config_module_enum COLON name_label ASSIGN expression {
        $$ = new ConfigRowItem($1, $3, $5);
    }
    | name_label ASSIGN expression {
        $$ = new ConfigRowItem(ConfigModule::ALL, $1, $3);
    }
    | config_module_enum COLON name_label ASSIGN L_BRACE update_list R_BRACE {
        $$ = new ConfigRowItem($1, $3, $6);
    }
    | name_label ASSIGN L_BRACE update_list R_BRACE {
        $$ = new ConfigRowItem(ConfigModule::ALL, $1, $4);
    }
    ;

show_config_item
    : %empty {
        $$ = nullptr;
    }
    | config_module_enum {
        $$ = new ConfigRowItem($1);
    }
    ;

create_space_sentence
    : KW_CREATE KW_SPACE opt_if_not_exists name_label {
        auto sentence = new CreateSpaceSentence($4, $3);
        $$ = sentence;
    }
    | KW_CREATE KW_SPACE opt_if_not_exists name_label L_PAREN space_opt_list R_PAREN {
        auto sentence = new CreateSpaceSentence($4, $3);
        sentence->setOpts($6);
        $$ = sentence;
    }
    ;

describe_space_sentence
    : KW_DESCRIBE KW_SPACE name_label {
        $$ = new DescribeSpaceSentence($3);
    }
    | KW_DESC KW_SPACE name_label {
        $$ = new DescribeSpaceSentence($3);
    }
    ;

space_opt_list
    : space_opt_item {
        $$ = new SpaceOptList();
        $$->addOpt($1);
    }
    | space_opt_list COMMA space_opt_item {
        $$ = $1;
        $$->addOpt($3);
    }
    | space_opt_list COMMA {
        $$ = $1;
    }
    ;

space_opt_item
    : KW_PARTITION_NUM ASSIGN INTEGER {
        $$ = new SpaceOptItem(SpaceOptItem::PARTITION_NUM, $3);
    }
    | KW_REPLICA_FACTOR ASSIGN INTEGER {
        $$ = new SpaceOptItem(SpaceOptItem::REPLICA_FACTOR, $3);
    }
    // TODO(YT) Create Spaces for different engines
    // KW_ENGINE_TYPE ASSIGN name_label
    ;

drop_space_sentence
    : KW_DROP KW_SPACE name_label {
        $$ = new DropSpaceSentence($3);
    }
    ;

//  User manager sentences.

with_user_opt_item
    : KW_FIRSTNAME STRING {
        $$ = new WithUserOptItem(WithUserOptItem::FIRST, $2);
    }
    | KW_LASTNAME STRING {
        $$ = new WithUserOptItem(WithUserOptItem::LAST, $2);
    }
    | KW_EMAIL STRING {
        $$ = new WithUserOptItem(WithUserOptItem::EMAIL, $2);
    }
    | KW_PHONE STRING {
        $$ = new WithUserOptItem(WithUserOptItem::PHONE, $2);
    }
    ;

with_user_opt_list
    : with_user_opt_item {
        $$ = new WithUserOptList();
        $$->addOpt($1);
    }
    | with_user_opt_list COMMA with_user_opt_item {
        $$ = $1;
        $$->addOpt($3);
    }
    ;

create_user_sentence
    : KW_CREATE KW_USER name_label KW_WITH KW_PASSWORD STRING {
        $$ = new CreateUserSentence($3, $6);
    }
    | KW_CREATE KW_USER KW_IF KW_NOT KW_EXISTS name_label KW_WITH KW_PASSWORD STRING {
        auto sentence = new CreateUserSentence($6, $9);
        sentence->setMissingOk(true);
        $$ = sentence;
    }
    | KW_CREATE KW_USER name_label KW_WITH KW_PASSWORD STRING COMMA with_user_opt_list {
        auto sentence = new CreateUserSentence($3, $6);
        sentence->setOpts($8);
        $$ = sentence;
    }
    | KW_CREATE KW_USER KW_IF KW_NOT KW_EXISTS name_label KW_WITH KW_PASSWORD STRING COMMA with_user_opt_list {
        auto sentence = new CreateUserSentence($6, $9);
        sentence->setMissingOk(true);
        sentence->setOpts($11);
        $$ = sentence;
    }

alter_user_sentence
    : KW_ALTER KW_USER name_label KW_WITH with_user_opt_list {
        auto sentence = new AlterUserSentence($3);
        sentence->setOpts($5);
        $$ = sentence;
    }
    ;

drop_user_sentence
    : KW_DROP KW_USER name_label {
        $$ = new DropUserSentence($3);
    }
    | KW_DROP KW_USER KW_IF KW_EXISTS name_label {
        auto sentence = new DropUserSentence($5);
        sentence->setMissingOk(true);
        $$ = sentence;
    }
    ;

change_password_sentence
    : KW_CHANGE KW_PASSWORD name_label KW_TO STRING {
        auto sentence = new ChangePasswordSentence($3, $5);
        $$ = sentence;
    }
    | KW_CHANGE KW_PASSWORD name_label KW_FROM STRING KW_TO STRING {
        auto sentence = new ChangePasswordSentence($3, $5, $7);
        $$ = sentence;
    }
    ;

role_type_clause
    : KW_GOD { $$ = new RoleTypeClause(RoleTypeClause::GOD); }
    | KW_ADMIN { $$ = new RoleTypeClause(RoleTypeClause::ADMIN); }
    | KW_USER { $$ = new RoleTypeClause(RoleTypeClause::USER); }
    | KW_GUEST { $$ = new RoleTypeClause(RoleTypeClause::GUEST); }
    ;

acl_item_clause
    : KW_ROLE role_type_clause KW_ON name_label {
        auto sentence = new AclItemClause(true, $4);
        sentence->setRoleTypeClause($2);
        $$ = sentence;
    }
    | role_type_clause KW_ON name_label {
        auto sentence = new AclItemClause(false, $3);
        sentence->setRoleTypeClause($1);
        $$ = sentence;
    }
    ;

grant_sentence
    : KW_GRANT acl_item_clause KW_TO name_label {
        auto sentence = new GrantSentence($4);
        sentence->setAclItemClause($2);
        $$ = sentence;
    }
    ;

revoke_sentence
    : KW_REVOKE acl_item_clause KW_FROM name_label {
        auto sentence = new RevokeSentence($4);
        sentence->setAclItemClause($2);
        $$ = sentence;
    }
    ;

get_config_sentence
    : KW_GET KW_CONFIGS get_config_item {
        $$ = new ConfigSentence(ConfigSentence::SubType::kGet, $3);
    }
    ;

set_config_sentence
    : KW_UPDATE KW_CONFIGS set_config_item {
        $$ = new ConfigSentence(ConfigSentence::SubType::kSet, $3);
    }
    | KW_UPDATE KW_CONFIGS set_config_item KW_FORCE {
        $$ = new ConfigSentence(ConfigSentence::SubType::kSet, $3, true);
    }
    ;

host_list
    : host_item {
        $$ = new HostList();
        $$->addHost($1);
    }
    | host_list COMMA host_item {
        $$ = $1;
        $$->addHost($3);
    }
    | host_list COMMA {
        $$ = $1;
    }
    ;

host_item
    : IPV4 COLON port {
        $$ = new nebula::HostAddr();
        $$->first = $1;
        $$->second = $3;
    }

port : INTEGER { $$ = $1; }

integer_list
    : INTEGER {
        $$ = new std::vector<int32_t>();
        $$->emplace_back($1);
    }
    | integer_list COMMA INTEGER {
        $$ = $1;
        $$->emplace_back($3);
    }
    | integer_list COMMA {
        $$ = $1;
    }
    ;

balance_sentence
    : KW_BALANCE KW_LEADER {
        $$ = new BalanceSentence(BalanceSentence::SubType::kLeader);
    }
    | KW_BALANCE KW_DATA {
        $$ = new BalanceSentence(BalanceSentence::SubType::kData);
    }
    | KW_BALANCE KW_DATA INTEGER {
        $$ = new BalanceSentence($3);
    }
    | KW_BALANCE KW_DATA KW_STOP {
        $$ = new BalanceSentence(BalanceSentence::SubType::kDataStop);
    }
    | KW_BALANCE KW_DATA KW_REMOVE host_list {
        $$ = new BalanceSentence(BalanceSentence::SubType::kData, $4);
    }
    ;

create_snapshot_sentence
    : KW_CREATE KW_SNAPSHOT {
        $$ = new CreateSnapshotSentence();
    }
    ;

drop_snapshot_sentence
    : KW_DROP KW_SNAPSHOT name_label {
        $$ = new DropSnapshotSentence($3);
    }
    ;

mutate_sentence
    : insert_vertex_sentence { $$ = $1; }
    | insert_edge_sentence { $$ = $1; }
    | update_vertex_sentence { $$ = $1; }
    | update_edge_sentence { $$ = $1; }
    | delete_vertex_sentence { $$ = $1; }
    | delete_edge_sentence { $$ = $1; }
    | download_sentence { $$ = $1; }
    | ingest_sentence { $$ = $1; }
    ;

maintain_sentence
    : create_tag_sentence { $$ = $1; }
    | create_edge_sentence { $$ = $1; }
    | alter_tag_sentence { $$ = $1; }
    | alter_edge_sentence { $$ = $1; }
    | describe_tag_sentence { $$ = $1; }
    | describe_edge_sentence { $$ = $1; }
    | drop_tag_sentence { $$ = $1; }
    | drop_edge_sentence { $$ = $1; }
    | create_tag_index_sentence { $$ = $1; }
    | create_edge_index_sentence { $$ = $1; }
    | drop_tag_index_sentence { $$ = $1; }
    | drop_edge_index_sentence { $$ = $1; }
    | describe_tag_index_sentence { $$ = $1; }
    | describe_edge_index_sentence { $$ = $1; }
    | build_tag_index_sentence { $$ = $1; }
    | build_edge_index_sentence { $$ = $1; }
    | show_sentence { $$ = $1; }
    | create_space_sentence { $$ = $1; }
    | describe_space_sentence { $$ = $1; }
    | drop_space_sentence { $$ = $1; }
    ;
    | create_user_sentence { $$ = $1; }
    | alter_user_sentence { $$ = $1; }
    | drop_user_sentence { $$ = $1; }
    | change_password_sentence { $$ = $1; }
    | grant_sentence { $$ = $1; }
    | revoke_sentence { $$ = $1; }
    | get_config_sentence { $$ = $1; }
    | set_config_sentence { $$ = $1; }
    | balance_sentence { $$ = $1; }
    | create_snapshot_sentence { $$ = $1; };
    | drop_snapshot_sentence { $$ = $1; };
    ;

return_sentence
    : KW_RETURN VARIABLE KW_IF VARIABLE KW_IS KW_NOT KW_NULL {
        $$ = new ReturnSentence($2, $4);
    }

process_control_sentence
    : return_sentence { $$ = $1; }
    ;

sentence
    : maintain_sentence { $$ = $1; }
    | use_sentence { $$ = $1; }
    | set_sentence { $$ = $1; }
    | piped_sentence { $$ = $1; }
    | assignment_sentence { $$ = $1; }
    | mutate_sentence { $$ = $1; }
    | process_control_sentence { $$ = $1; }
    ;

sentences
    : sentence {
        $$ = new SequentialSentences($1);
        *sentences = $$;
    }
    | sentences SEMICOLON sentence {
        if ($1 == nullptr) {
            $$ = new SequentialSentences($3);
            *sentences = $$;
        } else {
            $$ = $1;
            $1->addSentence($3);
        }
    }
    | sentences SEMICOLON {
        $$ = $1;
    }
    | %empty {
        $$ = nullptr;
    }
    ;


%%

void nebula::GraphParser::error(const nebula::GraphParser::location_type& loc,
                                const std::string &msg) {
    std::ostringstream os;
    os << msg << " at " << loc;
    errmsg = os.str();
}


#include "GraphScanner.h"
static int yylex(nebula::GraphParser::semantic_type* yylval,
                 nebula::GraphParser::location_type *yylloc,
                 nebula::GraphScanner& scanner) {
    return scanner.yylex(yylval, yylloc);
}
<|MERGE_RESOLUTION|>--- conflicted
+++ resolved
@@ -98,15 +98,10 @@
 /* keywords */
 %token KW_GO KW_AS KW_TO KW_OR KW_AND KW_XOR KW_USE KW_SET KW_FROM KW_WHERE KW_ALTER
 %token KW_MATCH KW_INSERT KW_VALUES KW_YIELD KW_RETURN KW_CREATE KW_VERTEX
-%token KW_EDGE KW_EDGES KW_STEPS KW_OVER KW_UPTO KW_REVERSELY KW_SPACE KW_DELETE KW_FIND
+%token KW_EDGE KW_EDGES KW_STEPS KW_OVER KW_UPTO KW_REVERSELY KW_SPACE KW_DELETE KW_FIND KW_BUILD
 %token KW_INT KW_BIGINT KW_DOUBLE KW_STRING KW_BOOL KW_TAG KW_TAGS KW_UNION KW_INTERSECT KW_MINUS
-<<<<<<< HEAD
-%token KW_NO KW_OVERWRITE KW_IN KW_DESCRIBE KW_DESC KW_SHOW KW_HOSTS KW_TIMESTAMP KW_ADD KW_INDEX KW_INDEXES
-%token KW_PARTITION_NUM KW_REPLICA_FACTOR KW_DROP KW_REMOVE KW_SPACES KW_INGEST KW_BUILD KW_PARTS 
-=======
 %token KW_NO KW_OVERWRITE KW_IN KW_DESCRIBE KW_DESC KW_SHOW KW_HOSTS KW_PART KW_PARTS KW_TIMESTAMP KW_ADD
-%token KW_PARTITION_NUM KW_REPLICA_FACTOR KW_DROP KW_REMOVE KW_SPACES KW_INGEST KW_UUID
->>>>>>> 4ed1882c
+%token KW_PARTITION_NUM KW_REPLICA_FACTOR KW_DROP KW_REMOVE KW_SPACES KW_INGEST KW_INDEX KW_INDEXES
 %token KW_IF KW_NOT KW_EXISTS KW_WITH KW_FIRSTNAME KW_LASTNAME KW_EMAIL KW_PHONE KW_USER KW_USERS
 %token KW_COUNT KW_COUNT_DISTINCT KW_SUM KW_AVG KW_MAX KW_MIN KW_STD KW_BIT_AND KW_BIT_OR KW_BIT_XOR
 %token KW_PASSWORD KW_CHANGE KW_ROLE KW_GOD KW_ADMIN KW_GUEST KW_GRANT KW_REVOKE KW_ON
