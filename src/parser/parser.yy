--- conflicted
+++ resolved
@@ -39,7 +39,7 @@
     nebula::SequentialSentences            *sentences;
     nebula::ColumnSpecification            *colspec;
     nebula::ColumnSpecificationList        *colspeclist;
-    nebula::ColumnNameList                 *colsnamelist;
+    nebula::NameList                       *namelist;
     nebula::ColumnType                      type;
     nebula::StepClause                     *step_clause;
     nebula::FromClause                     *from_clause;
@@ -97,22 +97,18 @@
 %token KW_MATCH KW_INSERT KW_VALUES KW_YIELD KW_RETURN KW_CREATE KW_VERTEX
 %token KW_EDGE KW_EDGES KW_STEPS KW_OVER KW_UPTO KW_REVERSELY KW_SPACE KW_DELETE KW_FIND
 %token KW_INT KW_BIGINT KW_DOUBLE KW_STRING KW_BOOL KW_TAG KW_TAGS KW_UNION KW_INTERSECT KW_MINUS
-<<<<<<< HEAD
-%token KW_NO KW_OVERWRITE KW_IN KW_DESCRIBE KW_SHOW KW_HOSTS KW_TIMESTAMP KW_ADD KW_INDEX KW_INDEXS
-%token KW_PARTITION_NUM KW_REPLICA_FACTOR KW_DROP KW_REMOVE KW_SPACES
-=======
-%token KW_NO KW_OVERWRITE KW_IN KW_DESCRIBE KW_DESC KW_SHOW KW_HOSTS KW_TIMESTAMP KW_ADD
-%token KW_PARTITION_NUM KW_REPLICA_FACTOR KW_DROP KW_REMOVE KW_SPACES KW_INGEST
->>>>>>> 241c3595
+%token KW_NO KW_OVERWRITE KW_IN KW_DESCRIBE KW_DESC KW_SHOW KW_HOSTS KW_TIMESTAMP KW_ADD KW_INDEX KW_INDEXS
+%token KW_PARTITION_NUM KW_REPLICA_FACTOR KW_DROP KW_REMOVE KW_SPACES KW_INGEST KW_REBUILD
 %token KW_IF KW_NOT KW_EXISTS KW_WITH KW_FIRSTNAME KW_LASTNAME KW_EMAIL KW_PHONE KW_USER KW_USERS
 %token KW_PASSWORD KW_CHANGE KW_ROLE KW_GOD KW_ADMIN KW_GUEST KW_GRANT KW_REVOKE KW_ON
 %token KW_ROLES KW_BY KW_DOWNLOAD KW_HDFS
 %token KW_VARIABLES KW_GET KW_DECLARE KW_GRAPH KW_META KW_STORAGE
-%token KW_TTL_DURATION KW_TTL_COL
+%token KW_TTL KW_TTL_DURATION KW_TTL_COL
 %token KW_ORDER KW_ASC
 %token KW_FETCH KW_PROP KW_UPDATE KW_UPSERT KW_WHEN
 %token KW_DISTINCT KW_ALL KW_OF
 %token KW_BALANCE KW_LEADER
+
 /* symbols */
 %token L_PAREN R_PAREN L_BRACKET R_BRACKET L_BRACE R_BRACE COMMA
 %token PIPE OR AND XOR LT LE GT GE EQ NE PLUS MINUS MUL DIV MOD NOT NEG ASSIGN
@@ -181,9 +177,9 @@
 
 %type <intval> port unary_integer rank
 
-%type <colspec> column_spec
+%type <colspec>     column_spec
 %type <colspeclist> column_spec_list
-%type <colsnamelist> column_name_list
+%type <namelist>    name_list
 
 %type <with_user_opt_list> with_user_opt_list
 %type <with_user_opt_item> with_user_opt_item
@@ -193,28 +189,26 @@
 %type <sentence> go_sentence match_sentence use_sentence find_sentence
 %type <sentence> order_by_sentence
 %type <sentence> fetch_vertices_sentence fetch_edges_sentence
+
 %type <sentence> create_tag_sentence create_edge_sentence
 %type <sentence> alter_tag_sentence alter_edge_sentence
+%type <sentence> drop_tag_sentence drop_edge_sentence
 %type <sentence> describe_tag_sentence describe_edge_sentence
-<<<<<<< HEAD
-%type <sentence> remove_tag_sentence remove_edge_sentence
+
 %type <sentence> create_tag_index_sentence create_edge_index_sentence
 %type <sentence> drop_tag_index_sentence drop_edge_index_sentence
 %type <sentence> describe_tag_index_sentence describe_edge_index_sentence
-%type <sentence> traverse_sentence set_sentence piped_sentence assignment_sentence
-=======
-%type <sentence> drop_tag_sentence drop_edge_sentence
+%type <sentence> rebuild_tag_index_sentence rebuild_edge_index_sentence
+
 %type <sentence> traverse_sentence set_sentence piped_sentence assignment_sentence fetch_sentence
->>>>>>> 241c3595
 %type <sentence> maintain_sentence insert_vertex_sentence insert_edge_sentence
 %type <sentence> mutate_sentence update_vertex_sentence update_edge_sentence delete_vertex_sentence delete_edge_sentence
-%type <sentence> ingest_sentence
 %type <sentence> show_sentence add_hosts_sentence remove_hosts_sentence create_space_sentence describe_space_sentence
 %type <sentence> drop_space_sentence
 %type <sentence> yield_sentence
 %type <sentence> create_user_sentence alter_user_sentence drop_user_sentence change_password_sentence
 %type <sentence> grant_sentence revoke_sentence
-%type <sentence> download_sentence
+%type <sentence> download_sentence ingest_sentence
 %type <sentence> set_config_sentence get_config_sentence balance_sentence
 %type <sentence> sentence
 %type <sentences> sentences
@@ -846,7 +840,7 @@
     | KW_CHANGE L_PAREN column_spec_list R_PAREN {
         $$ = new AlterSchemaOptItem(AlterSchemaOptItem::CHANGE, $3);
     }
-    | KW_DROP L_PAREN column_name_list R_PAREN {
+    | KW_DROP L_PAREN name_list R_PAREN {
         $$ = new AlterSchemaOptItem(AlterSchemaOptItem::DROP, $3);
     }
     ;
@@ -909,14 +903,14 @@
     }
     ;
 
-column_name_list
+name_list
     : name_label {
-        $$ = new ColumnNameList();
-        $$->addColumn($1);
-    }
-    | column_name_list COMMA name_label {
-        $$ = $1;
-        $$->addColumn($3);
+        $$ = new NameList();
+        $$->addName($1);
+    }
+    | name_list COMMA name_label {
+        $$ = $1;
+        $$->addName($3);
     }
     ;
 
@@ -998,6 +992,18 @@
 describe_edge_index_sentence
     : KW_DESCRIBE KW_EDGE KW_INDEX name_label {
         $$ = new DescribeEdgeIndexSentence($4);
+    }
+    ;
+
+rebuild_tag_index_sentence
+    : KW_REBUILD KW_TAG KW_INDEX name_label {
+        $$ = new RebuildTagIndexSentence($4);
+    }
+    ;
+
+rebuild_edge_index_sentence
+    : KW_REBUILD KW_EDGE KW_INDEX name_label {
+        $$ = new RebuildEdgeIndexSentence($4);
     }
     ;
 
@@ -1640,19 +1646,16 @@
     | alter_edge_sentence { $$ = $1; }
     | describe_tag_sentence { $$ = $1; }
     | describe_edge_sentence { $$ = $1; }
-<<<<<<< HEAD
-    | remove_tag_sentence { $$ = $1; }
-    | remove_edge_sentence { $$ = $1; }
+    | drop_tag_sentence { $$ = $1; }
+    | drop_edge_sentence { $$ = $1; }
     | create_tag_index_sentence { $$ = $1; }
     | create_edge_index_sentence { $$ = $1; }
     | drop_tag_index_sentence { $$ = $1; }
     | drop_edge_index_sentence { $$ = $1; }
-    | describe_tag_index_sentence { $$ = $1;}
-    | describe_edge_index_sentence { $$ = $1;}
-=======
-    | drop_tag_sentence { $$ = $1; }
-    | drop_edge_sentence { $$ = $1; }
->>>>>>> 241c3595
+    | describe_tag_index_sentence { $$ = $1; }
+    | describe_edge_index_sentence { $$ = $1; }
+    | rebuild_tag_index_sentence { $$ = $1; }
+    | rebuild_edge_index_sentence { $$ = $1; }
     | show_sentence { $$ = $1; }
     | add_hosts_sentence { $$ = $1; }
     | remove_hosts_sentence { $$ = $1; }
