--- conflicted
+++ resolved
@@ -604,27 +604,15 @@
     }
     ;
 
-<<<<<<< HEAD
 drop_tag_sentence
-    : KW_DROP KW_TAG LABEL {
+    : KW_DROP KW_TAG name_label {
         $$ = new DropTagSentence($3);
     }
     ;
 
 drop_edge_sentence
-    : KW_DROP KW_EDGE LABEL {
+    : KW_DROP KW_EDGE name_label {
         $$ = new DropEdgeSentence($3);
-=======
-remove_tag_sentence
-    : KW_REMOVE KW_TAG name_label {
-        $$ = new RemoveTagSentence($3);
-    }
-    ;
-
-remove_edge_sentence
-    : KW_REMOVE KW_EDGE name_label {
-        $$ = new RemoveEdgeSentence($3);
->>>>>>> 003b5294
     }
     ;
 
