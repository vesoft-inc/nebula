--- conflicted
+++ resolved
@@ -473,7 +473,6 @@
     std::unique_ptr<WhereClause>                whereClause_;
 };
 
-<<<<<<< HEAD
 class IngestSentence final : public Sentence {
 public:
     explicit IngestSentence(std::string *path) {
@@ -484,7 +483,8 @@
 
 private:
     std::unique_ptr<std::string> path_;
-=======
+};
+
 class DownloadSentence final : public Sentence {
 public:
     DownloadSentence() {
@@ -561,7 +561,6 @@
     int32_t                                     port_;
     std::unique_ptr<std::string>                path_;
     std::unique_ptr<std::string>                localPath_;
->>>>>>> b9c57f73
 };
 
 }  // namespace nebula
