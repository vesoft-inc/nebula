--- conflicted
+++ resolved
@@ -36,15 +36,11 @@
         kShowCreateEdge,
         kShowCreateTagIndex,
         kShowCreateEdgeIndex,
-<<<<<<< HEAD
         kShowTagIndexStatus,
         kShowEdgeIndexStatus,
-        kShowSnapshots
-=======
         kShowSnapshots,
         kShowCharset,
         kShowCollation
->>>>>>> 9402ca04
     };
 
     explicit ShowSentence(ShowType sType) {
