--- conflicted
+++ resolved
@@ -21,14 +21,11 @@
         kUnknown,
         kShowHosts,
         kShowSpaces,
-<<<<<<< HEAD
         kShowTags,
         kShowEdges
-=======
         kShowUsers,
         kShowUser,
         kShowRoles
->>>>>>> 6e8e93bf
     };
 
     explicit ShowSentence(ShowType sType) {
