/* Copyright (c) 2018 vesoft inc. All rights reserved.
 *
 * This source code is licensed under Apache 2.0 License.
 */
#ifndef PARSER_ADMINSENTENCES_H_
#define PARSER_ADMINSENTENCES_H_

#include "common/network/NetworkUtils.h"
#include "parser/Clauses.h"
#include "parser/MutateSentences.h"
#include "parser/Sentence.h"

namespace nebula {

class ConfigRowItem;

class ShowHostsSentence : public Sentence {
 public:
  ShowHostsSentence() {
    kind_ = Kind::kShowHosts;
  }

  explicit ShowHostsSentence(meta::cpp2::ListHostType type) : type_(type) {
    kind_ = Kind::kShowHosts;
  }

  std::string toString() const override;

  meta::cpp2::ListHostType getType() const {
    return type_;
  }

 private:
  meta::cpp2::ListHostType type_;
};

class ShowMetaLeaderSentence : public Sentence {
 public:
  ShowMetaLeaderSentence() {
    kind_ = Kind::kShowMetaLeader;
  }

  std::string toString() const override;
};

class ShowSpacesSentence : public Sentence {
 public:
  ShowSpacesSentence() {
    kind_ = Kind::kShowSpaces;
  }
  std::string toString() const override;
};

class ShowCreateSpaceSentence : public Sentence {
 public:
  explicit ShowCreateSpaceSentence(std::string* name) {
    name_.reset(name);
    kind_ = Kind::kShowCreateSpace;
  }
  std::string toString() const override;

  const std::string* spaceName() const {
    return name_.get();
  }

 private:
  std::unique_ptr<std::string> name_;
};

class ShowPartsSentence : public Sentence {
 public:
  ShowPartsSentence() {
    kind_ = Kind::kShowParts;
  }

  explicit ShowPartsSentence(std::vector<int32_t>* list) {
    list_.reset(list);
    kind_ = Kind::kShowParts;
  }

  std::vector<int32_t>* getList() const {
    return list_.get();
  }

  std::string toString() const override;

 private:
  std::unique_ptr<std::vector<int32_t>> list_;
};

class ShowUsersSentence : public Sentence {
 public:
  ShowUsersSentence() {
    kind_ = Kind::kShowUsers;
  }
  std::string toString() const override;
};

class DescribeUserSentence : public Sentence {
 public:
  explicit DescribeUserSentence(std::string* account) {
    account_.reset(account);
    kind_ = Kind::kDescribeUser;
  }

  std::string toString() const override;

  const std::string* account() const {
    return account_.get();
  }

 private:
  std::unique_ptr<std::string> account_;
};

class ShowRolesSentence : public Sentence {
 public:
  explicit ShowRolesSentence(std::string* name) {
    name_.reset(name);
    kind_ = Kind::kShowRoles;
  }

  std::string toString() const override;

  const std::string* name() const {
    return name_.get();
  }

 private:
  std::unique_ptr<std::string> name_;
};

class ShowSnapshotsSentence : public Sentence {
 public:
  ShowSnapshotsSentence() {
    kind_ = Kind::kShowSnapshots;
  }
  std::string toString() const override;
};

class ShowCharsetSentence final : public Sentence {
 public:
  ShowCharsetSentence() {
    kind_ = Kind::kShowCharset;
  }
  std::string toString() const override;
};

class ShowCollationSentence final : public Sentence {
 public:
  ShowCollationSentence() {
    kind_ = Kind::kShowCollation;
  }
  std::string toString() const override;
};

class SpaceOptItem final {
 public:
  using Value = std::variant<int64_t, std::string, meta::cpp2::ColumnTypeDef>;

  enum OptionType : uint8_t {
    PARTITION_NUM,
    REPLICA_FACTOR,
    VID_TYPE,
    CHARSET,
    COLLATE,
    ATOMIC_EDGE,
    GROUP_NAME,
  };

  SpaceOptItem(OptionType op, std::string val) {
    optType_ = op;
    optValue_ = std::move(val);
  }

  SpaceOptItem(OptionType op, int64_t val) {
    optType_ = op;
    optValue_ = val;
  }

  SpaceOptItem(OptionType op, meta::cpp2::ColumnTypeDef val) {
    optType_ = op;
    optValue_ = std::move(val);
  }

  SpaceOptItem(OptionType op, bool val) {
    optType_ = op;
    optValue_ = val ? 1 : 0;
  }

<<<<<<< HEAD
  int64_t asInt() const { return std::get<int64_t>(optValue_); }

  const std::string& asString() const { return std::get<std::string>(optValue_); }
=======
  int64_t asInt() const {
    return boost::get<int64_t>(optValue_);
  }

  const std::string& asString() const {
    return boost::get<std::string>(optValue_);
  }
>>>>>>> 36c15b25

  const meta::cpp2::ColumnTypeDef& asTypeDef() const {
    return std::get<meta::cpp2::ColumnTypeDef>(optValue_);
  }

<<<<<<< HEAD
  bool isInt() const { return optValue_.index() == 0; }

  bool isString() const { return optValue_.index() == 1; }

  bool isTypeDef() const { return optValue_.index() == 2; }
=======
  bool isInt() const {
    return optValue_.which() == 0;
  }

  bool isString() const {
    return optValue_.which() == 1;
  }

  bool isTypeDef() const {
    return optValue_.which() == 2;
  }
>>>>>>> 36c15b25

  int64_t getPartitionNum() const {
    if (isInt()) {
      return asInt();
    } else {
      LOG(ERROR) << "partition_num value illegal.";
      return 0;
    }
  }

  int64_t getReplicaFactor() const {
    if (isInt()) {
      return asInt();
    } else {
      LOG(ERROR) << "replica_factor value illegal.";
      return 0;
    }
  }

  meta::cpp2::ColumnTypeDef getVidType() const {
    if (isTypeDef()) {
      return asTypeDef();
    } else {
      LOG(ERROR) << "vid type illegal.";
      static meta::cpp2::ColumnTypeDef unknownTypeDef;
      unknownTypeDef.type_ref() = nebula::cpp2::PropertyType::UNKNOWN;
      return unknownTypeDef;
    }
  }

  std::string getCharset() const {
    if (isString()) {
      return asString();
    } else {
      LOG(ERROR) << "charset value illegal.";
      return "";
    }
  }

  std::string getCollate() const {
    if (isString()) {
      return asString();
    } else {
      LOG(ERROR) << "collate value illegal.";
      return "";
    }
  }

  std::string getGroupName() const {
    if (isString()) {
      return asString();
    } else {
      LOG(ERROR) << "group name value illegal.";
      return "";
    }
  }

  OptionType getOptType() const {
    return optType_;
  }

  bool getAtomicEdge() const {
    if (isInt()) {
      return asInt();
    } else {
      LOG(ERROR) << "atomic_edge value illegal.";
      return 0;
    }
  }

  bool isVidType() {
    return optType_ == OptionType::VID_TYPE;
  }

  std::string toString() const;

 private:
  Value optValue_;
  OptionType optType_;
};

class SpaceOptList final {
 public:
  void addOpt(SpaceOptItem* item) {
    items_.emplace_back(item);
  }

  std::vector<SpaceOptItem*> getOpts() const {
    std::vector<SpaceOptItem*> result;
    result.resize(items_.size());
    auto get = [](auto& ptr) { return ptr.get(); };
    std::transform(items_.begin(), items_.end(), result.begin(), get);
    return result;
  }

  bool hasVidType() const {
    auto spaceOptItems = getOpts();
    for (SpaceOptItem* item : spaceOptItems) {
      if (item->isVidType()) {
        return true;
      }
    }
    return false;
  }

  std::string toString() const;

 private:
  std::vector<std::unique_ptr<SpaceOptItem>> items_;
};

class CreateSpaceSentence final : public CreateSentence {
 public:
  CreateSpaceSentence(std::string* spaceName, bool ifNotExist) : CreateSentence(ifNotExist) {
    spaceName_.reset(spaceName);
    kind_ = Kind::kCreateSpace;
  }

  const std::string* spaceName() const {
    return spaceName_.get();
  }

  const ZoneNameList* zoneNames() const {
    return zoneNames_.get();
  }

  void setOpts(SpaceOptList* spaceOpts) {
    spaceOpts_.reset(spaceOpts);
  }

  void setZoneNames(ZoneNameList* names) {
    zoneNames_.reset(names);
  }

  const SpaceOptList* spaceOpts() const {
    return spaceOpts_.get();
  }

  void setComment(std::string* name) {
    comment_.reset(name);
  }

  const std::string* comment() const {
    return comment_.get();
  }

  std::vector<SpaceOptItem*> getOpts() {
    if (spaceOpts_ == nullptr) {
      return {};
    }
    return spaceOpts_->getOpts();
  }

  std::string toString() const override;

 private:
  std::unique_ptr<std::string> spaceName_;
  std::unique_ptr<ZoneNameList> zoneNames_;
  std::unique_ptr<SpaceOptList> spaceOpts_;
  std::unique_ptr<std::string> comment_;
};

class CreateSpaceAsSentence final : public CreateSentence {
 public:
  CreateSpaceAsSentence(std::string* oldSpace, std::string* newSpace, bool ifNotExist)
      : CreateSentence(ifNotExist) {
    oldSpaceName_.reset(oldSpace);
    newSpaceName_.reset(newSpace);
    kind_ = Kind::kCreateSpaceAs;
  }

  std::string getOldSpaceName() const {
    return *oldSpaceName_;
  }

  std::string getNewSpaceName() const {
    return *newSpaceName_;
  }

  std::string toString() const override;

 private:
  std::unique_ptr<std::string> newSpaceName_;
  std::unique_ptr<std::string> oldSpaceName_;
};

class DropSpaceSentence final : public DropSentence {
 public:
  DropSpaceSentence(std::string* spaceName, bool ifExist) : DropSentence(ifExist) {
    spaceName_.reset(spaceName);
    kind_ = Kind::kDropSpace;
  }

  void setClusterName(std::string* clusterName) {
    clusterName_.reset(clusterName);
  }

  const std::string* spaceName() const {
    return spaceName_.get();
  }

  const std::string* clusterName() const {
    return clusterName_.get();
  }

  std::string toString() const override;

 private:
  std::unique_ptr<std::string> spaceName_;
  std::unique_ptr<std::string> clusterName_;
};

// clear space data and index data, but keep space schema and index schema.
class ClearSpaceSentence final : public DropSentence {
 public:
  ClearSpaceSentence(std::string* spaceName, bool ifExist) : DropSentence(ifExist) {
    spaceName_.reset(spaceName);
    kind_ = Kind::kClearSpace;
  }

  void setClusterName(std::string* clusterName) {
    clusterName_.reset(clusterName);
  }

  const std::string* spaceName() const {
    return spaceName_.get();
  }

  const std::string* clusterName() const {
    return clusterName_.get();
  }

  std::string toString() const override;

 private:
  std::unique_ptr<std::string> spaceName_;
  std::unique_ptr<std::string> clusterName_;
};

class AlterSpaceSentence final : public Sentence {
 public:
  AlterSpaceSentence(std::string* spaceName, meta::cpp2::AlterSpaceOp op)
      : op_(op), spaceName_(spaceName) {
    kind_ = Kind::kAlterSpace;
  }
  void addPara(const std::string& para) {
    paras_.push_back(para);
  }

  std::string spaceName() const {
    return *spaceName_;
  }

  const std::vector<std::string>& paras() const {
    return paras_;
  }

  meta::cpp2::AlterSpaceOp alterSpaceOp() const {
    return op_;
  }

  std::string toString() const override;

 private:
  meta::cpp2::AlterSpaceOp op_;
  std::unique_ptr<std::string> spaceName_;
  std::vector<std::string> paras_;
};

class DescribeSpaceSentence final : public Sentence {
 public:
  explicit DescribeSpaceSentence(std::string* spaceName) {
    spaceName_.reset(spaceName);
    kind_ = Kind::kDescribeSpace;
  }

  const std::string* spaceName() const {
    return spaceName_.get();
  }

  std::string toString() const override;

 private:
  std::unique_ptr<std::string> spaceName_;
};

class ConfigRowItem {
 public:
  explicit ConfigRowItem(meta::cpp2::ConfigModule module) {
    module_ = module;
  }

  ConfigRowItem(meta::cpp2::ConfigModule module, std::string* name, Expression* value) {
    module_ = module;
    name_.reset(name);
    value_ = value;
  }

  ConfigRowItem(meta::cpp2::ConfigModule module, std::string* name) {
    module_ = module;
    name_.reset(name);
  }

  ConfigRowItem(meta::cpp2::ConfigModule module, std::string* name, UpdateList* items) {
    module_ = module;
    name_.reset(name);
    updateItems_.reset(items);
  }

  meta::cpp2::ConfigModule getModule() const {
    return module_;
  }

  const std::string* getName() const {
    return name_.get();
  }

  Expression* getValue() const {
    return value_;
  }

  const UpdateList* getUpdateItems() const {
    return updateItems_.get();
  }

  std::string toString() const;

 private:
  meta::cpp2::ConfigModule module_;
  std::unique_ptr<std::string> name_;
  Expression* value_{nullptr};
  std::unique_ptr<UpdateList> updateItems_;
};

class ConfigBaseSentence : public Sentence {
 public:
  ConfigBaseSentence(Kind kind, ConfigRowItem* item) {
    kind_ = kind;
    configItem_.reset(item);
  }

  ConfigRowItem* configItem() {
    return configItem_.get();
  }

 protected:
  std::unique_ptr<ConfigRowItem> configItem_;
};

class ShowConfigsSentence final : public ConfigBaseSentence {
 public:
  explicit ShowConfigsSentence(ConfigRowItem* item)
      : ConfigBaseSentence(Kind::kShowConfigs, item) {}

  std::string toString() const override;
};

class SetConfigSentence final : public ConfigBaseSentence {
 public:
  explicit SetConfigSentence(ConfigRowItem* item) : ConfigBaseSentence(Kind::kSetConfig, item) {}

  std::string toString() const override;
};

class GetConfigSentence final : public ConfigBaseSentence {
 public:
  explicit GetConfigSentence(ConfigRowItem* item) : ConfigBaseSentence(Kind::kGetConfig, item) {}

  std::string toString() const override;
};

class CreateSnapshotSentence final : public Sentence {
 public:
  CreateSnapshotSentence() {
    kind_ = Kind::kCreateSnapshot;
  }

  std::string toString() const override;
};

class DropSnapshotSentence final : public Sentence {
 public:
  explicit DropSnapshotSentence(std::string* name) {
    kind_ = Kind::kDropSnapshot;
    name_.reset(name);
  }

  const std::string* name() {
    return name_.get();
  }

  std::string toString() const override;

 private:
  std::unique_ptr<std::string> name_;
};

class AddListenerSentence final : public Sentence {
 public:
  AddListenerSentence(const meta::cpp2::ListenerType& type, HostList* hosts) {
    kind_ = Kind::kAddListener;
    type_ = type;
    listeners_.reset(hosts);
  }

  meta::cpp2::ListenerType type() const {
    return type_;
  }

  HostList* listeners() const {
    return listeners_.get();
  }

  std::string toString() const override;

 private:
  meta::cpp2::ListenerType type_;
  std::unique_ptr<HostList> listeners_;
};

class RemoveListenerSentence final : public Sentence {
 public:
  explicit RemoveListenerSentence(const meta::cpp2::ListenerType& type) {
    kind_ = Kind::kRemoveListener;
    type_ = type;
  }

  meta::cpp2::ListenerType type() const {
    return type_;
  }

  std::string toString() const override;

 private:
  meta::cpp2::ListenerType type_;
};

class ShowListenerSentence final : public Sentence {
 public:
  ShowListenerSentence() {
    kind_ = Kind::kShowListener;
  }

  std::string toString() const override;
};

class AdminJobSentence final : public Sentence {
 public:
  explicit AdminJobSentence(meta::cpp2::AdminJobOp op,
                            meta::cpp2::AdminCmd cmd = meta::cpp2::AdminCmd::UNKNOWN)
      : op_(op), cmd_(cmd) {
    if (op == meta::cpp2::AdminJobOp::SHOW || op == meta::cpp2::AdminJobOp::SHOW_All) {
      kind_ = Kind::kAdminShowJobs;
    } else {
      kind_ = Kind::kAdminJob;
    }
  }

  void addPara(const std::string& para);
  void addPara(const NameLabelList& NameLabelList);
  std::string toString() const override;
  meta::cpp2::AdminJobOp getOp() const;
  meta::cpp2::AdminCmd getCmd() const;
  const std::vector<std::string>& getParas() const;

 private:
  meta::cpp2::AdminJobOp op_;
  meta::cpp2::AdminCmd cmd_;
  std::vector<std::string> paras_;
};

class ShowStatsSentence final : public Sentence {
 public:
  ShowStatsSentence() {
    kind_ = Kind::kShowStats;
  }

  std::string toString() const override;
};

class ServiceClientList final {
 public:
  void addClient(nebula::meta::cpp2::ServiceClient* client) {
    clients_.emplace_back(client);
  }

  std::string toString() const;

  std::vector<nebula::meta::cpp2::ServiceClient> clients() const {
    std::vector<nebula::meta::cpp2::ServiceClient> result;
    result.reserve(clients_.size());
    for (auto& client : clients_) {
      result.emplace_back(*client);
    }
    return result;
  }

 private:
  std::vector<std::unique_ptr<nebula::meta::cpp2::ServiceClient>> clients_;
};

class ShowServiceClientsSentence final : public Sentence {
 public:
  explicit ShowServiceClientsSentence(const meta::cpp2::ExternalServiceType& type) : type_(type) {
    kind_ = Kind::kShowServiceClients;
  }

  std::string toString() const override;

  meta::cpp2::ExternalServiceType getType() {
    return type_;
  }

 private:
  meta::cpp2::ExternalServiceType type_;
};

class SignInServiceSentence final : public Sentence {
 public:
  SignInServiceSentence(const meta::cpp2::ExternalServiceType& type, ServiceClientList* clients)
      : type_(type) {
    kind_ = Kind::kSignInService;
    clients_.reset(clients);
  }

  std::string toString() const override;

  ServiceClientList* clients() const {
    return clients_.get();
  }

  meta::cpp2::ExternalServiceType getType() {
    return type_;
  }

 private:
  std::unique_ptr<ServiceClientList> clients_;
  meta::cpp2::ExternalServiceType type_;
};

class SignOutServiceSentence final : public Sentence {
 public:
  explicit SignOutServiceSentence(const meta::cpp2::ExternalServiceType& type) : type_(type) {
    kind_ = Kind::kSignOutService;
  }

  std::string toString() const override;

  meta::cpp2::ExternalServiceType getType() {
    return type_;
  }

 private:
  meta::cpp2::ExternalServiceType type_;
};

class ShowSessionsSentence final : public Sentence {
 public:
  ShowSessionsSentence() {
    kind_ = Kind::kShowSessions;
  }

  explicit ShowSessionsSentence(SessionID sessionId) {
    kind_ = Kind::kShowSessions;
    sessionId_ = sessionId;
    setSessionId_ = true;
  }

  explicit ShowSessionsSentence(bool isLocalCommand) {
    kind_ = Kind::kShowSessions;
    isLocalCommand_ = isLocalCommand;
  }

  bool isSetSessionID() const {
    return setSessionId_;
  }

  bool isLocalCommand() const {
    return isLocalCommand_;
  }

  SessionID getSessionID() const {
    return sessionId_;
  }

  std::string toString() const override;

 private:
  SessionID sessionId_{0};
  bool setSessionId_{false};
  bool isLocalCommand_{false};
};

class ShowQueriesSentence final : public Sentence {
 public:
  explicit ShowQueriesSentence(bool isAll = false) {
    kind_ = Kind::kShowQueries;
    isAll_ = isAll;
  }

  bool isAll() const {
    return isAll_;
  }

  std::string toString() const override;

 private:
  bool isAll_{false};
};

class QueryUniqueIdentifier final {
 public:
  QueryUniqueIdentifier(Expression* epId, Expression* sessionId)
      : epId_(epId), sessionId_(sessionId) {}

  Expression* sessionId() const {
    return sessionId_;
  }

  Expression* epId() const {
    return epId_;
  }

  void setSession() {
    isSetSession_ = true;
  }

  bool isSetSession() const {
    return isSetSession_;
  }

 private:
  Expression* epId_{nullptr};
  Expression* sessionId_{nullptr};
  bool isSetSession_{false};
};

class KillQuerySentence final : public Sentence {
 public:
  explicit KillQuerySentence(QueryUniqueIdentifier* identifier) {
    kind_ = Kind::kKillQuery;
    identifier_.reset(identifier);
  }

  Expression* sessionId() const {
    return identifier_->sessionId();
  }

  Expression* epId() const {
    return identifier_->epId();
  }

  std::string toString() const override;

 private:
  bool isSetSession() const {
    return identifier_->isSetSession();
  }

  std::unique_ptr<QueryUniqueIdentifier> identifier_;
};
}  // namespace nebula

#endif  // PARSER_ADMINSENTENCES_H_<|MERGE_RESOLUTION|>--- conflicted
+++ resolved
@@ -188,43 +188,21 @@
     optValue_ = val ? 1 : 0;
   }
 
-<<<<<<< HEAD
-  int64_t asInt() const { return std::get<int64_t>(optValue_); }
-
-  const std::string& asString() const { return std::get<std::string>(optValue_); }
-=======
   int64_t asInt() const {
     return boost::get<int64_t>(optValue_);
   }
 
-  const std::string& asString() const {
-    return boost::get<std::string>(optValue_);
-  }
->>>>>>> 36c15b25
+  const std::string& asString() const { return std::get<std::string>(optValue_); }
 
   const meta::cpp2::ColumnTypeDef& asTypeDef() const {
     return std::get<meta::cpp2::ColumnTypeDef>(optValue_);
   }
 
-<<<<<<< HEAD
   bool isInt() const { return optValue_.index() == 0; }
 
   bool isString() const { return optValue_.index() == 1; }
 
   bool isTypeDef() const { return optValue_.index() == 2; }
-=======
-  bool isInt() const {
-    return optValue_.which() == 0;
-  }
-
-  bool isString() const {
-    return optValue_.which() == 1;
-  }
-
-  bool isTypeDef() const {
-    return optValue_.which() == 2;
-  }
->>>>>>> 36c15b25
 
   int64_t getPartitionNum() const {
     if (isInt()) {
