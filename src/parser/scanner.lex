%option c++
%option yyclass="GraphScanner"
%option nodefault noyywrap
%option never-interactive
%option yylineno

%{
#include "parser/GQLParser.h"
#include "parser/GraphScanner.h"
#include "GraphParser.hpp"

#define YY_USER_ACTION                  \
    yylloc->step();                     \
    yylloc->columns(yyleng);

using TokenType = nebula::GraphParser::token;

static constexpr size_t MAX_STRING = 4096;


%}

%x DQ_STR
%x SQ_STR
%x COMMENT

GO                          ([Gg][Oo])
AS                          ([Aa][Ss])
TO                          ([Tt][Oo])
OR                          ([Oo][Rr])
USE                         ([Uu][Ss][Ee])
SET                         ([Ss][Ee][Tt])
FROM                        ([Ff][Rr][Oo][Mm])
WHERE                       ([Ww][Hh][Ee][Rr][Ee])
MATCH                       ([Mm][Aa][Tt][Cc][Hh])
INSERT                      ([Ii][Nn][Ss][Ee][Rr][Tt])
VALUES                      ([Vv][Aa][Ll][Uu][Ee][Ss])
YIELD                       ([Yy][Ii][Ee][Ll][Dd])
RETURN                      ([Rr][Ee][Tt][Uu][Rr][Nn])
CREATE                      ([Cc][Rr][Ee][Aa][Tt][Ee])
DESCRIBE                    ([Dd][Ee][Ss][Cc][Rr][Ii][Bb][Ee])
DESC                        ([Dd][Ee][Ss][Cc])
VERTEX                      ([Vv][Ee][Rr][Tt][Ee][Xx])
EDGE                        ([Ee][Dd][Gg][Ee])
EDGES                       ([Ee][Dd][Gg][Ee][Ss])
UPDATE                      ([Uu][Pp][Dd][Aa][Tt][Ee])
DELETE                      ([Dd][Ee][Ll][Ee][Tt][Ee])
FIND                        ([Ff][Ii][Nn][Dd])
ALTER                       ([Aa][Ll][Tt][Ee][Rr])
STEPS                       ([Ss][Tt][Ee][Pp][Ss])
OVER                        ([Oo][Vv][Ee][Rr])
UPTO                        ([Uu][Pp][Tt][Oo])
REVERSELY                   ([Rr][Ee][Vv][Ee][Rr][Ss][Ee][Ll][Yy])
SPACE                       ([Ss][Pp][Aa][Cc][Ee])
SPACES                      ([Ss][Pp][Aa][Cc][Ee][Ss])
INT                         ([Ii][Nn][Tt])
BIGINT                      ([Bb][Ii][Gg][Ii][Nn][Tt])
DOUBLE                      ([Dd][Oo][Uu][Bb][Ll][Ee])
STRING                      ([Ss][Tt][Rr][Ii][Nn][Gg])
BOOL                        ([Bb][Oo][Oo][Ll])
TAG                         ([Tt][Aa][Gg])
TAGS                        ([Tt][Aa][Gg][Ss])
UNION                       ([Uu][Nn][Ii][Oo][Nn])
INTERSECT                   ([Ii][Nn][Tt][Ee][Rr][Ss][Ee][Cc][Tt])
MINUS                       ([Mm][Ii][Nn][Uu][Ss])
NO                          ([Nn][Oo])
OVERWRITE                   ([Oo][Vv][Ee][Rr][Ww][Rr][Ii][Tt][Ee])
TRUE                        ([Tt][Rr][Uu][Ee])
FALSE                       ([Ff][Aa][Ll][Ss][Ee])
SHOW                        ([Ss][Hh][Oo][Ww])
ADD                         ([Aa][Dd][Dd])
HOSTS                       ([Hh][Oo][Ss][Tt][Ss])
TIMESTAMP                   ([Tt][Ii][Mm][Ee][Ss][Tt][Aa][Mm][Pp])
PARTITION_NUM               ([Pp][Aa][Rr][Tt][Ii][Tt][Ii][[Oo][Nn][_][Nn][Uu][Mm])
REPLICA_FACTOR              ([Rr][Ee][Pp][Ll][Ii][Cc][Aa][_][Ff][Aa][Cc][Tt][Oo][Rr])
DROP                        ([Dd][Rr][Oo][Pp])
REMOVE                      ([Rr][Ee][Mm][Oo][Vv][Ee])
IF                          ([Ii][Ff])
NOT                         ([Nn][Oo][Tt])
EXISTS                      ([Ee][Xx][Ii][Ss][Tt][Ss])
WITH                        ([Ww][Ii][Tt][Hh])
FIRSTNAME                   ([Ff][Ii][Rr][Ss][Tt][Nn][Aa][Mm][Ee])
LASTNAME                    ([Ll][Aa][Ss][Tt][Nn][Aa][Mm][Ee])
EMAIL                       ([Ee][Mm][Aa][Ii][Ll])
PHONE                       ([Pp][Hh][Oo][Nn][Ee])
USER                        ([Uu][Ss][Ee][Rr])
USERS                       ([Uu][Ss][Ee][Rr][Ss])
PASSWORD                    ([Pp][Aa][Ss][Ss][Ww][Oo][Rr][Dd])
CHANGE                      ([Cc][Hh][Aa][Nn][Gg][Ee])
ROLE                        ([Rr][Oo][Ll][Ee])
GOD                         ([Gg][Oo][Dd])
ADMIN                       ([Aa][Dd][Mm][Ii][Nn])
GUEST                       ([Gg][Uu][Ee][Ss][Tt])
GRANT                       ([Gg][Rr][Aa][Nn][Tt])
REVOKE                      ([Rr][Ee][Vv][Oo][Kk][Ee])
ON                          ([Oo][Nn])
ROLES                       ([Rr][Oo][Ll][Ee][Ss])
BY                          ([Bb][Yy])
IN                          ([Ii][Nn])
TTL_DURATION                ([Tt][Tt][Ll][_][Dd][Uu][Rr][Aa][Tt][Ii][Oo][Nn])
TTL_COL                     ([Tt][Tt][Ll][_][Cc][Oo][Ll])
DOWNLOAD                    ([Dd][Oo][Ww][Nn][Ll][Oo][Aa][Dd])
HDFS                        ([Hh][Dd][Ff][Ss])
ORDER                       ([Oo][Rr][Dd][Ee][Rr])
INGEST                      ([Ii][Nn][Gg][Ee][Ss][Tt])
ASC                         ([Aa][Ss][Cc])
DISTINCT                    ([Dd][Ii][Ss][Tt][Ii][Nn][Cc][Tt])
DEFAULT                     ([Dd][Ee][Ff][Aa][Uu][Ll][Tt])
VARIABLES                   ([Vv][Aa][Rr][Ii][Aa][Bb][Ll][Ee][Ss])
GET                         ([Gg][Ee][Tt])
GRAPH                       ([Gg][Rr][Aa][Pp][Hh])
META                        ([Mm][Ee][Tt][Aa])
STORAGE                     ([Ss][Tt][Oo][Rr][Aa][Gg][Ee])
FETCH                       ([Ff][Ee][Tt][Cc][Hh])
PROP                        ([Pp][Rr][Oo][Pp])
ALL                         ([Aa][Ll][Ll])
BALANCE                     ([Bb][Aa][Ll][Aa][Nn][Cc][Ee])
LEADER                      ([Ll][Ee][Aa][Dd][Ee][Rr])

LABEL                       ([a-zA-Z][_a-zA-Z0-9]*)
DEC                         ([0-9])
HEX                         ([0-9a-fA-F])
OCT                         ([0-7])
IP_OCTET                    ([0-9]|[1-9][0-9]|1[0-9][0-9]|2[0-4][0-9]|25[0-5])


%%

                            thread_local static char sbuf[MAX_STRING];
                            size_t pos = 0;

{GO}                        { return TokenType::KW_GO; }
{AS}                        { return TokenType::KW_AS; }
{TO}                        { return TokenType::KW_TO; }
{OR}                        { return TokenType::KW_OR; }
{USE}                       { return TokenType::KW_USE; }
{SET}                       { return TokenType::KW_SET; }
{FROM}                      { return TokenType::KW_FROM; }
{WHERE}                     { return TokenType::KW_WHERE; }
{MATCH}                     { return TokenType::KW_MATCH; }
{INSERT}                    { return TokenType::KW_INSERT; }
{VALUES}                    { return TokenType::KW_VALUES; }
{YIELD}                     { return TokenType::KW_YIELD; }
{RETURN}                    { return TokenType::KW_RETURN; }
{DESCRIBE}                  { return TokenType::KW_DESCRIBE; }
{DESC}                      { return TokenType::KW_DESC; }
{VERTEX}                    { return TokenType::KW_VERTEX; }
{EDGE}                      { return TokenType::KW_EDGE; }
{EDGES}                     { return TokenType::KW_EDGES; }
{UPDATE}                    { return TokenType::KW_UPDATE; }
{DELETE}                    { return TokenType::KW_DELETE; }
{FIND}                      { return TokenType::KW_FIND; }
{ALTER}                     { return TokenType::KW_ALTER; }
{STEPS}                     { return TokenType::KW_STEPS; }
{OVER}                      { return TokenType::KW_OVER; }
{UPTO}                      { return TokenType::KW_UPTO; }
{REVERSELY}                 { return TokenType::KW_REVERSELY; }
{SPACE}                     { return TokenType::KW_SPACE; }
{SPACES}                    { return TokenType::KW_SPACES; }
{INT}                       { return TokenType::KW_INT; }
{BIGINT}                    { return TokenType::KW_BIGINT; }
{DOUBLE}                    { return TokenType::KW_DOUBLE; }
{STRING}                    { return TokenType::KW_STRING; }
{BOOL}                      { return TokenType::KW_BOOL; }
{TAG}                       { return TokenType::KW_TAG; }
{TAGS}                      { return TokenType::KW_TAGS; }
{UNION}                     { return TokenType::KW_UNION; }
{INTERSECT}                 { return TokenType::KW_INTERSECT; }
{MINUS}                     { return TokenType::KW_MINUS; }
{NO}                        { return TokenType::KW_NO; }
{OVERWRITE}                 { return TokenType::KW_OVERWRITE; }
{SHOW}                      { return TokenType::KW_SHOW; }
{ADD}                       { return TokenType::KW_ADD; }
{HOSTS}                     { return TokenType::KW_HOSTS; }
{TIMESTAMP}                 { return TokenType::KW_TIMESTAMP; }
{CREATE}                    { return TokenType::KW_CREATE;}
{PARTITION_NUM}             { return TokenType::KW_PARTITION_NUM; }
{REPLICA_FACTOR}            { return TokenType::KW_REPLICA_FACTOR; }
{DROP}                      { return TokenType::KW_DROP; }
{REMOVE}                    { return TokenType::KW_REMOVE; }
{IF}                        { return TokenType::KW_IF; }
{NOT}                       { return TokenType::KW_NOT; }
{EXISTS}                    { return TokenType::KW_EXISTS; }
{WITH}                      { return TokenType::KW_WITH; }
{FIRSTNAME}                 { return TokenType::KW_FIRSTNAME; }
{LASTNAME}                  { return TokenType::KW_LASTNAME; }
{EMAIL}                     { return TokenType::KW_EMAIL; }
{PHONE}                     { return TokenType::KW_PHONE; }
{USER}                      { return TokenType::KW_USER; }
{USERS}                     { return TokenType::KW_USERS; }
{PASSWORD}                  { return TokenType::KW_PASSWORD; }
{CHANGE}                    { return TokenType::KW_CHANGE; }
{ROLE}                      { return TokenType::KW_ROLE; }
{GOD}                       { return TokenType::KW_GOD; }
{ADMIN}                     { return TokenType::KW_ADMIN; }
{GUEST}                     { return TokenType::KW_GUEST; }
{GRANT}                     { return TokenType::KW_GRANT; }
{REVOKE}                    { return TokenType::KW_REVOKE; }
{ON}                        { return TokenType::KW_ON; }
{ROLES}                     { return TokenType::KW_ROLES; }
{BY}                        { return TokenType::KW_BY; }
{IN}                        { return TokenType::KW_IN; }
{TTL_DURATION}              { return TokenType::KW_TTL_DURATION; }
{TTL_COL}                   { return TokenType::KW_TTL_COL; }
{DOWNLOAD}                  { return TokenType::KW_DOWNLOAD; }
{HDFS}                      { return TokenType::KW_HDFS; }
{VARIABLES}                 { return TokenType::KW_VARIABLES; }
{GET}                       { return TokenType::KW_GET; }
{GRAPH}                     { return TokenType::KW_GRAPH; }
{META}                      { return TokenType::KW_META; }
{STORAGE}                   { return TokenType::KW_STORAGE; }
{TRUE}                      { yylval->boolval = true; return TokenType::BOOL; }
{FALSE}                     { yylval->boolval = false; return TokenType::BOOL; }
{ORDER}                     { return TokenType::KW_ORDER; }
{INGEST}                    { return TokenType::KW_INGEST; }
{ASC}                       { return TokenType::KW_ASC; }
{DISTINCT}                  { return TokenType::KW_DISTINCT; }
{DEFAULT}                   { return TokenType::KW_DEFAULT; }
{FETCH}                     { return TokenType::KW_FETCH; }
{PROP}                      { return TokenType::KW_PROP; }
<<<<<<< HEAD
=======
{ALL}                       { return TokenType::KW_ALL; }
{BALANCE}                   { return TokenType::KW_BALANCE; }
{LEADER}                    { return TokenType::KW_LEADER; }
>>>>>>> 62bdc9a5

"."                         { return TokenType::DOT; }
","                         { return TokenType::COMMA; }
":"                         { return TokenType::COLON; }
";"                         { return TokenType::SEMICOLON; }
"@"                         { return TokenType::AT; }

"+"                         { return TokenType::PLUS; }
"-"                         { return TokenType::MINUS; }
"*"                         { return TokenType::MUL; }
"/"                         { return TokenType::DIV; }
"%"                         { return TokenType::MOD; }
"!"                         { return TokenType::NOT; }

"<"                         { return TokenType::LT; }
"<="                        { return TokenType::LE; }
">"                         { return TokenType::GT; }
">="                        { return TokenType::GE; }
"=="                        { return TokenType::EQ; }
"!="                        { return TokenType::NE; }

"||"                        { return TokenType::OR; }
"&&"                        { return TokenType::AND; }
"|"                         { return TokenType::PIPE; }

"="                         { return TokenType::ASSIGN; }

"("                         { return TokenType::L_PAREN; }
")"                         { return TokenType::R_PAREN; }
"["                         { return TokenType::L_BRACKET; }
"]"                         { return TokenType::R_BRACKET; }
"{"                         { return TokenType::L_BRACE; }
"}"                         { return TokenType::R_BRACE; }

"<-"                        { return TokenType::L_ARROW; }
"->"                        { return TokenType::R_ARROW; }
"_id"                       { return TokenType::ID_PROP; }
"_type"                     { return TokenType::TYPE_PROP; }
"_src"                      { return TokenType::SRC_ID_PROP; }
"_dst"                      { return TokenType::DST_ID_PROP; }
"_rank"                     { return TokenType::RANK_PROP; }
"$$"                        { return TokenType::DST_REF; }
"$^"                        { return TokenType::SRC_REF; }
"$-"                        { return TokenType::INPUT_REF; }

{LABEL}                     {
                                yylval->strval = new std::string(yytext, yyleng);
                                if (yylval->strval->size() > MAX_STRING) {
                                    yyterminate();
                                }
                                return TokenType::LABEL;
                            }
{IP_OCTET}(\.{IP_OCTET}){3} {
                                uint32_t octets[4] = {0};
                                sscanf(yytext, "%i.%i.%i.%i", &octets[3], &octets[2], &octets[1], &octets[0]);
                                // The bytes order conforms to the one used in NetworkUtils
                                uint32_t ipv4 = (octets[3] << 24) | (octets[2] << 16) | (octets[1] << 8) | octets[0];
                                yylval->intval = ipv4;
                                return TokenType::IPV4;
                            }
0[Xx]{HEX}+                 {
                                if (yyleng > 18) {
                                    auto i = 2;
                                    while (i < yyleng && yytext[i] == '0') {
                                        i++;
                                    }
                                    if (yyleng - i > 16) {
                                        yyterminate();
                                    }
                                }
                                int64_t val = 0;
                                sscanf(yytext, "%lx", &val);
                                yylval->intval = val;
                                return TokenType::INTEGER;
                            }
0{OCT}+                     {
                                if (yyleng > 22) {
                                    auto i = 1;
                                    while (i < yyleng && yytext[i] == '0') {
                                        i++;
                                    }
                                    if (yyleng - i > 22) {
                                        yyterminate();
                                    } else if (yyleng - i == 22 && yytext[i] != '1') {
                                        yyterminate();
                                    }
                                }
                                int64_t val = 0;
                                sscanf(yytext, "%lo", &val);
                                yylval->intval = val;
                                return TokenType::INTEGER;
                            }
{DEC}+                      {
                                try {
                                    folly::StringPiece text(yytext, yyleng);
                                    yylval->intval = folly::to<int64_t>(text);
                                } catch (...) {
                                    yyterminate();
                                }
                                return TokenType::INTEGER;
                            }
{DEC}+\.{DEC}*              {
                                try {
                                    folly::StringPiece text(yytext, yyleng);
                                    yylval->doubleval = folly::to<double>(text);
                                } catch (...) {
                                    yyterminate();
                                }
                                return TokenType::DOUBLE;
                            }
{DEC}*\.{DEC}+              {
                                try {
                                    folly::StringPiece text(yytext, yyleng);
                                    yylval->doubleval = folly::to<double>(text);
                                } catch (...) {
                                    yyterminate();
                                }
                                return TokenType::DOUBLE;
                            }

\${LABEL}                   { yylval->strval = new std::string(yytext + 1, yyleng - 1); return TokenType::VARIABLE; }


\"                          { BEGIN(DQ_STR); pos = 0; }
\'                          { BEGIN(SQ_STR); pos = 0; }
<DQ_STR>\"                  {
                                yylval->strval = new std::string(sbuf, pos);
                                BEGIN(INITIAL);
                                if (yylval->strval->size() > MAX_STRING) {
                                    yyterminate();
                                }
                                return TokenType::STRING;
                            }
<SQ_STR>\'                  {
                                yylval->strval = new std::string(sbuf, pos);
                                BEGIN(INITIAL);
                                if (yylval->strval->size() > MAX_STRING) {
                                    yyterminate();
                                }
                                return TokenType::STRING;
                            }
<DQ_STR,SQ_STR><<EOF>>      {
                                // Must match '' or ""
                                throw GraphParser::syntax_error(*yylloc, "unterminated string");
                            }
<DQ_STR,SQ_STR>\n           { yyterminate(); }
<DQ_STR>[^\\\n\"]+          {
                                ::strncpy(sbuf + pos, yytext, yyleng);
                                pos += yyleng;
                            }
<SQ_STR>[^\\\n\']+          {
                                ::strncpy(sbuf + pos, yytext, yyleng);
                                pos += yyleng;
                            }
<DQ_STR,SQ_STR>\\{OCT}{1,3} {
                                int val = 0;
                                sscanf(yytext + 1, "%o", &val);
                                if (val > 0xFF) {
                                    yyterminate();
                                }
                                sbuf[pos] = val;
                                pos++;
                            }
<DQ_STR,SQ_STR>\\{DEC}+     { yyterminate(); }
<DQ_STR,SQ_STR>\\n          { sbuf[pos] = '\n'; pos++; }
<DQ_STR,SQ_STR>\\t          { sbuf[pos] = '\t'; pos++; }
<DQ_STR,SQ_STR>\\r          { sbuf[pos] = '\r'; pos++; }
<DQ_STR,SQ_STR>\\b          { sbuf[pos] = '\b'; pos++; }
<DQ_STR,SQ_STR>\\f          { sbuf[pos] = '\f'; pos++; }
<DQ_STR,SQ_STR>\\(.|\n)     { sbuf[pos] = yytext[1]; pos++; }
<DQ_STR,SQ_STR>\\           {
                                // This rule should have never been matched,
                                // but without this, it somehow triggers the `nodefault' warning of flex.
                                yyterminate();
                            }

[ \r\t]                     { }
\n                          {
                                yylineno++;
                                yylloc->lines(yyleng);
                            }
"#".*                       // Skip the annotation
"//".*                      // Skip the annotation
"--".*                      // Skip the annotation
"/*"                        { BEGIN(COMMENT); }
<COMMENT>"*/"               { BEGIN(INITIAL); }
<COMMENT>([^*]|\n)+|.
<COMMENT><<EOF>>            {
                                // Must match /* */
                                throw GraphParser::syntax_error(*yylloc, "unterminated comment");
                            }
.                           {
                                /**
                                 * Any other unmatched byte sequences will get us here,
                                 * including the non-ascii ones, which are negative
                                 * in terms of type of `signed char'. At the same time, because
                                 * Bison translates all negative tokens to EOF(i.e. YY_NULL),
                                 * so we have to cast illegal characters to type of `unsinged char'
                                 * This will make Bison receive an unknown token, which leads to
                                 * a syntax error.
                                 *
                                 * Please note that it is not Flex but Bison to regard illegal
                                 * characters as errors, in such case.
                                 */
                                return static_cast<unsigned char>(yytext[0]);

                                /**
                                 * Alternatively, we could report illegal characters by
                                 * throwing a `syntax_error' exception.
                                 * In such a way, we could distinguish illegal characters
                                 * from normal syntax errors, but at cost of poor performance
                                 * incurred by the expensive exception handling.
                                 */
                                // throw GraphParser::syntax_error(*yylloc, "char illegal");
                            }

%%<|MERGE_RESOLUTION|>--- conflicted
+++ resolved
@@ -218,12 +218,9 @@
 {DEFAULT}                   { return TokenType::KW_DEFAULT; }
 {FETCH}                     { return TokenType::KW_FETCH; }
 {PROP}                      { return TokenType::KW_PROP; }
-<<<<<<< HEAD
-=======
 {ALL}                       { return TokenType::KW_ALL; }
 {BALANCE}                   { return TokenType::KW_BALANCE; }
 {LEADER}                    { return TokenType::KW_LEADER; }
->>>>>>> 62bdc9a5
 
 "."                         { return TokenType::DOT; }
 ","                         { return TokenType::COMMA; }
