--- conflicted
+++ resolved
@@ -119,11 +119,8 @@
 ALL                         ([Aa][Ll][Ll])
 BALANCE                     ([Bb][Aa][Ll][Aa][Nn][Cc][Ee])
 LEADER                      ([Ll][Ee][Aa][Dd][Ee][Rr])
-<<<<<<< HEAD
 UUID                        ([Uu][Uu][Ii][Dd])
-=======
 OF                          ([Oo][Ff])
->>>>>>> 37dedc52
 
 LABEL                       ([a-zA-Z][_a-zA-Z0-9]*)
 DEC                         ([0-9])
