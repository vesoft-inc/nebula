--- conflicted
+++ resolved
@@ -96,13 +96,10 @@
 IN                          ([Ii][Nn])
 TTL_DURATION                ([Tt][Tt][Ll][_][Dd][Uu][Rr][Aa][Tt][Ii][Oo][Nn])
 TTL_COL                     ([Tt][Tt][Ll][_][Cc][Oo][Ll])
-<<<<<<< HEAD
 DOWNLOAD                    ([Dd][Oo][Ww][Nn][Ll][Oo][Aa][Dd])
 HDFS                        ([Hh][Dd][Ff][Ss])
-=======
 ORDER                       ([Oo][Rr][Dd][Ee][Rr])
 ASC                         ([Aa][Ss][Cc])
->>>>>>> a8bdaef2
 
 LABEL                       ([a-zA-Z][_a-zA-Z0-9]*)
 DEC                         ([0-9])
