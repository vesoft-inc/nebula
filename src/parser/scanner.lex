%option c++
%option yyclass="GraphScanner"
%option nodefault noyywrap
%option never-interactive
%option yylineno

%{
#include "parser/GQLParser.h"
#include "parser/GraphScanner.h"
#include "GraphParser.hpp"

#define YY_USER_ACTION                  \
    yylloc->step();                     \
    yylloc->columns(yyleng);

using TokenType = nebula::GraphParser::token;

static constexpr size_t MAX_STRING = 4096;


%}

%x DQ_STR
%x SQ_STR
%x COMMENT

GO                          ([Gg][Oo])
AS                          ([Aa][Ss])
TO                          ([Tt][Oo])
OR                          ([Oo][Rr])
AND                         ([Aa][Nn][Dd])
XOR                         ([Xx][Oo][Rr])
USE                         ([Uu][Ss][Ee])
SET                         ([Ss][Ee][Tt])
FROM                        ([Ff][Rr][Oo][Mm])
WHERE                       ([Ww][Hh][Ee][Rr][Ee])
MATCH                       ([Mm][Aa][Tt][Cc][Hh])
INSERT                      ([Ii][Nn][Ss][Ee][Rr][Tt])
VALUES                      ([Vv][Aa][Ll][Uu][Ee][Ss]?)
YIELD                       ([Yy][Ii][Ee][Ll][Dd])
RETURN                      ([Rr][Ee][Tt][Uu][Rr][Nn])
CREATE                      ([Cc][Rr][Ee][Aa][Tt][Ee])
DESCRIBE                    ([Dd][Ee][Ss][Cc][Rr][Ii][Bb][Ee])
DESC                        ([Dd][Ee][Ss][Cc])
VERTEX                      ([Vv][Ee][Rr][Tt][Ee][Xx])
EDGE                        ([Ee][Dd][Gg][Ee])
EDGES                       ([Ee][Dd][Gg][Ee][Ss])
UPDATE                      ([Uu][Pp][Dd][Aa][Tt][Ee])
UPSERT                      ([Uu][Pp][Ss][Ee][Rr][Tt])
WHEN                        ([Ww][Hh][Ee][Nn])
DELETE                      ([Dd][Ee][Ll][Ee][Tt][Ee])
FIND                        ([Ff][Ii][Nn][Dd])
ALTER                       ([Aa][Ll][Tt][Ee][Rr])
STEPS                       ([Ss][Tt][Ee][Pp][Ss]?)
OVER                        ([Oo][Vv][Ee][Rr])
UPTO                        ([Uu][Pp][Tt][Oo])
REVERSELY                   ([Rr][Ee][Vv][Ee][Rr][Ss][Ee][Ll][Yy])
SPACE                       ([Ss][Pp][Aa][Cc][Ee])
SPACES                      ([Ss][Pp][Aa][Cc][Ee][Ss])
INT                         ([Ii][Nn][Tt])
BIGINT                      ([Bb][Ii][Gg][Ii][Nn][Tt])
DOUBLE                      ([Dd][Oo][Uu][Bb][Ll][Ee])
STRING                      ([Ss][Tt][Rr][Ii][Nn][Gg])
BOOL                        ([Bb][Oo][Oo][Ll])
TAG                         ([Tt][Aa][Gg])
TAGS                        ([Tt][Aa][Gg][Ss])
UNION                       ([Uu][Nn][Ii][Oo][Nn])
INTERSECT                   ([Ii][Nn][Tt][Ee][Rr][Ss][Ee][Cc][Tt])
MINUS                       ([Mm][Ii][Nn][Uu][Ss])
NO                          ([Nn][Oo])
OVERWRITE                   ([Oo][Vv][Ee][Rr][Ww][Rr][Ii][Tt][Ee])
TRUE                        ([Tt][Rr][Uu][Ee])
FALSE                       ([Ff][Aa][Ll][Ss][Ee])
SHOW                        ([Ss][Hh][Oo][Ww])
ADD                         ([Aa][Dd][Dd])
HOSTS                       ([Hh][Oo][Ss][Tt][Ss])
PARTS                       ([Pp][Aa][Rr][Tt][Ss])
TIMESTAMP                   ([Tt][Ii][Mm][Ee][Ss][Tt][Aa][Mm][Pp])
PARTITION_NUM               ([Pp][Aa][Rr][Tt][Ii][Tt][Ii][[Oo][Nn][_][Nn][Uu][Mm])
REPLICA_FACTOR              ([Rr][Ee][Pp][Ll][Ii][Cc][Aa][_][Ff][Aa][Cc][Tt][Oo][Rr])
DROP                        ([Dd][Rr][Oo][Pp])
REMOVE                      ([Rr][Ee][Mm][Oo][Vv][Ee])
IF                          ([Ii][Ff])
NOT                         ([Nn][Oo][Tt])
EXISTS                      ([Ee][Xx][Ii][Ss][Tt][Ss])
WITH                        ([Ww][Ii][Tt][Hh])
FIRSTNAME                   ([Ff][Ii][Rr][Ss][Tt][Nn][Aa][Mm][Ee])
LASTNAME                    ([Ll][Aa][Ss][Tt][Nn][Aa][Mm][Ee])
EMAIL                       ([Ee][Mm][Aa][Ii][Ll])
PHONE                       ([Pp][Hh][Oo][Nn][Ee])
USER                        ([Uu][Ss][Ee][Rr])
USERS                       ([Uu][Ss][Ee][Rr][Ss])
PASSWORD                    ([Pp][Aa][Ss][Ss][Ww][Oo][Rr][Dd])
CHANGE                      ([Cc][Hh][Aa][Nn][Gg][Ee])
ROLE                        ([Rr][Oo][Ll][Ee])
GOD                         ([Gg][Oo][Dd])
ADMIN                       ([Aa][Dd][Mm][Ii][Nn])
GUEST                       ([Gg][Uu][Ee][Ss][Tt])
GRANT                       ([Gg][Rr][Aa][Nn][Tt])
REVOKE                      ([Rr][Ee][Vv][Oo][Kk][Ee])
ON                          ([Oo][Nn])
ROLES                       ([Rr][Oo][Ll][Ee][Ss])
BY                          ([Bb][Yy])
IN                          ([Ii][Nn])
TTL_DURATION                ([Tt][Tt][Ll][_][Dd][Uu][Rr][Aa][Tt][Ii][Oo][Nn])
TTL_COL                     ([Tt][Tt][Ll][_][Cc][Oo][Ll])
DOWNLOAD                    ([Dd][Oo][Ww][Nn][Ll][Oo][Aa][Dd])
HDFS                        ([Hh][Dd][Ff][Ss])
ORDER                       ([Oo][Rr][Dd][Ee][Rr])
INGEST                      ([Ii][Nn][Gg][Ee][Ss][Tt])
ASC                         ([Aa][Ss][Cc])
DISTINCT                    ([Dd][Ii][Ss][Tt][Ii][Nn][Cc][Tt])
<<<<<<< HEAD
DEFAULT                     ([Dd][Ee][Ff][Aa][Uu][Ll][Tt])
VARIABLES                   ([Vv][Aa][Rr][Ii][Aa][Bb][Ll][Ee][Ss])
=======
CONFIGS                     ([Cc][Oo][Nn][Ff][Ii][Gg][Ss])
>>>>>>> 1a1fe141
GET                         ([Gg][Ee][Tt])
GRAPH                       ([Gg][Rr][Aa][Pp][Hh])
META                        ([Mm][Ee][Tt][Aa])
STORAGE                     ([Ss][Tt][Oo][Rr][Aa][Gg][Ee])
FETCH                       ([Ff][Ee][Tt][Cc][Hh])
PROP                        ([Pp][Rr][Oo][Pp])
ALL                         ([Aa][Ll][Ll])
BALANCE                     ([Bb][Aa][Ll][Aa][Nn][Cc][Ee])
LEADER                      ([Ll][Ee][Aa][Dd][Ee][Rr])
UUID                        ([Uu][Uu][Ii][Dd])
OF                          ([Oo][Ff])
DATA                        ([Dd][Aa][Tt][Aa])
STOP                        ([Ss][Tt][Oo][Pp])
SHORTEST                    ([Ss][Hh][Oo][Rr][Tt][Ee][Ss][Tt])
PATH                        ([Pp][Aa][Tt][Hh])
LIMIT                       ([Ll][Ii][Mm][Ii][Tt])
OFFSET                      ([Oo][Ff][Ff][Ss][Ee][Tt])
GROUP                       ([Gg][Rr][Oo][Uu][Pp])
COUNT                       ([Cc][Oo][Uu][Nn][Tt])
COUNT_DISTINCT              ([Cc][Oo][Uu][Nn][Tt][_][Dd][Ii][Ss][Tt][Ii][Nn][Cc][Tt])
SUM                         ([Ss][Uu][Mm])
AVG                         ([Aa][Vv][Gg])
MIN                         ([Mm][Ii][Nn])
MAX                         ([Mm][Aa][Xx])
STD                         ([Ss][Tt][Dd])
BIT_AND                     ([Bb][It][Tt][_][Aa][Nn][Dd])
BIT_OR                      ([Bb][It][Tt][_][Oo][Rr])
BIT_XOR                     ([Bb][It][Tt][_][Xx][Oo][Rr])

LABEL                       ([a-zA-Z][_a-zA-Z0-9]*)
DEC                         ([0-9])
HEX                         ([0-9a-fA-F])
OCT                         ([0-7])
IP_OCTET                    ([0-9]|[1-9][0-9]|1[0-9][0-9]|2[0-4][0-9]|25[0-5])


%%

                            thread_local static char sbuf[MAX_STRING];
                            size_t pos = 0;

{GO}                        { return TokenType::KW_GO; }
{AS}                        { return TokenType::KW_AS; }
{TO}                        { return TokenType::KW_TO; }
{OR}                        { return TokenType::KW_OR; }
{AND}                       { return TokenType::KW_AND; }
{XOR}                       { return TokenType::KW_XOR; }
{USE}                       { return TokenType::KW_USE; }
{SET}                       { return TokenType::KW_SET; }
{FROM}                      { return TokenType::KW_FROM; }
{WHERE}                     { return TokenType::KW_WHERE; }
{MATCH}                     { return TokenType::KW_MATCH; }
{INSERT}                    { return TokenType::KW_INSERT; }
{VALUES}                    { return TokenType::KW_VALUES; }
{YIELD}                     { return TokenType::KW_YIELD; }
{RETURN}                    { return TokenType::KW_RETURN; }
{DESCRIBE}                  { return TokenType::KW_DESCRIBE; }
{DESC}                      { return TokenType::KW_DESC; }
{VERTEX}                    { return TokenType::KW_VERTEX; }
{EDGE}                      { return TokenType::KW_EDGE; }
{EDGES}                     { return TokenType::KW_EDGES; }
{UPDATE}                    { return TokenType::KW_UPDATE; }
{UPSERT}                    { return TokenType::KW_UPSERT; }
{WHEN}                      { return TokenType::KW_WHEN; }
{DELETE}                    { return TokenType::KW_DELETE; }
{FIND}                      { return TokenType::KW_FIND; }
{ALTER}                     { return TokenType::KW_ALTER; }
{STEPS}                     { return TokenType::KW_STEPS; }
{OVER}                      { return TokenType::KW_OVER; }
{UPTO}                      { return TokenType::KW_UPTO; }
{REVERSELY}                 { return TokenType::KW_REVERSELY; }
{SPACE}                     { return TokenType::KW_SPACE; }
{SPACES}                    { return TokenType::KW_SPACES; }
{INT}                       { return TokenType::KW_INT; }
{BIGINT}                    { return TokenType::KW_BIGINT; }
{DOUBLE}                    { return TokenType::KW_DOUBLE; }
{STRING}                    { return TokenType::KW_STRING; }
{BOOL}                      { return TokenType::KW_BOOL; }
{TAG}                       { return TokenType::KW_TAG; }
{TAGS}                      { return TokenType::KW_TAGS; }
{UNION}                     { return TokenType::KW_UNION; }
{INTERSECT}                 { return TokenType::KW_INTERSECT; }
{MINUS}                     { return TokenType::KW_MINUS; }
{NO}                        { return TokenType::KW_NO; }
{OVERWRITE}                 { return TokenType::KW_OVERWRITE; }
{SHOW}                      { return TokenType::KW_SHOW; }
{ADD}                       { return TokenType::KW_ADD; }
{HOSTS}                     { return TokenType::KW_HOSTS; }
{PARTS}                     { return TokenType::KW_PARTS; }
{TIMESTAMP}                 { return TokenType::KW_TIMESTAMP; }
{CREATE}                    { return TokenType::KW_CREATE;}
{PARTITION_NUM}             { return TokenType::KW_PARTITION_NUM; }
{REPLICA_FACTOR}            { return TokenType::KW_REPLICA_FACTOR; }
{DROP}                      { return TokenType::KW_DROP; }
{REMOVE}                    { return TokenType::KW_REMOVE; }
{IF}                        { return TokenType::KW_IF; }
{NOT}                       { return TokenType::KW_NOT; }
{EXISTS}                    { return TokenType::KW_EXISTS; }
{WITH}                      { return TokenType::KW_WITH; }
{FIRSTNAME}                 { return TokenType::KW_FIRSTNAME; }
{LASTNAME}                  { return TokenType::KW_LASTNAME; }
{EMAIL}                     { return TokenType::KW_EMAIL; }
{PHONE}                     { return TokenType::KW_PHONE; }
{USER}                      { return TokenType::KW_USER; }
{USERS}                     { return TokenType::KW_USERS; }
{PASSWORD}                  { return TokenType::KW_PASSWORD; }
{CHANGE}                    { return TokenType::KW_CHANGE; }
{ROLE}                      { return TokenType::KW_ROLE; }
{GOD}                       { return TokenType::KW_GOD; }
{ADMIN}                     { return TokenType::KW_ADMIN; }
{GUEST}                     { return TokenType::KW_GUEST; }
{GRANT}                     { return TokenType::KW_GRANT; }
{REVOKE}                    { return TokenType::KW_REVOKE; }
{ON}                        { return TokenType::KW_ON; }
{ROLES}                     { return TokenType::KW_ROLES; }
{BY}                        { return TokenType::KW_BY; }
{IN}                        { return TokenType::KW_IN; }
{TTL_DURATION}              { return TokenType::KW_TTL_DURATION; }
{TTL_COL}                   { return TokenType::KW_TTL_COL; }
{DOWNLOAD}                  { return TokenType::KW_DOWNLOAD; }
{HDFS}                      { return TokenType::KW_HDFS; }
{CONFIGS}                   { return TokenType::KW_CONFIGS; }
{GET}                       { return TokenType::KW_GET; }
{GRAPH}                     { return TokenType::KW_GRAPH; }
{META}                      { return TokenType::KW_META; }
{STORAGE}                   { return TokenType::KW_STORAGE; }
{OF}                        { return TokenType::KW_OF; }
{TRUE}                      { yylval->boolval = true; return TokenType::BOOL; }
{FALSE}                     { yylval->boolval = false; return TokenType::BOOL; }
{ORDER}                     { return TokenType::KW_ORDER; }
{INGEST}                    { return TokenType::KW_INGEST; }
{ASC}                       { return TokenType::KW_ASC; }
{DISTINCT}                  { return TokenType::KW_DISTINCT; }
{DEFAULT}                   { return TokenType::KW_DEFAULT; }
{FETCH}                     { return TokenType::KW_FETCH; }
{PROP}                      { return TokenType::KW_PROP; }
{ALL}                       { return TokenType::KW_ALL; }
{BALANCE}                   { return TokenType::KW_BALANCE; }
{LEADER}                    { return TokenType::KW_LEADER; }
{UUID}                      { return TokenType::KW_UUID; }
{DATA}                      { return TokenType::KW_DATA; }
{STOP}                      { return TokenType::KW_STOP; }
{SHORTEST}                  { return TokenType::KW_SHORTEST; }
{PATH}                      { return TokenType::KW_PATH; }
{LIMIT}                     { return TokenType::KW_LIMIT; }
{OFFSET}                    { return TokenType::KW_OFFSET; }
{GROUP}                     { return TokenType::KW_GROUP; }
{COUNT}                     { return TokenType::KW_COUNT; }
{COUNT_DISTINCT}            { return TokenType::KW_COUNT_DISTINCT; }
{SUM}                       { return TokenType::KW_SUM; }
{AVG}                       { return TokenType::KW_AVG; }
{MAX}                       { return TokenType::KW_MAX; }
{MIN}                       { return TokenType::KW_MIN; }
{STD}                       { return TokenType::KW_STD; }
{BIT_AND}                   { return TokenType::KW_BIT_AND; }
{BIT_OR}                    { return TokenType::KW_BIT_OR; }
{BIT_XOR}                   { return TokenType::KW_BIT_XOR; }

"."                         { return TokenType::DOT; }
","                         { return TokenType::COMMA; }
":"                         { return TokenType::COLON; }
";"                         { return TokenType::SEMICOLON; }
"@"                         { return TokenType::AT; }

"+"                         { return TokenType::PLUS; }
"-"                         { return TokenType::MINUS; }
"*"                         { return TokenType::MUL; }
"/"                         { return TokenType::DIV; }
"%"                         { return TokenType::MOD; }
"!"                         { return TokenType::NOT; }
"^"                         { return TokenType::XOR; }

"<"                         { return TokenType::LT; }
"<="                        { return TokenType::LE; }
">"                         { return TokenType::GT; }
">="                        { return TokenType::GE; }
"=="                        { return TokenType::EQ; }
"!="                        { return TokenType::NE; }

"||"                        { return TokenType::OR; }
"&&"                        { return TokenType::AND; }
"|"                         { return TokenType::PIPE; }

"="                         { return TokenType::ASSIGN; }

"("                         { return TokenType::L_PAREN; }
")"                         { return TokenType::R_PAREN; }
"["                         { return TokenType::L_BRACKET; }
"]"                         { return TokenType::R_BRACKET; }
"{"                         { return TokenType::L_BRACE; }
"}"                         { return TokenType::R_BRACE; }

"<-"                        { return TokenType::L_ARROW; }
"->"                        { return TokenType::R_ARROW; }
"_id"                       { return TokenType::ID_PROP; }
"_type"                     { return TokenType::TYPE_PROP; }
"_src"                      { return TokenType::SRC_ID_PROP; }
"_dst"                      { return TokenType::DST_ID_PROP; }
"_rank"                     { return TokenType::RANK_PROP; }
"$$"                        { return TokenType::DST_REF; }
"$^"                        { return TokenType::SRC_REF; }
"$-"                        { return TokenType::INPUT_REF; }

{LABEL}                     {
                                yylval->strval = new std::string(yytext, yyleng);
                                if (yylval->strval->size() > MAX_STRING) {
                                    yyterminate();
                                }
                                return TokenType::LABEL;
                            }
{IP_OCTET}(\.{IP_OCTET}){3} {
                                uint32_t octets[4] = {0};
                                sscanf(yytext, "%i.%i.%i.%i", &octets[3], &octets[2], &octets[1], &octets[0]);
                                // The bytes order conforms to the one used in NetworkUtils
                                uint32_t ipv4 = (octets[3] << 24) | (octets[2] << 16) | (octets[1] << 8) | octets[0];
                                yylval->intval = ipv4;
                                return TokenType::IPV4;
                            }
0[Xx]{HEX}+                 {
                                if (yyleng > 18) {
                                    auto i = 2;
                                    while (i < yyleng && yytext[i] == '0') {
                                        i++;
                                    }
                                    if (yyleng - i > 16) {
                                        yyterminate();
                                    }
                                }
                                int64_t val = 0;
                                sscanf(yytext, "%lx", &val);
                                yylval->intval = val;
                                return TokenType::INTEGER;
                            }
0{OCT}+                     {
                                if (yyleng > 22) {
                                    auto i = 1;
                                    while (i < yyleng && yytext[i] == '0') {
                                        i++;
                                    }
                                    if (yyleng - i > 22) {
                                        yyterminate();
                                    } else if (yyleng - i == 22 && yytext[i] != '1') {
                                        yyterminate();
                                    }
                                }
                                int64_t val = 0;
                                sscanf(yytext, "%lo", &val);
                                yylval->intval = val;
                                return TokenType::INTEGER;
                            }
{DEC}+                      {
                                try {
                                    folly::StringPiece text(yytext, yyleng);
                                    yylval->intval = folly::to<int64_t>(text);
                                } catch (...) {
                                    yyterminate();
                                }
                                return TokenType::INTEGER;
                            }
{DEC}+\.{DEC}*              {
                                try {
                                    folly::StringPiece text(yytext, yyleng);
                                    yylval->doubleval = folly::to<double>(text);
                                } catch (...) {
                                    yyterminate();
                                }
                                return TokenType::DOUBLE;
                            }
{DEC}*\.{DEC}+              {
                                try {
                                    folly::StringPiece text(yytext, yyleng);
                                    yylval->doubleval = folly::to<double>(text);
                                } catch (...) {
                                    yyterminate();
                                }
                                return TokenType::DOUBLE;
                            }

\${LABEL}                   { yylval->strval = new std::string(yytext + 1, yyleng - 1); return TokenType::VARIABLE; }


\"                          { BEGIN(DQ_STR); pos = 0; }
\'                          { BEGIN(SQ_STR); pos = 0; }
<DQ_STR>\"                  {
                                yylval->strval = new std::string(sbuf, pos);
                                BEGIN(INITIAL);
                                return TokenType::STRING;
                            }
<SQ_STR>\'                  {
                                yylval->strval = new std::string(sbuf, pos);
                                BEGIN(INITIAL);
                                return TokenType::STRING;
                            }
<DQ_STR,SQ_STR><<EOF>>      {
                                // Must match '' or ""
                                throw GraphParser::syntax_error(*yylloc, "unterminated string");
                            }
<DQ_STR,SQ_STR>\n           { yyterminate(); }
<DQ_STR>[^\\\n\"]+          {
                                if (pos + yyleng > MAX_STRING) {
                                    throw GraphParser::syntax_error(*yylloc, "string too long");
                                }
                                ::strncpy(sbuf + pos, yytext, yyleng);
                                pos += yyleng;
                            }
<SQ_STR>[^\\\n\']+          {
                                if (pos + yyleng > MAX_STRING) {
                                    throw GraphParser::syntax_error(*yylloc, "string too long");
                                }
                                ::strncpy(sbuf + pos, yytext, yyleng);
                                pos += yyleng;
                            }
<DQ_STR,SQ_STR>\\{OCT}{1,3} {
                                if (pos + 1 > MAX_STRING) {
                                    throw GraphParser::syntax_error(*yylloc, "string too long");
                                }
                                int val = 0;
                                sscanf(yytext + 1, "%o", &val);
                                if (val > 0xFF) {
                                    yyterminate();
                                }
                                sbuf[pos++] = val;
                            }
<DQ_STR,SQ_STR>\\{DEC}+     { yyterminate(); }
<DQ_STR,SQ_STR>\\n          {
                                if (pos + 1 > MAX_STRING) {
                                    throw GraphParser::syntax_error(*yylloc, "string too long");
                                }
                                sbuf[pos++] = '\n';
                            }
<DQ_STR,SQ_STR>\\t          {
                                if (pos + 1 > MAX_STRING) {
                                    throw GraphParser::syntax_error(*yylloc, "string too long");
                                }
                                sbuf[pos++] = '\t';
                            }
<DQ_STR,SQ_STR>\\r          {
                                if (pos + 1 > MAX_STRING) {
                                    throw GraphParser::syntax_error(*yylloc, "string too long");
                                }
                                sbuf[pos++] = '\r';
                            }
<DQ_STR,SQ_STR>\\b          {
                                if (pos + 1 > MAX_STRING) {
                                    throw GraphParser::syntax_error(*yylloc, "string too long");
                                }
                                sbuf[pos++] = '\b';
                            }
<DQ_STR,SQ_STR>\\f          {
                                if (pos + 1 > MAX_STRING) {
                                    throw GraphParser::syntax_error(*yylloc, "string too long");
                                }
                                sbuf[pos++] = '\f';
                            }
<DQ_STR,SQ_STR>\\(.|\n)     {
                                if (pos + 1 > MAX_STRING) {
                                    throw GraphParser::syntax_error(*yylloc, "string too long");
                                }
                                sbuf[pos++] = yytext[1];
                            }
<DQ_STR,SQ_STR>\\           {
                                // This rule should have never been matched,
                                // but without this, it somehow triggers the `nodefault' warning of flex.
                                yyterminate();
                            }

[ \r\t]                     { }
\n                          {
                                yylineno++;
                                yylloc->lines(yyleng);
                            }
"#".*                       // Skip the annotation
"//".*                      // Skip the annotation
"--".*                      // Skip the annotation
"/*"                        { BEGIN(COMMENT); }
<COMMENT>"*/"               { BEGIN(INITIAL); }
<COMMENT>([^*]|\n)+|.
<COMMENT><<EOF>>            {
                                // Must match /* */
                                throw GraphParser::syntax_error(*yylloc, "unterminated comment");
                            }
.                           {
                                /**
                                 * Any other unmatched byte sequences will get us here,
                                 * including the non-ascii ones, which are negative
                                 * in terms of type of `signed char'. At the same time, because
                                 * Bison translates all negative tokens to EOF(i.e. YY_NULL),
                                 * so we have to cast illegal characters to type of `unsinged char'
                                 * This will make Bison receive an unknown token, which leads to
                                 * a syntax error.
                                 *
                                 * Please note that it is not Flex but Bison to regard illegal
                                 * characters as errors, in such case.
                                 */
                                return static_cast<unsigned char>(yytext[0]);

                                /**
                                 * Alternatively, we could report illegal characters by
                                 * throwing a `syntax_error' exception.
                                 * In such a way, we could distinguish illegal characters
                                 * from normal syntax errors, but at cost of poor performance
                                 * incurred by the expensive exception handling.
                                 */
                                // throw GraphParser::syntax_error(*yylloc, "char illegal");
                            }

%%<|MERGE_RESOLUTION|>--- conflicted
+++ resolved
@@ -110,12 +110,8 @@
 INGEST                      ([Ii][Nn][Gg][Ee][Ss][Tt])
 ASC                         ([Aa][Ss][Cc])
 DISTINCT                    ([Dd][Ii][Ss][Tt][Ii][Nn][Cc][Tt])
-<<<<<<< HEAD
 DEFAULT                     ([Dd][Ee][Ff][Aa][Uu][Ll][Tt])
-VARIABLES                   ([Vv][Aa][Rr][Ii][Aa][Bb][Ll][Ee][Ss])
-=======
 CONFIGS                     ([Cc][Oo][Nn][Ff][Ii][Gg][Ss])
->>>>>>> 1a1fe141
 GET                         ([Gg][Ee][Tt])
 GRAPH                       ([Gg][Rr][Aa][Pp][Hh])
 META                        ([Mm][Ee][Tt][Aa])
