--- conflicted
+++ resolved
@@ -134,23 +134,9 @@
     return;
   }
 
-<<<<<<< HEAD
   // if MetaServer has some changes, refresh the localCache_
-  if (localLastUpdateTime_ < metadLastUpdateTime_) {
-    bool ldRet = loadData();
-    bool lcRet = true;
-    if (!options_.skipConfig_) {
-      lcRet = loadCfg();
-    }
-    if (ldRet && lcRet) {
-      localLastUpdateTime_ = metadLastUpdateTime_;
-    }
-  }
-=======
-  // if MetaServer has some changes, refesh the localCache_
   loadData();
   loadCfg();
->>>>>>> 289aadb6
 }
 
 bool MetaClient::loadUsersAndRoles() {
