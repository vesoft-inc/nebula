--- conflicted
+++ resolved
@@ -9,13 +9,9 @@
 
 #include <string>
 #include <vector>
-<<<<<<< HEAD
 #include <unordered_map>
-#include "base/Base.h"
 #include "meta/SchemaProviderIf.h"
-=======
 #include <boost/any.hpp>
->>>>>>> bdb14f7b
 
 namespace nebula {
 namespace dataman {
