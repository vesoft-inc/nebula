--- conflicted
+++ resolved
@@ -213,12 +213,8 @@
 
     auto result = prepareVertices();
     if (!result.ok()) {
-<<<<<<< HEAD
+        LOG(ERROR) << "Insert vertices failed, error " << result.status().toString();
         doError(std::move(result).status(), ectx()->getGraphStats()->getInsertVertexStats());
-=======
-        LOG(ERROR) << "Insert vertices failed, error " << result.status().toString();
-        doError(result.status(), ectx()->getGraphStats()->getInsertVertexStats());
->>>>>>> 5d511a9e
         return;
     }
     auto future = ectx()->getStorageClient()->addVertices(spaceId_,
