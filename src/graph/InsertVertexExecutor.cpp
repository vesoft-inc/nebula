/* Copyright (c) 2018 vesoft inc. All rights reserved.
 *
 * This source code is licensed under Apache 2.0 License,
 * attached with Common Clause Condition 1.0, found in the LICENSES directory.
 */

#include "base/Base.h"
#include "graph/InsertVertexExecutor.h"
#include "storage/client/StorageClient.h"
#include "meta/NebulaSchemaProvider.h"

namespace nebula {
namespace graph {

InsertVertexExecutor::InsertVertexExecutor(Sentence *sentence,
                                           ExecutionContext *ectx) : Executor(ectx) {
    sentence_ = static_cast<InsertVertexSentence*>(sentence);
}


Status InsertVertexExecutor::prepare() {
    expCtx_ = std::make_unique<ExpressionContext>();
    expCtx_->setStorageClient(ectx()->getStorageClient());
    return Status::OK();
}


Status InsertVertexExecutor::check() {
    auto status = checkIfGraphSpaceChosen();
    if (!status.ok()) {
        return status;
    }

    rows_ = sentence_->rows();
    if (rows_.empty()) {
        return Status::Error("VALUES cannot be empty");
    }

    auto tagItems = sentence_->tagItems();
    overwritable_ = sentence_->overwritable();
    spaceId_ = ectx()->rctx()->session()->space();

    tagIds_.reserve(tagItems.size());
    schemas_.reserve(tagItems.size());
    tagProps_.reserve(tagItems.size());

    for (auto& item : tagItems) {
        auto *tagName = item->tagName();
        auto tagStatus = ectx()->schemaManager()->toTagID(spaceId_, *tagName);
        if (!tagStatus.ok()) {
            LOG(ERROR) << "No schema found for " << *tagName;
            return Status::Error("No schema found for `%s'", tagName->c_str());
        }

        auto tagId = tagStatus.value();
        auto schema = ectx()->schemaManager()->getTagSchema(spaceId_, tagId);
        if (schema == nullptr) {
            LOG(ERROR) << "No schema found for " << *tagName;
            return Status::Error("No schema found for `%s'", tagName->c_str());
        }

        auto props = item->properties();
        if (props.size() > schema->getNumFields()) {
            LOG(ERROR) << "Input props number "
                       << props.size()
                       << ", schema fields number "
                       << schema->getNumFields();
            return Status::Error("Wrong number of props");
        }

        if (schema->getNumFields() != props.size()) {
            auto *mc = ectx()->getMetaClient();

            for (size_t i = 0; i < schema->getNumFields(); i++) {
                std::string name = schema->getFieldName(i);
                auto it = std::find_if(props.begin(), props.end(),
                                       [name](std::string *prop) { return *prop == name;});

                if (it == props.end() && defaultValues_.find(name) == defaultValues_.end()) {
                    auto valueResult = mc->getTagDefaultValue(spaceId_, tagId, name).get();
                    if (!valueResult.ok()) {
                        LOG(ERROR) << "Not exist default value: " << name;
                        return Status::Error("Not exist default value");
                    } else {
                        VLOG(3) << "Default Value: " << name << ":" << valueResult.value();
                        defaultValues_.emplace(name, valueResult.value());
                    }
                }
            }
        } else {
            // Check field name
            auto checkStatus = checkFieldName(schema, props);
            if (!checkStatus.ok()) {
                LOG(ERROR) << "Check Status Failed: " << checkStatus;
                return checkStatus;
            }
        }

        tagIds_.emplace_back(tagId);
        schemas_.emplace_back(schema);
        tagProps_.emplace_back(props);
<<<<<<< HEAD
=======

        // Check field name
        auto checkStatus = checkFieldName(schema, props);
        if (!checkStatus.ok()) {
            LOG(ERROR) << checkStatus.status();
            return checkStatus.status();
        }
        schemaIndexes_.emplace_back(std::move(checkStatus).value());
>>>>>>> 718fd3b5
    }
    return Status::OK();
}

StatusOr<std::vector<storage::cpp2::Vertex>> InsertVertexExecutor::prepareVertices() {
    expCtx_->setStorageClient(ectx()->getStorageClient());
    expCtx_->setSpace(spaceId_);

    std::vector<storage::cpp2::Vertex> vertices(rows_.size());
    for (size_t i = 0u; i < rows_.size(); i++) {
        auto *row = rows_[i];
        auto rid = row->id();
        rid->setContext(expCtx_.get());

        auto status = rid->prepare();
        if (!status.ok()) {
            return status;
        }
        auto ovalue = rid->eval();
        if (!ovalue.ok()) {
            return ovalue.status();
        }

        auto v = ovalue.value();
        if (!Expression::isInt(v)) {
            return Status::Error("Vertex ID should be of type integer");
        }
        auto id = Expression::asInt(v);
        auto expressions = row->values();

        std::vector<VariantType> values;
        values.reserve(expressions.size());
        for (auto *expr : expressions) {
            status = expr->prepare();
            if (!status.ok()) {
                return status;
            }
            ovalue = expr->eval();
            if (!ovalue.ok()) {
                return ovalue.status();
            }
            values.emplace_back(ovalue.value());
        }

        storage::cpp2::Vertex vertex;
        std::vector<storage::cpp2::Tag> tags(tagIds_.size());

        auto valuePos = 0u;
        int32_t insertPosition = 0;
        for (auto index = 0u; index < tagIds_.size(); index++) {
            auto &tag = tags[index];
            auto tagId = tagIds_[index];
            auto props = tagProps_[index];
            auto schema = schemas_[index];

            auto schemaNumFields = schema->getNumFields();
            size_t propsIndex = 0;
            for (size_t schemaIndex = 0; schemaIndex < schemaNumFields; schemaIndex++) {
                auto fieldName = schema->getFieldName(schemaIndex);

                if ((propsIndex < props.size() && *props[propsIndex] != fieldName) ||
                    (propsIndex >= props.size())) {
                    // fetch default value from cache
                    auto type = schema->getFieldType(schemaIndex).type;
                    VariantType variantType;
                    switch (type) {
                        case nebula::cpp2::SupportedType::BOOL:
                            try {
                                variantType = folly::to<bool>(defaultValues_[fieldName]);
                            } catch (const std::exception& ex) {
                                LOG(ERROR) << "Conversion to bool failed: "
                                           << defaultValues_[fieldName];
                                return Status::Error("Type Conversion Failed");
                            }

                            VLOG(3) << "Insert " << fieldName << ":" << variantType
                                    << " at " << insertPosition;
                            values.insert(values.begin() + insertPosition, std::move(variantType));
                            break;
                        case nebula::cpp2::SupportedType::INT:
                            try {
                                variantType = folly::to<int64_t>(defaultValues_[fieldName]);
                            } catch (const std::exception& ex) {
                                LOG(ERROR) << "Conversion to int64_t failed: "
                                           << defaultValues_[fieldName];
                                return Status::Error("Type Conversion Failed");
                            }

                            VLOG(3) << "Insert " << fieldName << ":" << variantType
                                    << " at " << insertPosition;
                            values.insert(values.begin() + insertPosition, std::move(variantType));
                            break;
                        case nebula::cpp2::SupportedType::DOUBLE:
                            try {
                                variantType = folly::to<double>(defaultValues_[fieldName]);
                            } catch (const std::exception& ex) {
                                LOG(ERROR) << "Conversion to double failed: "
                                           << defaultValues_[fieldName];
                                return Status::Error("Type Conversion Failed");
                            }

                            VLOG(3) << "Insert " << fieldName << ":" << variantType
                                    << " at " << insertPosition;
                            values.insert(values.begin() + insertPosition, std::move(variantType));
                            break;
                        case nebula::cpp2::SupportedType::STRING:
                            variantType = defaultValues_[fieldName];
                            values.insert(values.begin() + insertPosition, std::move(variantType));
                            break;
                        default:
                            LOG(ERROR) << "Unknow type";
                            return Status::Error("Unknow type");
                    }
                    insertPosition++;
                } else if (*props[propsIndex] == fieldName) {
                    propsIndex++;
                    insertPosition++;
                } else {
                    insertPosition++;
                }
            }

            RowWriter writer(schema);
<<<<<<< HEAD
            auto valueIndex = valuePos;
            for (size_t fieldIndex = 0u; fieldIndex < schemaNumFields; fieldIndex++) {
                auto& value = values[valueIndex];

=======
            auto iter = schema->begin();
            while (iter) {
                // Check value type
                auto schemaType = iter->getType();
                uint32_t fieldIndex = schemaIndexes_[index][iter->getName()] + valuePos;
                if (fieldIndex >= values.size()) {
                    return Status::Error("Wrong index of `%s'", iter->getName());
                }
                auto &value = values[fieldIndex];
>>>>>>> 718fd3b5
                // Check value type
                if (!checkValueType(schemaType, value)) {
                    auto *output = "ValueType is wrong, schema type [%d], "
                                   "input type [%d], near `%s'";
                    auto error = folly::stringPrintf(output, static_cast<int32_t>(schemaType.type),
                            value.which(), iter->getName());
                    LOG(ERROR) << error;
                    return Status::Error(std::move(error));
                }
                if (schemaType.type == nebula::cpp2::SupportedType::TIMESTAMP) {
                    auto timestamp = toTimestamp(value);
                    if (!timestamp.ok()) {
                        return timestamp.status();
                    }
                    writeVariantType(writer, timestamp.value());
                } else {
                    writeVariantType(writer, value);
                }

                ++iter;
            }

            tag.set_tag_id(tagId);
            tag.set_props(writer.encode());
            valuePos += schemaNumFields;
        }

        vertex.set_id(id);
        vertex.set_tags(std::move(tags));
        vertices.emplace_back(std::move(vertex));
    }

    return vertices;
}


void InsertVertexExecutor::execute() {
    auto status = check();
    if (!status.ok()) {
        DCHECK(onError_);
        onError_(std::move(status));
        return;
    }

    auto result = prepareVertices();
    if (!result.ok()) {
        DCHECK(onError_);
        onError_(std::move(result).status());
        return;
    }
    auto future = ectx()->getStorageClient()->addVertices(spaceId_,
                                                          std::move(result).value(),
                                                          overwritable_);
    auto *runner = ectx()->rctx()->runner();

    auto cb = [this] (auto &&resp) {
        // For insertion, we regard partial success as failure.
        auto completeness = resp.completeness();
        if (completeness != 100) {
            DCHECK(onError_);
            onError_(Status::Error("Internal Error"));
            return;
        }
        DCHECK(onFinish_);
        onFinish_();
    };

    auto error = [this] (auto &&e) {
        LOG(ERROR) << "Exception caught: " << e.what();
        DCHECK(onError_);
        onError_(Status::Error("Internal error"));
        return;
    };

    std::move(future).via(runner).thenValue(cb).thenError(error);
}

}   // namespace graph
}   // namespace nebula<|MERGE_RESOLUTION|>--- conflicted
+++ resolved
@@ -48,68 +48,53 @@
         auto *tagName = item->tagName();
         auto tagStatus = ectx()->schemaManager()->toTagID(spaceId_, *tagName);
         if (!tagStatus.ok()) {
-            LOG(ERROR) << "No schema found for " << *tagName;
+            LOG(ERROR) << "No schema found for " << tagName;
             return Status::Error("No schema found for `%s'", tagName->c_str());
         }
 
         auto tagId = tagStatus.value();
         auto schema = ectx()->schemaManager()->getTagSchema(spaceId_, tagId);
         if (schema == nullptr) {
-            LOG(ERROR) << "No schema found for " << *tagName;
+            LOG(ERROR) << "No schema found for " << tagName;
             return Status::Error("No schema found for `%s'", tagName->c_str());
         }
 
         auto props = item->properties();
         if (props.size() > schema->getNumFields()) {
-            LOG(ERROR) << "Input props number "
-                       << props.size()
-                       << ", schema fields number "
-                       << schema->getNumFields();
+            LOG(ERROR) << "Input props number " << props.size()
+                << ", schema fields number " << schema->getNumFields();
             return Status::Error("Wrong number of props");
         }
 
-        if (schema->getNumFields() != props.size()) {
-            auto *mc = ectx()->getMetaClient();
-
-            for (size_t i = 0; i < schema->getNumFields(); i++) {
-                std::string name = schema->getFieldName(i);
-                auto it = std::find_if(props.begin(), props.end(),
-                                       [name](std::string *prop) { return *prop == name;});
-
-                if (it == props.end() && defaultValues_.find(name) == defaultValues_.end()) {
-                    auto valueResult = mc->getTagDefaultValue(spaceId_, tagId, name).get();
-                    if (!valueResult.ok()) {
-                        LOG(ERROR) << "Not exist default value: " << name;
-                        return Status::Error("Not exist default value");
-                    } else {
-                        VLOG(3) << "Default Value: " << name << ":" << valueResult.value();
-                        defaultValues_.emplace(name, valueResult.value());
-                    }
+        auto *mc = ectx()->getMetaClient();
+
+        std::unordered_map<std::string, int32_t> propsPosition;
+        for (size_t i = 0; i < schema->getNumFields(); i++) {
+            std::string name = schema->getFieldName(i);
+            auto it = std::find_if(props.begin(), props.end(),
+                                   [name](std::string *prop) { return *prop == name;});
+
+            // If the property name not find in schema's field
+            // We need to check the default value and save it.
+            if (it == props.end()) {
+                auto valueResult = mc->getTagDefaultValue(spaceId_, tagId, name).get();
+                if (!valueResult.ok()) {
+                    LOG(ERROR) << "Not exist default value: " << name;
+                    return Status::Error("Not exist default value");
+                } else {
+                    VLOG(3) << "Default Value: " << name << ":" << valueResult.value();
+                    defaultValues_.emplace(name, valueResult.value());
                 }
-            }
-        } else {
-            // Check field name
-            auto checkStatus = checkFieldName(schema, props);
-            if (!checkStatus.ok()) {
-                LOG(ERROR) << "Check Status Failed: " << checkStatus;
-                return checkStatus;
+            } else {
+                int index = std::distance(props.begin(), it);
+                propsPosition.emplace(name, index);
             }
         }
 
         tagIds_.emplace_back(tagId);
-        schemas_.emplace_back(schema);
-        tagProps_.emplace_back(props);
-<<<<<<< HEAD
-=======
-
-        // Check field name
-        auto checkStatus = checkFieldName(schema, props);
-        if (!checkStatus.ok()) {
-            LOG(ERROR) << checkStatus.status();
-            return checkStatus.status();
-        }
-        schemaIndexes_.emplace_back(std::move(checkStatus).value());
->>>>>>> 718fd3b5
+        schemas_.emplace_back(std::move(schema));
+        tagProps_.emplace_back(std::move(props));
+        propsPositions_.emplace_back(std::move(propsPosition));
     }
     return Status::OK();
 }
@@ -119,7 +104,7 @@
     expCtx_->setSpace(spaceId_);
 
     std::vector<storage::cpp2::Vertex> vertices(rows_.size());
-    for (size_t i = 0u; i < rows_.size(); i++) {
+    for (auto i = 0u; i < rows_.size(); i++) {
         auto *row = rows_[i];
         auto rid = row->id();
         rid->setContext(expCtx_.get());
@@ -157,107 +142,43 @@
         storage::cpp2::Vertex vertex;
         std::vector<storage::cpp2::Tag> tags(tagIds_.size());
 
-        auto valuePos = 0u;
-        int32_t insertPosition = 0;
+        int32_t valuePosition = 0;
         for (auto index = 0u; index < tagIds_.size(); index++) {
             auto &tag = tags[index];
             auto tagId = tagIds_[index];
             auto props = tagProps_[index];
             auto schema = schemas_[index];
-
+            auto propsPosition = propsPositions_[index];
+
+            RowWriter writer(schema);
+            VariantType value;
             auto schemaNumFields = schema->getNumFields();
-            size_t propsIndex = 0;
             for (size_t schemaIndex = 0; schemaIndex < schemaNumFields; schemaIndex++) {
                 auto fieldName = schema->getFieldName(schemaIndex);
-
-                if ((propsIndex < props.size() && *props[propsIndex] != fieldName) ||
-                    (propsIndex >= props.size())) {
+                auto positionIter = propsPosition.find(fieldName);
+
+                auto schemaType = schema->getFieldType(schemaIndex);
+                if (positionIter != propsPosition.end()) {
+                    auto position = propsPosition[fieldName];
+                    value = values[position + valuePosition];
+
+                    if (!checkValueType(schemaType, value)) {
+                       LOG(ERROR) << "ValueType is wrong, schema type "
+                                   << static_cast<int32_t>(schemaType.type)
+                                   << ", input type " <<  value.which();
+                        return Status::Error("ValueType is wrong");
+                    }
+                } else {
                     // fetch default value from cache
-                    auto type = schema->getFieldType(schemaIndex).type;
-                    VariantType variantType;
-                    switch (type) {
-                        case nebula::cpp2::SupportedType::BOOL:
-                            try {
-                                variantType = folly::to<bool>(defaultValues_[fieldName]);
-                            } catch (const std::exception& ex) {
-                                LOG(ERROR) << "Conversion to bool failed: "
-                                           << defaultValues_[fieldName];
-                                return Status::Error("Type Conversion Failed");
-                            }
-
-                            VLOG(3) << "Insert " << fieldName << ":" << variantType
-                                    << " at " << insertPosition;
-                            values.insert(values.begin() + insertPosition, std::move(variantType));
-                            break;
-                        case nebula::cpp2::SupportedType::INT:
-                            try {
-                                variantType = folly::to<int64_t>(defaultValues_[fieldName]);
-                            } catch (const std::exception& ex) {
-                                LOG(ERROR) << "Conversion to int64_t failed: "
-                                           << defaultValues_[fieldName];
-                                return Status::Error("Type Conversion Failed");
-                            }
-
-                            VLOG(3) << "Insert " << fieldName << ":" << variantType
-                                    << " at " << insertPosition;
-                            values.insert(values.begin() + insertPosition, std::move(variantType));
-                            break;
-                        case nebula::cpp2::SupportedType::DOUBLE:
-                            try {
-                                variantType = folly::to<double>(defaultValues_[fieldName]);
-                            } catch (const std::exception& ex) {
-                                LOG(ERROR) << "Conversion to double failed: "
-                                           << defaultValues_[fieldName];
-                                return Status::Error("Type Conversion Failed");
-                            }
-
-                            VLOG(3) << "Insert " << fieldName << ":" << variantType
-                                    << " at " << insertPosition;
-                            values.insert(values.begin() + insertPosition, std::move(variantType));
-                            break;
-                        case nebula::cpp2::SupportedType::STRING:
-                            variantType = defaultValues_[fieldName];
-                            values.insert(values.begin() + insertPosition, std::move(variantType));
-                            break;
-                        default:
-                            LOG(ERROR) << "Unknow type";
-                            return Status::Error("Unknow type");
+                    auto result = transformDefaultValue(schemaType.type, defaultValues_[fieldName]);
+                    if (!result.ok()) {
+                        return result.status();
                     }
-                    insertPosition++;
-                } else if (*props[propsIndex] == fieldName) {
-                    propsIndex++;
-                    insertPosition++;
-                } else {
-                    insertPosition++;
+
+                    value = result.value();
+                    VLOG(3) << "Supplement default value : " << fieldName << " : " << value;
                 }
-            }
-
-            RowWriter writer(schema);
-<<<<<<< HEAD
-            auto valueIndex = valuePos;
-            for (size_t fieldIndex = 0u; fieldIndex < schemaNumFields; fieldIndex++) {
-                auto& value = values[valueIndex];
-
-=======
-            auto iter = schema->begin();
-            while (iter) {
-                // Check value type
-                auto schemaType = iter->getType();
-                uint32_t fieldIndex = schemaIndexes_[index][iter->getName()] + valuePos;
-                if (fieldIndex >= values.size()) {
-                    return Status::Error("Wrong index of `%s'", iter->getName());
-                }
-                auto &value = values[fieldIndex];
->>>>>>> 718fd3b5
-                // Check value type
-                if (!checkValueType(schemaType, value)) {
-                    auto *output = "ValueType is wrong, schema type [%d], "
-                                   "input type [%d], near `%s'";
-                    auto error = folly::stringPrintf(output, static_cast<int32_t>(schemaType.type),
-                            value.which(), iter->getName());
-                    LOG(ERROR) << error;
-                    return Status::Error(std::move(error));
-                }
+
                 if (schemaType.type == nebula::cpp2::SupportedType::TIMESTAMP) {
                     auto timestamp = toTimestamp(value);
                     if (!timestamp.ok()) {
@@ -267,13 +188,11 @@
                 } else {
                     writeVariantType(writer, value);
                 }
-
-                ++iter;
             }
 
             tag.set_tag_id(tagId);
             tag.set_props(writer.encode());
-            valuePos += schemaNumFields;
+            valuePosition += propsPosition.size();
         }
 
         vertex.set_id(id);
@@ -327,4 +246,5 @@
 }
 
 }   // namespace graph
-}   // namespace nebula+}   // namespace nebula
+
