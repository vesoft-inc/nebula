--- conflicted
+++ resolved
@@ -62,13 +62,9 @@
     PlanNode::Kind::kHashInnerJoin,
     PlanNode::Kind::kCrossJoin,
     PlanNode::Kind::kRollUpApply,
-<<<<<<< HEAD
     PlanNode::Kind::kPatternApply,
-    PlanNode::Kind::kArgument};
-=======
     PlanNode::Kind::kArgument,
 };
->>>>>>> 5553529a
 
 std::unique_ptr<OptRule> RemoveNoopProjectRule::kInstance =
     std::unique_ptr<RemoveNoopProjectRule>(new RemoveNoopProjectRule());
