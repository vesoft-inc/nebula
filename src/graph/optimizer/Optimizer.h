--- conflicted
+++ resolved
@@ -12,15 +12,12 @@
 #include <vector>         // for vector
 
 #include "common/base/Base.h"
-<<<<<<< HEAD
 #include "common/base/Status.h"    // for Status
 #include "common/base/StatusOr.h"  // for StatusOr
-=======
 #include "common/base/StatusOr.h"
 #include "common/thrift/ThriftTypes.h"
 
 DECLARE_bool(enable_optimizer_property_pruner_rule);
->>>>>>> 6975efda
 
 namespace nebula {
 namespace graph {
