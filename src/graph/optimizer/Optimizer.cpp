/* Copyright (c) 2020 vesoft inc. All rights reserved.
 *
 * This source code is licensed under Apache 2.0 License.
 */

#include "graph/optimizer/Optimizer.h"

<<<<<<< HEAD
#include <stddef.h>  // for size_t

#include <cstdint>      // for int64_t, int8_t
#include <memory>       // for make_unique, unique_ptr
#include <type_traits>  // for remove_reference<>::type
#include <utility>      // for move, pair

#include "common/base/Logging.h"               // for COMPACT_GOOGLE_LOG_FATAL
#include "graph/context/QueryContext.h"        // for QueryContext
#include "graph/optimizer/OptContext.h"        // for OptContext
#include "graph/optimizer/OptGroup.h"          // for OptGroup, OptGroupNode
#include "graph/optimizer/OptRule.h"           // for RuleSet
#include "graph/planner/plan/ExecutionPlan.h"  // for ExecutionPlan
#include "graph/planner/plan/Logic.h"          // for Select, Loop
#include "graph/planner/plan/PlanNode.h"       // for PlanNode, PlanNode::Kind
=======
#include "graph/context/QueryContext.h"
#include "graph/optimizer/OptContext.h"
#include "graph/optimizer/OptGroup.h"
#include "graph/optimizer/OptRule.h"
#include "graph/planner/plan/ExecutionPlan.h"
#include "graph/planner/plan/Logic.h"
#include "graph/planner/plan/PlanNode.h"
#include "graph/visitor/PrunePropertiesVisitor.h"
>>>>>>> 6975efda

using nebula::graph::BinaryInputNode;
using nebula::graph::Loop;
using nebula::graph::PlanNode;
using nebula::graph::QueryContext;
using nebula::graph::Select;
using nebula::graph::SingleDependencyNode;

DEFINE_bool(enable_optimizer_property_pruner_rule, true, "");

namespace nebula {
namespace opt {

Optimizer::Optimizer(std::vector<const RuleSet *> ruleSets) : ruleSets_(std::move(ruleSets)) {}

StatusOr<const PlanNode *> Optimizer::findBestPlan(QueryContext *qctx) {
  DCHECK(qctx != nullptr);
  auto optCtx = std::make_unique<OptContext>(qctx);

  auto root = qctx->plan()->root();
  auto spaceID = qctx->rctx()->session()->space().id;

  auto ret = prepare(optCtx.get(), root);
  NG_RETURN_IF_ERROR(ret);
  auto rootGroup = std::move(ret).value();

  NG_RETURN_IF_ERROR(doExploration(optCtx.get(), rootGroup));
  auto *newRoot = rootGroup->getPlan();

  auto status2 = postprocess(const_cast<PlanNode *>(newRoot), qctx, spaceID);
  if (!status2.ok()) {
    LOG(ERROR) << "Failed to postprocess plan: " << status2;
  }
  return newRoot;
}

Status Optimizer::postprocess(PlanNode *root, graph::QueryContext *qctx, GraphSpaceID spaceID) {
  if (FLAGS_enable_optimizer_property_pruner_rule) {
    graph::PropertyTracker propsUsed;
    graph::PrunePropertiesVisitor visitor(propsUsed, qctx, spaceID);
    root->accept(&visitor);
    if (!visitor.ok()) {
      return visitor.status();
    }
  }
  return Status::OK();
}

StatusOr<OptGroup *> Optimizer::prepare(OptContext *ctx, PlanNode *root) {
  std::unordered_map<int64_t, OptGroup *> visited;
  return convertToGroup(ctx, root, &visited);
}

Status Optimizer::doExploration(OptContext *octx, OptGroup *rootGroup) {
  int8_t appliedTimes = kMaxIterationRound;
  while (octx->changed()) {
    if (--appliedTimes < 0) break;
    octx->setChanged(false);
    for (auto ruleSet : ruleSets_) {
      for (auto rule : ruleSet->rules()) {
        NG_RETURN_IF_ERROR(rootGroup->exploreUntilMaxRound(rule));
        rootGroup->setUnexplored(rule);
      }
    }
  }
  return Status::OK();
}

OptGroup *Optimizer::convertToGroup(OptContext *ctx,
                                    PlanNode *node,
                                    std::unordered_map<int64_t, OptGroup *> *visited) {
  auto iter = visited->find(node->id());
  if (iter != visited->cend()) {
    return iter->second;
  }

  auto group = OptGroup::create(ctx);
  auto groupNode = group->makeGroupNode(node);

  if (node->kind() == PlanNode::Kind::kSelect) {
    auto select = static_cast<Select *>(node);
    addBodyToGroupNode(ctx, select->then(), groupNode, visited);
    addBodyToGroupNode(ctx, select->otherwise(), groupNode, visited);
  } else if (node->kind() == PlanNode::Kind::kLoop) {
    auto loop = static_cast<Loop *>(node);
    addBodyToGroupNode(ctx, loop->body(), groupNode, visited);
  }

  for (size_t i = 0; i < node->numDeps(); ++i) {
    auto dep = const_cast<PlanNode *>(node->dep(i));
    groupNode->dependsOn(convertToGroup(ctx, dep, visited));
  }

  visited->emplace(node->id(), group);
  return group;
}

void Optimizer::addBodyToGroupNode(OptContext *ctx,
                                   const PlanNode *node,
                                   OptGroupNode *gnode,
                                   std::unordered_map<int64_t, OptGroup *> *visited) {
  auto n = const_cast<PlanNode *>(node);
  auto body = convertToGroup(ctx, n, visited);
  gnode->addBody(body);
}

}  // namespace opt
}  // namespace nebula<|MERGE_RESOLUTION|>--- conflicted
+++ resolved
@@ -5,7 +5,6 @@
 
 #include "graph/optimizer/Optimizer.h"
 
-<<<<<<< HEAD
 #include <stddef.h>  // for size_t
 
 #include <cstdint>      // for int64_t, int8_t
@@ -21,7 +20,6 @@
 #include "graph/planner/plan/ExecutionPlan.h"  // for ExecutionPlan
 #include "graph/planner/plan/Logic.h"          // for Select, Loop
 #include "graph/planner/plan/PlanNode.h"       // for PlanNode, PlanNode::Kind
-=======
 #include "graph/context/QueryContext.h"
 #include "graph/optimizer/OptContext.h"
 #include "graph/optimizer/OptGroup.h"
@@ -30,7 +28,6 @@
 #include "graph/planner/plan/Logic.h"
 #include "graph/planner/plan/PlanNode.h"
 #include "graph/visitor/PrunePropertiesVisitor.h"
->>>>>>> 6975efda
 
 using nebula::graph::BinaryInputNode;
 using nebula::graph::Loop;
