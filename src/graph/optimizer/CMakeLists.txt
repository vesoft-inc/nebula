--- conflicted
+++ resolved
@@ -20,13 +20,9 @@
     rule/MergeGetNbrsAndDedupRule.cpp
     rule/MergeGetNbrsAndProjectRule.cpp
     rule/IndexScanRule.cpp
-<<<<<<< HEAD
     rule/PushLimitDownGetNeighborsRule.cpp
-=======
-    rule/LimitPushDownRule.cpp
     rule/PushStepSampleDownGetNeighborsRule.cpp
     rule/PushStepLimitDownGetNeighborsRule.cpp
->>>>>>> c444b0f2
     rule/TopNRule.cpp
     rule/PushFilterDownAggregateRule.cpp
     rule/PushFilterDownProjectRule.cpp
