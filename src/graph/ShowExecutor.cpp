/* Copyright (c) 2018 - present, VE Software Inc. All rights reserved
 *
 * This source code is licensed under Apache 2.0 License
 *  (found in the LICENSE.Apache file in the root directory)
 */

#include "graph/ShowExecutor.h"
#include "network/NetworkUtils.h"

namespace nebula {
namespace graph {

using nebula::network::NetworkUtils;

ShowExecutor::ShowExecutor(Sentence *sentence,
                           ExecutionContext *ectx) : Executor(ectx) {
    sentence_ = static_cast<ShowSentence*>(sentence);
}


Status ShowExecutor::prepare() {
    if (sentence_->showType() == ShowSentence::ShowType::kShowTags ||
        sentence_->showType() == ShowSentence::ShowType::kShowEdges) {
        return checkIfGraphSpaceChosen();
    } else {
        return Status::OK();
    }
}


void ShowExecutor::execute() {
    auto showType = sentence_->showType();
    switch (showType) {
        case ShowSentence::ShowType::kShowHosts:
            showHosts();
            break;
        case ShowSentence::ShowType::kShowSpaces:
            showSpaces();
            break;
<<<<<<< HEAD
        case ShowSentence::ShowType::kShowTags:
            showTags();
            break;
        case ShowSentence::ShowType::kShowEdges:
            showEdges();
=======
        case ShowSentence::ShowType::kShowUsers:
        case ShowSentence::ShowType::kShowUser:
        case ShowSentence::ShowType::kShowRoles:
            // TODO(boshengchen)
            break;
>>>>>>> 6e8e93bf
        case ShowSentence::ShowType::kUnknown:
            onError_(Status::Error("Type unknown"));
            break;
        // intentionally no `default'
    }
}


void ShowExecutor::showHosts() {
    auto future = ectx()->getMetaClient()->listHosts();
    auto *runner = ectx()->rctx()->runner();

    auto cb = [this] (auto &&resp) {
        if (!resp.ok()) {
            DCHECK(onError_);
            onError_(std::move(resp).status());
            return;
        }

        auto retShowHosts = std::move(resp).value();
        std::vector<cpp2::RowValue> rows;
        std::vector<std::string> header;
        resp_ = std::make_unique<cpp2::ExecutionResponse>();

        header.push_back("Ip");
        header.push_back("Port");
        resp_->set_column_names(std::move(header));

        for (auto &host : retShowHosts) {
            std::vector<cpp2::ColumnValue> row;
            row.resize(2);
            row[0].set_str(NetworkUtils::ipFromHostAddr(host));
            row[1].set_str(folly::to<std::string>(NetworkUtils::portFromHostAddr(host)));
            rows.emplace_back();
            rows.back().set_columns(std::move(row));
        }
        resp_->set_rows(std::move(rows));

        DCHECK(onFinish_);
        onFinish_();
    };

    LOG_AND_PROCESS_ERROR();
    std::move(future).via(runner).thenValue(cb).thenError(error);
}


void ShowExecutor::showSpaces() {
    auto future = ectx()->getMetaClient()->listSpaces();
    auto *runner = ectx()->rctx()->runner();

    auto cb = [this] (auto &&resp) {
        if (!resp.ok()) {
            DCHECK(onError_);
            onError_(std::move(resp).status());
            return;
        }

        auto retShowSpaces = std::move(resp).value();
        std::vector<cpp2::RowValue> rows;
        std::vector<std::string> header;
        resp_ = std::make_unique<cpp2::ExecutionResponse>();

        header.push_back("Name");
        resp_->set_column_names(std::move(header));

        for (auto &space : retShowSpaces) {
            std::vector<cpp2::ColumnValue> row;
            row.emplace_back();
            row.back().set_str(std::move(space.second));
            rows.emplace_back();
            rows.back().set_columns(std::move(row));
        }
        resp_->set_rows(std::move(rows));

        DCHECK(onFinish_);
        onFinish_();
    };

    LOG_AND_PROCESS_ERROR();
    std::move(future).via(runner).thenValue(cb).thenError(error);
}

void ShowExecutor::showTags() {
    auto spaceId = ectx()->rctx()->session()->space();
    auto future = ectx()->getMetaClient()->listTagSchemas(spaceId);
    auto *runner = ectx()->rctx()->runner();
    resp_ = std::make_unique<cpp2::ExecutionResponse>();

    auto cb = [this] (auto &&resp) {
        if (!resp.ok()) {
            DCHECK(onError_);
            onError_(std::move(resp).status());
            return;
        }

        auto value = std::move(resp).value();
        resp_ = std::make_unique<cpp2::ExecutionResponse>();
        std::vector<cpp2::RowValue> rows;
        std::vector<std::string> header{"Name"};
        resp_->set_column_names(std::move(header));

        for (auto &tag : value) {
            std::vector<cpp2::ColumnValue> row;
            row.resize(1);
            row[0].set_str(tag.get_tag_name());
            rows.emplace_back();
            rows.back().set_columns(std::move(row));
        }
        DCHECK(onFinish_);
        onFinish_();
    };

    LOG_AND_PROCESS_ERROR();
    std::move(future).via(runner).thenValue(cb).thenError(error);
}

void ShowExecutor::showEdges() {
    auto spaceId = ectx()->rctx()->session()->space();
    auto future = ectx()->getMetaClient()->listEdgeSchemas(spaceId);
    auto *runner = ectx()->rctx()->runner();

    auto cb = [this] (auto &&resp) {
        if (!resp.ok()) {
            DCHECK(onError_);
            onError_(std::move(resp).status());
            return;
        }

        auto value = std::move(resp).value();
        resp_ = std::make_unique<cpp2::ExecutionResponse>();
        std::vector<cpp2::RowValue> rows;
        std::vector<std::string> header{"Name"};
        resp_->set_column_names(std::move(header));

        for (auto &edge : value) {
            std::vector<cpp2::ColumnValue> row;
            row.resize(1);
            row[0].set_str(edge.get_edge_name());
            rows.emplace_back();
            rows.back().set_columns(std::move(row));
        }
        DCHECK(onFinish_);
        onFinish_();
    };

    LOG_AND_PROCESS_ERROR();
    std::move(future).via(runner).thenValue(cb).thenError(error);
}

void ShowExecutor::setupResponse(cpp2::ExecutionResponse &resp) {
    resp = std::move(*resp_);
}

}   // namespace graph
}   // namespace nebula<|MERGE_RESOLUTION|>--- conflicted
+++ resolved
@@ -37,19 +37,16 @@
         case ShowSentence::ShowType::kShowSpaces:
             showSpaces();
             break;
-<<<<<<< HEAD
         case ShowSentence::ShowType::kShowTags:
             showTags();
             break;
         case ShowSentence::ShowType::kShowEdges:
             showEdges();
-=======
         case ShowSentence::ShowType::kShowUsers:
         case ShowSentence::ShowType::kShowUser:
         case ShowSentence::ShowType::kShowRoles:
             // TODO(boshengchen)
             break;
->>>>>>> 6e8e93bf
         case ShowSentence::ShowType::kUnknown:
             onError_(Status::Error("Type unknown"));
             break;
