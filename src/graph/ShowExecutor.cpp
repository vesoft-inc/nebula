--- conflicted
+++ resolved
@@ -586,8 +586,6 @@
     std::move(future).via(runner).thenValue(cb).thenError(error);
 }
 
-<<<<<<< HEAD
-=======
 void ShowExecutor::showSnapshots() {
     auto future = ectx()->getMetaClient()->listSnapshots();
     auto *runner = ectx()->rctx()->runner();
@@ -643,7 +641,6 @@
 }
 
 
->>>>>>> b122eab2
 void ShowExecutor::setupResponse(cpp2::ExecutionResponse &resp) {
     resp = std::move(*resp_);
 }
