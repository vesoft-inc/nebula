--- conflicted
+++ resolved
@@ -21,22 +21,9 @@
   ResultBuilder builder;
   builder.value(result.valuePtr());
   auto offset = limit->offset();
-<<<<<<< HEAD
-  auto count = limit->count();
-  iter->select(offset, count);
-=======
   QueryExpressionContext qec(ectx_);
   auto count = limit->count(qec);
-  auto size = iter->size();
-  if (size <= static_cast<size_t>(offset)) {
-    iter->clear();
-  } else if (size > static_cast<size_t>(offset + count)) {
-    iter->eraseRange(0, offset);
-    iter->eraseRange(count, size - offset);
-  } else if (size > static_cast<size_t>(offset) && size <= static_cast<size_t>(offset + count)) {
-    iter->eraseRange(0, offset);
-  }
->>>>>>> 0f74fe7d
+  iter->select(offset, count);
   builder.iter(std::move(result).iter());
   return finish(builder.build());
 }
