/* Copyright (c) 2020 vesoft inc. All rights reserved.
 *
 * This source code is licensed under Apache 2.0 License.
 */

#include "graph/executor/admin/ListUsersExecutor.h"

#include "graph/context/QueryContext.h"
#include "graph/planner/plan/Admin.h"

namespace nebula {
namespace graph {

folly::Future<Status> ListUsersExecutor::execute() {
  SCOPED_TIMER(&execTime_);
  return listUsers();
}

folly::Future<Status> ListUsersExecutor::listUsers() {
  return qctx()->getMetaClient()->listUsers().via(runner()).thenValue(
<<<<<<< HEAD
      [this](StatusOr<std::map<std::string, meta::cpp2::UserDescItem>>&& resp) {
=======
      [this](StatusOr<std::unordered_map<std::string, std::string>> &&resp) {
>>>>>>> 72baa0b1
        SCOPED_TIMER(&execTime_);
        if (!resp.ok()) {
          return std::move(resp).status();
        }
<<<<<<< HEAD

        nebula::DataSet v({"Account", "Roles in spaces"});
        auto users = std::move(resp).value();
        for (auto& user : users) {
          meta::cpp2::UserDescItem userDescItem = user.second;
          auto spaceRoleMap = userDescItem.get_space_role_map();
          std::vector<std::string> rolesInSpacesStrVector;
          for (auto& iter : spaceRoleMap) {
            auto spaceNameResult = qctx_->schemaMng()->toGraphSpaceName(iter.first);
            if (!spaceNameResult.ok()) {
              if (iter.first == 0) {
                rolesInSpacesStrVector.emplace_back(folly::sformat(
                    "{} in ALL_SPACE", apache::thrift::util::enumNameSafe(iter.second)));
              } else {
                LOG(ERROR) << "Space name of " << iter.first << " no found";
                return Status::Error("Space not found");
              }
            } else {
              rolesInSpacesStrVector.emplace_back(
                  folly::sformat("{} in {}",
                                 apache::thrift::util::enumNameSafe(iter.second),
                                 spaceNameResult.value()));
            }
          }
          v.emplace_back(nebula::Row({user.first, folly::join(',', rolesInSpacesStrVector)}));
=======
        nebula::DataSet v({"Account"});
        auto items = std::move(resp).value();
        for (const auto &item : items) {
          v.emplace_back(nebula::Row({
              std::move(item).first,
          }));
>>>>>>> 72baa0b1
        }
        return finish(std::move(v));
      });
}

}  // namespace graph
}  // namespace nebula<|MERGE_RESOLUTION|>--- conflicted
+++ resolved
@@ -18,49 +18,18 @@
 
 folly::Future<Status> ListUsersExecutor::listUsers() {
   return qctx()->getMetaClient()->listUsers().via(runner()).thenValue(
-<<<<<<< HEAD
-      [this](StatusOr<std::map<std::string, meta::cpp2::UserDescItem>>&& resp) {
-=======
       [this](StatusOr<std::unordered_map<std::string, std::string>> &&resp) {
->>>>>>> 72baa0b1
         SCOPED_TIMER(&execTime_);
         if (!resp.ok()) {
           return std::move(resp).status();
         }
-<<<<<<< HEAD
 
-        nebula::DataSet v({"Account", "Roles in spaces"});
-        auto users = std::move(resp).value();
-        for (auto& user : users) {
-          meta::cpp2::UserDescItem userDescItem = user.second;
-          auto spaceRoleMap = userDescItem.get_space_role_map();
-          std::vector<std::string> rolesInSpacesStrVector;
-          for (auto& iter : spaceRoleMap) {
-            auto spaceNameResult = qctx_->schemaMng()->toGraphSpaceName(iter.first);
-            if (!spaceNameResult.ok()) {
-              if (iter.first == 0) {
-                rolesInSpacesStrVector.emplace_back(folly::sformat(
-                    "{} in ALL_SPACE", apache::thrift::util::enumNameSafe(iter.second)));
-              } else {
-                LOG(ERROR) << "Space name of " << iter.first << " no found";
-                return Status::Error("Space not found");
-              }
-            } else {
-              rolesInSpacesStrVector.emplace_back(
-                  folly::sformat("{} in {}",
-                                 apache::thrift::util::enumNameSafe(iter.second),
-                                 spaceNameResult.value()));
-            }
-          }
-          v.emplace_back(nebula::Row({user.first, folly::join(',', rolesInSpacesStrVector)}));
-=======
         nebula::DataSet v({"Account"});
         auto items = std::move(resp).value();
         for (const auto &item : items) {
           v.emplace_back(nebula::Row({
               std::move(item).first,
           }));
->>>>>>> 72baa0b1
         }
         return finish(std::move(v));
       });
