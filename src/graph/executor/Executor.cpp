--- conflicted
+++ resolved
@@ -513,15 +513,6 @@
     case PlanNode::Kind::kSignOutService: {
       return pool->makeAndAdd<SignOutServiceExecutor>(node, qctx);
     }
-<<<<<<< HEAD
-    case PlanNode::Kind::kDownload: {
-      return pool->makeAndAdd<DownloadExecutor>(node, qctx);
-    }
-    case PlanNode::Kind::kIngest: {
-      return pool->makeAndAdd<IngestExecutor>(node, qctx);
-    }
-=======
->>>>>>> 65dd2f3e
     case PlanNode::Kind::kShowSessions: {
       return pool->makeAndAdd<ShowSessionsExecutor>(node, qctx);
     }
