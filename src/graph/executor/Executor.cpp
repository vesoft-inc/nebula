--- conflicted
+++ resolved
@@ -604,12 +604,8 @@
 Status Executor::finish(Result &&result) {
   if (!FLAGS_enable_lifetime_optimize ||
       node()->outputVarPtr()->userCount.load(std::memory_order_relaxed) != 0) {
-<<<<<<< HEAD
     numRows_ = !result.iterRef()->isGetNeighborsIter() ? result.size() : 0;
-=======
-    numRows_ = result.size();
     result.checkMemory(node()->isQueryNode());
->>>>>>> 53b85dc7
     ectx_->setResult(node()->outputVar(), std::move(result));
   } else {
     VLOG(1) << "Drop variable " << node()->outputVar();
