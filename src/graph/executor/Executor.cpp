/* Copyright (c) 2020 vesoft inc. All rights reserved.
 *
 * This source code is licensed under Apache 2.0 License,
 * attached with Common Clause Condition 1.0, found in the LICENSES directory.
 */

#include "graph/executor/Executor.h"

#include <folly/String.h>
#include <folly/executors/InlineExecutor.h>

#include <atomic>

#include "common/base/ObjectPool.h"
#include "common/memory/MemoryUtils.h"
#include "graph/context/ExecutionContext.h"
#include "graph/context/QueryContext.h"
#include "graph/executor/ExecutionError.h"
#include "graph/executor/admin/BalanceExecutor.h"
#include "graph/executor/admin/BalanceLeadersExecutor.h"
#include "graph/executor/admin/ChangePasswordExecutor.h"
#include "graph/executor/admin/CharsetExecutor.h"
#include "graph/executor/admin/ConfigExecutor.h"
#include "graph/executor/admin/CreateUserExecutor.h"
#include "graph/executor/admin/DownloadExecutor.h"
#include "graph/executor/admin/DropUserExecutor.h"
#include "graph/executor/admin/GrantRoleExecutor.h"
#include "graph/executor/admin/GroupExecutor.h"
#include "graph/executor/admin/IngestExecutor.h"
#include "graph/executor/admin/KillQueryExecutor.h"
#include "graph/executor/admin/ListRolesExecutor.h"
#include "graph/executor/admin/ListUserRolesExecutor.h"
#include "graph/executor/admin/ListUsersExecutor.h"
#include "graph/executor/admin/ListenerExecutor.h"
#include "graph/executor/admin/PartExecutor.h"
#include "graph/executor/admin/ResetBalanceExecutor.h"
#include "graph/executor/admin/RevokeRoleExecutor.h"
#include "graph/executor/admin/SessionExecutor.h"
#include "graph/executor/admin/ShowBalanceExecutor.h"
#include "graph/executor/admin/ShowHostsExecutor.h"
#include "graph/executor/admin/ShowMetaLeaderExecutor.h"
#include "graph/executor/admin/ShowQueriesExecutor.h"
#include "graph/executor/admin/ShowStatsExecutor.h"
#include "graph/executor/admin/ShowTSClientsExecutor.h"
#include "graph/executor/admin/SignInTSServiceExecutor.h"
#include "graph/executor/admin/SignOutTSServiceExecutor.h"
#include "graph/executor/admin/SnapshotExecutor.h"
#include "graph/executor/admin/SpaceExecutor.h"
#include "graph/executor/admin/StopBalanceExecutor.h"
#include "graph/executor/admin/SubmitJobExecutor.h"
#include "graph/executor/admin/SwitchSpaceExecutor.h"
#include "graph/executor/admin/UpdateUserExecutor.h"
#include "graph/executor/admin/ZoneExecutor.h"
#include "graph/executor/algo/BFSShortestPathExecutor.h"
#include "graph/executor/algo/CartesianProductExecutor.h"
#include "graph/executor/algo/ConjunctPathExecutor.h"
#include "graph/executor/algo/ProduceAllPathsExecutor.h"
#include "graph/executor/algo/ProduceSemiShortestPathExecutor.h"
#include "graph/executor/algo/SubgraphExecutor.h"
#include "graph/executor/logic/LoopExecutor.h"
#include "graph/executor/logic/PassThroughExecutor.h"
#include "graph/executor/logic/SelectExecutor.h"
#include "graph/executor/logic/StartExecutor.h"
#include "graph/executor/maintain/EdgeExecutor.h"
#include "graph/executor/maintain/EdgeIndexExecutor.h"
#include "graph/executor/maintain/FTIndexExecutor.h"
#include "graph/executor/maintain/TagExecutor.h"
#include "graph/executor/maintain/TagIndexExecutor.h"
#include "graph/executor/mutate/DeleteExecutor.h"
#include "graph/executor/mutate/InsertExecutor.h"
#include "graph/executor/mutate/UpdateExecutor.h"
#include "graph/executor/query/AggregateExecutor.h"
#include "graph/executor/query/AssignExecutor.h"
#include "graph/executor/query/DataCollectExecutor.h"
#include "graph/executor/query/DedupExecutor.h"
#include "graph/executor/query/FilterExecutor.h"
#include "graph/executor/query/GetEdgesExecutor.h"
#include "graph/executor/query/GetNeighborsExecutor.h"
#include "graph/executor/query/GetVerticesExecutor.h"
#include "graph/executor/query/IndexScanExecutor.h"
#include "graph/executor/query/InnerJoinExecutor.h"
#include "graph/executor/query/IntersectExecutor.h"
#include "graph/executor/query/LeftJoinExecutor.h"
#include "graph/executor/query/LimitExecutor.h"
#include "graph/executor/query/MinusExecutor.h"
#include "graph/executor/query/ProjectExecutor.h"
#include "graph/executor/query/SampleExecutor.h"
#include "graph/executor/query/SortExecutor.h"
#include "graph/executor/query/TopNExecutor.h"
#include "graph/executor/query/UnionAllVersionVarExecutor.h"
#include "graph/executor/query/UnionExecutor.h"
#include "graph/executor/query/UnwindExecutor.h"
#include "graph/planner/plan/Admin.h"
#include "graph/planner/plan/Logic.h"
#include "graph/planner/plan/Maintain.h"
#include "graph/planner/plan/Mutate.h"
#include "graph/planner/plan/PlanNode.h"
#include "graph/planner/plan/Query.h"
#include "graph/service/GraphFlags.h"
#include "graph/util/ScopedTimer.h"
#include "interface/gen-cpp2/graph_types.h"

using folly::stringPrintf;

DEFINE_bool(enable_lifetime_optimize, true, "Does enable the lifetime optimize.");
DECLARE_double(system_memory_high_watermark_ratio);

namespace nebula {
namespace graph {

// static
Executor *Executor::create(const PlanNode *node, QueryContext *qctx) {
  std::unordered_map<int64_t, Executor *> visited;
  return makeExecutor(node, qctx, &visited);
}

// static
Executor *Executor::makeExecutor(const PlanNode *node,
                                 QueryContext *qctx,
                                 std::unordered_map<int64_t, Executor *> *visited) {
  DCHECK(qctx != nullptr);
  DCHECK(node != nullptr);
  auto iter = visited->find(node->id());
  if (iter != visited->end()) {
    return iter->second;
  }

  Executor *exec = makeExecutor(qctx, node);

  if (node->kind() == PlanNode::Kind::kSelect) {
    auto select = asNode<Select>(node);
    auto thenBody = makeExecutor(select->then(), qctx, visited);
    auto elseBody = makeExecutor(select->otherwise(), qctx, visited);
    auto selectExecutor = static_cast<SelectExecutor *>(exec);
    selectExecutor->setThenBody(thenBody);
    selectExecutor->setElseBody(elseBody);
  } else if (node->kind() == PlanNode::Kind::kLoop) {
    auto loop = asNode<Loop>(node);
    auto body = makeExecutor(loop->body(), qctx, visited);
    auto loopExecutor = static_cast<LoopExecutor *>(exec);
    loopExecutor->setLoopBody(body);
  }

  for (size_t i = 0; i < node->numDeps(); ++i) {
    exec->dependsOn(makeExecutor(node->dep(i), qctx, visited));
  }

  visited->insert({node->id(), exec});
  return exec;
}

// static
Executor *Executor::makeExecutor(QueryContext *qctx, const PlanNode *node) {
  auto pool = qctx->objPool();
  switch (node->kind()) {
    case PlanNode::Kind::kPassThrough: {
      return pool->add(new PassThroughExecutor(node, qctx));
    }
    case PlanNode::Kind::kAggregate: {
      return pool->add(new AggregateExecutor(node, qctx));
    }
    case PlanNode::Kind::kSort: {
      return pool->add(new SortExecutor(node, qctx));
    }
    case PlanNode::Kind::kTopN: {
      return pool->add(new TopNExecutor(node, qctx));
    }
    case PlanNode::Kind::kFilter: {
      return pool->add(new FilterExecutor(node, qctx));
    }
    case PlanNode::Kind::kGetEdges: {
      return pool->add(new GetEdgesExecutor(node, qctx));
    }
    case PlanNode::Kind::kGetVertices: {
      return pool->add(new GetVerticesExecutor(node, qctx));
    }
    case PlanNode::Kind::kGetNeighbors: {
      return pool->add(new GetNeighborsExecutor(node, qctx));
    }
    case PlanNode::Kind::kLimit: {
      return pool->add(new LimitExecutor(node, qctx));
    }
    case PlanNode::Kind::kSample: {
      return pool->add(new SampleExecutor(node, qctx));
    }
    case PlanNode::Kind::kProject: {
      return pool->add(new ProjectExecutor(node, qctx));
    }
    case PlanNode::Kind::kUnwind: {
      return pool->add(new UnwindExecutor(node, qctx));
    }
    case PlanNode::Kind::kIndexScan:
    case PlanNode::Kind::kEdgeIndexFullScan:
    case PlanNode::Kind::kEdgeIndexPrefixScan:
    case PlanNode::Kind::kEdgeIndexRangeScan:
    case PlanNode::Kind::kTagIndexFullScan:
    case PlanNode::Kind::kTagIndexPrefixScan:
    case PlanNode::Kind::kTagIndexRangeScan: {
      return pool->add(new IndexScanExecutor(node, qctx));
    }
    case PlanNode::Kind::kStart: {
      return pool->add(new StartExecutor(node, qctx));
    }
    case PlanNode::Kind::kUnion: {
      return pool->add(new UnionExecutor(node, qctx));
    }
    case PlanNode::Kind::kUnionAllVersionVar: {
      return pool->add(new UnionAllVersionVarExecutor(node, qctx));
    }
    case PlanNode::Kind::kIntersect: {
      return pool->add(new IntersectExecutor(node, qctx));
    }
    case PlanNode::Kind::kMinus: {
      return pool->add(new MinusExecutor(node, qctx));
    }
    case PlanNode::Kind::kLoop: {
      return pool->add(new LoopExecutor(node, qctx));
    }
    case PlanNode::Kind::kSelect: {
      return pool->add(new SelectExecutor(node, qctx));
    }
    case PlanNode::Kind::kDedup: {
      return pool->add(new DedupExecutor(node, qctx));
    }
    case PlanNode::Kind::kAssign: {
      return pool->add(new AssignExecutor(node, qctx));
    }
    case PlanNode::Kind::kSwitchSpace: {
      return pool->add(new SwitchSpaceExecutor(node, qctx));
    }
    case PlanNode::Kind::kCreateSpace: {
      return pool->add(new CreateSpaceExecutor(node, qctx));
    }
    case PlanNode::Kind::kCreateSpaceAs: {
      return pool->add(new CreateSpaceAsExecutor(node, qctx));
    }
    case PlanNode::Kind::kDescSpace: {
      return pool->add(new DescSpaceExecutor(node, qctx));
    }
    case PlanNode::Kind::kShowSpaces: {
      return pool->add(new ShowSpacesExecutor(node, qctx));
    }
    case PlanNode::Kind::kDropSpace: {
      return pool->add(new DropSpaceExecutor(node, qctx));
    }
    case PlanNode::Kind::kShowCreateSpace: {
      return pool->add(new ShowCreateSpaceExecutor(node, qctx));
    }
    case PlanNode::Kind::kCreateTag: {
      return pool->add(new CreateTagExecutor(node, qctx));
    }
    case PlanNode::Kind::kDescTag: {
      return pool->add(new DescTagExecutor(node, qctx));
    }
    case PlanNode::Kind::kAlterTag: {
      return pool->add(new AlterTagExecutor(node, qctx));
    }
    case PlanNode::Kind::kCreateEdge: {
      return pool->add(new CreateEdgeExecutor(node, qctx));
    }
    case PlanNode::Kind::kDescEdge: {
      return pool->add(new DescEdgeExecutor(node, qctx));
    }
    case PlanNode::Kind::kAlterEdge: {
      return pool->add(new AlterEdgeExecutor(node, qctx));
    }
    case PlanNode::Kind::kShowTags: {
      return pool->add(new ShowTagsExecutor(node, qctx));
    }
    case PlanNode::Kind::kShowEdges: {
      return pool->add(new ShowEdgesExecutor(node, qctx));
    }
    case PlanNode::Kind::kDropTag: {
      return pool->add(new DropTagExecutor(node, qctx));
    }
    case PlanNode::Kind::kDropEdge: {
      return pool->add(new DropEdgeExecutor(node, qctx));
    }
    case PlanNode::Kind::kShowCreateTag: {
      return pool->add(new ShowCreateTagExecutor(node, qctx));
    }
    case PlanNode::Kind::kShowCreateEdge: {
      return pool->add(new ShowCreateEdgeExecutor(node, qctx));
    }
    case PlanNode::Kind::kCreateTagIndex: {
      return pool->add(new CreateTagIndexExecutor(node, qctx));
    }
    case PlanNode::Kind::kCreateEdgeIndex: {
      return pool->add(new CreateEdgeIndexExecutor(node, qctx));
    }
    case PlanNode::Kind::kCreateFTIndex: {
      return pool->add(new CreateFTIndexExecutor(node, qctx));
    }
    case PlanNode::Kind::kDropTagIndex: {
      return pool->add(new DropTagIndexExecutor(node, qctx));
    }
    case PlanNode::Kind::kDropEdgeIndex: {
      return pool->add(new DropEdgeIndexExecutor(node, qctx));
    }
    case PlanNode::Kind::kDropFTIndex: {
      return pool->add(new DropFTIndexExecutor(node, qctx));
    }
    case PlanNode::Kind::kDescTagIndex: {
      return pool->add(new DescTagIndexExecutor(node, qctx));
    }
    case PlanNode::Kind::kDescEdgeIndex: {
      return pool->add(new DescEdgeIndexExecutor(node, qctx));
    }
    case PlanNode::Kind::kShowCreateTagIndex: {
      return pool->add(new ShowCreateTagIndexExecutor(node, qctx));
    }
    case PlanNode::Kind::kShowCreateEdgeIndex: {
      return pool->add(new ShowCreateEdgeIndexExecutor(node, qctx));
    }
    case PlanNode::Kind::kShowTagIndexes: {
      return pool->add(new ShowTagIndexesExecutor(node, qctx));
    }
    case PlanNode::Kind::kShowEdgeIndexes: {
      return pool->add(new ShowEdgeIndexesExecutor(node, qctx));
    }
    case PlanNode::Kind::kShowTagIndexStatus: {
      return pool->add(new ShowTagIndexStatusExecutor(node, qctx));
    }
    case PlanNode::Kind::kShowEdgeIndexStatus: {
      return pool->add(new ShowEdgeIndexStatusExecutor(node, qctx));
    }
    case PlanNode::Kind::kInsertVertices: {
      return pool->add(new InsertVerticesExecutor(node, qctx));
    }
    case PlanNode::Kind::kInsertEdges: {
      return pool->add(new InsertEdgesExecutor(node, qctx));
    }
    case PlanNode::Kind::kDataCollect: {
      return pool->add(new DataCollectExecutor(node, qctx));
    }
    case PlanNode::Kind::kCreateSnapshot: {
      return pool->add(new CreateSnapshotExecutor(node, qctx));
    }
    case PlanNode::Kind::kDropSnapshot: {
      return pool->add(new DropSnapshotExecutor(node, qctx));
    }
    case PlanNode::Kind::kShowSnapshots: {
      return pool->add(new ShowSnapshotsExecutor(node, qctx));
    }
    case PlanNode::Kind::kLeftJoin: {
      return pool->add(new LeftJoinExecutor(node, qctx));
    }
    case PlanNode::Kind::kInnerJoin: {
      return pool->add(new InnerJoinExecutor(node, qctx));
    }
    case PlanNode::Kind::kDeleteVertices: {
      return pool->add(new DeleteVerticesExecutor(node, qctx));
    }
    case PlanNode::Kind::kDeleteTags: {
      return pool->add(new DeleteTagsExecutor(node, qctx));
    }
    case PlanNode::Kind::kDeleteEdges: {
      return pool->add(new DeleteEdgesExecutor(node, qctx));
    }
    case PlanNode::Kind::kUpdateVertex: {
      return pool->add(new UpdateVertexExecutor(node, qctx));
    }
    case PlanNode::Kind::kUpdateEdge: {
      return pool->add(new UpdateEdgeExecutor(node, qctx));
    }
    case PlanNode::Kind::kCreateUser: {
      return pool->add(new CreateUserExecutor(node, qctx));
    }
    case PlanNode::Kind::kDropUser: {
      return pool->add(new DropUserExecutor(node, qctx));
    }
    case PlanNode::Kind::kUpdateUser: {
      return pool->add(new UpdateUserExecutor(node, qctx));
    }
    case PlanNode::Kind::kGrantRole: {
      return pool->add(new GrantRoleExecutor(node, qctx));
    }
    case PlanNode::Kind::kRevokeRole: {
      return pool->add(new RevokeRoleExecutor(node, qctx));
    }
    case PlanNode::Kind::kChangePassword: {
      return pool->add(new ChangePasswordExecutor(node, qctx));
    }
    case PlanNode::Kind::kListUserRoles: {
      return pool->add(new ListUserRolesExecutor(node, qctx));
    }
    case PlanNode::Kind::kListUsers: {
      return pool->add(new ListUsersExecutor(node, qctx));
    }
    case PlanNode::Kind::kListRoles: {
      return pool->add(new ListRolesExecutor(node, qctx));
    }
    case PlanNode::Kind::kBalanceLeaders: {
      return pool->add(new BalanceLeadersExecutor(node, qctx));
    }
    case PlanNode::Kind::kBalance: {
      return pool->add(new BalanceExecutor(node, qctx));
    }
    case PlanNode::Kind::kStopBalance: {
      return pool->add(new StopBalanceExecutor(node, qctx));
    }
    case PlanNode::Kind::kResetBalance: {
      return pool->add(new ResetBalanceExecutor(node, qctx));
    }
    case PlanNode::Kind::kShowBalance: {
      return pool->add(new ShowBalanceExecutor(node, qctx));
    }
    case PlanNode::Kind::kShowConfigs: {
      return pool->add(new ShowConfigsExecutor(node, qctx));
    }
    case PlanNode::Kind::kSetConfig: {
      return pool->add(new SetConfigExecutor(node, qctx));
    }
    case PlanNode::Kind::kGetConfig: {
      return pool->add(new GetConfigExecutor(node, qctx));
    }
    case PlanNode::Kind::kSubmitJob: {
      return pool->add(new SubmitJobExecutor(node, qctx));
    }
    case PlanNode::Kind::kShowHosts: {
      return pool->add(new ShowHostsExecutor(node, qctx));
    }
    case PlanNode::Kind::kShowMetaLeader: {
      return pool->add(new ShowMetaLeaderExecutor(node, qctx));
    }
    case PlanNode::Kind::kShowParts: {
      return pool->add(new ShowPartsExecutor(node, qctx));
    }
    case PlanNode::Kind::kShowCharset: {
      return pool->add(new ShowCharsetExecutor(node, qctx));
    }
    case PlanNode::Kind::kShowCollation: {
      return pool->add(new ShowCollationExecutor(node, qctx));
    }
    case PlanNode::Kind::kBFSShortest: {
      return pool->add(new BFSShortestPathExecutor(node, qctx));
    }
    case PlanNode::Kind::kProduceSemiShortestPath: {
      return pool->add(new ProduceSemiShortestPathExecutor(node, qctx));
    }
    case PlanNode::Kind::kConjunctPath: {
      return pool->add(new ConjunctPathExecutor(node, qctx));
    }
    case PlanNode::Kind::kProduceAllPaths: {
      return pool->add(new ProduceAllPathsExecutor(node, qctx));
    }
    case PlanNode::Kind::kCartesianProduct: {
      return pool->add(new CartesianProductExecutor(node, qctx));
    }
    case PlanNode::Kind::kSubgraph: {
      return pool->add(new SubgraphExecutor(node, qctx));
    }
    case PlanNode::Kind::kAddGroup: {
      return pool->add(new AddGroupExecutor(node, qctx));
    }
    case PlanNode::Kind::kDropGroup: {
      return pool->add(new DropGroupExecutor(node, qctx));
    }
    case PlanNode::Kind::kDescribeGroup: {
      return pool->add(new DescribeGroupExecutor(node, qctx));
    }
    case PlanNode::Kind::kAddZoneIntoGroup: {
      return pool->add(new AddZoneIntoGroupExecutor(node, qctx));
    }
    case PlanNode::Kind::kDropZoneFromGroup: {
      return pool->add(new DropZoneFromGroupExecutor(node, qctx));
    }
    case PlanNode::Kind::kShowGroups: {
      return pool->add(new ListGroupsExecutor(node, qctx));
    }
    case PlanNode::Kind::kAddZone: {
      return pool->add(new AddZoneExecutor(node, qctx));
    }
    case PlanNode::Kind::kDropZone: {
      return pool->add(new DropZoneExecutor(node, qctx));
    }
    case PlanNode::Kind::kDescribeZone: {
      return pool->add(new DescribeZoneExecutor(node, qctx));
    }
    case PlanNode::Kind::kAddHostIntoZone: {
      return pool->add(new AddHostIntoZoneExecutor(node, qctx));
    }
    case PlanNode::Kind::kDropHostFromZone: {
      return pool->add(new DropHostFromZoneExecutor(node, qctx));
    }
    case PlanNode::Kind::kShowZones: {
      return pool->add(new ListZonesExecutor(node, qctx));
    }
    case PlanNode::Kind::kAddListener: {
      return pool->add(new AddListenerExecutor(node, qctx));
    }
    case PlanNode::Kind::kRemoveListener: {
      return pool->add(new RemoveListenerExecutor(node, qctx));
    }
    case PlanNode::Kind::kShowListener: {
      return pool->add(new ShowListenerExecutor(node, qctx));
    }
    case PlanNode::Kind::kShowStats: {
      return pool->add(new ShowStatsExecutor(node, qctx));
    }
    case PlanNode::Kind::kShowTSClients: {
      return pool->add(new ShowTSClientsExecutor(node, qctx));
    }
    case PlanNode::Kind::kShowFTIndexes: {
      return pool->add(new ShowFTIndexesExecutor(node, qctx));
    }
    case PlanNode::Kind::kSignInTSService: {
      return pool->add(new SignInTSServiceExecutor(node, qctx));
    }
    case PlanNode::Kind::kSignOutTSService: {
      return pool->add(new SignOutTSServiceExecutor(node, qctx));
    }
    case PlanNode::Kind::kDownload: {
      return pool->add(new DownloadExecutor(node, qctx));
    }
    case PlanNode::Kind::kIngest: {
      return pool->add(new IngestExecutor(node, qctx));
    }
    case PlanNode::Kind::kShowSessions: {
      return pool->add(new ShowSessionsExecutor(node, qctx));
    }
    case PlanNode::Kind::kUpdateSession: {
      return pool->add(new UpdateSessionExecutor(node, qctx));
    }
    case PlanNode::Kind::kShowQueries: {
      return pool->add(new ShowQueriesExecutor(node, qctx));
    }
    case PlanNode::Kind::kKillQuery: {
      return pool->add(new KillQueryExecutor(node, qctx));
    }
    case PlanNode::Kind::kUnknown: {
      LOG(FATAL) << "Unknown plan node kind " << static_cast<int32_t>(node->kind());
      break;
    }
  }
  return nullptr;
}

Executor::Executor(const std::string &name, const PlanNode *node, QueryContext *qctx)
    : id_(DCHECK_NOTNULL(node)->id()),
      name_(name),
      node_(DCHECK_NOTNULL(node)),
      qctx_(DCHECK_NOTNULL(qctx)),
      ectx_(DCHECK_NOTNULL(qctx->ectx())) {
  // Initialize the position in ExecutionContext for each executor before
  // execution plan starting to run. This will avoid lock something for thread
  // safety in real execution
  if (!ectx_->exist(node->outputVar())) {
    ectx_->initVar(node->outputVar());
  }
}

Executor::~Executor() {}

Status Executor::open() {
  if (qctx_->isKilled()) {
    VLOG(1) << "Execution is being killed. session: " << qctx()->rctx()->session()->id()
            << "ep: " << qctx()->plan()->id() << "query: " << qctx()->rctx()->query();
    return Status::Error("Execution had been killed");
  }
<<<<<<< HEAD
  auto status = MemInfo::make();
  NG_RETURN_IF_ERROR(status);
  auto mem = std::move(status).value();
  if (node_->isQueryNode() && mem->hitsHighWatermark(FLAGS_system_memory_high_watermark_ratio)) {
    return Status::Error(
        "Used memory(%ldKB) hits the high watermark(%lf) of total system memory(%ldKB).",
        mem->usedInKB(),
        FLAGS_system_memory_high_watermark_ratio,
        mem->totalInKB());
  }
=======

  NG_RETURN_IF_ERROR(checkMemoryWatermark());

>>>>>>> e642c056
  numRows_ = 0;
  execTime_ = 0;
  totalDuration_.reset();
  return Status::OK();
}

Status Executor::close() {
  ProfilingStats stats;
  stats.totalDurationInUs = totalDuration_.elapsedInUSec();
  stats.rows = numRows_;
  stats.execDurationInUs = execTime_;
  if (!otherStats_.empty()) {
    stats.otherStats =
        std::make_unique<std::unordered_map<std::string, std::string>>(std::move(otherStats_));
  }
  qctx()->plan()->addProfileStats(node_->id(), std::move(stats));
  return Status::OK();
}

Status Executor::checkMemoryWatermark() {
  if (node_->isQueryNode() && MemoryUtils::kHitMemoryHighWatermark.load()) {
    return Status::Error("Used memory hits the high watermark(%lf) of total system memory.",
                         FLAGS_system_memory_high_watermark_ratio);
  }
  return Status::OK();
}

folly::Future<Status> Executor::start(Status status) const {
  return folly::makeFuture(std::move(status)).via(runner());
}

folly::Future<Status> Executor::error(Status status) const {
  return folly::makeFuture<Status>(std::move(status)).via(runner());
}

void Executor::drop() {
  if (node()->kind() == PlanNode::Kind::kLoop) {
    // Release body when loop exit
    const auto *loopExecutor = static_cast<const LoopExecutor *>(this);
    const auto *loop = static_cast<const Loop *>(node());
    if (loop->loopLayers() != 1) {
      // Not the root Loop
      return;
    }
    if (loopExecutor->finally()) {
      dropBody(loop->body());
    }
    return;
  }
  if (node()->loopLayers() != 0) {
    // The lifetime of loop body is managed by Loop node
    return;
  }

  if (node()->kind() == PlanNode::Kind::kSelect) {
    // Release the branch don't execute
    const auto *selectExecutor = static_cast<const SelectExecutor *>(this);
    const auto *select = static_cast<const Select *>(node());
    if (selectExecutor->condition()) {
      dropBody(select->otherwise());
    } else {
      dropBody(select->then());
    }
    return;
  }
  // Normal node
  drop(node());
}

void Executor::drop(const PlanNode *node) {
  for (const auto &inputVar : node->inputVars()) {
    if (inputVar != nullptr) {
      // Make sure use the variable happened-before decrement count
      if (inputVar->userCount.fetch_sub(1, std::memory_order_release) == 1) {
        // Make sure drop happened-after count decrement
        CHECK_EQ(inputVar->userCount.load(std::memory_order_acquire), 0);
        ectx_->dropResult(inputVar->name);
        VLOG(1) << "Drop variable " << node->outputVar();
      }
    }
  }
}

void Executor::dropBody(const PlanNode *body) {
  drop(body);
  if (body->kind() == PlanNode::Kind::kSelect) {
    const auto *select = static_cast<const Select *>(body);
    dropBody(select->then());
    dropBody(select->otherwise());
  } else if (body->kind() == PlanNode::Kind::kLoop) {
    const auto *loop = static_cast<const Loop *>(body);
    dropBody(loop->body());
  }
  for (const auto &dep : body->dependencies()) {
    dropBody(dep);
  }
}

Status Executor::finish(Result &&result) {
  if (!FLAGS_enable_lifetime_optimize ||
      node()->outputVarPtr()->userCount.load(std::memory_order_relaxed) != 0) {
    numRows_ = result.size();
    result.checkMemory(node()->isQueryNode());
    ectx_->setResult(node()->outputVar(), std::move(result));
  } else {
    VLOG(1) << "Drop variable " << node()->outputVar();
  }
  if (FLAGS_enable_lifetime_optimize) {
    drop();
  }
  return Status::OK();
}

Status Executor::finish(Value &&value) {
  return finish(ResultBuilder().value(std::move(value)).iter(Iterator::Kind::kDefault).build());
}

folly::Executor *Executor::runner() const {
  if (!qctx() || !qctx()->rctx() || !qctx()->rctx()->runner()) {
    // This is just for test
    return &folly::InlineExecutor::instance();
  }
  return qctx()->rctx()->runner();
}

}  // namespace graph
}  // namespace nebula<|MERGE_RESOLUTION|>--- conflicted
+++ resolved
@@ -558,7 +558,6 @@
             << "ep: " << qctx()->plan()->id() << "query: " << qctx()->rctx()->query();
     return Status::Error("Execution had been killed");
   }
-<<<<<<< HEAD
   auto status = MemInfo::make();
   NG_RETURN_IF_ERROR(status);
   auto mem = std::move(status).value();
@@ -569,11 +568,9 @@
         FLAGS_system_memory_high_watermark_ratio,
         mem->totalInKB());
   }
-=======
 
   NG_RETURN_IF_ERROR(checkMemoryWatermark());
 
->>>>>>> e642c056
   numRows_ = 0;
   execTime_ = 0;
   totalDuration_.reset();
