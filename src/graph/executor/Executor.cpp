--- conflicted
+++ resolved
@@ -385,7 +385,6 @@
     case PlanNode::Kind::kListRoles: {
       return pool->add(new ListRolesExecutor(node, qctx));
     }
-<<<<<<< HEAD
     case PlanNode::Kind::kDescribeUser: {
       return pool->add(new DescribeUserExecutor(node, qctx));
     }
@@ -404,8 +403,6 @@
     case PlanNode::Kind::kShowBalance: {
       return pool->add(new ShowBalanceExecutor(node, qctx));
     }
-=======
->>>>>>> b92c65ee
     case PlanNode::Kind::kShowConfigs: {
       return pool->add(new ShowConfigsExecutor(node, qctx));
     }
