/* Copyright (c) 2020 vesoft inc. All rights reserved.
 *
 * This source code is licensed under Apache 2.0 License.
 */

#include "graph/executor/Executor.h"

#include <folly/String.h>
#include <folly/executors/InlineExecutor.h>

#include <atomic>

#include "common/base/ObjectPool.h"
#include "common/memory/MemoryUtils.h"
#include "common/time/ScopedTimer.h"
#include "graph/context/ExecutionContext.h"
#include "graph/context/QueryContext.h"
#include "graph/executor/ExecutionError.h"
#include "graph/executor/admin/AddHostsExecutor.h"
#include "graph/executor/admin/ChangePasswordExecutor.h"
#include "graph/executor/admin/CharsetExecutor.h"
#include "graph/executor/admin/ConfigExecutor.h"
#include "graph/executor/admin/CreateUserExecutor.h"
#include "graph/executor/admin/DescribeUserExecutor.h"
#include "graph/executor/admin/DownloadExecutor.h"
#include "graph/executor/admin/DropHostsExecutor.h"
#include "graph/executor/admin/DropUserExecutor.h"
#include "graph/executor/admin/GrantRoleExecutor.h"
#include "graph/executor/admin/IngestExecutor.h"
#include "graph/executor/admin/KillQueryExecutor.h"
#include "graph/executor/admin/ListRolesExecutor.h"
#include "graph/executor/admin/ListUserRolesExecutor.h"
#include "graph/executor/admin/ListUsersExecutor.h"
#include "graph/executor/admin/ListenerExecutor.h"
#include "graph/executor/admin/PartExecutor.h"
#include "graph/executor/admin/RevokeRoleExecutor.h"
#include "graph/executor/admin/SessionExecutor.h"
#include "graph/executor/admin/ShowHostsExecutor.h"
#include "graph/executor/admin/ShowMetaLeaderExecutor.h"
#include "graph/executor/admin/ShowQueriesExecutor.h"
#include "graph/executor/admin/ShowStatsExecutor.h"
#include "graph/executor/admin/ShowTSClientsExecutor.h"
#include "graph/executor/admin/SignInTSServiceExecutor.h"
#include "graph/executor/admin/SignOutTSServiceExecutor.h"
#include "graph/executor/admin/SnapshotExecutor.h"
#include "graph/executor/admin/SpaceExecutor.h"
#include "graph/executor/admin/SubmitJobExecutor.h"
#include "graph/executor/admin/SwitchSpaceExecutor.h"
#include "graph/executor/admin/UpdateUserExecutor.h"
#include "graph/executor/admin/ZoneExecutor.h"
#include "graph/executor/algo/BFSShortestPathExecutor.h"
#include "graph/executor/algo/CartesianProductExecutor.h"
#include "graph/executor/algo/ConjunctPathExecutor.h"
#include "graph/executor/algo/ProduceAllPathsExecutor.h"
#include "graph/executor/algo/ProduceSemiShortestPathExecutor.h"
#include "graph/executor/algo/SubgraphExecutor.h"
#include "graph/executor/logic/LoopExecutor.h"
#include "graph/executor/logic/PassThroughExecutor.h"
#include "graph/executor/logic/SelectExecutor.h"
#include "graph/executor/logic/StartExecutor.h"
#include "graph/executor/maintain/EdgeExecutor.h"
#include "graph/executor/maintain/EdgeIndexExecutor.h"
#include "graph/executor/maintain/FTIndexExecutor.h"
#include "graph/executor/maintain/TagExecutor.h"
#include "graph/executor/maintain/TagIndexExecutor.h"
#include "graph/executor/mutate/DeleteExecutor.h"
#include "graph/executor/mutate/InsertExecutor.h"
#include "graph/executor/mutate/UpdateExecutor.h"
#include "graph/executor/query/AggregateExecutor.h"
#include "graph/executor/query/AppendVerticesExecutor.h"
#include "graph/executor/query/AssignExecutor.h"
#include "graph/executor/query/DataCollectExecutor.h"
#include "graph/executor/query/DedupExecutor.h"
#include "graph/executor/query/FilterExecutor.h"
#include "graph/executor/query/GetEdgesExecutor.h"
#include "graph/executor/query/GetNeighborsExecutor.h"
#include "graph/executor/query/GetVerticesExecutor.h"
#include "graph/executor/query/IndexScanExecutor.h"
#include "graph/executor/query/InnerJoinExecutor.h"
#include "graph/executor/query/IntersectExecutor.h"
#include "graph/executor/query/LeftJoinExecutor.h"
#include "graph/executor/query/LimitExecutor.h"
#include "graph/executor/query/MinusExecutor.h"
#include "graph/executor/query/ProjectExecutor.h"
#include "graph/executor/query/SampleExecutor.h"
#include "graph/executor/query/ScanEdgesExecutor.h"
#include "graph/executor/query/ScanVerticesExecutor.h"
#include "graph/executor/query/SortExecutor.h"
#include "graph/executor/query/TopNExecutor.h"
#include "graph/executor/query/TraverseExecutor.h"
#include "graph/executor/query/UnionAllVersionVarExecutor.h"
#include "graph/executor/query/UnionExecutor.h"
#include "graph/executor/query/UnwindExecutor.h"
#include "graph/planner/plan/Admin.h"
#include "graph/planner/plan/Logic.h"
#include "graph/planner/plan/Maintain.h"
#include "graph/planner/plan/Mutate.h"
#include "graph/planner/plan/PlanNode.h"
#include "graph/planner/plan/Query.h"
#include "graph/service/GraphFlags.h"
#include "interface/gen-cpp2/graph_types.h"

using folly::stringPrintf;

DEFINE_bool(enable_lifetime_optimize, true, "Does enable the lifetime optimize.");
DECLARE_double(system_memory_high_watermark_ratio);

namespace nebula {
namespace graph {

// static
Executor *Executor::create(const PlanNode *node, QueryContext *qctx) {
  std::unordered_map<int64_t, Executor *> visited;
  return makeExecutor(node, qctx, &visited);
}

// static
Executor *Executor::makeExecutor(const PlanNode *node,
                                 QueryContext *qctx,
                                 std::unordered_map<int64_t, Executor *> *visited) {
  DCHECK(qctx != nullptr);
  DCHECK(node != nullptr);
  auto iter = visited->find(node->id());
  if (iter != visited->end()) {
    return iter->second;
  }

  Executor *exec = makeExecutor(qctx, node);

  if (node->kind() == PlanNode::Kind::kSelect) {
    auto select = asNode<Select>(node);
    auto thenBody = makeExecutor(select->then(), qctx, visited);
    auto elseBody = makeExecutor(select->otherwise(), qctx, visited);
    auto selectExecutor = static_cast<SelectExecutor *>(exec);
    selectExecutor->setThenBody(thenBody);
    selectExecutor->setElseBody(elseBody);
  } else if (node->kind() == PlanNode::Kind::kLoop) {
    auto loop = asNode<Loop>(node);
    auto body = makeExecutor(loop->body(), qctx, visited);
    auto loopExecutor = static_cast<LoopExecutor *>(exec);
    loopExecutor->setLoopBody(body);
  }

  for (size_t i = 0; i < node->numDeps(); ++i) {
    exec->dependsOn(makeExecutor(node->dep(i), qctx, visited));
  }

  visited->insert({node->id(), exec});
  return exec;
}

// static
Executor *Executor::makeExecutor(QueryContext *qctx, const PlanNode *node) {
  auto pool = qctx->objPool();
  switch (node->kind()) {
    case PlanNode::Kind::kPassThrough: {
      return pool->add(new PassThroughExecutor(node, qctx));
    }
    case PlanNode::Kind::kAggregate: {
      return pool->add(new AggregateExecutor(node, qctx));
    }
    case PlanNode::Kind::kSort: {
      return pool->add(new SortExecutor(node, qctx));
    }
    case PlanNode::Kind::kTopN: {
      return pool->add(new TopNExecutor(node, qctx));
    }
    case PlanNode::Kind::kFilter: {
      return pool->add(new FilterExecutor(node, qctx));
    }
    case PlanNode::Kind::kGetEdges: {
      return pool->add(new GetEdgesExecutor(node, qctx));
    }
    case PlanNode::Kind::kGetVertices: {
      return pool->add(new GetVerticesExecutor(node, qctx));
    }
    case PlanNode::Kind::kScanEdges: {
      return pool->add(new ScanEdgesExecutor(node, qctx));
    }
    case PlanNode::Kind::kScanVertices: {
      return pool->add(new ScanVerticesExecutor(node, qctx));
    }
    case PlanNode::Kind::kGetNeighbors: {
      return pool->add(new GetNeighborsExecutor(node, qctx));
    }
    case PlanNode::Kind::kLimit: {
      return pool->add(new LimitExecutor(node, qctx));
    }
    case PlanNode::Kind::kSample: {
      return pool->add(new SampleExecutor(node, qctx));
    }
    case PlanNode::Kind::kProject: {
      return pool->add(new ProjectExecutor(node, qctx));
    }
    case PlanNode::Kind::kUnwind: {
      return pool->add(new UnwindExecutor(node, qctx));
    }
    case PlanNode::Kind::kIndexScan:
    case PlanNode::Kind::kEdgeIndexFullScan:
    case PlanNode::Kind::kEdgeIndexPrefixScan:
    case PlanNode::Kind::kEdgeIndexRangeScan:
    case PlanNode::Kind::kTagIndexFullScan:
    case PlanNode::Kind::kTagIndexPrefixScan:
    case PlanNode::Kind::kTagIndexRangeScan: {
      return pool->add(new IndexScanExecutor(node, qctx));
    }
    case PlanNode::Kind::kStart: {
      return pool->add(new StartExecutor(node, qctx));
    }
    case PlanNode::Kind::kUnion: {
      return pool->add(new UnionExecutor(node, qctx));
    }
    case PlanNode::Kind::kUnionAllVersionVar: {
      return pool->add(new UnionAllVersionVarExecutor(node, qctx));
    }
    case PlanNode::Kind::kIntersect: {
      return pool->add(new IntersectExecutor(node, qctx));
    }
    case PlanNode::Kind::kMinus: {
      return pool->add(new MinusExecutor(node, qctx));
    }
    case PlanNode::Kind::kLoop: {
      return pool->add(new LoopExecutor(node, qctx));
    }
    case PlanNode::Kind::kSelect: {
      return pool->add(new SelectExecutor(node, qctx));
    }
    case PlanNode::Kind::kDedup: {
      return pool->add(new DedupExecutor(node, qctx));
    }
    case PlanNode::Kind::kAssign: {
      return pool->add(new AssignExecutor(node, qctx));
    }
    case PlanNode::Kind::kSwitchSpace: {
      return pool->add(new SwitchSpaceExecutor(node, qctx));
    }
    case PlanNode::Kind::kCreateSpace: {
      return pool->add(new CreateSpaceExecutor(node, qctx));
    }
    case PlanNode::Kind::kCreateSpaceAs: {
      return pool->add(new CreateSpaceAsExecutor(node, qctx));
    }
    case PlanNode::Kind::kDescSpace: {
      return pool->add(new DescSpaceExecutor(node, qctx));
    }
    case PlanNode::Kind::kShowSpaces: {
      return pool->add(new ShowSpacesExecutor(node, qctx));
    }
    case PlanNode::Kind::kDropSpace: {
      return pool->add(new DropSpaceExecutor(node, qctx));
    }
    case PlanNode::Kind::kShowCreateSpace: {
      return pool->add(new ShowCreateSpaceExecutor(node, qctx));
    }
    case PlanNode::Kind::kCreateTag: {
      return pool->add(new CreateTagExecutor(node, qctx));
    }
    case PlanNode::Kind::kDescTag: {
      return pool->add(new DescTagExecutor(node, qctx));
    }
    case PlanNode::Kind::kAlterTag: {
      return pool->add(new AlterTagExecutor(node, qctx));
    }
    case PlanNode::Kind::kCreateEdge: {
      return pool->add(new CreateEdgeExecutor(node, qctx));
    }
    case PlanNode::Kind::kDescEdge: {
      return pool->add(new DescEdgeExecutor(node, qctx));
    }
    case PlanNode::Kind::kAlterEdge: {
      return pool->add(new AlterEdgeExecutor(node, qctx));
    }
    case PlanNode::Kind::kShowTags: {
      return pool->add(new ShowTagsExecutor(node, qctx));
    }
    case PlanNode::Kind::kShowEdges: {
      return pool->add(new ShowEdgesExecutor(node, qctx));
    }
    case PlanNode::Kind::kDropTag: {
      return pool->add(new DropTagExecutor(node, qctx));
    }
    case PlanNode::Kind::kDropEdge: {
      return pool->add(new DropEdgeExecutor(node, qctx));
    }
    case PlanNode::Kind::kShowCreateTag: {
      return pool->add(new ShowCreateTagExecutor(node, qctx));
    }
    case PlanNode::Kind::kShowCreateEdge: {
      return pool->add(new ShowCreateEdgeExecutor(node, qctx));
    }
    case PlanNode::Kind::kCreateTagIndex: {
      return pool->add(new CreateTagIndexExecutor(node, qctx));
    }
    case PlanNode::Kind::kCreateEdgeIndex: {
      return pool->add(new CreateEdgeIndexExecutor(node, qctx));
    }
    case PlanNode::Kind::kCreateFTIndex: {
      return pool->add(new CreateFTIndexExecutor(node, qctx));
    }
    case PlanNode::Kind::kDropTagIndex: {
      return pool->add(new DropTagIndexExecutor(node, qctx));
    }
    case PlanNode::Kind::kDropEdgeIndex: {
      return pool->add(new DropEdgeIndexExecutor(node, qctx));
    }
    case PlanNode::Kind::kDropFTIndex: {
      return pool->add(new DropFTIndexExecutor(node, qctx));
    }
    case PlanNode::Kind::kDescTagIndex: {
      return pool->add(new DescTagIndexExecutor(node, qctx));
    }
    case PlanNode::Kind::kDescEdgeIndex: {
      return pool->add(new DescEdgeIndexExecutor(node, qctx));
    }
    case PlanNode::Kind::kShowCreateTagIndex: {
      return pool->add(new ShowCreateTagIndexExecutor(node, qctx));
    }
    case PlanNode::Kind::kShowCreateEdgeIndex: {
      return pool->add(new ShowCreateEdgeIndexExecutor(node, qctx));
    }
    case PlanNode::Kind::kShowTagIndexes: {
      return pool->add(new ShowTagIndexesExecutor(node, qctx));
    }
    case PlanNode::Kind::kShowEdgeIndexes: {
      return pool->add(new ShowEdgeIndexesExecutor(node, qctx));
    }
    case PlanNode::Kind::kShowTagIndexStatus: {
      return pool->add(new ShowTagIndexStatusExecutor(node, qctx));
    }
    case PlanNode::Kind::kShowEdgeIndexStatus: {
      return pool->add(new ShowEdgeIndexStatusExecutor(node, qctx));
    }
    case PlanNode::Kind::kInsertVertices: {
      return pool->add(new InsertVerticesExecutor(node, qctx));
    }
    case PlanNode::Kind::kInsertEdges: {
      return pool->add(new InsertEdgesExecutor(node, qctx));
    }
    case PlanNode::Kind::kDataCollect: {
      return pool->add(new DataCollectExecutor(node, qctx));
    }
    case PlanNode::Kind::kCreateSnapshot: {
      return pool->add(new CreateSnapshotExecutor(node, qctx));
    }
    case PlanNode::Kind::kDropSnapshot: {
      return pool->add(new DropSnapshotExecutor(node, qctx));
    }
    case PlanNode::Kind::kShowSnapshots: {
      return pool->add(new ShowSnapshotsExecutor(node, qctx));
    }
    case PlanNode::Kind::kLeftJoin: {
      return pool->add(new LeftJoinExecutor(node, qctx));
    }
    case PlanNode::Kind::kInnerJoin: {
      return pool->add(new InnerJoinExecutor(node, qctx));
    }
    case PlanNode::Kind::kDeleteVertices: {
      return pool->add(new DeleteVerticesExecutor(node, qctx));
    }
    case PlanNode::Kind::kDeleteTags: {
      return pool->add(new DeleteTagsExecutor(node, qctx));
    }
    case PlanNode::Kind::kDeleteEdges: {
      return pool->add(new DeleteEdgesExecutor(node, qctx));
    }
    case PlanNode::Kind::kUpdateVertex: {
      return pool->add(new UpdateVertexExecutor(node, qctx));
    }
    case PlanNode::Kind::kUpdateEdge: {
      return pool->add(new UpdateEdgeExecutor(node, qctx));
    }
    case PlanNode::Kind::kCreateUser: {
      return pool->add(new CreateUserExecutor(node, qctx));
    }
    case PlanNode::Kind::kDropUser: {
      return pool->add(new DropUserExecutor(node, qctx));
    }
    case PlanNode::Kind::kUpdateUser: {
      return pool->add(new UpdateUserExecutor(node, qctx));
    }
    case PlanNode::Kind::kGrantRole: {
      return pool->add(new GrantRoleExecutor(node, qctx));
    }
    case PlanNode::Kind::kRevokeRole: {
      return pool->add(new RevokeRoleExecutor(node, qctx));
    }
    case PlanNode::Kind::kChangePassword: {
      return pool->add(new ChangePasswordExecutor(node, qctx));
    }
    case PlanNode::Kind::kListUserRoles: {
      return pool->add(new ListUserRolesExecutor(node, qctx));
    }
    case PlanNode::Kind::kListUsers: {
      return pool->add(new ListUsersExecutor(node, qctx));
    }
    case PlanNode::Kind::kListRoles: {
      return pool->add(new ListRolesExecutor(node, qctx));
    }
    case PlanNode::Kind::kDescribeUser: {
      return pool->add(new DescribeUserExecutor(node, qctx));
    }
    case PlanNode::Kind::kShowConfigs: {
      return pool->add(new ShowConfigsExecutor(node, qctx));
    }
    case PlanNode::Kind::kSetConfig: {
      return pool->add(new SetConfigExecutor(node, qctx));
    }
    case PlanNode::Kind::kGetConfig: {
      return pool->add(new GetConfigExecutor(node, qctx));
    }
    case PlanNode::Kind::kSubmitJob: {
      return pool->add(new SubmitJobExecutor(node, qctx));
    }
    case PlanNode::Kind::kShowHosts: {
      return pool->add(new ShowHostsExecutor(node, qctx));
    }
    case PlanNode::Kind::kShowMetaLeader: {
      return pool->add(new ShowMetaLeaderExecutor(node, qctx));
    }
    case PlanNode::Kind::kShowParts: {
      return pool->add(new ShowPartsExecutor(node, qctx));
    }
    case PlanNode::Kind::kShowCharset: {
      return pool->add(new ShowCharsetExecutor(node, qctx));
    }
    case PlanNode::Kind::kShowCollation: {
      return pool->add(new ShowCollationExecutor(node, qctx));
    }
    case PlanNode::Kind::kBFSShortest: {
      return pool->add(new BFSShortestPathExecutor(node, qctx));
    }
    case PlanNode::Kind::kProduceSemiShortestPath: {
      return pool->add(new ProduceSemiShortestPathExecutor(node, qctx));
    }
    case PlanNode::Kind::kConjunctPath: {
      return pool->add(new ConjunctPathExecutor(node, qctx));
    }
    case PlanNode::Kind::kProduceAllPaths: {
      return pool->add(new ProduceAllPathsExecutor(node, qctx));
    }
    case PlanNode::Kind::kCartesianProduct: {
      return pool->add(new CartesianProductExecutor(node, qctx));
    }
    case PlanNode::Kind::kSubgraph: {
      return pool->add(new SubgraphExecutor(node, qctx));
    }
    case PlanNode::Kind::kAddHosts: {
      return pool->add(new AddHostsExecutor(node, qctx));
    }
    case PlanNode::Kind::kDropHosts: {
      return pool->add(new DropHostsExecutor(node, qctx));
    }
    case PlanNode::Kind::kMergeZone: {
      return pool->add(new MergeZoneExecutor(node, qctx));
    }
    case PlanNode::Kind::kRenameZone: {
      return pool->add(new RenameZoneExecutor(node, qctx));
    }
    case PlanNode::Kind::kDropZone: {
      return pool->add(new DropZoneExecutor(node, qctx));
    }
    case PlanNode::Kind::kSplitZone: {
      return pool->add(new SplitZoneExecutor(node, qctx));
    }
    case PlanNode::Kind::kDescribeZone: {
      return pool->add(new DescribeZoneExecutor(node, qctx));
    }
    case PlanNode::Kind::kAddHostsIntoZone: {
      return pool->add(new AddHostsIntoZoneExecutor(node, qctx));
    }
    case PlanNode::Kind::kShowZones: {
      return pool->add(new ListZonesExecutor(node, qctx));
    }
    case PlanNode::Kind::kAddListener: {
      return pool->add(new AddListenerExecutor(node, qctx));
    }
    case PlanNode::Kind::kRemoveListener: {
      return pool->add(new RemoveListenerExecutor(node, qctx));
    }
    case PlanNode::Kind::kShowListener: {
      return pool->add(new ShowListenerExecutor(node, qctx));
    }
    case PlanNode::Kind::kShowStats: {
      return pool->add(new ShowStatsExecutor(node, qctx));
    }
    case PlanNode::Kind::kShowTSClients: {
      return pool->add(new ShowTSClientsExecutor(node, qctx));
    }
    case PlanNode::Kind::kShowFTIndexes: {
      return pool->add(new ShowFTIndexesExecutor(node, qctx));
    }
    case PlanNode::Kind::kSignInTSService: {
      return pool->add(new SignInTSServiceExecutor(node, qctx));
    }
    case PlanNode::Kind::kSignOutTSService: {
      return pool->add(new SignOutTSServiceExecutor(node, qctx));
    }
    case PlanNode::Kind::kDownload: {
      return pool->add(new DownloadExecutor(node, qctx));
    }
    case PlanNode::Kind::kIngest: {
      return pool->add(new IngestExecutor(node, qctx));
    }
    case PlanNode::Kind::kShowSessions: {
      return pool->add(new ShowSessionsExecutor(node, qctx));
    }
    case PlanNode::Kind::kUpdateSession: {
      return pool->add(new UpdateSessionExecutor(node, qctx));
    }
    case PlanNode::Kind::kShowQueries: {
      return pool->add(new ShowQueriesExecutor(node, qctx));
    }
    case PlanNode::Kind::kKillQuery: {
      return pool->add(new KillQueryExecutor(node, qctx));
    }
    case PlanNode::Kind::kTraverse: {
      return pool->add(new TraverseExecutor(node, qctx));
    }
    case PlanNode::Kind::kAppendVertices: {
      return pool->add(new AppendVerticesExecutor(node, qctx));
    }
    case PlanNode::Kind::kUnknown: {
      LOG(FATAL) << "Unknown plan node kind " << static_cast<int32_t>(node->kind());
      break;
    }
  }
  return nullptr;
}

Executor::Executor(const std::string &name, const PlanNode *node, QueryContext *qctx)
    : id_(DCHECK_NOTNULL(node)->id()),
      name_(name),
      node_(DCHECK_NOTNULL(node)),
      qctx_(DCHECK_NOTNULL(qctx)),
      ectx_(DCHECK_NOTNULL(qctx->ectx())) {
  // Initialize the position in ExecutionContext for each executor before
  // execution plan starting to run. This will avoid lock something for thread
  // safety in real execution
  if (!ectx_->exist(node->outputVar())) {
    ectx_->initVar(node->outputVar());
  }
}

Executor::~Executor() {}

Status Executor::open() {
  if (qctx_->isKilled()) {
    VLOG(1) << "Execution is being killed. session: " << qctx()->rctx()->session()->id()
            << "ep: " << qctx()->plan()->id() << "query: " << qctx()->rctx()->query();
    return Status::Error("Execution had been killed");
  }

  NG_RETURN_IF_ERROR(checkMemoryWatermark());

  numRows_ = 0;
  execTime_ = 0;
  totalDuration_.reset();
  return Status::OK();
}

Status Executor::close() {
  ProfilingStats stats;
  stats.totalDurationInUs = totalDuration_.elapsedInUSec();
  stats.rows = numRows_;
  stats.execDurationInUs = execTime_;
  if (!otherStats_.empty()) {
    stats.otherStats =
        std::make_unique<std::unordered_map<std::string, std::string>>(std::move(otherStats_));
  }
  qctx()->plan()->addProfileStats(node_->id(), std::move(stats));
  return Status::OK();
}

Status Executor::checkMemoryWatermark() {
  if (node_->isQueryNode() && MemoryUtils::kHitMemoryHighWatermark.load()) {
    return Status::Error("Used memory hits the high watermark(%lf) of total system memory.",
                         FLAGS_system_memory_high_watermark_ratio);
  }
  return Status::OK();
}

folly::Future<Status> Executor::start(Status status) const {
  return folly::makeFuture(std::move(status)).via(runner());
}

folly::Future<Status> Executor::error(Status status) const {
  return folly::makeFuture<Status>(std::move(status)).via(runner());
}

void Executor::drop() {
  if (node()->kind() == PlanNode::Kind::kLoop) {
    // Release body when loop exit
    const auto *loopExecutor = static_cast<const LoopExecutor *>(this);
    const auto *loop = static_cast<const Loop *>(node());
    if (loop->loopLayers() != 1) {
      // Not the root Loop
      return;
    }
    if (loopExecutor->finally()) {
      dropBody(loop->body());
    }
    return;
  }
  if (node()->loopLayers() != 0) {
    // The lifetime of loop body is managed by Loop node
    return;
  }

  if (node()->kind() == PlanNode::Kind::kSelect) {
    // Release the branch don't execute
    const auto *selectExecutor = static_cast<const SelectExecutor *>(this);
    const auto *select = static_cast<const Select *>(node());
    if (selectExecutor->condition()) {
      dropBody(select->otherwise());
    } else {
      dropBody(select->then());
    }
    return;
  }
  // Normal node
  drop(node());
}

void Executor::drop(const PlanNode *node) {
  for (const auto &inputVar : node->inputVars()) {
    if (inputVar != nullptr) {
      // Make sure use the variable happened-before decrement count
      if (inputVar->userCount.fetch_sub(1, std::memory_order_release) == 1) {
        // Make sure drop happened-after count decrement
        CHECK_EQ(inputVar->userCount.load(std::memory_order_acquire), 0);
        ectx_->dropResult(inputVar->name);
<<<<<<< HEAD
        VLOG(1) << "Drop variable " << node->outputVar();
=======
        VLOG(1) << node()->kind() << " Drop variable " << inputVar->name;
>>>>>>> 53b85dc7
      }
    }
  }
}

void Executor::dropBody(const PlanNode *body) {
  drop(body);
  if (body->kind() == PlanNode::Kind::kSelect) {
    const auto *select = static_cast<const Select *>(body);
    dropBody(select->then());
    dropBody(select->otherwise());
  } else if (body->kind() == PlanNode::Kind::kLoop) {
    const auto *loop = static_cast<const Loop *>(body);
    dropBody(loop->body());
  }
  for (const auto &dep : body->dependencies()) {
    dropBody(dep);
  }
}

Status Executor::finish(Result &&result) {
  if (!FLAGS_enable_lifetime_optimize ||
      node()->outputVarPtr()->userCount.load(std::memory_order_relaxed) != 0) {
    numRows_ = result.size();
    result.checkMemory(node()->isQueryNode());
    ectx_->setResult(node()->outputVar(), std::move(result));
  } else {
    VLOG(1) << "Drop variable " << node()->outputVar();
  }
  if (FLAGS_enable_lifetime_optimize) {
    drop();
  }
  return Status::OK();
}

Status Executor::finish(Value &&value) {
  return finish(ResultBuilder().value(std::move(value)).iter(Iterator::Kind::kDefault).build());
}

folly::Executor *Executor::runner() const {
  if (!qctx() || !qctx()->rctx() || !qctx()->rctx()->runner()) {
    // This is just for test
    return &folly::InlineExecutor::instance();
  }
  return qctx()->rctx()->runner();
}

}  // namespace graph
}  // namespace nebula<|MERGE_RESOLUTION|>--- conflicted
+++ resolved
@@ -629,11 +629,7 @@
         // Make sure drop happened-after count decrement
         CHECK_EQ(inputVar->userCount.load(std::memory_order_acquire), 0);
         ectx_->dropResult(inputVar->name);
-<<<<<<< HEAD
-        VLOG(1) << "Drop variable " << node->outputVar();
-=======
-        VLOG(1) << node()->kind() << " Drop variable " << inputVar->name;
->>>>>>> 53b85dc7
+        VLOG(1) << node->kind() << " Drop variable " << inputVar->name;
       }
     }
   }
