--- conflicted
+++ resolved
@@ -48,12 +48,9 @@
 #include "graph/LimitExecutor.h"
 #include "graph/GroupByExecutor.h"
 #include "graph/ReturnExecutor.h"
-<<<<<<< HEAD
 #include "graph/AdminExecutor.h"
-=======
 #include "graph/CreateSnapshotExecutor.h"
 #include "graph/DropSnapshotExecutor.h"
->>>>>>> 7b2dfa51
 
 namespace nebula {
 namespace graph {
@@ -173,16 +170,13 @@
         case Sentence::Kind::kReturn:
             executor = std::make_unique<ReturnExecutor>(sentence, ectx());
             break;
-<<<<<<< HEAD
         case Sentence::Kind::kAdmin:
             executor = std::make_unique<AdminExecutor>(sentence, ectx());
-=======
         case Sentence::Kind::kCreateSnapshot:
             executor = std::make_unique<CreateSnapshotExecutor>(sentence, ectx());
             break;
         case Sentence::Kind::kDropSnapshot:
             executor = std::make_unique<DropSnapshotExecutor>(sentence, ectx());
->>>>>>> 7b2dfa51
             break;
         case Sentence::Kind::kUnknown:
             LOG(ERROR) << "Sentence kind unknown";
