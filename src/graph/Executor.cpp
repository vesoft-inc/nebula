/* Copyright (c) 2018 vesoft inc. All rights reserved.
 *
 * This source code is licensed under Apache 2.0 License,
 * attached with Common Clause Condition 1.0, found in the LICENSES directory.
 */

#include "base/Base.h"
#include "graph/Executor.h"
#include "parser/TraverseSentences.h"
#include "parser/MutateSentences.h"
#include "parser/MaintainSentences.h"
#include "parser/AdminSentences.h"
#include "graph/GoExecutor.h"
#include "graph/UseExecutor.h"
#include "graph/PipeExecutor.h"
#include "graph/CreateTagExecutor.h"
#include "graph/CreateEdgeExecutor.h"
#include "graph/AlterTagExecutor.h"
#include "graph/AlterEdgeExecutor.h"
#include "graph/DropTagExecutor.h"
#include "graph/DropEdgeExecutor.h"
#include "graph/DescribeTagExecutor.h"
#include "graph/DescribeEdgeExecutor.h"
#include "graph/InsertVertexExecutor.h"
#include "graph/InsertEdgeExecutor.h"
#include "graph/AssignmentExecutor.h"
#include "graph/ShowExecutor.h"
#include "graph/AddHostsExecutor.h"
#include "graph/RemoveHostsExecutor.h"
#include "graph/CreateSpaceExecutor.h"
#include "graph/DescribeSpaceExecutor.h"
#include "graph/DropSpaceExecutor.h"
#include "graph/YieldExecutor.h"
#include "graph/DownloadExecutor.h"
#include "graph/OrderByExecutor.h"
<<<<<<< HEAD
#include "graph/IngestExecutor.h"
=======
#include "graph/ConfigExecutor.h"
>>>>>>> 1a5b6934

namespace nebula {
namespace graph {

std::unique_ptr<Executor> Executor::makeExecutor(Sentence *sentence) {
    auto kind = sentence->kind();
    std::unique_ptr<Executor> executor;
    switch (kind) {
        case Sentence::Kind::kGo:
            executor = std::make_unique<GoExecutor>(sentence, ectx());
            break;
        case Sentence::Kind::kUse:
            executor = std::make_unique<UseExecutor>(sentence, ectx());
            break;
        case Sentence::Kind::kPipe:
            executor = std::make_unique<PipeExecutor>(sentence, ectx());
            break;
        case Sentence::Kind::kCreateTag:
            executor = std::make_unique<CreateTagExecutor>(sentence, ectx());
            break;
        case Sentence::Kind::kCreateEdge:
            executor = std::make_unique<CreateEdgeExecutor>(sentence, ectx());
            break;
        case Sentence::Kind::kAlterTag:
            executor = std::make_unique<AlterTagExecutor>(sentence, ectx());
            break;
        case Sentence::Kind::kAlterEdge:
            executor = std::make_unique<AlterEdgeExecutor>(sentence, ectx());
            break;
        case Sentence::Kind::kDescribeTag:
            executor = std::make_unique<DescribeTagExecutor>(sentence, ectx());
            break;
        case Sentence::Kind::kDescribeEdge:
            executor = std::make_unique<DescribeEdgeExecutor>(sentence, ectx());
            break;
        case Sentence::Kind::kDropTag:
             executor = std::make_unique<DropTagExecutor>(sentence, ectx());
             break;
        case Sentence::Kind::kDropEdge:
             executor = std::make_unique<DropEdgeExecutor>(sentence, ectx());
             break;
        case Sentence::Kind::kInsertVertex:
            executor = std::make_unique<InsertVertexExecutor>(sentence, ectx());
            break;
        case Sentence::Kind::kInsertEdge:
            executor = std::make_unique<InsertEdgeExecutor>(sentence, ectx());
            break;
        case Sentence::Kind::kShow:
            executor = std::make_unique<ShowExecutor>(sentence, ectx());
            break;
        case Sentence::Kind::kAssignment:
            executor = std::make_unique<AssignmentExecutor>(sentence, ectx());
            break;
        case Sentence::Kind::kAddHosts:
            executor = std::make_unique<AddHostsExecutor>(sentence, ectx());
            break;
        case Sentence::Kind::kRemoveHosts:
            executor = std::make_unique<RemoveHostsExecutor>(sentence, ectx());
            break;
        case Sentence::Kind::kCreateSpace:
            executor = std::make_unique<CreateSpaceExecutor>(sentence, ectx());
            break;
        case Sentence::Kind::kDropSpace:
            executor = std::make_unique<DropSpaceExecutor>(sentence, ectx());
            break;
        case Sentence::Kind::kDescribeSpace:
            executor = std::make_unique<DescribeSpaceExecutor>(sentence, ectx());
            break;
        case Sentence::Kind::kYield:
            executor = std::make_unique<YieldExecutor>(sentence, ectx());
            break;
        case Sentence::Kind::kDownload:
            executor = std::make_unique<DownloadExecutor>(sentence, ectx());
            break;
        case Sentence::Kind::kOrderBy:
            executor = std::make_unique<OrderByExecutor>(sentence, ectx());
            break;
<<<<<<< HEAD
        case Sentence::Kind::kIngest:
            executor = std::make_unique<IngestExecutor>(sentence, ectx());
=======
        case Sentence::Kind::kConfig:
            executor = std::make_unique<ConfigExecutor>(sentence, ectx());
>>>>>>> 1a5b6934
            break;
        case Sentence::Kind::kUnknown:
            LOG(FATAL) << "Sentence kind unknown";
            break;
        default:
            LOG(FATAL) << "Sentence kind illegal: " << kind;
            break;
    }
    return executor;
}

std::string Executor::valueTypeToString(nebula::cpp2::ValueType type) {
    switch (type.type) {
        case nebula::cpp2::SupportedType::BOOL:
            return "bool";
        case nebula::cpp2::SupportedType::INT:
            return "int";
        case nebula::cpp2::SupportedType::DOUBLE:
            return "double";
        case nebula::cpp2::SupportedType::STRING:
            return "string";
        case nebula::cpp2::SupportedType::TIMESTAMP:
            return "timestamp";
        default:
            return "unknown";
    }
}

void Executor::writeVariantType(RowWriter &writer, const VariantType &value) {
    switch (value.which()) {
        case 0:
            writer << boost::get<int64_t>(value);
            break;
        case 1:
            writer << boost::get<double>(value);
            break;
        case 2:
            writer << boost::get<bool>(value);
            break;
        case 3:
            writer << boost::get<std::string>(value);
            break;
        default:
            LOG(FATAL) << "Unknown value type: " << static_cast<uint32_t>(value.which());
    }
}

bool Executor::checkValueType(const nebula::cpp2::ValueType &type, const VariantType &value) {
    switch (value.which()) {
        case 0:
            return nebula::cpp2::SupportedType::INT == type.type;
        case 1:
            return nebula::cpp2::SupportedType::DOUBLE == type.type;
        case 2:
            return nebula::cpp2::SupportedType::BOOL == type.type;
        case 3:
            return nebula::cpp2::SupportedType::STRING == type.type;
        // TODO: Other type
    }

    return false;
}

Status Executor::checkFieldName(std::shared_ptr<const meta::SchemaProviderIf> schema,
                                std::vector<std::string*> props) {
    for (auto fieldIndex = 0u; fieldIndex < schema->getNumFields(); fieldIndex++) {
        auto schemaFieldName = schema->getFieldName(fieldIndex);
        if (UNLIKELY(nullptr == schemaFieldName)) {
            return Status::Error("invalid field index");
        }
        if (schemaFieldName != *props[fieldIndex]) {
            LOG(ERROR) << "Field name is wrong, schema field " << schemaFieldName
                       << ", input field " << *props[fieldIndex];
            return Status::Error("Input field name `%s' is wrong",
                                 props[fieldIndex]->c_str());
        }
    }
    return Status::OK();
}

}   // namespace graph
}   // namespace nebula<|MERGE_RESOLUTION|>--- conflicted
+++ resolved
@@ -33,11 +33,8 @@
 #include "graph/YieldExecutor.h"
 #include "graph/DownloadExecutor.h"
 #include "graph/OrderByExecutor.h"
-<<<<<<< HEAD
 #include "graph/IngestExecutor.h"
-=======
 #include "graph/ConfigExecutor.h"
->>>>>>> 1a5b6934
 
 namespace nebula {
 namespace graph {
@@ -115,13 +112,11 @@
         case Sentence::Kind::kOrderBy:
             executor = std::make_unique<OrderByExecutor>(sentence, ectx());
             break;
-<<<<<<< HEAD
         case Sentence::Kind::kIngest:
             executor = std::make_unique<IngestExecutor>(sentence, ectx());
-=======
+            break;
         case Sentence::Kind::kConfig:
             executor = std::make_unique<ConfigExecutor>(sentence, ectx());
->>>>>>> 1a5b6934
             break;
         case Sentence::Kind::kUnknown:
             LOG(FATAL) << "Sentence kind unknown";
