--- conflicted
+++ resolved
@@ -31,11 +31,8 @@
 #include "graph/DescribeSpaceExecutor.h"
 #include "graph/DropSpaceExecutor.h"
 #include "graph/YieldExecutor.h"
-<<<<<<< HEAD
 #include "graph/DownloadExecutor.h"
-=======
 #include "graph/OrderByExecutor.h"
->>>>>>> a8bdaef2
 
 namespace nebula {
 namespace graph {
@@ -107,13 +104,11 @@
         case Sentence::Kind::kYield:
             executor = std::make_unique<YieldExecutor>(sentence, ectx());
             break;
-<<<<<<< HEAD
         case Sentence::Kind::kDownload:
             executor = std::make_unique<DownloadExecutor>(sentence, ectx());
-=======
+            break;
         case Sentence::Kind::kOrderBy:
             executor = std::make_unique<OrderByExecutor>(sentence, ectx());
->>>>>>> a8bdaef2
             break;
         case Sentence::Kind::kUnknown:
             LOG(FATAL) << "Sentence kind unknown";
