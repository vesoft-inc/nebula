/* Copyright (c) 2018 - present, VE Software Inc. All rights reserved
 *
 * This source code is licensed under Apache 2.0 License
 *  (found in the LICENSE.Apache file in the root directory)
 */

#include "base/Base.h"
#include "graph/Executor.h"
#include "parser/TraverseSentences.h"
#include "parser/MutateSentences.h"
#include "parser/MaintainSentences.h"
#include "parser/AdminSentences.h"
#include "graph/GoExecutor.h"
#include "graph/UseExecutor.h"
#include "graph/PipeExecutor.h"
#include "graph/CreateTagExecutor.h"
#include "graph/CreateEdgeExecutor.h"
#include "graph/AlterTagExecutor.h"
#include "graph/AlterEdgeExecutor.h"
<<<<<<< HEAD
// #include "graph/DescribeTagExecutor.h"
// #include "graph/DescribeEdgeExecutor.h"
#include "graph/RemoveTagExecutor.h"
#include "graph/RemoveEdgeExecutor.h"
=======
#include "graph/DescribeTagExecutor.h"
#include "graph/DescribeEdgeExecutor.h"
>>>>>>> 687e697b
#include "graph/InsertVertexExecutor.h"
#include "graph/InsertEdgeExecutor.h"
#include "graph/AssignmentExecutor.h"
#include "graph/ShowExecutor.h"
#include "graph/AddHostsExecutor.h"
#include "graph/RemoveHostsExecutor.h"
#include "graph/CreateSpaceExecutor.h"
#include "graph/DropSpaceExecutor.h"
#include "graph/YieldExecutor.h"

namespace nebula {
namespace graph {

std::unique_ptr<Executor> Executor::makeExecutor(Sentence *sentence) {
    auto kind = sentence->kind();
    std::unique_ptr<Executor> executor;
    switch (kind) {
        case Sentence::Kind::kGo:
            executor = std::make_unique<GoExecutor>(sentence, ectx());
            break;
        case Sentence::Kind::kUse:
            executor = std::make_unique<UseExecutor>(sentence, ectx());
            break;
        case Sentence::Kind::kPipe:
            executor = std::make_unique<PipeExecutor>(sentence, ectx());
            break;
        case Sentence::Kind::kCreateTag:
            executor = std::make_unique<CreateTagExecutor>(sentence, ectx());
            break;
        case Sentence::Kind::kCreateEdge:
            executor = std::make_unique<CreateEdgeExecutor>(sentence, ectx());
            break;
        case Sentence::Kind::kAlterTag:
            executor = std::make_unique<AlterTagExecutor>(sentence, ectx());
            break;
        case Sentence::Kind::kAlterEdge:
            executor = std::make_unique<AlterEdgeExecutor>(sentence, ectx());
            break;
        case Sentence::Kind::kDescribeTag:
            executor = std::make_unique<DescribeTagExecutor>(sentence, ectx());
            break;
        case Sentence::Kind::kDescribeEdge:
            executor = std::make_unique<DescribeEdgeExecutor>(sentence, ectx());
            break;
<<<<<<< HEAD
        */
        case Sentence::Kind::kRemoveTag:
             executor = std::make_unique<RemoveTagExecutor>(sentence, ectx());
             break;
        case Sentence::Kind::kRemoveEdge:
             executor = std::make_unique<RemoveEdgeExecutor>(sentence, ectx());
             break;
=======
>>>>>>> 687e697b
        case Sentence::Kind::kInsertVertex:
            executor = std::make_unique<InsertVertexExecutor>(sentence, ectx());
            break;
        case Sentence::Kind::kInsertEdge:
            executor = std::make_unique<InsertEdgeExecutor>(sentence, ectx());
            break;
        case Sentence::Kind::kShow:
            executor = std::make_unique<ShowExecutor>(sentence, ectx());
            break;
        case Sentence::Kind::kAssignment:
            executor = std::make_unique<AssignmentExecutor>(sentence, ectx());
            break;
        case Sentence::Kind::kAddHosts:
            executor = std::make_unique<AddHostsExecutor>(sentence, ectx());
            break;
        case Sentence::Kind::kRemoveHosts:
            executor = std::make_unique<RemoveHostsExecutor>(sentence, ectx());
            break;
        case Sentence::Kind::kCreateSpace:
            executor = std::make_unique<CreateSpaceExecutor>(sentence, ectx());
            break;
        case Sentence::Kind::kDropSpace:
            executor = std::make_unique<DropSpaceExecutor>(sentence, ectx());
            break;
        case Sentence::Kind::kYield:
            executor = std::make_unique<YieldExecutor>(sentence, ectx());
            break;
        case Sentence::Kind::kUnknown:
            LOG(FATAL) << "Sentence kind unknown";
            break;
        default:
            LOG(FATAL) << "Sentence kind illegal: " << kind;
            break;
    }
    return executor;
}

std::string Executor::valueTypeToString(nebula::cpp2::ValueType type) {
    switch (type.type) {
        case nebula::cpp2::SupportedType::BOOL:
            return "bool";
        case nebula::cpp2::SupportedType::INT:
            return "int";
        case nebula::cpp2::SupportedType::DOUBLE:
            return "double";
        case nebula::cpp2::SupportedType::STRING:
            return "string";
        case nebula::cpp2::SupportedType::TIMESTAMP:
            return "timestamp";
        default:
            return "unknown";
    }
}

nebula::cpp2::SupportedType Executor::columnTypeToSupportedType(ColumnType type) {
    switch (type) {
        case BOOL:
            return nebula::cpp2::SupportedType::BOOL;
        case INT:
            return nebula::cpp2::SupportedType::INT;
        case DOUBLE:
            return nebula::cpp2::SupportedType::DOUBLE;
        case STRING:
            return nebula::cpp2::SupportedType::STRING;
        case TIMESTAMP:
            return nebula::cpp2::SupportedType::TIMESTAMP;
        default:
            return nebula::cpp2::SupportedType::UNKNOWN;
    }
}

}   // namespace graph
}   // namespace nebula<|MERGE_RESOLUTION|>--- conflicted
+++ resolved
@@ -17,15 +17,10 @@
 #include "graph/CreateEdgeExecutor.h"
 #include "graph/AlterTagExecutor.h"
 #include "graph/AlterEdgeExecutor.h"
-<<<<<<< HEAD
-// #include "graph/DescribeTagExecutor.h"
-// #include "graph/DescribeEdgeExecutor.h"
 #include "graph/RemoveTagExecutor.h"
 #include "graph/RemoveEdgeExecutor.h"
-=======
 #include "graph/DescribeTagExecutor.h"
 #include "graph/DescribeEdgeExecutor.h"
->>>>>>> 687e697b
 #include "graph/InsertVertexExecutor.h"
 #include "graph/InsertEdgeExecutor.h"
 #include "graph/AssignmentExecutor.h"
@@ -70,16 +65,12 @@
         case Sentence::Kind::kDescribeEdge:
             executor = std::make_unique<DescribeEdgeExecutor>(sentence, ectx());
             break;
-<<<<<<< HEAD
-        */
         case Sentence::Kind::kRemoveTag:
              executor = std::make_unique<RemoveTagExecutor>(sentence, ectx());
              break;
         case Sentence::Kind::kRemoveEdge:
              executor = std::make_unique<RemoveEdgeExecutor>(sentence, ectx());
              break;
-=======
->>>>>>> 687e697b
         case Sentence::Kind::kInsertVertex:
             executor = std::make_unique<InsertVertexExecutor>(sentence, ectx());
             break;
