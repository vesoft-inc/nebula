--- conflicted
+++ resolved
@@ -784,14 +784,11 @@
     return TestOK();
 }
 
-<<<<<<< HEAD
 AssertionResult TraverseTestBase::prepareData() {
-=======
     return insertData();
 }
 
 AssertionResult TraverseTestBase::insertData() {
->>>>>>> c73da7bc
     {
         cpp2::ExecutionResponse resp;
         std::string query = "USE nba";
@@ -826,7 +823,6 @@
         }
     }
     {
-<<<<<<< HEAD
         // Insert vertices `player' with hash
         cpp2::ExecutionResponse resp;
         std::string query;
@@ -842,7 +838,16 @@
             query += "\"";
             query += ",";
             query += std::to_string(player.age());
-=======
+            query += "),\n\t";
+        }
+        query.resize(query.size() - 3);
+        auto code = client_->execute(query, resp);
+        if (code != cpp2::ErrorCode::SUCCEEDED) {
+            return TestError() << "Insert `players' failed: "
+                               << static_cast<int32_t>(code);
+        }
+    }
+    {
         // Insert vertices `player'
         cpp2::ExecutionResponse resp;
         std::string query;
@@ -857,7 +862,6 @@
             query += "\"";
             query += ",";
             query += bachelor.speciality();
->>>>>>> c73da7bc
             query += "),\n\t";
         }
         query.resize(query.size() - 3);
