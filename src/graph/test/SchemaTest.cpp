--- conflicted
+++ resolved
@@ -1127,7 +1127,6 @@
     LOG(FATAL) << "Space still exists after sleep " << retry << " seconds";
 }
 
-<<<<<<< HEAD
 TEST_P(SchemaTestIssue1987, issue1987) {
     {
         cpp2::ExecutionResponse resp;
@@ -1242,7 +1241,7 @@
 
 INSTANTIATE_TEST_CASE_P(SchemaIssue1987, SchemaTestIssue1987, ::testing::Values("TAG", "EDGE"));
 
-=======
+
 TEST_F(SchemaTest, issue2009) {
     auto client = gEnv->getClient();
     ASSERT_NE(nullptr, client);
@@ -1272,6 +1271,5 @@
     }
 }
 
->>>>>>> 4aa9217d
 }   // namespace graph
 }   // namespace nebula