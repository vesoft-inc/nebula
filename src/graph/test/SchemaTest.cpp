--- conflicted
+++ resolved
@@ -49,7 +49,7 @@
         ASSERT_TRUE(verifyResult(resp, expected));
     }
     {
-        // test nonexistent space
+        // Test space not exist
         cpp2::ExecutionResponse resp;
         std::string query = "USE not_exist_space";
         auto code = client->execute(query, resp);
@@ -72,13 +72,6 @@
         };
         ASSERT_TRUE(verifyResult(resp, expected));
     }
-    sleep(FLAGS_load_data_interval_secs + 1);
-    {
-        cpp2::ExecutionResponse resp;
-        std::string query = "USE default_space";
-        auto code = client->execute(query, resp);
-        ASSERT_EQ(cpp2::ErrorCode::SUCCEEDED, code);
-    }
     {
         cpp2::ExecutionResponse resp;
         std::string query = "DESC SPACE default_space";
@@ -91,7 +84,13 @@
     }
     {
         cpp2::ExecutionResponse resp;
-        std::string query = "CREATE TAG person(name string, email_addr string, "
+        std::string query = "USE default_space";
+        auto code = client->execute(query, resp);
+        ASSERT_EQ(cpp2::ErrorCode::SUCCEEDED, code);
+    }
+    {
+        cpp2::ExecutionResponse resp;
+        std::string query = "CREATE TAG person(name string, email string, "
                             "age int, gender string, row_timestamp timestamp)";
         auto code = client->execute(query, resp);
         sleep(FLAGS_load_data_interval_secs + 1);
@@ -103,51 +102,6 @@
         std::string query = "DESCRIBE TAG person";
         auto code = client->execute(query, resp);
         ASSERT_EQ(cpp2::ErrorCode::SUCCEEDED, code);
-        std::vector<uniform_tuple_t<std::string, 2>> expected{
-            {"name", "string"},
-            {"email_addr", "string"},
-            {"age", "int"},
-            {"gender", "string"},
-            {"row_timestamp", "timestamp"},
-        };
-        ASSERT_TRUE(verifyResult(resp, expected));
-    }
-    {
-        cpp2::ExecutionResponse resp;
-        std::string query = "DESC TAG person";
-        auto code = client->execute(query, resp);
-        ASSERT_EQ(cpp2::ErrorCode::SUCCEEDED, code);
-        std::vector<uniform_tuple_t<std::string, 2>> expected{
-            {"name", "string"},
-            {"email_addr", "string"},
-            {"age", "int"},
-            {"gender", "string"},
-            {"row_timestamp", "timestamp"},
-        };
-        ASSERT_TRUE(verifyResult(resp, expected));
-    }
-    {
-<<<<<<< HEAD
-        // test the tag has been existed.
-=======
->>>>>>> 7173c98e
-        cpp2::ExecutionResponse resp;
-        std::string query = "CREATE TAG man(name string, email string, "
-                            "age int, gender string, row_timestamp timestamp)";
-        auto code = client->execute(query, resp);
-<<<<<<< HEAD
-        ASSERT_EQ(cpp2::ErrorCode::E_EXECUTION_ERROR, code);
-=======
-        ASSERT_EQ(cpp2::ErrorCode::SUCCEEDED, code);
->>>>>>> 7173c98e
-    }
-    sleep(FLAGS_load_data_interval_secs + 1);
-    {
-        cpp2::ExecutionResponse resp;
-        std::string query = "DESCRIBE TAG man";
-        auto code = client->execute(query, resp);
-        ASSERT_EQ(cpp2::ErrorCode::SUCCEEDED, code);
-
         std::vector<uniform_tuple_t<std::string, 2>> expected{
             {"name", "string"},
             {"email", "string"},
@@ -159,18 +113,9 @@
     }
     {
         cpp2::ExecutionResponse resp;
-        std::string query = "CREATE TAG upper(name string, EMAIL string, "
-                            "age int, gender string, row_timestamp timestamp)";
-        auto code = client->execute(query, resp);
-        ASSERT_EQ(cpp2::ErrorCode::SUCCEEDED, code);
-    }
-    sleep(FLAGS_load_data_interval_secs + 1);
-    {
-        cpp2::ExecutionResponse resp;
-        std::string query = "DESCRIBE TAG upper";
-        auto code = client->execute(query, resp);
-        ASSERT_EQ(cpp2::ErrorCode::SUCCEEDED, code);
-
+        std::string query = "DESC TAG person";
+        auto code = client->execute(query, resp);
+        ASSERT_EQ(cpp2::ErrorCode::SUCCEEDED, code);
         std::vector<uniform_tuple_t<std::string, 2>> expected{
             {"name", "string"},
             {"email", "string"},
@@ -181,13 +126,37 @@
         ASSERT_TRUE(verifyResult(resp, expected));
     }
     {
+        // Test the tag has been existed.
+        cpp2::ExecutionResponse resp;
+        std::string query = "CREATE TAG person(name string, email string, "
+                            "age int, gender string, row_timestamp timestamp)";
+        auto code = client->execute(query, resp);
+        ASSERT_EQ(cpp2::ErrorCode::E_EXECUTION_ERROR, code);
+    }
+    sleep(FLAGS_load_data_interval_secs + 1);
+    {
+        cpp2::ExecutionResponse resp;
+        std::string query = "DESCRIBE TAG person";
+        auto code = client->execute(query, resp);
+        ASSERT_EQ(cpp2::ErrorCode::SUCCEEDED, code);
+
+        std::vector<uniform_tuple_t<std::string, 2>> expected{
+            {"name", "string"},
+            {"email", "string"},
+            {"age", "int"},
+            {"gender", "string"},
+            {"row_timestamp", "timestamp"},
+        };
+        ASSERT_TRUE(verifyResult(resp, expected));
+    }
+    {
         cpp2::ExecutionResponse resp;
         std::string query = "CREATE TAG account(id int, balance double)";
         auto code = client->execute(query, resp);
         ASSERT_EQ(cpp2::ErrorCode::SUCCEEDED, code);
     }
     {
-        // test exist
+        // Test exist
         cpp2::ExecutionResponse resp;
         std::string query = "CREATE TAG account(id int, balance double)";
         auto code = client->execute(query, resp);
@@ -205,8 +174,7 @@
     }
     {
         cpp2::ExecutionResponse resp;
-        std::string query = "ALTER TAG account "
-                            "DROP (id)";
+        std::string query = "ALTER TAG account DROP (id)";
         auto code = client->execute(query, resp);
         ASSERT_EQ(cpp2::ErrorCode::E_EXECUTION_ERROR, code);
     }
@@ -223,7 +191,7 @@
         ASSERT_TRUE(verifyResult(resp, expected));
     }
     {
-        // test tag not exist
+        // Test tag not exist
         cpp2::ExecutionResponse resp;
         std::string query = "DESCRIBE TAG not_exist";
         auto code = client->execute(query, resp);
@@ -236,7 +204,7 @@
         ASSERT_EQ(cpp2::ErrorCode::SUCCEEDED, code);
     }
     {
-        // test the edge has been existed.
+        // Test the edge has been existed.
         cpp2::ExecutionResponse resp;
         std::string query = "CREATE EDGE buy(id int, time string)";
         auto code = client->execute(query, resp);
@@ -254,7 +222,7 @@
         EXPECT_TRUE(verifyResult(resp, expected));
     }
     {
-        // test edge not exist
+        // Test edge not exist
         cpp2::ExecutionResponse resp;
         std::string query = "DESCRIBE EDGE not_exist";
         auto code = client->execute(query, resp);
@@ -311,8 +279,7 @@
     }
     {
         cpp2::ExecutionResponse resp;
-        std::string query = "ALTER EDGE education "
-                            "DROP (id, time)";
+        std::string query = "ALTER EDGE education DROP (id, time)";
         auto code = client->execute(query, resp);
         ASSERT_EQ(cpp2::ErrorCode::E_EXECUTION_ERROR, code);
     }
@@ -341,7 +308,7 @@
         auto code = client->execute(query, resp);
         ASSERT_EQ(cpp2::ErrorCode::SUCCEEDED, code);
     }
-    // test different tag and edge in different space
+    // Test different tag and edge in different space
     {
         cpp2::ExecutionResponse resp;
         std::string query = "CREATE TAG animal(name string, kind string)";
@@ -381,7 +348,7 @@
     }
     {
         cpp2::ExecutionResponse resp;
-        std::string query = "DROP TAG person ";
+        std::string query = "DROP TAG person";
         auto code = client->execute(query, resp);
         sleep(FLAGS_load_data_interval_secs + 1);
         ASSERT_EQ(cpp2::ErrorCode::SUCCEEDED, code);
