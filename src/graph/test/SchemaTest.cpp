/* Copyright (c) 2018 vesoft inc. All rights reserved.
 *
 * This source code is licensed under Apache 2.0 License,
 * attached with Common Clause Condition 1.0, found in the LICENSES directory.
 */

#include "base/Base.h"
#include "graph/test/TestEnv.h"
#include "graph/test/TestBase.h"

DECLARE_int32(load_data_interval_secs);

namespace nebula {
namespace graph {

class SchemaTest : public TestBase {
protected:
    void SetUp() override {
        TestBase::SetUp();
        // ...
    }

    void TearDown() override {
        // ...
        TestBase::TearDown();
    }
};

TEST_F(SchemaTest, metaCommunication) {
    auto client = gEnv->getClient();
    ASSERT_NE(nullptr, client);
    {
        cpp2::ExecutionResponse resp;
        std::string query = "ADD HOSTS 127.0.0.1:1000, 127.0.0.1:1100";
        auto code = client->execute(query, resp);
        ASSERT_EQ(cpp2::ErrorCode::SUCCEEDED, code);
    }
    {
        cpp2::ExecutionResponse resp;
        std::string query = "SHOW HOSTS";
        client->execute(query, resp);
        std::vector<uniform_tuple_t<std::string, 2>> expected{
            {"127.0.0.1", "1000"},
            {"127.0.0.1", "1100"},
        };
        ASSERT_TRUE(verifyResult(resp, expected));
    }
    {
        // test nonexistent space
        cpp2::ExecutionResponse resp;
        std::string query = "USE not_exist_space";
        auto code = client->execute(query, resp);
        ASSERT_NE(cpp2::ErrorCode::SUCCEEDED, code);
    }
    {
        cpp2::ExecutionResponse resp;
        std::string query = "CREATE SPACE default_space(partition_num=9, replica_factor=3)";
        auto code = client->execute(query, resp);
        ASSERT_EQ(cpp2::ErrorCode::SUCCEEDED, code);
    }
    {
        cpp2::ExecutionResponse resp;
        std::string query = "CREATE SPACE space_without_options()";
        auto code = client->execute(query, resp);
        ASSERT_EQ(cpp2::ErrorCode::SUCCEEDED, code);
    }
    sleep(FLAGS_load_data_interval_secs + 1);
    {
        cpp2::ExecutionResponse resp;
        std::string query = "DESCRIBE SPACE default_space";
        auto code = client->execute(query, resp);
        ASSERT_EQ(cpp2::ErrorCode::SUCCEEDED, code);
        std::vector<std::tuple<int, std::string, int, int>> expected{
            {1, "default_space", 9, 3},
        };
        ASSERT_TRUE(verifyResult(resp, expected));
    }
    sleep(FLAGS_load_data_interval_secs + 1);
    {
        cpp2::ExecutionResponse resp;
        std::string query = "USE default_space";
        auto code = client->execute(query, resp);
        ASSERT_EQ(cpp2::ErrorCode::SUCCEEDED, code);
    }
    {
        cpp2::ExecutionResponse resp;
        std::string query = "CREATE TAG person(name string, email_addr string, "
                            "age int, gender string, row_timestamp timestamp)";
        auto code = client->execute(query, resp);
        sleep(FLAGS_load_data_interval_secs + 1);
        ASSERT_EQ(cpp2::ErrorCode::SUCCEEDED, code);
    }
    sleep(FLAGS_load_data_interval_secs + 1);
    {
        cpp2::ExecutionResponse resp;
        std::string query = "DESCRIBE TAG person";
        auto code = client->execute(query, resp);
        ASSERT_EQ(cpp2::ErrorCode::SUCCEEDED, code);
        std::vector<uniform_tuple_t<std::string, 2>> expected{
            {"name", "string"},
            {"email_addr", "string"},
            {"age", "int"},
            {"gender", "string"},
            {"row_timestamp", "timestamp"},
        };
        ASSERT_TRUE(verifyResult(resp, expected));
    }
    {
        cpp2::ExecutionResponse resp;
        std::string query = "CREATE TAG account(id int, balance double)";
        auto code = client->execute(query, resp);
        ASSERT_EQ(cpp2::ErrorCode::SUCCEEDED, code);
    }
    {
        // test tag have exist
        cpp2::ExecutionResponse resp;
        std::string query = "CREATE TAG account(id int, balance double)";
        auto code = client->execute(query, resp);
        ASSERT_NE(cpp2::ErrorCode::SUCCEEDED, code);
    }
    sleep(FLAGS_load_data_interval_secs + 1);
    {
        cpp2::ExecutionResponse resp;
        std::string query = "DESCRIBE TAG account";
        client->execute(query, resp);
        std::vector<uniform_tuple_t<std::string, 2>> expected{
            {"id", "int"},
            {"balance", "double"},
        };
        ASSERT_TRUE(verifyResult(resp, expected));
    }
    {
        cpp2::ExecutionResponse resp;
        std::string query = "ALTER TAG account "
                            "ADD (col1 int TTL = 200, col2 string), "
                            "CHANGE (balance string), "
                            "DROP (id)";
        auto code = client->execute(query, resp);
        ASSERT_EQ(cpp2::ErrorCode::SUCCEEDED, code);
    }
    {
        cpp2::ExecutionResponse resp;
        std::string query = "ALTER TAG account "
                            "DROP (id)";
        auto code = client->execute(query, resp);
        ASSERT_NE(cpp2::ErrorCode::SUCCEEDED, code);
    }
    sleep(FLAGS_load_data_interval_secs + 1);
    {
        cpp2::ExecutionResponse resp;
        std::string query = "DESCRIBE TAG account";
        client->execute(query, resp);
        std::vector<uniform_tuple_t<std::string, 2>> expected{
                {"col1", "int"},
                {"col2", "string"},
                {"balance", "string"},
        };
        ASSERT_TRUE(verifyResult(resp, expected));
    }
    {
        // test tag not exist
        cpp2::ExecutionResponse resp;
        std::string query = "DESCRIBE TAG not_exist";
        auto code = client->execute(query, resp);
        ASSERT_NE(cpp2::ErrorCode::SUCCEEDED, code);
    }
    {
        cpp2::ExecutionResponse resp;
        std::string query = "CREATE EDGE buy(id int, time string)";
        auto code = client->execute(query, resp);
        ASSERT_EQ(cpp2::ErrorCode::SUCCEEDED, code);
    }
    {
        // test edge have exist
        cpp2::ExecutionResponse resp;
        std::string query = "CREATE EDGE buy(id int, time string)";
        auto code = client->execute(query, resp);
        ASSERT_NE(cpp2::ErrorCode::SUCCEEDED, code);
    }
    sleep(FLAGS_load_data_interval_secs + 1);
    {
        cpp2::ExecutionResponse resp;
        std::string query = "DESCRIBE EDGE buy";
        client->execute(query, resp);
        std::vector<uniform_tuple_t<std::string, 2>> expected{
            {"id", "int"},
            {"time", "string"},
        };
        EXPECT_TRUE(verifyResult(resp, expected));
    }
    {
        // test edge not exist
        cpp2::ExecutionResponse resp;
        std::string query = "DESCRIBE EDGE not_exist";
        auto code = client->execute(query, resp);
        ASSERT_NE(cpp2::ErrorCode::SUCCEEDED, code);
    }
    {
        cpp2::ExecutionResponse resp;
        std::string query = "CREATE EDGE education(id int, time timestamp, school string)";
        auto code = client->execute(query, resp);
        ASSERT_EQ(cpp2::ErrorCode::SUCCEEDED, code);
    }
    sleep(FLAGS_load_data_interval_secs + 1);
    {
        cpp2::ExecutionResponse resp;
        std::string query = "DESCRIBE EDGE education";
        client->execute(query, resp);
        std::vector<uniform_tuple_t<std::string, 2>> expected{
            {"id", "int"},
            {"time", "timestamp"},
            {"school", "string"},
        };
        EXPECT_TRUE(verifyResult(resp, expected));
    }
    {
        cpp2::ExecutionResponse resp;
        std::string query = "SHOW EDGES";
        auto code = client->execute(query, resp);
        sleep(FLAGS_load_data_interval_secs + 1);
        ASSERT_EQ(cpp2::ErrorCode::SUCCEEDED, code);
        std::vector<uniform_tuple_t<std::string, 1>> expected{
            {"buy"},
            {"education"},
        };
        ASSERT_TRUE(verifyResult(resp, expected));
    }
    {
        cpp2::ExecutionResponse resp;
        std::string query = "ALTER EDGE education "
                            "ADD (col1 int TTL = 200, col2 string), "
                            "CHANGE (school int), "
                            "DROP (id, time)";
        auto code = client->execute(query, resp);
        ASSERT_EQ(cpp2::ErrorCode::SUCCEEDED, code);
    }
    {
        cpp2::ExecutionResponse resp;
        std::string query = "ALTER EDGE education "
                            "DROP (id, time)";
        auto code = client->execute(query, resp);
        ASSERT_NE(cpp2::ErrorCode::SUCCEEDED, code);
    }
    sleep(FLAGS_load_data_interval_secs + 1);
    {
        cpp2::ExecutionResponse resp;
        std::string query = "DESCRIBE EDGE education";
        client->execute(query, resp);
        std::vector<uniform_tuple_t<std::string, 2>> expected{
                {"col1", "int"},
                {"col2", "string"},
                {"school", "int"},
        };
        ASSERT_TRUE(verifyResult(resp, expected));
    }
    {
        cpp2::ExecutionResponse resp;
        std::string query = "CREATE SPACE my_space(partition_num=9, replica_factor=3)";
        auto code = client->execute(query, resp);
        ASSERT_EQ(cpp2::ErrorCode::SUCCEEDED, code);
    }
    sleep(FLAGS_load_data_interval_secs + 1);
    {
        cpp2::ExecutionResponse resp;
        std::string query = "USE my_space";
        auto code = client->execute(query, resp);
        ASSERT_EQ(cpp2::ErrorCode::SUCCEEDED, code);
    }
    // test different tag and edge in different space
    {
        cpp2::ExecutionResponse resp;
        std::string query = "CREATE TAG animal(name string, kind string)";
        auto code = client->execute(query, resp);
        sleep(FLAGS_load_data_interval_secs + 1);
        ASSERT_EQ(cpp2::ErrorCode::SUCCEEDED, code);
    }
    sleep(FLAGS_load_data_interval_secs + 1);
    {
        cpp2::ExecutionResponse resp;
        std::string query = "DESCRIBE TAG animal";
        auto code = client->execute(query, resp);
        ASSERT_EQ(cpp2::ErrorCode::SUCCEEDED, code);
        std::vector<uniform_tuple_t<std::string, 2>> expected{
            {"name", "string"},
            {"kind", "string"},
        };
        ASSERT_TRUE(verifyResult(resp, expected));
    }
    {
        cpp2::ExecutionResponse resp;
        std::string query = "CREATE TAG person(name string, interest string)";
        auto code = client->execute(query, resp);
        ASSERT_EQ(cpp2::ErrorCode::SUCCEEDED, code);
    }
    {
        cpp2::ExecutionResponse resp;
        std::string query = "SHOW TAGS";
        auto code = client->execute(query, resp);
        sleep(FLAGS_load_data_interval_secs + 1);
        ASSERT_EQ(cpp2::ErrorCode::SUCCEEDED, code);
        std::vector<uniform_tuple_t<std::string, 1>> expected{
            {"animal"},
            {"person"},
        };
        ASSERT_TRUE(verifyResult(resp, expected));
    }
    {
        cpp2::ExecutionResponse resp;
<<<<<<< HEAD
        std::string query = "REMOVE TAG person";
=======
        std::string query = "DROP TAG person ";
>>>>>>> 29937564
        auto code = client->execute(query, resp);
        sleep(FLAGS_load_data_interval_secs + 1);
        ASSERT_EQ(cpp2::ErrorCode::SUCCEEDED, code);
    }
    {
        cpp2::ExecutionResponse resp;
        std::string query = "DROP SPACE my_space";
        auto code = client->execute(query, resp);
        ASSERT_EQ(cpp2::ErrorCode::SUCCEEDED, code);
    }
    {
        cpp2::ExecutionResponse resp;
        std::string query = "SHOW SPACES";
        client->execute(query, resp);
        std::vector<uniform_tuple_t<std::string, 1>> expected{
            {"default_space"},
        };
        ASSERT_TRUE(verifyResult(resp, expected));
    }
    {
        cpp2::ExecutionResponse resp;
        std::string query = "DROP SPACE default_space";
        auto code = client->execute(query, resp);
        ASSERT_EQ(cpp2::ErrorCode::SUCCEEDED, code);
    }
    {
        cpp2::ExecutionResponse resp;
        std::string query = "SHOW SPACES";
        client->execute(query, resp);
        ASSERT_EQ(0, (*(resp.get_rows())).size());
    }
    {
        cpp2::ExecutionResponse resp;
        std::string query = "REMOVE HOSTS 127.0.0.1:1000, 127.0.0.1:1100";
        auto code = client->execute(query, resp);
        ASSERT_EQ(cpp2::ErrorCode::SUCCEEDED, code);
    }
    {
        cpp2::ExecutionResponse resp;
        std::string query = "SHOW HOSTS";
        client->execute(query, resp);
        ASSERT_EQ(0, (*(resp.get_rows())).size());
    }
}

}   // namespace graph
}   // namespace nebula<|MERGE_RESOLUTION|>--- conflicted
+++ resolved
@@ -306,11 +306,7 @@
     }
     {
         cpp2::ExecutionResponse resp;
-<<<<<<< HEAD
-        std::string query = "REMOVE TAG person";
-=======
         std::string query = "DROP TAG person ";
->>>>>>> 29937564
         auto code = client->execute(query, resp);
         sleep(FLAGS_load_data_interval_secs + 1);
         ASSERT_EQ(cpp2::ErrorCode::SUCCEEDED, code);
