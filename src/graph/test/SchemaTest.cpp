/* Copyright (c) 2018 vesoft inc. All rights reserved.
 *
 * This source code is licensed under Apache 2.0 License,
 * attached with Common Clause Condition 1.0, found in the LICENSES directory.
 */

#include "base/Base.h"
#include "graph/test/TestEnv.h"
#include "graph/test/TestBase.h"
#include "meta/test/TestUtils.h"
#include "storage/test/TestUtils.h"

DECLARE_int32(heartbeat_interval_secs);

namespace nebula {
namespace graph {

class SchemaTest : public TestBase {
protected:
    // Field Type Null Key Default Extra
    using SchemaTuple = std::tuple<std::string, std::string, bool,
        std::string, std::string, std::string>;

    void SetUp() override {
        TestBase::SetUp();
        // ...
    }

    void TearDown() override {
        // ...
        TestBase::TearDown();
    }
};

TEST_F(SchemaTest, TestComment) {
    auto client = gEnv->getClient();
    ASSERT_NE(nullptr, client);
    // Test command is comment
    {
        cpp2::ExecutionResponse resp;
        std::string cmd = "# CREATE TAG TAG1";
        auto code = client->execute(cmd, resp);
        ASSERT_EQ(cpp2::ErrorCode::E_STATEMENT_EMTPY, code);
    }
    {
        cpp2::ExecutionResponse resp;
        std::string cmd = "SHOW SPACES # show all spaces";
        auto code = client->execute(cmd, resp);
        ASSERT_EQ(cpp2::ErrorCode::SUCCEEDED, code);
    }
}

TEST_F(SchemaTest, TestDefaultValue) {
    auto client = gEnv->getClient();
    ASSERT_NE(nullptr, client);
    {
        cpp2::ExecutionResponse resp;
        std::string query = "CREATE SPACE space_for_default(partition_num=9, replica_factor=1);"
                            "USE space_for_default";
        auto code = client->execute(query, resp);
        ASSERT_EQ(cpp2::ErrorCode::SUCCEEDED, code);
    }
    {
        cpp2::ExecutionResponse resp;
        std::string cmd = "CREATE TAG default_tag(name string DEFAULT 10)";
        auto code = client->execute(cmd, resp);
        ASSERT_EQ(cpp2::ErrorCode::E_EXECUTION_ERROR, code);
    }
    {
        cpp2::ExecutionResponse resp;
        std::string cmd = "CREATE TAG default_tag(name string, age int DEFAULT \"10\")";
        auto code = client->execute(cmd, resp);
        ASSERT_EQ(cpp2::ErrorCode::E_EXECUTION_ERROR, code);
    }
    {
        cpp2::ExecutionResponse resp;
        std::string cmd = "CREATE TAG default_tag(name string  DEFAULT \"\", "
                          "age int DEFAULT \"10\")";
        auto code = client->execute(cmd, resp);
        ASSERT_EQ(cpp2::ErrorCode::E_EXECUTION_ERROR, code);
    }
    {
        cpp2::ExecutionResponse resp;
        std::string cmd = "CREATE TAG default_tag(name string  DEFAULT 10, age int DEFAULT 10)";
        auto code = client->execute(cmd, resp);
        ASSERT_EQ(cpp2::ErrorCode::E_EXECUTION_ERROR, code);
    }
    // Create tag with wrong default value of timestamp
    {
        cpp2::ExecutionResponse resp;
        std::string cmd = "CREATE TAG default_school(name string, "
                          "create_time timestamp DEFAULT -1)";
        auto code = client->execute(cmd, resp);
        ASSERT_EQ(cpp2::ErrorCode::E_EXECUTION_ERROR, code);

        cmd = "CREATE TAG default_school(name string, create_time timestamp "
              "DEFAULT \"2900-10-10 10:00:00\")";
        code = client->execute(cmd, resp);
        ASSERT_EQ(cpp2::ErrorCode::E_EXECUTION_ERROR, code);
    }
    {
        cpp2::ExecutionResponse resp;
        std::string query = "DROP SPACE space_for_default";
        auto code = client->execute(query, resp);
        ASSERT_EQ(cpp2::ErrorCode::SUCCEEDED, code);
    }
}

TEST_F(SchemaTest, TestSpace) {
    FLAGS_heartbeat_interval_secs = 1;
    auto client = gEnv->getClient();
    ASSERT_NE(nullptr, client);
    // Test space not exist
    {
        cpp2::ExecutionResponse resp;
        std::string query = "USE not_exist_space";
        auto code = client->execute(query, resp);
        ASSERT_EQ(cpp2::ErrorCode::E_EXECUTION_ERROR, code);
    }
    // Test space with default options
    {
        cpp2::ExecutionResponse resp;
        std::string query = "CREATE SPACE space_with_default_options";
        auto code = client->execute(query, resp);
        ASSERT_EQ(cpp2::ErrorCode::SUCCEEDED, code);
    }
    {
        cpp2::ExecutionResponse resp;
        std::string query = "DESCRIBE SPACE space_with_default_options";
        auto code = client->execute(query, resp);
        ASSERT_EQ(cpp2::ErrorCode::SUCCEEDED, code);
        std::vector<std::tuple<std::string, int, int, std::string, std::string>> expected{
            {"space_with_default_options", 100, 1, "utf8", "utf8_bin"},
        };
        ASSERT_TRUE(verifyResult(resp, expected, true, {0}));
    }
    {
        cpp2::ExecutionResponse resp;
        std::string query = "DROP SPACE space_with_default_options";
        auto code = client->execute(query, resp);
        ASSERT_EQ(cpp2::ErrorCode::SUCCEEDED, code);
    }

    // Test create space succeeded
    {
        cpp2::ExecutionResponse resp;
        std::string query = "CREATE SPACE default_space(partition_num=9, replica_factor=1)";
        auto code = client->execute(query, resp);
        ASSERT_EQ(cpp2::ErrorCode::SUCCEEDED, code);
    }
    {
        cpp2::ExecutionResponse resp;
        std::string query = "SHOW SPACES";
        client->execute(query, resp);
        std::vector<uniform_tuple_t<std::string, 1>> expected{
            {"default_space"},
        };
        ASSERT_TRUE(verifyResult(resp, expected));
    }
    // Test desc space
    {
        cpp2::ExecutionResponse resp;
        std::string query = "DESCRIBE SPACE default_space";
        auto code = client->execute(query, resp);
        ASSERT_EQ(cpp2::ErrorCode::SUCCEEDED, code);
        std::vector<std::tuple<std::string, int, int, std::string, std::string>> expected{
            {"default_space", 9, 1, "utf8", "utf8_bin"},
        };
        ASSERT_TRUE(verifyResult(resp, expected, true, {0}));
    }
    {
        cpp2::ExecutionResponse resp;
        std::string query = "DESC SPACE default_space";
        auto code = client->execute(query, resp);
        ASSERT_EQ(cpp2::ErrorCode::SUCCEEDED, code);
        std::vector<std::tuple<std::string, int, int, std::string, std::string>> expected{
            {"default_space", 9, 1, "utf8", "utf8_bin"},
        };
        ASSERT_TRUE(verifyResult(resp, expected, true, {0}));
    }
    {
        cpp2::ExecutionResponse resp;
        std::string query = "SHOW CREATE SPACE default_space";
        auto code = client->execute(query, resp);
        ASSERT_EQ(cpp2::ErrorCode::SUCCEEDED, code);
        std::string createSpaceStr = "CREATE SPACE default_space ("
                                     "partition_num = 9, "
                                     "replica_factor = 1, "
                                     "charset = utf8, "
                                     "collate = utf8_bin)";
        std::vector<uniform_tuple_t<std::string, 2>> expected{
            {"default_space", createSpaceStr},
        };
        ASSERT_TRUE(verifyResult(resp, expected));
    }
    {
        cpp2::ExecutionResponse resp;
        std::string query = "USE default_space";
        auto code = client->execute(query, resp);
        ASSERT_EQ(cpp2::ErrorCode::SUCCEEDED, code);
    }
    // Test charset and collate
    {
        cpp2::ExecutionResponse resp;
        std::string query = "CREATE SPACE space_charset_collate (partition_num=9, "
                            "replica_factor=1, charset=utf8, collate=utf8_bin)";
        auto code = client->execute(query, resp);
        ASSERT_EQ(cpp2::ErrorCode::SUCCEEDED, code);
    }
    {
        cpp2::ExecutionResponse resp;
        std::string query = "DESCRIBE SPACE space_charset_collate";
        auto code = client->execute(query, resp);
        ASSERT_EQ(cpp2::ErrorCode::SUCCEEDED, code);
        std::vector<std::tuple<std::string, int, int, std::string, std::string>> expected{
            {"space_charset_collate", 9, 1, "utf8", "utf8_bin"},
        };
        ASSERT_TRUE(verifyResult(resp, expected, false, {0}));
    }
    {
        cpp2::ExecutionResponse resp;
        std::string query = "DROP SPACE space_charset_collate";
        auto code = client->execute(query, resp);
        ASSERT_EQ(cpp2::ErrorCode::SUCCEEDED, code);
    }
    {
        cpp2::ExecutionResponse resp;
        std::string query = "CREATE SPACE space_charset (partition_num=9, "
                            "replica_factor=1, charset=utf8)";
        auto code = client->execute(query, resp);
        ASSERT_EQ(cpp2::ErrorCode::SUCCEEDED, code);
    }
    {
        cpp2::ExecutionResponse resp;
        std::string query = "DESCRIBE SPACE space_charset";
        auto code = client->execute(query, resp);
        ASSERT_EQ(cpp2::ErrorCode::SUCCEEDED, code);
        std::vector<std::tuple<std::string, int, int, std::string, std::string>> expected{
            {"space_charset", 9, 1, "utf8", "utf8_bin"},
        };
        ASSERT_TRUE(verifyResult(resp, expected, true, {0}));
    }
    {
        cpp2::ExecutionResponse resp;
        std::string query = "DROP SPACE space_charset";
        auto code = client->execute(query, resp);
        ASSERT_EQ(cpp2::ErrorCode::SUCCEEDED, code);
    }
    {
        cpp2::ExecutionResponse resp;
        std::string query = "CREATE SPACE space_collate (partition_num=9, "
                            "replica_factor=1, collate=utf8_bin)";
        auto code = client->execute(query, resp);
        ASSERT_EQ(cpp2::ErrorCode::SUCCEEDED, code);
    }
    {
        cpp2::ExecutionResponse resp;
        std::string query = "DESCRIBE SPACE space_collate";
        auto code = client->execute(query, resp);
        ASSERT_EQ(cpp2::ErrorCode::SUCCEEDED, code);
        std::vector<std::tuple<std::string, int, int, std::string, std::string>> expected{
            {"space_collate", 9, 1, "utf8", "utf8_bin"},
        };
        ASSERT_TRUE(verifyResult(resp, expected, true, {0}));
    }
    {
        cpp2::ExecutionResponse resp;
        std::string query = "DROP SPACE space_collate";
        auto code = client->execute(query, resp);
        ASSERT_EQ(cpp2::ErrorCode::SUCCEEDED, code);
    }
    {
        cpp2::ExecutionResponse resp;
        std::string query = "CREATE SPACE space_charset_collate_nomatch (partition_num=9, "
                            "replica_factor=1, charset = utf8, collate=gbk_bin)";
        auto code = client->execute(query, resp);
        ASSERT_NE(cpp2::ErrorCode::SUCCEEDED, code);
    }
    {
        cpp2::ExecutionResponse resp;
        std::string query = "CREATE SPACE space_charset_collate_nomatch (partition_num=9, "
                            "replica_factor=1, charset = gbk, collate=utf8_bin)";
        auto code = client->execute(query, resp);
        ASSERT_NE(cpp2::ErrorCode::SUCCEEDED, code);
    }
    {
        cpp2::ExecutionResponse resp;
        std::string query = "CREATE SPACE space_illegal_charset (partition_num=9, "
                            "replica_factor=1, charset = gbk)";
        auto code = client->execute(query, resp);
        ASSERT_NE(cpp2::ErrorCode::SUCCEEDED, code);
    }
    {
        cpp2::ExecutionResponse resp;
        std::string query = "CREATE SPACE space_illegal_collate (partition_num=9, "
                            "replica_factor=1, collate = gbk_bin)";
        auto code = client->execute(query, resp);
        ASSERT_NE(cpp2::ErrorCode::SUCCEEDED, code);
    }
    {
        cpp2::ExecutionResponse resp;
        std::string query = "CREATE SPACE space_capital (partition_num=9, "
                            "replica_factor=1, charset=UTF8, collate=UTF8_bin)";
        auto code = client->execute(query, resp);
        ASSERT_EQ(cpp2::ErrorCode::SUCCEEDED, code);
    }
    {
        cpp2::ExecutionResponse resp;
        std::string query = "DESCRIBE SPACE space_capital";
        auto code = client->execute(query, resp);
        ASSERT_EQ(cpp2::ErrorCode::SUCCEEDED, code);
        std::vector<std::tuple<std::string, int, int, std::string, std::string>> expected{
            {"space_capital", 9, 1, "utf8", "utf8_bin"},
        };
        ASSERT_TRUE(verifyResult(resp, expected, true, {0}));
    }
    {
        cpp2::ExecutionResponse resp;
        std::string query = "DROP SPACE space_capital";
        auto code = client->execute(query, resp);
        ASSERT_EQ(cpp2::ErrorCode::SUCCEEDED, code);
    }

    // Test IF NOT EXISTS And IF EXISTS
    {
        std::string query = "CREATE SPACE default_space";
        cpp2::ExecutionResponse resp;
        auto code = client->execute(query, resp);
        ASSERT_NE(cpp2::ErrorCode::SUCCEEDED, code);
    }
    {
        std::string query = "CREATE SPACE IF NOT EXISTS default_space";
        cpp2::ExecutionResponse resp;
        auto code = client->execute(query, resp);
        ASSERT_EQ(cpp2::ErrorCode::SUCCEEDED, code);
    }
    {
        std::string query = "DROP SPACE IF EXISTS not_exist_space";
        cpp2::ExecutionResponse resp;
        auto code = client->execute(query, resp);
        ASSERT_EQ(cpp2::ErrorCode::SUCCEEDED, code);
    }
    {
        std::string query = "DROP SPACE not_exist_space";
        cpp2::ExecutionResponse resp;
        auto code = client->execute(query, resp);
        ASSERT_NE(cpp2::ErrorCode::SUCCEEDED, code);
    }
    {
        std::string query = "CREATE SPACE exist_space";
        cpp2::ExecutionResponse resp;
        auto code = client->execute(query, resp);
        ASSERT_EQ(cpp2::ErrorCode::SUCCEEDED, code);


        std::string query1 = "DROP SPACE IF EXISTS exist_space";
        cpp2::ExecutionResponse resp1;
        auto code1 = client->execute(query1, resp1);
        ASSERT_EQ(cpp2::ErrorCode::SUCCEEDED, code1);
    }
    // Test drop space
    {
        cpp2::ExecutionResponse resp;
        std::string query = "SHOW SPACES";
        client->execute(query, resp);
        std::vector<uniform_tuple_t<std::string, 1>> expected{
            {"default_space"},
        };
        ASSERT_TRUE(verifyResult(resp, expected));
    }
    {
        cpp2::ExecutionResponse resp;
        std::string query = "DROP SPACE default_space";
        auto code = client->execute(query, resp);
        ASSERT_EQ(cpp2::ErrorCode::SUCCEEDED, code);
    }
    {
        cpp2::ExecutionResponse resp;
        std::string query = "SHOW SPACES";
        client->execute(query, resp);
        ASSERT_EQ(0, (*(resp.get_rows())).size());
    }
}

TEST_F(SchemaTest, TestTagAndEdge) {
    FLAGS_heartbeat_interval_secs = 1;
    auto client = gEnv->getClient();
    ASSERT_NE(nullptr, client);
    {
        cpp2::ExecutionResponse resp;
        std::string query = "SHOW HOSTS";
        client->execute(query, resp);
        std::vector<std::tuple<std::string, std::string, std::string,
                               int, std::string, std::string>> expected {
            {"127.0.0.1", std::to_string(gEnv->storageServerPort()), "online", 0,
             "No valid partition", "No valid partition"},
            {"Total", "", "", 0, "", ""},
        };
        ASSERT_TRUE(verifyResult(resp, expected));
    }
    {
        cpp2::ExecutionResponse resp;
        std::string query = "CREATE SPACE default_space(partition_num=9, "
                            "replica_factor=1, charset=utf8, collate=utf8_bin)";
        auto code = client->execute(query, resp);
        ASSERT_EQ(cpp2::ErrorCode::SUCCEEDED, code);
    }
    {
        cpp2::ExecutionResponse resp;
        std::string query = "DESCRIBE SPACE default_space";
        auto code = client->execute(query, resp);
        ASSERT_EQ(cpp2::ErrorCode::SUCCEEDED, code);
        std::vector<std::tuple<std::string, int, int, std::string, std::string>> expected{
            {"default_space", 9, 1, "utf8", "utf8_bin"},
        };
        ASSERT_TRUE(verifyResult(resp, expected, true, {0}));
    }
    {
        cpp2::ExecutionResponse resp;
        std::string query = "USE default_space";
        auto code = client->execute(query, resp);
        ASSERT_EQ(cpp2::ErrorCode::SUCCEEDED, code);
    }
    // show parts of default_space
    {
        cpp2::ExecutionResponse resp;
        std::string query = "SHOW PARTS; # before leader election";
        auto code = client->execute(query, resp);
        ASSERT_EQ(cpp2::ErrorCode::SUCCEEDED, code);
        ASSERT_EQ(9, (*(resp.get_rows())).size());
        std::string host = "127.0.0.1:" + std::to_string(gEnv->storageServerPort());
        std::vector<std::tuple<int, std::string, std::string, std::string>> expected;
        for (int32_t partId = 1; partId <= 9; partId++) {
            expected.emplace_back(std::make_tuple(partId, "", host, ""));
        }
        ASSERT_TRUE(verifyResult(resp, expected));
    }
    // Test create tag without prop
    {
        cpp2::ExecutionResponse resp;
        std::string query = "CREATE TAG tag1()";
        auto code = client->execute(query, resp);
        ASSERT_EQ(cpp2::ErrorCode::SUCCEEDED, code);
    }
    {
        cpp2::ExecutionResponse resp;
        std::string query = "CREATE TAG IF NOT EXISTS tag1()";
        auto code = client->execute(query, resp);
        ASSERT_EQ(cpp2::ErrorCode::SUCCEEDED, code);
    }
    {
        cpp2::ExecutionResponse resp;
        std::string query = "DESCRIBE TAG tag1";
        auto code = client->execute(query, resp);
        ASSERT_EQ(cpp2::ErrorCode::SUCCEEDED, code);
        std::vector<uniform_tuple_t<std::string, 1>> expected{};
        ASSERT_TRUE(verifyResult(resp, expected));
    }
    {
        cpp2::ExecutionResponse resp;
        std::string query = "ALTER TAG tag1 ADD (id int, name string)";
        auto code = client->execute(query, resp);
        ASSERT_EQ(cpp2::ErrorCode::SUCCEEDED, code);
    }
    {
        cpp2::ExecutionResponse resp;
        std::string query = "DESCRIBE TAG tag1";
        client->execute(query, resp);
        std::vector<SchemaTuple> expected{
                {"id", "int", false, "", "", ""},
                {"name", "string", false, "", "", ""},
        };
        ASSERT_TRUE(verifyResult(resp, expected));
    }
    // Test create tag succeeded
    {
        cpp2::ExecutionResponse resp;
        std::string query = "CREATE TAG person(name string, email string, "
                            "age int, gender string, row_timestamp timestamp)";
        auto code = client->execute(query, resp);
        ASSERT_EQ(cpp2::ErrorCode::SUCCEEDED, code);
    }
    // Create Tag with duplicate field
    {
        cpp2::ExecutionResponse resp;
        std::string query = "CREATE TAG duplicate_tag(name string, name int)";
        auto code = client->execute(query, resp);
        ASSERT_EQ(cpp2::ErrorCode::E_EXECUTION_ERROR, code);
    }
    {
        cpp2::ExecutionResponse resp;
        std::string query = "CREATE TAG duplicate_tag(name string, name string)";
        auto code = client->execute(query, resp);
        ASSERT_EQ(cpp2::ErrorCode::E_EXECUTION_ERROR, code);
    }
    // Create Tag with default value
    {
        cpp2::ExecutionResponse resp;
        std::string query = "CREATE TAG person_with_default(name string, age int default 18)";
        auto code = client->execute(query, resp);
        ASSERT_EQ(cpp2::ErrorCode::SUCCEEDED, code);
    }
    {
        cpp2::ExecutionResponse resp;
        std::string query = "CREATE TAG person_type_mismatch"
                            "(name string, age int default \"hello\")";
        auto code = client->execute(query, resp);
        ASSERT_NE(cpp2::ErrorCode::SUCCEEDED, code);
    }
    {
        cpp2::ExecutionResponse resp;
        std::string query = "DESCRIBE TAG person";
        auto code = client->execute(query, resp);
        ASSERT_EQ(cpp2::ErrorCode::SUCCEEDED, code);
        std::vector<SchemaTuple> expected{
            {"name", "string", false, "", "", ""},
            {"email", "string", false, "", "", ""},
            {"age", "int", false, "", "", ""},
            {"gender", "string", false, "", "", ""},
            {"row_timestamp", "timestamp", false, "", "", ""},
        };
        ASSERT_TRUE(verifyResult(resp, expected));
    }
    // Test desc tag command
    {
        cpp2::ExecutionResponse resp;
        std::string query = "DESC TAG person";
        auto code = client->execute(query, resp);
        ASSERT_EQ(cpp2::ErrorCode::SUCCEEDED, code);
        std::vector<SchemaTuple> expected{
            {"name", "string", false, "", "", ""},
            {"email", "string", false, "", "", ""},
            {"age", "int", false, "", "", ""},
            {"gender", "string", false, "", "", ""},
            {"row_timestamp", "timestamp", false, "", "", ""},
        };
        ASSERT_TRUE(verifyResult(resp, expected));
    }
    {
        cpp2::ExecutionResponse resp;
        std::string query = "SHOW CREATE TAG person";
        auto code = client->execute(query, resp);
        ASSERT_EQ(cpp2::ErrorCode::SUCCEEDED, code);
        std::string createTagStr = "CREATE TAG person (\n"
                               "  name string,\n"
                               "  email string,\n"
                               "  age int,\n"
                               "  gender string,\n"
                               "  row_timestamp timestamp\n"
                               ") ttl_duration = 0, ttl_col = \"\"";
        std::vector<uniform_tuple_t<std::string, 2>> expected{
            {"person", createTagStr},
        };
        ASSERT_TRUE(verifyResult(resp, expected));
    }
    {
        // Test tag not exist
        cpp2::ExecutionResponse resp;
        std::string query = "DESCRIBE TAG not_exist";
        auto code = client->execute(query, resp);
        ASSERT_EQ(cpp2::ErrorCode::E_EXECUTION_ERROR, code);
    }
    // Test unreserved keyword
    {
        cpp2::ExecutionResponse resp;
        std::string query = "CREATE TAG upper(name string, ACCOUNT string, "
                            "age int, gender string, row_timestamp timestamp)";
        auto code = client->execute(query, resp);
        ASSERT_EQ(cpp2::ErrorCode::SUCCEEDED, code);
    }
    {
        cpp2::ExecutionResponse resp;
        std::string query = "DESCRIBE TAG upper";
        auto code = client->execute(query, resp);
        ASSERT_EQ(cpp2::ErrorCode::SUCCEEDED, code);

<<<<<<< HEAD
        std::vector<SchemaTuple> expected{
            {"name", "string", false, "", "", ""},
            {"email", "string", false, "", "", ""},
            {"age", "int", false, "", "", ""},
            {"gender", "string", false, "", "", ""},
            {"row_timestamp", "timestamp", false, "", "", ""},
=======
        std::vector<uniform_tuple_t<std::string, 2>> expected{
            {"name", "string"},
            {"account", "string"},
            {"age", "int"},
            {"gender", "string"},
            {"row_timestamp", "timestamp"},
>>>>>>> c78a823b
        };
        ASSERT_TRUE(verifyResult(resp, expected));
    }
    // Test existent tag
    {
        cpp2::ExecutionResponse resp;
        std::string query = "CREATE TAG person(id int)";
        auto code = client->execute(query, resp);
        ASSERT_EQ(cpp2::ErrorCode::E_EXECUTION_ERROR, code);
    }
    // Test nonexistent tag
    {
        cpp2::ExecutionResponse resp;
        std::string query = "DESCRIBE TAG not_exist";
        auto code = client->execute(query, resp);
        ASSERT_EQ(cpp2::ErrorCode::E_EXECUTION_ERROR, code);
    }
    // Test alter tag
    {
        cpp2::ExecutionResponse resp;
        std::string query = "ALTER TAG person "
                            "ADD (col1 int, col2 string), "
                            "CHANGE (age string), "
                            "DROP (gender)";
        auto code = client->execute(query, resp);
        ASSERT_EQ(cpp2::ErrorCode::SUCCEEDED, code);
    }
    {
        cpp2::ExecutionResponse resp;
        std::string query = "ALTER TAG person DROP (gender)";
        auto code = client->execute(query, resp);
        ASSERT_EQ(cpp2::ErrorCode::E_EXECUTION_ERROR, code);
    }
    {
        cpp2::ExecutionResponse resp;
        std::string query = "DESCRIBE TAG person";
        client->execute(query, resp);
        std::vector<SchemaTuple> expected{
                {"name", "string", false, "", "", ""},
                {"email", "string", false, "", "", ""},
                {"age", "string", false, "", "", ""},
                {"row_timestamp", "timestamp", false, "", "", ""},
                {"col1", "int", false, "", "", ""},
                {"col2", "string", false, "", "", ""},
        };
        ASSERT_TRUE(verifyResult(resp, expected));
    }
    {
        cpp2::ExecutionResponse resp;
        std::string query = "SHOW CREATE TAG person";
        auto code = client->execute(query, resp);
        ASSERT_EQ(cpp2::ErrorCode::SUCCEEDED, code);
        std::string createTagStr = "CREATE TAG person (\n"
                               "  name string,\n"
                               "  email string,\n"
                               "  age string,\n"
                               "  row_timestamp timestamp,\n"
                               "  col1 int,\n"
                               "  col2 string\n"
                               ") ttl_duration = 0, ttl_col = \"\"";
        std::vector<uniform_tuple_t<std::string, 2>> expected{
            {"person", createTagStr},
        };
        ASSERT_TRUE(verifyResult(resp, expected));
    }
    {
        cpp2::ExecutionResponse resp;
        std::string query = "SHOW TAGS";
        auto code = client->execute(query, resp);
        ASSERT_EQ(cpp2::ErrorCode::SUCCEEDED, code);
        std::vector<std::tuple<std::string>> expected{
            {"tag1"},
            {"person"},
            {"person_with_default"},
            {"upper"},
        };
        ASSERT_TRUE(verifyResult(resp, expected, true, {0}));
    }
    // Test create edge without prop
    {
        cpp2::ExecutionResponse resp;
        std::string query = "CREATE EDGE edge1()";
        auto code = client->execute(query, resp);
        ASSERT_EQ(cpp2::ErrorCode::SUCCEEDED, code);
    }
    {
        cpp2::ExecutionResponse resp;
        std::string query = "CREATE EDGE IF NOT EXISTS edge1()";
        auto code = client->execute(query, resp);
        ASSERT_EQ(cpp2::ErrorCode::SUCCEEDED, code);
    }
    {
        cpp2::ExecutionResponse resp;
        std::string query = "DESCRIBE EDGE edge1";
        auto code = client->execute(query, resp);
        ASSERT_EQ(cpp2::ErrorCode::SUCCEEDED, code);
    }
    {
        cpp2::ExecutionResponse resp;
        std::string query = "ALTER EDGE edge1 ADD (id int, name string)";
        auto code = client->execute(query, resp);
        ASSERT_EQ(cpp2::ErrorCode::SUCCEEDED, code);
    }
    {
        cpp2::ExecutionResponse resp;
        std::string query = "DESCRIBE EDGE edge1";
        client->execute(query, resp);
        std::vector<SchemaTuple> expected{
                {"id", "int", false, "", "", ""},
                {"name", "string", false, "", "", ""},
        };
        ASSERT_TRUE(verifyResult(resp, expected));
    }
    // Test create edge succeeded
    {
        cpp2::ExecutionResponse resp;
        std::string query = "CREATE EDGE buy(id int, time string)";
        auto code = client->execute(query, resp);
        ASSERT_EQ(cpp2::ErrorCode::SUCCEEDED, code);
    }
    // Create Edge with duplicate field
    {
        cpp2::ExecutionResponse resp;
        std::string query = "CREATE EDGE duplicate_buy(time int, time string)";
        auto code = client->execute(query, resp);
        ASSERT_EQ(cpp2::ErrorCode::E_EXECUTION_ERROR, code);
    }
    {
        cpp2::ExecutionResponse resp;
        std::string query = "CREATE EDGE duplicate_buy(time int, time int)";
        auto code = client->execute(query, resp);
        ASSERT_EQ(cpp2::ErrorCode::E_EXECUTION_ERROR, code);
    }
    {
        cpp2::ExecutionResponse resp;
        std::string query = "CREATE EDGE buy_with_default(id int, time string default \"\")";
        auto code = client->execute(query, resp);
        ASSERT_EQ(cpp2::ErrorCode::SUCCEEDED, code);
    }
    {
        cpp2::ExecutionResponse resp;
        std::string query = "CREATE EDGE buy_type_mismatch(id int, time string default 0)";
        auto code = client->execute(query, resp);
        ASSERT_NE(cpp2::ErrorCode::SUCCEEDED, code);
    }
    // Test existent edge
    {
        cpp2::ExecutionResponse resp;
        std::string query = "CREATE EDGE buy(id int, time string)";
        auto code = client->execute(query, resp);
        ASSERT_EQ(cpp2::ErrorCode::E_EXECUTION_ERROR, code);
    }
    {
        cpp2::ExecutionResponse resp;
        std::string query = "DESCRIBE EDGE buy";
        auto code = client->execute(query, resp);
        ASSERT_EQ(cpp2::ErrorCode::SUCCEEDED, code);
        std::vector<SchemaTuple> expected{
            {"id", "int", false, "", "", ""},
            {"time", "string", false, "", "", ""},
        };
        EXPECT_TRUE(verifyResult(resp, expected));
    }
    // Test nonexistent edge
    {
        cpp2::ExecutionResponse resp;
        std::string query = "DESCRIBE EDGE not_exist";
        auto code = client->execute(query, resp);
        ASSERT_EQ(cpp2::ErrorCode::E_EXECUTION_ERROR, code);
    }
    // Test desc edge
    {
        cpp2::ExecutionResponse resp;
        std::string query = "DESC EDGE buy";
        auto code = client->execute(query, resp);
        ASSERT_EQ(cpp2::ErrorCode::SUCCEEDED, code);
        std::vector<SchemaTuple> expected{
            {"id", "int", false, "", "", ""},
            {"time", "string", false, "", "", ""},
        };
        EXPECT_TRUE(verifyResult(resp, expected));
    }
    {
        cpp2::ExecutionResponse resp;
        std::string query = "SHOW CREATE EDGE buy";
        auto code = client->execute(query, resp);
        ASSERT_EQ(cpp2::ErrorCode::SUCCEEDED, code);
        std::string createEdgeStr = "CREATE EDGE buy (\n"
                                   "  id int,\n"
                                   "  time string\n"
                                   ") ttl_duration = 0, ttl_col = \"\"";
        std::vector<uniform_tuple_t<std::string, 2>> expected{
            {"buy", createEdgeStr},
        };
        EXPECT_TRUE(verifyResult(resp, expected));
    }
    {
        // Test edge not exist
        cpp2::ExecutionResponse resp;
        std::string query = "DESCRIBE EDGE not_exist";
        auto code = client->execute(query, resp);
        ASSERT_EQ(cpp2::ErrorCode::E_EXECUTION_ERROR, code);
    }
    // Test create edge succeeded
    {
        cpp2::ExecutionResponse resp;
        std::string query = "CREATE EDGE education(id int, time timestamp, school string)";
        auto code = client->execute(query, resp);
        ASSERT_EQ(cpp2::ErrorCode::SUCCEEDED, code);
    }
    {
        cpp2::ExecutionResponse resp;
        std::string query = "DESCRIBE EDGE education";
        client->execute(query, resp);
        std::vector<SchemaTuple> expected{
            {"id", "int", false, "", "", ""},
            {"time", "timestamp", false, "", "", ""},
            {"school", "string", false, "", "", ""},
        };
        EXPECT_TRUE(verifyResult(resp, expected));
    }
    // Test show edges
    {
        cpp2::ExecutionResponse resp;
        std::string query = "SHOW EDGES";
        auto code = client->execute(query, resp);
        ASSERT_EQ(cpp2::ErrorCode::SUCCEEDED, code);
        std::vector<std::tuple<std::string>> expected{
            {"edge1"},
            {"buy"},
            {"buy_with_default"},
            {"education"},
        };
        ASSERT_TRUE(verifyResult(resp, expected, true, {0}));
    }
    // Test alter edge
    {
        cpp2::ExecutionResponse resp;
        std::string query = "ALTER EDGE education "
                            "ADD (col1 int, col2 string), "
                            "CHANGE (school int), "
                            "DROP (id, time)";
        auto code = client->execute(query, resp);
        ASSERT_EQ(cpp2::ErrorCode::SUCCEEDED, code);
    }
    {
        cpp2::ExecutionResponse resp;
        std::string query = "ALTER EDGE education DROP (id, time)";
        auto code = client->execute(query, resp);
        ASSERT_EQ(cpp2::ErrorCode::E_EXECUTION_ERROR, code);
    }
    {
        cpp2::ExecutionResponse resp;
        std::string query = "DESCRIBE EDGE education";
        client->execute(query, resp);
        std::vector<SchemaTuple> expected{
                {"school", "int", false, "", "", ""},
                {"col1", "int", false, "", "", ""},
                {"col2", "string", false, "", "", ""},
        };
        ASSERT_TRUE(verifyResult(resp, expected));
    }
    // Test multi sentences
    {
        cpp2::ExecutionResponse resp;
        std::string query;
        for (auto i = 0u; i < 1000; i++) {
            query += "CREATE TAG tag10" + std::to_string(i) + "(name string);";
        }
        auto code = client->execute(query, resp);
        ASSERT_EQ(cpp2::ErrorCode::SUCCEEDED, code);
    }
    {
        cpp2::ExecutionResponse resp;
        std::string query;
        for (auto i = 0u; i < 1000; i++) {
            query = "DESCRIBE TAG tag10" + std::to_string(i);
            client->execute(query, resp);
            std::vector<SchemaTuple> expected{
                {"name", "string", false, "", "", ""},
            };
            ASSERT_TRUE(verifyResult(resp, expected));
        }
    }
    // Test drop tag
    {
        cpp2::ExecutionResponse resp;
        std::string query = "DROP TAG person";
        auto code = client->execute(query, resp);
        ASSERT_EQ(cpp2::ErrorCode::SUCCEEDED, code);
    }
    {
        cpp2::ExecutionResponse resp;
        std::string query = "DROP TAG not_exist_tag";
        auto code = client->execute(query, resp);
        ASSERT_NE(cpp2::ErrorCode::SUCCEEDED, code);
    }
    {
        cpp2::ExecutionResponse resp;
        std::string query = "DROP TAG IF EXISTS not_exist_tag";
        auto code = client->execute(query, resp);
        ASSERT_EQ(cpp2::ErrorCode::SUCCEEDED, code);
    }
    {
        cpp2::ExecutionResponse resp;
        std::string query = "CREATE TAG exist_tag(id int)";
        auto code = client->execute(query, resp);
        ASSERT_EQ(cpp2::ErrorCode::SUCCEEDED, code);

        cpp2::ExecutionResponse resp1;
        std::string query1 = "DROP TAG IF EXISTS exist_tag";
        auto code1 = client->execute(query1, resp1);
        ASSERT_EQ(cpp2::ErrorCode::SUCCEEDED, code1);
    }
    // Test drop edge
    {
        cpp2::ExecutionResponse resp;
        std::string query = "DROP EDGE buy";
        auto code = client->execute(query, resp);
        ASSERT_EQ(cpp2::ErrorCode::SUCCEEDED, code);
    }
    {
        cpp2::ExecutionResponse resp;
        std::string query = "DROP EDGE not_exist_edge";
        auto code = client->execute(query, resp);
        ASSERT_NE(cpp2::ErrorCode::SUCCEEDED, code);
    }
    {
        cpp2::ExecutionResponse resp;
        std::string query = "DROP EDGE IF EXISTS not_exist_edge";
        auto code = client->execute(query, resp);
        ASSERT_EQ(cpp2::ErrorCode::SUCCEEDED, code);
    }
    {
        cpp2::ExecutionResponse resp;
        std::string query = "CREATE EDGE exist_edge(id int)";
        auto code = client->execute(query, resp);
        ASSERT_EQ(cpp2::ErrorCode::SUCCEEDED, code);

        cpp2::ExecutionResponse resp1;
        std::string query1 = "DROP EDGE IF EXISTS exist_edge";
        auto code1 = client->execute(query1, resp1);
        ASSERT_EQ(cpp2::ErrorCode::SUCCEEDED, code1);
    }
    {
        cpp2::ExecutionResponse resp;
        std::string query = "SHOW CREATE EDGE education";
        auto code = client->execute(query, resp);
        ASSERT_EQ(cpp2::ErrorCode::SUCCEEDED, code);
        std::string createEdgeStr = "CREATE EDGE education (\n"
                                   "  school int,\n"
                                   "  col1 int,\n"
                                   "  col2 string\n"
                                   ") ttl_duration = 0, ttl_col = \"\"";
        std::vector<uniform_tuple_t<std::string, 2>> expected{
            {"education", createEdgeStr},
        };
        EXPECT_TRUE(verifyResult(resp, expected));
    }
    // show parts of default_space
    {
        cpp2::ExecutionResponse resp;
        std::string query = "DESC SPACE default_space";
        auto code = client->execute(query, resp);
        ASSERT_EQ(cpp2::ErrorCode::SUCCEEDED, code);
        ASSERT_NE(nullptr, resp.get_rows());
        auto row = resp.get_rows()->begin();
        GraphSpaceID spaceId = row->get_columns()[0].get_integer();
        auto kvstore = gEnv->storageServer()->kvStore_.get();
        nebula::storage::TestUtils::waitUntilAllElected(kvstore, spaceId, 9);
        // sleep a bit to make sure leader info has been updated in meta
        sleep(FLAGS_heartbeat_interval_secs + 1);

        query = "SHOW PARTS; # after leader election";
        code = client->execute(query, resp);
        ASSERT_EQ(cpp2::ErrorCode::SUCCEEDED, code);
        ASSERT_EQ(9, (*(resp.get_rows())).size());
        std::string host = "127.0.0.1:" + std::to_string(gEnv->storageServerPort());
        std::vector<std::tuple<int, std::string, std::string, std::string>> expected;
        for (int32_t partId = 1; partId <= 9; partId++) {
            expected.emplace_back(std::make_tuple(partId, host, host, ""));
        }
        ASSERT_TRUE(verifyResult(resp, expected));
    }
    // Tag with negative default value
    {
        cpp2::ExecutionResponse resp;
        const std::string cmd =
            "CREATE TAG default_tag_neg(id int DEFAULT -10, height double DEFAULT -176.0)";
        auto code = client->execute(cmd, resp);
        EXPECT_EQ(cpp2::ErrorCode::SUCCEEDED, code);
    }
    // Tag with expression default value
    {
        cpp2::ExecutionResponse resp;
        const std::string cmd = "CREATE TAG default_tag_expr"
            "(id int DEFAULT 3/2*4-5, "  // arithmetic
            "male bool DEFAULT 3 > 2, "  // relation
            "height double DEFAULT abs(-176.0), "  // built-in function
            "adult bool DEFAULT true && false)";  // logic
        auto code = client->execute(cmd, resp);
        EXPECT_EQ(cpp2::ErrorCode::SUCCEEDED, code);
    }
    // Edge with negative default value
    {
        cpp2::ExecutionResponse resp;
        const std::string cmd =
            "CREATE EDGE default_edge_neg(id int DEFAULT -10, height double DEFAULT -176.0)";
        auto code = client->execute(cmd, resp);
        EXPECT_EQ(cpp2::ErrorCode::SUCCEEDED, code);
    }
    // Edge with expression default value
    {
        cpp2::ExecutionResponse resp;
        const std::string cmd = "CREATE EDGE default_edge_expr"
            "(id int DEFAULT 3/2*4-5, "  // arithmetic
            "male bool DEFAULT 3 > 2, "  // relation
            "height double DEFAULT abs(-176.0), "  // built-in function
            "adult bool DEFAULT true && false)";  // logic
        auto code = client->execute(cmd, resp);
        EXPECT_EQ(cpp2::ErrorCode::SUCCEEDED, code);
    }
    // Test different tag and edge in different space
    {
        cpp2::ExecutionResponse resp;
        std::string query = "CREATE SPACE my_space(partition_num=9, replica_factor=1)";
        auto code = client->execute(query, resp);
        ASSERT_EQ(cpp2::ErrorCode::SUCCEEDED, code);
    }
    {
        cpp2::ExecutionResponse resp;
        std::string query = "USE my_space";
        auto code = client->execute(query, resp);
        ASSERT_EQ(cpp2::ErrorCode::SUCCEEDED, code);
    }
    {
        cpp2::ExecutionResponse resp;
        std::string query = "CREATE TAG animal(name string, kind string)";
        auto code = client->execute(query, resp);
        ASSERT_EQ(cpp2::ErrorCode::SUCCEEDED, code);
    }
    {
        cpp2::ExecutionResponse resp;
        std::string query = "DESCRIBE TAG animal";
        auto code = client->execute(query, resp);
        ASSERT_EQ(cpp2::ErrorCode::SUCCEEDED, code);
        std::vector<SchemaTuple> expected{
            {"name", "string", false, "", "", ""},
            {"kind", "string", false, "", "", ""},
        };
        ASSERT_TRUE(verifyResult(resp, expected));
    }
    // Test the same tag in diff space
    {
        cpp2::ExecutionResponse resp;
        std::string query = "CREATE TAG person(name string, interest string)";
        auto code = client->execute(query, resp);
        ASSERT_EQ(cpp2::ErrorCode::SUCCEEDED, code);
    }
    {
        cpp2::ExecutionResponse resp;
        std::string query = "SHOW TAGS";
        auto code = client->execute(query, resp);
        ASSERT_EQ(cpp2::ErrorCode::SUCCEEDED, code);
        std::vector<std::tuple<std::string>> expected{
            {"animal"},
            {"person"},
        };
        ASSERT_TRUE(verifyResult(resp, expected, true, {0}));
    }
    // Test multi sentence
    {
        cpp2::ExecutionResponse resp;
        std::string query = "CREATE SPACE test_multi";
        auto code = client->execute(query, resp);
        ASSERT_EQ(cpp2::ErrorCode::SUCCEEDED, code);

        query = "USE test_multi; CREATE Tag test_tag(); SHOW TAGS;";
        code = client->execute(query, resp);
        ASSERT_EQ(cpp2::ErrorCode::SUCCEEDED, code);
        std::vector<std::tuple<std::string>> expected1{
            {"test_tag"},
        };
        ASSERT_TRUE(verifyResult(resp, expected1, true, {0}));

        query = "USE test_multi; CREATE TAG test_tag1(); USE my_space; SHOW TAGS;";
        code = client->execute(query, resp);
        ASSERT_EQ(cpp2::ErrorCode::SUCCEEDED, code);
        std::vector<std::tuple<std::string>> expected2{
            {"animal"},
            {"person"},
        };
        ASSERT_TRUE(verifyResult(resp, expected2, true, {0}));

        query = "DROP SPACE test_multi";
        code = client->execute(query, resp);
        ASSERT_EQ(cpp2::ErrorCode::SUCCEEDED, code);
    }
    // Test tagName is reserved keyword
    {
        cpp2::ExecutionResponse resp;
        std::string query = "USE my_space; CREATE TAG `tag` (`edge` string)";
        auto code = client->execute(query, resp);
        ASSERT_EQ(cpp2::ErrorCode::SUCCEEDED, code);
    }
    {
        cpp2::ExecutionResponse resp;
        std::string query = "DESCRIBE TAG `tag`";
        client->execute(query, resp);
        std::vector<uniform_tuple_t<std::string, 2>> expected{
                {"edge", "string"},
        };
        ASSERT_TRUE(verifyResult(resp, expected));
    }
    {
        cpp2::ExecutionResponse resp;
        std::string query = "SHOW SPACES";
        client->execute(query, resp);
        ASSERT_EQ(2, (*(resp.get_rows())).size());
    }
    {
        cpp2::ExecutionResponse resp;
        std::string query = "DROP SPACE my_space";
        auto code = client->execute(query, resp);
        ASSERT_EQ(cpp2::ErrorCode::SUCCEEDED, code);
    }
    {
        cpp2::ExecutionResponse resp;
        std::string query = "DROP SPACE default_space";
        auto code = client->execute(query, resp);
        ASSERT_EQ(cpp2::ErrorCode::SUCCEEDED, code);
    }

    int retry = 60;
    while (retry-- > 0) {
        auto spaceResult = gEnv->metaClient()->getSpaceIdByNameFromCache("default_space");
        if (!spaceResult.ok()) {
            return;
        }
        sleep(1);
    }
    LOG(FATAL) << "Space still exists after sleep " << retry << " seconds";
}

TEST_F(SchemaTest, issue2009) {
    auto client = gEnv->getClient();
    ASSERT_NE(nullptr, client);
    {
        cpp2::ExecutionResponse resp;
<<<<<<< HEAD
        std::string query = "SHOW HOSTS";
        client->execute(query, resp);
        std::vector<std::tuple<std::string, std::string, std::string,
                               int, std::string, std::string>> expected {
            {"127.0.0.1", std::to_string(gEnv->storageServerPort()), "online", 0,
             "No valid partition", "No valid partition"},
            {"Total", "", "", 0, "", ""},
        };
        ASSERT_TRUE(verifyResult(resp, expected));
    }
    {
        cpp2::ExecutionResponse resp;
        std::string query = "CREATE SPACE default_space(partition_num=9, replica_factor=1)";
        auto code = client->execute(query, resp);
        ASSERT_EQ(cpp2::ErrorCode::SUCCEEDED, code);
    }
    {
        cpp2::ExecutionResponse resp;
        std::string query = "USE default_space";
        auto code = client->execute(query, resp);
        ASSERT_EQ(cpp2::ErrorCode::SUCCEEDED, code);
    }

    // Tag with TTL test
    {
        cpp2::ExecutionResponse resp;
        std::string query = "CREATE TAG person(name string, email string, "
                            "age int, gender string, row_timestamp timestamp)";
        auto code = client->execute(query, resp);
        ASSERT_EQ(cpp2::ErrorCode::SUCCEEDED, code);
    }
    {
        cpp2::ExecutionResponse resp;
        std::string query = "DESCRIBE TAG person";
        auto code = client->execute(query, resp);
        ASSERT_EQ(cpp2::ErrorCode::SUCCEEDED, code);
        std::vector<SchemaTuple> expected{
            {"name", "string", false, "", "", ""},
            {"email", "string", false, "", "", ""},
            {"age", "int", false, "", "", ""},
            {"gender", "string", false, "", "", ""},
            {"row_timestamp", "timestamp", false, "", "", ""},
        };
        ASSERT_TRUE(verifyResult(resp, expected));
    }
    {
        cpp2::ExecutionResponse resp;
        std::string query = "SHOW CREATE TAG person";
        auto code = client->execute(query, resp);
        ASSERT_EQ(cpp2::ErrorCode::SUCCEEDED, code);
        std::string createTagStr = "CREATE TAG person (\n"
                               "  name string,\n"
                               "  email string,\n"
                               "  age int,\n"
                               "  gender string,\n"
                               "  row_timestamp timestamp\n"
                               ") ttl_duration = 0, ttl_col = \"\"";
        std::vector<uniform_tuple_t<std::string, 2>> expected{
            {"person", createTagStr},
        };
        ASSERT_TRUE(verifyResult(resp, expected));
    }
    {
        cpp2::ExecutionResponse resp;
        std::string query = "CREATE TAG man(name string, email string, "
                            "age int, gender string, row_timestamp timestamp)"
                            "ttl_duration = 100, ttl_col = \"row_timestamp\"";
        auto code = client->execute(query, resp);
        ASSERT_EQ(cpp2::ErrorCode::SUCCEEDED, code);
    }
    {
        cpp2::ExecutionResponse resp;
        std::string query = "SHOW CREATE TAG man";
        auto code = client->execute(query, resp);
        ASSERT_EQ(cpp2::ErrorCode::SUCCEEDED, code);
        std::string createTagStr = "CREATE TAG man (\n"
                               "  name string,\n"
                               "  email string,\n"
                               "  age int,\n"
                               "  gender string,\n"
                               "  row_timestamp timestamp\n"
                               ") ttl_duration = 100, ttl_col = row_timestamp";
        std::vector<uniform_tuple_t<std::string, 2>> expected{
            {"man", createTagStr},
        };
        ASSERT_TRUE(verifyResult(resp, expected));
    }

    // Disable implicit ttl mode
    {
        cpp2::ExecutionResponse resp;
        std::string query = "CREATE TAG woman(name string, email string, "
                            "age int, gender string, row_timestamp timestamp)"
                            "ttl_duration = 100";
        auto code = client->execute(query, resp);
        ASSERT_NE(cpp2::ErrorCode::SUCCEEDED, code);
    }
    // Disable when ttl_col is not an integer column or a timestamp column
    {
        cpp2::ExecutionResponse resp;
        std::string query = "CREATE TAG woman(name string, email string, "
                            "age int, gender string, row_timestamp timestamp)"
                            "ttl_col = \"name\"";
        auto code = client->execute(query, resp);
        ASSERT_NE(cpp2::ErrorCode::SUCCEEDED, code);
    }
    // Ttl_duration less than 0
    {
        cpp2::ExecutionResponse resp;
        std::string query = "CREATE TAG woman(name string, email string, "
                            "age int, gender string, row_timestamp timestamp)"
                            "ttl_duration = -100, ttl_col = \"row_timestamp\"";
        auto code = client->execute(query, resp);
        ASSERT_EQ(cpp2::ErrorCode::SUCCEEDED, code);
    }
    {
        cpp2::ExecutionResponse resp;
        std::string query = "SHOW CREATE TAG woman";
        auto code = client->execute(query, resp);
        ASSERT_EQ(cpp2::ErrorCode::SUCCEEDED, code);
        std::string createTagStr = "CREATE TAG woman (\n"
                               "  name string,\n"
                               "  email string,\n"
                               "  age int,\n"
                               "  gender string,\n"
                               "  row_timestamp timestamp\n"
                               ") ttl_duration = 0, ttl_col = row_timestamp";
        std::vector<uniform_tuple_t<std::string, 2>> expected{
            {"woman", createTagStr},
        };
        ASSERT_TRUE(verifyResult(resp, expected));
    }
    // Only ttl col
    {
        cpp2::ExecutionResponse resp;
        std::string query = "CREATE TAG only_ttl_col(name string, email string, "
                            "age int, gender string, row_timestamp timestamp)"
                            "ttl_col = \"row_timestamp\"";
        auto code = client->execute(query, resp);
        ASSERT_EQ(cpp2::ErrorCode::SUCCEEDED, code);
    }
    {
        cpp2::ExecutionResponse resp;
        std::string query = "SHOW CREATE TAG only_ttl_col";
        auto code = client->execute(query, resp);
        ASSERT_EQ(cpp2::ErrorCode::SUCCEEDED, code);
        std::string createTagStr = "CREATE TAG only_ttl_col (\n"
                               "  name string,\n"
                               "  email string,\n"
                               "  age int,\n"
                               "  gender string,\n"
                               "  row_timestamp timestamp\n"
                               ") ttl_duration = 0, ttl_col = row_timestamp";
        std::vector<uniform_tuple_t<std::string, 2>> expected{
            {"only_ttl_col", createTagStr},
        };
        ASSERT_TRUE(verifyResult(resp, expected));
    }
    {
        cpp2::ExecutionResponse resp;
        std::string query = "ALTER TAG woman "
                            "ttl_duration = 50, ttl_col = \"row_timestamp\"";
        auto code = client->execute(query, resp);
        ASSERT_EQ(cpp2::ErrorCode::SUCCEEDED, code);
    }
    {
        cpp2::ExecutionResponse resp;
        std::string query = "SHOW CREATE TAG woman";
        auto code = client->execute(query, resp);
        ASSERT_EQ(cpp2::ErrorCode::SUCCEEDED, code);
        std::string createTagStr = "CREATE TAG woman (\n"
                               "  name string,\n"
                               "  email string,\n"
                               "  age int,\n"
                               "  gender string,\n"
                               "  row_timestamp timestamp\n"
                               ") ttl_duration = 50, ttl_col = row_timestamp";
        std::vector<uniform_tuple_t<std::string, 2>> expected{
            {"woman", createTagStr},
        };
        ASSERT_TRUE(verifyResult(resp, expected));
    }
    // Failed when alter tag to set ttl_col on not integer and timestamp column
    {
        cpp2::ExecutionResponse resp;
        std::string query = "ALTER TAG woman "
                            "ttl_col = \"name\"";
        auto code = client->execute(query, resp);
        ASSERT_NE(cpp2::ErrorCode::SUCCEEDED, code);
    }
    {
        cpp2::ExecutionResponse resp;
        std::string query = "ALTER TAG woman "
                            "Drop (name) ttl_duration = 200";
        auto code = client->execute(query, resp);
        ASSERT_EQ(cpp2::ErrorCode::SUCCEEDED, code);
    }
    {
        cpp2::ExecutionResponse resp;
        std::string query = "SHOW CREATE TAG woman";
=======
        std::string query = "CREATE SPACE issue2009; USE issue2009";
>>>>>>> c78a823b
        auto code = client->execute(query, resp);
        ASSERT_EQ(code, cpp2::ErrorCode::SUCCEEDED);
    }
    {
        cpp2::ExecutionResponse resp;
        std::string query = "CREATE EDGE IF NOT EXISTS relation"
            "(intimacy int default 0, "
            "isReversible bool default false, "
            "name string default \"N/A\", "
            "startTime timestamp default 0)";
        auto code = client->execute(query, resp);
        ASSERT_EQ(code, cpp2::ErrorCode::SUCCEEDED);
    }
    ::sleep(FLAGS_heartbeat_interval_secs + 1);
    {
        cpp2::ExecutionResponse resp;
        std::string query = "INSERT EDGE relation (intimacy) VALUES "
            "hash(\"person.Tom\") -> hash(\"person.Marry\")@0:(3)";
        auto code = client->execute(query, resp);
<<<<<<< HEAD
        ASSERT_EQ(cpp2::ErrorCode::SUCCEEDED, code);

        std::string createTagStr = "CREATE TAG woman (\n"
                               "  email string,\n"
                               "  age int,\n"
                               "  gender string\n"
                               ") ttl_duration = 0, ttl_col = \"\"";
        std::vector<uniform_tuple_t<std::string, 2>> expected{
            {"woman", createTagStr},
        };
        ASSERT_TRUE(verifyResult(resp, expected));
    }
    // ADD ttl property
    {
        cpp2::ExecutionResponse resp;
        std::string query = "ALTER TAG woman "
                            "ttl_duration = 100, ttl_col = \"age\"";
        auto code = client->execute(query, resp);
        ASSERT_EQ(cpp2::ErrorCode::SUCCEEDED, code);
    }
    {
        cpp2::ExecutionResponse resp;
        std::string query = "SHOW CREATE TAG woman";
        auto code = client->execute(query, resp);
        ASSERT_EQ(cpp2::ErrorCode::SUCCEEDED, code);
        std::string createTagStr = "CREATE TAG woman (\n"
                               "  email string,\n"
                               "  age int,\n"
                               "  gender string\n"
                               ") ttl_duration = 100, ttl_col = age";
        std::vector<uniform_tuple_t<std::string, 2>> expected{
            {"woman", createTagStr},
        };
        ASSERT_TRUE(verifyResult(resp, expected));
    }
    // Change ttl col, failed
    {
        cpp2::ExecutionResponse resp;
        std::string query = "ALTER TAG woman "
                            "CHANGE (age string)";
        auto code = client->execute(query, resp);
        ASSERT_NE(cpp2::ErrorCode::SUCCEEDED, code);
    }
    // Drop ttl property
    {
        cpp2::ExecutionResponse resp;
        std::string query = "ALTER TAG woman ttl_col = \"\" ";
        auto code = client->execute(query, resp);
        ASSERT_EQ(cpp2::ErrorCode::SUCCEEDED, code);
    }
    {
        cpp2::ExecutionResponse resp;
        std::string query = "SHOW CREATE TAG woman";
        auto code = client->execute(query, resp);
        ASSERT_EQ(cpp2::ErrorCode::SUCCEEDED, code);
        std::string createTagStr = "CREATE TAG woman (\n"
                               "  email string,\n"
                               "  age int,\n"
                               "  gender string\n"
                               ") ttl_duration = 0, ttl_col = \"\"";;
        std::vector<uniform_tuple_t<std::string, 2>> expected{
            {"woman", createTagStr},
        };
        ASSERT_TRUE(verifyResult(resp, expected));
    }
    // Change succeed
    {
        cpp2::ExecutionResponse resp;
        std::string query = "ALTER TAG woman "
                            "CHANGE (age string)";
        auto code = client->execute(query, resp);
        ASSERT_EQ(cpp2::ErrorCode::SUCCEEDED, code);
    }
    {
        cpp2::ExecutionResponse resp;
        std::string query = "SHOW CREATE TAG woman";
        auto code = client->execute(query, resp);
        ASSERT_EQ(cpp2::ErrorCode::SUCCEEDED, code);
        std::string createTagStr = "CREATE TAG woman (\n"
                               "  email string,\n"
                               "  age string,\n"
                               "  gender string\n"
                               ") ttl_duration = 0, ttl_col = \"\"";;
        std::vector<uniform_tuple_t<std::string, 2>> expected{
            {"woman", createTagStr},
        };
        ASSERT_TRUE(verifyResult(resp, expected));
    }

    // Edge with TTL test
    {
        cpp2::ExecutionResponse resp;
        std::string query = "CREATE EDGE work(number string, start_time timestamp)";
        auto code = client->execute(query, resp);
        ASSERT_EQ(cpp2::ErrorCode::SUCCEEDED, code);
    }
    {
        cpp2::ExecutionResponse resp;
        std::string query = "DESCRIBE EDGE work";
        auto code = client->execute(query, resp);
        ASSERT_EQ(cpp2::ErrorCode::SUCCEEDED, code);
        std::vector<SchemaTuple> expected{
            {"number", "string", false, "", "", ""},
            {"start_time", "timestamp", false, "", "", ""},
        };
        ASSERT_TRUE(verifyResult(resp, expected));
    }
    {
        cpp2::ExecutionResponse resp;
        std::string query = "SHOW CREATE EDGE work";
        auto code = client->execute(query, resp);
        ASSERT_EQ(cpp2::ErrorCode::SUCCEEDED, code);
        std::string createEdgeStr = "CREATE EDGE work (\n"
                               "  number string,\n"
                               "  start_time timestamp\n"
                               ") ttl_duration = 0, ttl_col = \"\"";
        std::vector<uniform_tuple_t<std::string, 2>> expected{
            {"work", createEdgeStr},
        };
        ASSERT_TRUE(verifyResult(resp, expected));
    }
    {
        cpp2::ExecutionResponse resp;
        std::string query = "CREATE EDGE work1(name string, email string, "
                            "age int, gender string, row_timestamp timestamp)"
                            "ttl_duration = 100, ttl_col = \"row_timestamp\"";
        auto code = client->execute(query, resp);
        ASSERT_EQ(cpp2::ErrorCode::SUCCEEDED, code);
    }
    {
        cpp2::ExecutionResponse resp;
        std::string query = "SHOW CREATE EDGE work1";
        auto code = client->execute(query, resp);
        ASSERT_EQ(cpp2::ErrorCode::SUCCEEDED, code);
        std::string createEdgeStr = "CREATE EDGE work1 (\n"
                               "  name string,\n"
                               "  email string,\n"
                               "  age int,\n"
                               "  gender string,\n"
                               "  row_timestamp timestamp\n"
                               ") ttl_duration = 100, ttl_col = row_timestamp";
        std::vector<uniform_tuple_t<std::string, 2>> expected{
            {"work1", createEdgeStr},
        };
        ASSERT_TRUE(verifyResult(resp, expected));
    }

    // Disable implicit ttl mode
    {
        cpp2::ExecutionResponse resp;
        std::string query = "CREATE EDGE work2(number string, start_time timestamp)"
                            "ttl_duration = 100";
        auto code = client->execute(query, resp);
        ASSERT_NE(cpp2::ErrorCode::SUCCEEDED, code);
    }
    // Disable when ttl_col is not an integer column or a timestamp column
    {
        cpp2::ExecutionResponse resp;
        std::string query = "CREATE EDGE work2(number string, start_time timestamp)"
                            "ttl_col = \"name\"";
        auto code = client->execute(query, resp);
        ASSERT_NE(cpp2::ErrorCode::SUCCEEDED, code);
    }
    // Ttl duration less than 0
    {
        cpp2::ExecutionResponse resp;
        std::string query = "CREATE EDGE work2(name string, email string, "
                            "age int, gender string, start_time timestamp)"
                            "ttl_duration = -100, ttl_col = \"start_time\"";
        auto code = client->execute(query, resp);
        ASSERT_EQ(cpp2::ErrorCode::SUCCEEDED, code);
    }
    {
        cpp2::ExecutionResponse resp;
        std::string query = "SHOW CREATE EDGE work2";
        auto code = client->execute(query, resp);
        ASSERT_EQ(cpp2::ErrorCode::SUCCEEDED, code);
        std::string createEdgeStr = "CREATE EDGE work2 (\n"
                               "  name string,\n"
                               "  email string,\n"
                               "  age int,\n"
                               "  gender string,\n"
                               "  start_time timestamp\n"
                               ") ttl_duration = 0, ttl_col = start_time";
        std::vector<uniform_tuple_t<std::string, 2>> expected{
            {"work2", createEdgeStr},
        };
        ASSERT_TRUE(verifyResult(resp, expected));
    }
    // Only ttl col
    {
        cpp2::ExecutionResponse resp;
        std::string query = "CREATE EDGE edge_only_ttl_col(name string, email string, "
                            "age int, gender string, row_timestamp timestamp)"
                            "ttl_col = \"row_timestamp\"";
        auto code = client->execute(query, resp);
        ASSERT_EQ(cpp2::ErrorCode::SUCCEEDED, code);
    }
    {
        cpp2::ExecutionResponse resp;
        std::string query = "SHOW CREATE EDGE edge_only_ttl_col";
        auto code = client->execute(query, resp);
        ASSERT_EQ(cpp2::ErrorCode::SUCCEEDED, code);
        std::string createEdgeStr = "CREATE EDGE edge_only_ttl_col (\n"
                               "  name string,\n"
                               "  email string,\n"
                               "  age int,\n"
                               "  gender string,\n"
                               "  row_timestamp timestamp\n"
                               ") ttl_duration = 0, ttl_col = row_timestamp";
        std::vector<uniform_tuple_t<std::string, 2>> expected{
            {"edge_only_ttl_col", createEdgeStr},
        };
        ASSERT_TRUE(verifyResult(resp, expected));
    }
    {
        cpp2::ExecutionResponse resp;
        std::string query = "ALTER EDGE work2 "
                            "ttl_duration = 50, ttl_col = \"start_time\"";
        auto code = client->execute(query, resp);
        ASSERT_EQ(cpp2::ErrorCode::SUCCEEDED, code);
    }
    {
        cpp2::ExecutionResponse resp;

        std::string query = "SHOW CREATE EDGE work2";
        auto code = client->execute(query, resp);
        ASSERT_EQ(cpp2::ErrorCode::SUCCEEDED, code);
        std::string createEdgeStr = "CREATE EDGE work2 (\n"
                               "  name string,\n"
                               "  email string,\n"
                               "  age int,\n"
                               "  gender string,\n"
                               "  start_time timestamp\n"
                               ") ttl_duration = 50, ttl_col = start_time";
        std::vector<uniform_tuple_t<std::string, 2>> expected{
            {"work2", createEdgeStr},
        };
        ASSERT_TRUE(verifyResult(resp, expected));
    }
    // Failed when alter edge to set ttl_col on not integer and timestamp column
    {
        cpp2::ExecutionResponse resp;
        std::string query = "ALTER EDGE work2 "
                            "ttl_col = \"name\"";
        auto code = client->execute(query, resp);
        ASSERT_NE(cpp2::ErrorCode::SUCCEEDED, code);
    }
    {
        cpp2::ExecutionResponse resp;
        std::string query = "ALTER EDGE work2 "
                            "Drop (name) ttl_duration = 200";
        auto code = client->execute(query, resp);
        ASSERT_EQ(cpp2::ErrorCode::SUCCEEDED, code);
    }
    {
        cpp2::ExecutionResponse resp;
        std::string query = "SHOW CREATE EDGE work2";
        auto code = client->execute(query, resp);
        ASSERT_EQ(cpp2::ErrorCode::SUCCEEDED, code);
        std::string createEdgeStr = "CREATE EDGE work2 (\n"
                               "  email string,\n"
                               "  age int,\n"
                               "  gender string,\n"
                               "  start_time timestamp\n"
                               ") ttl_duration = 200, ttl_col = start_time";
        std::vector<uniform_tuple_t<std::string, 2>> expected{
            {"work2", createEdgeStr},
        };
        ASSERT_TRUE(verifyResult(resp, expected));
    }
    // When the column is as TTL column, droping column
    {
        cpp2::ExecutionResponse resp;
        std::string query = "ALTER EDGE work2 "
                            "Drop (start_time)";
        auto code = client->execute(query, resp);
        ASSERT_EQ(cpp2::ErrorCode::SUCCEEDED, code);
    }
    {
        cpp2::ExecutionResponse resp;
        std::string query = "SHOW CREATE EDGE work2";
        auto code = client->execute(query, resp);
        ASSERT_EQ(cpp2::ErrorCode::SUCCEEDED, code);
        std::string createEdgeStr = "CREATE EDGE work2 (\n"
                               "  email string,\n"
                               "  age int,\n"
                               "  gender string\n"
                               ") ttl_duration = 0, ttl_col = \"\"";
        std::vector<uniform_tuple_t<std::string, 2>> expected{
            {"work2", createEdgeStr},
        };
        ASSERT_TRUE(verifyResult(resp, expected));
    }
    // Add ttl property
    {
        cpp2::ExecutionResponse resp;
        std::string query = "ALTER Edge work2 "
                            "ttl_duration = 100, ttl_col = \"age\"";
        auto code = client->execute(query, resp);
        ASSERT_EQ(cpp2::ErrorCode::SUCCEEDED, code);
    }
    {
        cpp2::ExecutionResponse resp;
        std::string query = "SHOW CREATE EDGE work2";
        auto code = client->execute(query, resp);
        ASSERT_EQ(cpp2::ErrorCode::SUCCEEDED, code);
        std::string createTagStr = "CREATE EDGE work2 (\n"
                               "  email string,\n"
                               "  age int,\n"
                               "  gender string\n"
                               ") ttl_duration = 100, ttl_col = age";
        std::vector<uniform_tuple_t<std::string, 2>> expected{
            {"work2", createTagStr},
        };
        ASSERT_TRUE(verifyResult(resp, expected));
    }
    // Change ttl col, failed
    {
        cpp2::ExecutionResponse resp;
        std::string query = "ALTER EDGE work2 "
                            "CHANGE (age string)";
        auto code = client->execute(query, resp);
        ASSERT_NE(cpp2::ErrorCode::SUCCEEDED, code);
    }
    // Drop ttl property
    {
        cpp2::ExecutionResponse resp;
        std::string query = "ALTER EDGE work2 "
                            "ttl_col = \"\"";
        auto code = client->execute(query, resp);
        ASSERT_EQ(cpp2::ErrorCode::SUCCEEDED, code);
    }
    {
        cpp2::ExecutionResponse resp;
        std::string query = "DESCRIBE EDGE work2";
        auto code = client->execute(query, resp);
        ASSERT_EQ(cpp2::ErrorCode::SUCCEEDED, code);
        std::vector<SchemaTuple> expected{
            {"email", "string", false, "", "", ""},
            {"age", "int", false, "", "", ""},
            {"gender", "string", false, "", "", ""},
        };
        ASSERT_TRUE(verifyResult(resp, expected));
    }
    {
        cpp2::ExecutionResponse resp;
        std::string query = "SHOW CREATE EDGE work2";
        auto code = client->execute(query, resp);
        ASSERT_EQ(cpp2::ErrorCode::SUCCEEDED, code);
        std::string createTagStr = "CREATE EDGE work2 (\n"
                               "  email string,\n"
                               "  age int,\n"
                               "  gender string\n"
                               ") ttl_duration = 0, ttl_col = \"\"";;
        std::vector<uniform_tuple_t<std::string, 2>> expected{
            {"work2", createTagStr},
        };
        ASSERT_TRUE(verifyResult(resp, expected));
    }
    // Change succeed
    {
        cpp2::ExecutionResponse resp;
        std::string query = "ALTER EDGE work2 "
                            "CHANGE (age string)";
        auto code = client->execute(query, resp);
        ASSERT_EQ(cpp2::ErrorCode::SUCCEEDED, code);
    }
    {
        cpp2::ExecutionResponse resp;
        std::string query = "SHOW CREATE EDGE work2";
        auto code = client->execute(query, resp);
        ASSERT_EQ(cpp2::ErrorCode::SUCCEEDED, code);
        std::string createTagStr = "CREATE EDGE work2 (\n"
                               "  email string,\n"
                               "  age string,\n"
                               "  gender string\n"
                               ") ttl_duration = 0, ttl_col = \"\"";;
        std::vector<uniform_tuple_t<std::string, 2>> expected{
            {"work2", createTagStr},
        };
        ASSERT_TRUE(verifyResult(resp, expected));
    }
    {
        cpp2::ExecutionResponse resp;
        std::string query = "DROP SPACE default_space";
        auto code = client->execute(query, resp);
        ASSERT_EQ(cpp2::ErrorCode::SUCCEEDED, code);
    }
}

TEST_F(SchemaTest, DescribeSchema) {
    auto client = gEnv->getClient();
    ASSERT_NE(nullptr, client);
    {
        cpp2::ExecutionResponse resp;
        std::string cmd = "CREATE SPACE describe_schema";
        auto code = client->execute(cmd, resp);
        ASSERT_EQ(cpp2::ErrorCode::SUCCEEDED, code);
    }
    {
        cpp2::ExecutionResponse resp;
        std::string cmd = "USE describe_schema";
        auto code = client->execute(cmd, resp);
        ASSERT_EQ(cpp2::ErrorCode::SUCCEEDED, code);
    }

    // Tag Schema
    {
        cpp2::ExecutionResponse resp;
        std::string cmd = "CREATE TAG tag_test(id int DEFAULT 233, name string DEFAULT 'shylock')";
        auto code = client->execute(cmd, resp);
        ASSERT_EQ(cpp2::ErrorCode::SUCCEEDED, code);
    }
    {
        cpp2::ExecutionResponse resp;
        std::string cmd = "CREATE TAG INDEX tag_test_index on tag_test(id, name)";
        auto code = client->execute(cmd, resp);
        ASSERT_EQ(cpp2::ErrorCode::SUCCEEDED, code);
    }
    {
        cpp2::ExecutionResponse resp;
        std::string cmd = "DESC TAG tag_test";
        auto code = client->execute(cmd, resp);
        ASSERT_EQ(cpp2::ErrorCode::SUCCEEDED, code);
        std::vector<SchemaTuple> expected{
            {"id", "int", false, "MUL", "233", ""},
            {"name", "string", false, "", "shylock", ""},
        };
        EXPECT_TRUE(verifyResult(resp, expected));
    }

    // Edge Schema
    {
        cpp2::ExecutionResponse resp;
        std::string cmd =
            "CREATE EDGE edge_test(id int DEFAULT 233, name string DEFAULT 'shylock')";
        auto code = client->execute(cmd, resp);
        ASSERT_EQ(cpp2::ErrorCode::SUCCEEDED, code);
    }
    {
        cpp2::ExecutionResponse resp;
        std::string cmd = "CREATE EDGE INDEX edge_test_index on edge_test(id, name)";
        auto code = client->execute(cmd, resp);
        ASSERT_EQ(cpp2::ErrorCode::SUCCEEDED, code);
    }
    {
        cpp2::ExecutionResponse resp;
        std::string cmd = "DESC EDGE edge_test";
        auto code = client->execute(cmd, resp);
        ASSERT_EQ(cpp2::ErrorCode::SUCCEEDED, code);
        std::vector<SchemaTuple> expected{
            {"id", "int", false, "MUL", "233", ""},
            {"name", "string", false, "", "shylock", ""},
        };
        EXPECT_TRUE(verifyResult(resp, expected));
    }
}

TEST_F(SchemaTest, UserAdminTest) {
    auto client = gEnv->getClient();
    ASSERT_NE(nullptr, client);
    // Test command is comment
    {
        cpp2::ExecutionResponse resp;
        std::string cmd = "SHOW USERS";
        auto code = client->execute(cmd, resp);
        ASSERT_NE(cpp2::ErrorCode::SUCCEEDED, code);
    }
    {
        cpp2::ExecutionResponse resp;
        std::string cmd = "SHOW USER test";
        auto code = client->execute(cmd, resp);
        ASSERT_NE(cpp2::ErrorCode::SUCCEEDED, code);
    }
    {
        cpp2::ExecutionResponse resp;
        std::string cmd = "SHOW ROLES";
        auto code = client->execute(cmd, resp);
        ASSERT_NE(cpp2::ErrorCode::SUCCEEDED, code);
=======
        ASSERT_EQ(code, cpp2::ErrorCode::SUCCEEDED);
>>>>>>> c78a823b
    }
}

}   // namespace graph
}   // namespace nebula<|MERGE_RESOLUTION|>--- conflicted
+++ resolved
@@ -5,8 +5,8 @@
  */
 
 #include "base/Base.h"
+#include "graph/test/TestBase.h"
 #include "graph/test/TestEnv.h"
-#include "graph/test/TestBase.h"
 #include "meta/test/TestUtils.h"
 #include "storage/test/TestUtils.h"
 
@@ -18,8 +18,8 @@
 class SchemaTest : public TestBase {
 protected:
     // Field Type Null Key Default Extra
-    using SchemaTuple = std::tuple<std::string, std::string, bool,
-        std::string, std::string, std::string>;
+    using SchemaTuple =
+        std::tuple<std::string, std::string, bool, std::string, std::string, std::string>;
 
     void SetUp() override {
         TestBase::SetUp();
@@ -352,7 +352,6 @@
         auto code = client->execute(query, resp);
         ASSERT_EQ(cpp2::ErrorCode::SUCCEEDED, code);
 
-
         std::string query1 = "DROP SPACE IF EXISTS exist_space";
         cpp2::ExecutionResponse resp1;
         auto code1 = client->execute(query1, resp1);
@@ -390,12 +389,17 @@
         cpp2::ExecutionResponse resp;
         std::string query = "SHOW HOSTS";
         client->execute(query, resp);
-        std::vector<std::tuple<std::string, std::string, std::string,
-                               int, std::string, std::string>> expected {
-            {"127.0.0.1", std::to_string(gEnv->storageServerPort()), "online", 0,
-             "No valid partition", "No valid partition"},
-            {"Total", "", "", 0, "", ""},
-        };
+        std::vector<
+            std::tuple<std::string, std::string, std::string, int, std::string, std::string>>
+            expected{
+                {"127.0.0.1",
+                 std::to_string(gEnv->storageServerPort()),
+                 "online",
+                 0,
+                 "No valid partition",
+                 "No valid partition"},
+                {"Total", "", "", 0, "", ""},
+            };
         ASSERT_TRUE(verifyResult(resp, expected));
     }
     {
@@ -467,8 +471,8 @@
         std::string query = "DESCRIBE TAG tag1";
         client->execute(query, resp);
         std::vector<SchemaTuple> expected{
-                {"id", "int", false, "", "", ""},
-                {"name", "string", false, "", "", ""},
+            {"id", "int", false, "", "", ""},
+            {"name", "string", false, "", "", ""},
         };
         ASSERT_TRUE(verifyResult(resp, expected));
     }
@@ -542,12 +546,12 @@
         auto code = client->execute(query, resp);
         ASSERT_EQ(cpp2::ErrorCode::SUCCEEDED, code);
         std::string createTagStr = "CREATE TAG person (\n"
-                               "  name string,\n"
-                               "  email string,\n"
-                               "  age int,\n"
-                               "  gender string,\n"
-                               "  row_timestamp timestamp\n"
-                               ") ttl_duration = 0, ttl_col = \"\"";
+                                   "  name string,\n"
+                                   "  email string,\n"
+                                   "  age int,\n"
+                                   "  gender string,\n"
+                                   "  row_timestamp timestamp\n"
+                                   ") ttl_duration = 0, ttl_col = \"\"";
         std::vector<uniform_tuple_t<std::string, 2>> expected{
             {"person", createTagStr},
         };
@@ -574,21 +578,12 @@
         auto code = client->execute(query, resp);
         ASSERT_EQ(cpp2::ErrorCode::SUCCEEDED, code);
 
-<<<<<<< HEAD
         std::vector<SchemaTuple> expected{
             {"name", "string", false, "", "", ""},
-            {"email", "string", false, "", "", ""},
+            {"account", "string", false, "", "", ""},
             {"age", "int", false, "", "", ""},
             {"gender", "string", false, "", "", ""},
             {"row_timestamp", "timestamp", false, "", "", ""},
-=======
-        std::vector<uniform_tuple_t<std::string, 2>> expected{
-            {"name", "string"},
-            {"account", "string"},
-            {"age", "int"},
-            {"gender", "string"},
-            {"row_timestamp", "timestamp"},
->>>>>>> c78a823b
         };
         ASSERT_TRUE(verifyResult(resp, expected));
     }
@@ -627,12 +622,12 @@
         std::string query = "DESCRIBE TAG person";
         client->execute(query, resp);
         std::vector<SchemaTuple> expected{
-                {"name", "string", false, "", "", ""},
-                {"email", "string", false, "", "", ""},
-                {"age", "string", false, "", "", ""},
-                {"row_timestamp", "timestamp", false, "", "", ""},
-                {"col1", "int", false, "", "", ""},
-                {"col2", "string", false, "", "", ""},
+            {"name", "string", false, "", "", ""},
+            {"email", "string", false, "", "", ""},
+            {"age", "string", false, "", "", ""},
+            {"row_timestamp", "timestamp", false, "", "", ""},
+            {"col1", "int", false, "", "", ""},
+            {"col2", "string", false, "", "", ""},
         };
         ASSERT_TRUE(verifyResult(resp, expected));
     }
@@ -642,13 +637,13 @@
         auto code = client->execute(query, resp);
         ASSERT_EQ(cpp2::ErrorCode::SUCCEEDED, code);
         std::string createTagStr = "CREATE TAG person (\n"
-                               "  name string,\n"
-                               "  email string,\n"
-                               "  age string,\n"
-                               "  row_timestamp timestamp,\n"
-                               "  col1 int,\n"
-                               "  col2 string\n"
-                               ") ttl_duration = 0, ttl_col = \"\"";
+                                   "  name string,\n"
+                                   "  email string,\n"
+                                   "  age string,\n"
+                                   "  row_timestamp timestamp,\n"
+                                   "  col1 int,\n"
+                                   "  col2 string\n"
+                                   ") ttl_duration = 0, ttl_col = \"\"";
         std::vector<uniform_tuple_t<std::string, 2>> expected{
             {"person", createTagStr},
         };
@@ -697,8 +692,8 @@
         std::string query = "DESCRIBE EDGE edge1";
         client->execute(query, resp);
         std::vector<SchemaTuple> expected{
-                {"id", "int", false, "", "", ""},
-                {"name", "string", false, "", "", ""},
+            {"id", "int", false, "", "", ""},
+            {"name", "string", false, "", "", ""},
         };
         ASSERT_TRUE(verifyResult(resp, expected));
     }
@@ -777,9 +772,9 @@
         auto code = client->execute(query, resp);
         ASSERT_EQ(cpp2::ErrorCode::SUCCEEDED, code);
         std::string createEdgeStr = "CREATE EDGE buy (\n"
-                                   "  id int,\n"
-                                   "  time string\n"
-                                   ") ttl_duration = 0, ttl_col = \"\"";
+                                    "  id int,\n"
+                                    "  time string\n"
+                                    ") ttl_duration = 0, ttl_col = \"\"";
         std::vector<uniform_tuple_t<std::string, 2>> expected{
             {"buy", createEdgeStr},
         };
@@ -845,9 +840,9 @@
         std::string query = "DESCRIBE EDGE education";
         client->execute(query, resp);
         std::vector<SchemaTuple> expected{
-                {"school", "int", false, "", "", ""},
-                {"col1", "int", false, "", "", ""},
-                {"col2", "string", false, "", "", ""},
+            {"school", "int", false, "", "", ""},
+            {"col1", "int", false, "", "", ""},
+            {"col2", "string", false, "", "", ""},
         };
         ASSERT_TRUE(verifyResult(resp, expected));
     }
@@ -939,10 +934,10 @@
         auto code = client->execute(query, resp);
         ASSERT_EQ(cpp2::ErrorCode::SUCCEEDED, code);
         std::string createEdgeStr = "CREATE EDGE education (\n"
-                                   "  school int,\n"
-                                   "  col1 int,\n"
-                                   "  col2 string\n"
-                                   ") ttl_duration = 0, ttl_col = \"\"";
+                                    "  school int,\n"
+                                    "  col1 int,\n"
+                                    "  col2 string\n"
+                                    ") ttl_duration = 0, ttl_col = \"\"";
         std::vector<uniform_tuple_t<std::string, 2>> expected{
             {"education", createEdgeStr},
         };
@@ -985,10 +980,10 @@
     {
         cpp2::ExecutionResponse resp;
         const std::string cmd = "CREATE TAG default_tag_expr"
-            "(id int DEFAULT 3/2*4-5, "  // arithmetic
-            "male bool DEFAULT 3 > 2, "  // relation
-            "height double DEFAULT abs(-176.0), "  // built-in function
-            "adult bool DEFAULT true && false)";  // logic
+                                "(id int DEFAULT 3/2*4-5, "             // arithmetic
+                                "male bool DEFAULT 3 > 2, "             // relation
+                                "height double DEFAULT abs(-176.0), "   // built-in function
+                                "adult bool DEFAULT true && false)";    // logic
         auto code = client->execute(cmd, resp);
         EXPECT_EQ(cpp2::ErrorCode::SUCCEEDED, code);
     }
@@ -1004,10 +999,10 @@
     {
         cpp2::ExecutionResponse resp;
         const std::string cmd = "CREATE EDGE default_edge_expr"
-            "(id int DEFAULT 3/2*4-5, "  // arithmetic
-            "male bool DEFAULT 3 > 2, "  // relation
-            "height double DEFAULT abs(-176.0), "  // built-in function
-            "adult bool DEFAULT true && false)";  // logic
+                                "(id int DEFAULT 3/2*4-5, "             // arithmetic
+                                "male bool DEFAULT 3 > 2, "             // relation
+                                "height double DEFAULT abs(-176.0), "   // built-in function
+                                "adult bool DEFAULT true && false)";    // logic
         auto code = client->execute(cmd, resp);
         EXPECT_EQ(cpp2::ErrorCode::SUCCEEDED, code);
     }
@@ -1098,8 +1093,8 @@
         cpp2::ExecutionResponse resp;
         std::string query = "DESCRIBE TAG `tag`";
         client->execute(query, resp);
-        std::vector<uniform_tuple_t<std::string, 2>> expected{
-                {"edge", "string"},
+        std::vector<SchemaTuple> expected{
+            {"edge", "string", false, "", "", ""},
         };
         ASSERT_TRUE(verifyResult(resp, expected));
     }
@@ -1138,220 +1133,17 @@
     ASSERT_NE(nullptr, client);
     {
         cpp2::ExecutionResponse resp;
-<<<<<<< HEAD
-        std::string query = "SHOW HOSTS";
-        client->execute(query, resp);
-        std::vector<std::tuple<std::string, std::string, std::string,
-                               int, std::string, std::string>> expected {
-            {"127.0.0.1", std::to_string(gEnv->storageServerPort()), "online", 0,
-             "No valid partition", "No valid partition"},
-            {"Total", "", "", 0, "", ""},
-        };
-        ASSERT_TRUE(verifyResult(resp, expected));
-    }
-    {
-        cpp2::ExecutionResponse resp;
-        std::string query = "CREATE SPACE default_space(partition_num=9, replica_factor=1)";
-        auto code = client->execute(query, resp);
-        ASSERT_EQ(cpp2::ErrorCode::SUCCEEDED, code);
-    }
-    {
-        cpp2::ExecutionResponse resp;
-        std::string query = "USE default_space";
-        auto code = client->execute(query, resp);
-        ASSERT_EQ(cpp2::ErrorCode::SUCCEEDED, code);
-    }
-
-    // Tag with TTL test
-    {
-        cpp2::ExecutionResponse resp;
-        std::string query = "CREATE TAG person(name string, email string, "
-                            "age int, gender string, row_timestamp timestamp)";
-        auto code = client->execute(query, resp);
-        ASSERT_EQ(cpp2::ErrorCode::SUCCEEDED, code);
-    }
-    {
-        cpp2::ExecutionResponse resp;
-        std::string query = "DESCRIBE TAG person";
-        auto code = client->execute(query, resp);
-        ASSERT_EQ(cpp2::ErrorCode::SUCCEEDED, code);
-        std::vector<SchemaTuple> expected{
-            {"name", "string", false, "", "", ""},
-            {"email", "string", false, "", "", ""},
-            {"age", "int", false, "", "", ""},
-            {"gender", "string", false, "", "", ""},
-            {"row_timestamp", "timestamp", false, "", "", ""},
-        };
-        ASSERT_TRUE(verifyResult(resp, expected));
-    }
-    {
-        cpp2::ExecutionResponse resp;
-        std::string query = "SHOW CREATE TAG person";
-        auto code = client->execute(query, resp);
-        ASSERT_EQ(cpp2::ErrorCode::SUCCEEDED, code);
-        std::string createTagStr = "CREATE TAG person (\n"
-                               "  name string,\n"
-                               "  email string,\n"
-                               "  age int,\n"
-                               "  gender string,\n"
-                               "  row_timestamp timestamp\n"
-                               ") ttl_duration = 0, ttl_col = \"\"";
-        std::vector<uniform_tuple_t<std::string, 2>> expected{
-            {"person", createTagStr},
-        };
-        ASSERT_TRUE(verifyResult(resp, expected));
-    }
-    {
-        cpp2::ExecutionResponse resp;
-        std::string query = "CREATE TAG man(name string, email string, "
-                            "age int, gender string, row_timestamp timestamp)"
-                            "ttl_duration = 100, ttl_col = \"row_timestamp\"";
-        auto code = client->execute(query, resp);
-        ASSERT_EQ(cpp2::ErrorCode::SUCCEEDED, code);
-    }
-    {
-        cpp2::ExecutionResponse resp;
-        std::string query = "SHOW CREATE TAG man";
-        auto code = client->execute(query, resp);
-        ASSERT_EQ(cpp2::ErrorCode::SUCCEEDED, code);
-        std::string createTagStr = "CREATE TAG man (\n"
-                               "  name string,\n"
-                               "  email string,\n"
-                               "  age int,\n"
-                               "  gender string,\n"
-                               "  row_timestamp timestamp\n"
-                               ") ttl_duration = 100, ttl_col = row_timestamp";
-        std::vector<uniform_tuple_t<std::string, 2>> expected{
-            {"man", createTagStr},
-        };
-        ASSERT_TRUE(verifyResult(resp, expected));
-    }
-
-    // Disable implicit ttl mode
-    {
-        cpp2::ExecutionResponse resp;
-        std::string query = "CREATE TAG woman(name string, email string, "
-                            "age int, gender string, row_timestamp timestamp)"
-                            "ttl_duration = 100";
-        auto code = client->execute(query, resp);
-        ASSERT_NE(cpp2::ErrorCode::SUCCEEDED, code);
-    }
-    // Disable when ttl_col is not an integer column or a timestamp column
-    {
-        cpp2::ExecutionResponse resp;
-        std::string query = "CREATE TAG woman(name string, email string, "
-                            "age int, gender string, row_timestamp timestamp)"
-                            "ttl_col = \"name\"";
-        auto code = client->execute(query, resp);
-        ASSERT_NE(cpp2::ErrorCode::SUCCEEDED, code);
-    }
-    // Ttl_duration less than 0
-    {
-        cpp2::ExecutionResponse resp;
-        std::string query = "CREATE TAG woman(name string, email string, "
-                            "age int, gender string, row_timestamp timestamp)"
-                            "ttl_duration = -100, ttl_col = \"row_timestamp\"";
-        auto code = client->execute(query, resp);
-        ASSERT_EQ(cpp2::ErrorCode::SUCCEEDED, code);
-    }
-    {
-        cpp2::ExecutionResponse resp;
-        std::string query = "SHOW CREATE TAG woman";
-        auto code = client->execute(query, resp);
-        ASSERT_EQ(cpp2::ErrorCode::SUCCEEDED, code);
-        std::string createTagStr = "CREATE TAG woman (\n"
-                               "  name string,\n"
-                               "  email string,\n"
-                               "  age int,\n"
-                               "  gender string,\n"
-                               "  row_timestamp timestamp\n"
-                               ") ttl_duration = 0, ttl_col = row_timestamp";
-        std::vector<uniform_tuple_t<std::string, 2>> expected{
-            {"woman", createTagStr},
-        };
-        ASSERT_TRUE(verifyResult(resp, expected));
-    }
-    // Only ttl col
-    {
-        cpp2::ExecutionResponse resp;
-        std::string query = "CREATE TAG only_ttl_col(name string, email string, "
-                            "age int, gender string, row_timestamp timestamp)"
-                            "ttl_col = \"row_timestamp\"";
-        auto code = client->execute(query, resp);
-        ASSERT_EQ(cpp2::ErrorCode::SUCCEEDED, code);
-    }
-    {
-        cpp2::ExecutionResponse resp;
-        std::string query = "SHOW CREATE TAG only_ttl_col";
-        auto code = client->execute(query, resp);
-        ASSERT_EQ(cpp2::ErrorCode::SUCCEEDED, code);
-        std::string createTagStr = "CREATE TAG only_ttl_col (\n"
-                               "  name string,\n"
-                               "  email string,\n"
-                               "  age int,\n"
-                               "  gender string,\n"
-                               "  row_timestamp timestamp\n"
-                               ") ttl_duration = 0, ttl_col = row_timestamp";
-        std::vector<uniform_tuple_t<std::string, 2>> expected{
-            {"only_ttl_col", createTagStr},
-        };
-        ASSERT_TRUE(verifyResult(resp, expected));
-    }
-    {
-        cpp2::ExecutionResponse resp;
-        std::string query = "ALTER TAG woman "
-                            "ttl_duration = 50, ttl_col = \"row_timestamp\"";
-        auto code = client->execute(query, resp);
-        ASSERT_EQ(cpp2::ErrorCode::SUCCEEDED, code);
-    }
-    {
-        cpp2::ExecutionResponse resp;
-        std::string query = "SHOW CREATE TAG woman";
-        auto code = client->execute(query, resp);
-        ASSERT_EQ(cpp2::ErrorCode::SUCCEEDED, code);
-        std::string createTagStr = "CREATE TAG woman (\n"
-                               "  name string,\n"
-                               "  email string,\n"
-                               "  age int,\n"
-                               "  gender string,\n"
-                               "  row_timestamp timestamp\n"
-                               ") ttl_duration = 50, ttl_col = row_timestamp";
-        std::vector<uniform_tuple_t<std::string, 2>> expected{
-            {"woman", createTagStr},
-        };
-        ASSERT_TRUE(verifyResult(resp, expected));
-    }
-    // Failed when alter tag to set ttl_col on not integer and timestamp column
-    {
-        cpp2::ExecutionResponse resp;
-        std::string query = "ALTER TAG woman "
-                            "ttl_col = \"name\"";
-        auto code = client->execute(query, resp);
-        ASSERT_NE(cpp2::ErrorCode::SUCCEEDED, code);
-    }
-    {
-        cpp2::ExecutionResponse resp;
-        std::string query = "ALTER TAG woman "
-                            "Drop (name) ttl_duration = 200";
-        auto code = client->execute(query, resp);
-        ASSERT_EQ(cpp2::ErrorCode::SUCCEEDED, code);
-    }
-    {
-        cpp2::ExecutionResponse resp;
-        std::string query = "SHOW CREATE TAG woman";
-=======
         std::string query = "CREATE SPACE issue2009; USE issue2009";
->>>>>>> c78a823b
         auto code = client->execute(query, resp);
         ASSERT_EQ(code, cpp2::ErrorCode::SUCCEEDED);
     }
     {
         cpp2::ExecutionResponse resp;
         std::string query = "CREATE EDGE IF NOT EXISTS relation"
-            "(intimacy int default 0, "
-            "isReversible bool default false, "
-            "name string default \"N/A\", "
-            "startTime timestamp default 0)";
+                            "(intimacy int default 0, "
+                            "isReversible bool default false, "
+                            "name string default \"N/A\", "
+                            "startTime timestamp default 0)";
         auto code = client->execute(query, resp);
         ASSERT_EQ(code, cpp2::ErrorCode::SUCCEEDED);
     }
@@ -1359,397 +1151,9 @@
     {
         cpp2::ExecutionResponse resp;
         std::string query = "INSERT EDGE relation (intimacy) VALUES "
-            "hash(\"person.Tom\") -> hash(\"person.Marry\")@0:(3)";
-        auto code = client->execute(query, resp);
-<<<<<<< HEAD
-        ASSERT_EQ(cpp2::ErrorCode::SUCCEEDED, code);
-
-        std::string createTagStr = "CREATE TAG woman (\n"
-                               "  email string,\n"
-                               "  age int,\n"
-                               "  gender string\n"
-                               ") ttl_duration = 0, ttl_col = \"\"";
-        std::vector<uniform_tuple_t<std::string, 2>> expected{
-            {"woman", createTagStr},
-        };
-        ASSERT_TRUE(verifyResult(resp, expected));
-    }
-    // ADD ttl property
-    {
-        cpp2::ExecutionResponse resp;
-        std::string query = "ALTER TAG woman "
-                            "ttl_duration = 100, ttl_col = \"age\"";
-        auto code = client->execute(query, resp);
-        ASSERT_EQ(cpp2::ErrorCode::SUCCEEDED, code);
-    }
-    {
-        cpp2::ExecutionResponse resp;
-        std::string query = "SHOW CREATE TAG woman";
-        auto code = client->execute(query, resp);
-        ASSERT_EQ(cpp2::ErrorCode::SUCCEEDED, code);
-        std::string createTagStr = "CREATE TAG woman (\n"
-                               "  email string,\n"
-                               "  age int,\n"
-                               "  gender string\n"
-                               ") ttl_duration = 100, ttl_col = age";
-        std::vector<uniform_tuple_t<std::string, 2>> expected{
-            {"woman", createTagStr},
-        };
-        ASSERT_TRUE(verifyResult(resp, expected));
-    }
-    // Change ttl col, failed
-    {
-        cpp2::ExecutionResponse resp;
-        std::string query = "ALTER TAG woman "
-                            "CHANGE (age string)";
-        auto code = client->execute(query, resp);
-        ASSERT_NE(cpp2::ErrorCode::SUCCEEDED, code);
-    }
-    // Drop ttl property
-    {
-        cpp2::ExecutionResponse resp;
-        std::string query = "ALTER TAG woman ttl_col = \"\" ";
-        auto code = client->execute(query, resp);
-        ASSERT_EQ(cpp2::ErrorCode::SUCCEEDED, code);
-    }
-    {
-        cpp2::ExecutionResponse resp;
-        std::string query = "SHOW CREATE TAG woman";
-        auto code = client->execute(query, resp);
-        ASSERT_EQ(cpp2::ErrorCode::SUCCEEDED, code);
-        std::string createTagStr = "CREATE TAG woman (\n"
-                               "  email string,\n"
-                               "  age int,\n"
-                               "  gender string\n"
-                               ") ttl_duration = 0, ttl_col = \"\"";;
-        std::vector<uniform_tuple_t<std::string, 2>> expected{
-            {"woman", createTagStr},
-        };
-        ASSERT_TRUE(verifyResult(resp, expected));
-    }
-    // Change succeed
-    {
-        cpp2::ExecutionResponse resp;
-        std::string query = "ALTER TAG woman "
-                            "CHANGE (age string)";
-        auto code = client->execute(query, resp);
-        ASSERT_EQ(cpp2::ErrorCode::SUCCEEDED, code);
-    }
-    {
-        cpp2::ExecutionResponse resp;
-        std::string query = "SHOW CREATE TAG woman";
-        auto code = client->execute(query, resp);
-        ASSERT_EQ(cpp2::ErrorCode::SUCCEEDED, code);
-        std::string createTagStr = "CREATE TAG woman (\n"
-                               "  email string,\n"
-                               "  age string,\n"
-                               "  gender string\n"
-                               ") ttl_duration = 0, ttl_col = \"\"";;
-        std::vector<uniform_tuple_t<std::string, 2>> expected{
-            {"woman", createTagStr},
-        };
-        ASSERT_TRUE(verifyResult(resp, expected));
-    }
-
-    // Edge with TTL test
-    {
-        cpp2::ExecutionResponse resp;
-        std::string query = "CREATE EDGE work(number string, start_time timestamp)";
-        auto code = client->execute(query, resp);
-        ASSERT_EQ(cpp2::ErrorCode::SUCCEEDED, code);
-    }
-    {
-        cpp2::ExecutionResponse resp;
-        std::string query = "DESCRIBE EDGE work";
-        auto code = client->execute(query, resp);
-        ASSERT_EQ(cpp2::ErrorCode::SUCCEEDED, code);
-        std::vector<SchemaTuple> expected{
-            {"number", "string", false, "", "", ""},
-            {"start_time", "timestamp", false, "", "", ""},
-        };
-        ASSERT_TRUE(verifyResult(resp, expected));
-    }
-    {
-        cpp2::ExecutionResponse resp;
-        std::string query = "SHOW CREATE EDGE work";
-        auto code = client->execute(query, resp);
-        ASSERT_EQ(cpp2::ErrorCode::SUCCEEDED, code);
-        std::string createEdgeStr = "CREATE EDGE work (\n"
-                               "  number string,\n"
-                               "  start_time timestamp\n"
-                               ") ttl_duration = 0, ttl_col = \"\"";
-        std::vector<uniform_tuple_t<std::string, 2>> expected{
-            {"work", createEdgeStr},
-        };
-        ASSERT_TRUE(verifyResult(resp, expected));
-    }
-    {
-        cpp2::ExecutionResponse resp;
-        std::string query = "CREATE EDGE work1(name string, email string, "
-                            "age int, gender string, row_timestamp timestamp)"
-                            "ttl_duration = 100, ttl_col = \"row_timestamp\"";
-        auto code = client->execute(query, resp);
-        ASSERT_EQ(cpp2::ErrorCode::SUCCEEDED, code);
-    }
-    {
-        cpp2::ExecutionResponse resp;
-        std::string query = "SHOW CREATE EDGE work1";
-        auto code = client->execute(query, resp);
-        ASSERT_EQ(cpp2::ErrorCode::SUCCEEDED, code);
-        std::string createEdgeStr = "CREATE EDGE work1 (\n"
-                               "  name string,\n"
-                               "  email string,\n"
-                               "  age int,\n"
-                               "  gender string,\n"
-                               "  row_timestamp timestamp\n"
-                               ") ttl_duration = 100, ttl_col = row_timestamp";
-        std::vector<uniform_tuple_t<std::string, 2>> expected{
-            {"work1", createEdgeStr},
-        };
-        ASSERT_TRUE(verifyResult(resp, expected));
-    }
-
-    // Disable implicit ttl mode
-    {
-        cpp2::ExecutionResponse resp;
-        std::string query = "CREATE EDGE work2(number string, start_time timestamp)"
-                            "ttl_duration = 100";
-        auto code = client->execute(query, resp);
-        ASSERT_NE(cpp2::ErrorCode::SUCCEEDED, code);
-    }
-    // Disable when ttl_col is not an integer column or a timestamp column
-    {
-        cpp2::ExecutionResponse resp;
-        std::string query = "CREATE EDGE work2(number string, start_time timestamp)"
-                            "ttl_col = \"name\"";
-        auto code = client->execute(query, resp);
-        ASSERT_NE(cpp2::ErrorCode::SUCCEEDED, code);
-    }
-    // Ttl duration less than 0
-    {
-        cpp2::ExecutionResponse resp;
-        std::string query = "CREATE EDGE work2(name string, email string, "
-                            "age int, gender string, start_time timestamp)"
-                            "ttl_duration = -100, ttl_col = \"start_time\"";
-        auto code = client->execute(query, resp);
-        ASSERT_EQ(cpp2::ErrorCode::SUCCEEDED, code);
-    }
-    {
-        cpp2::ExecutionResponse resp;
-        std::string query = "SHOW CREATE EDGE work2";
-        auto code = client->execute(query, resp);
-        ASSERT_EQ(cpp2::ErrorCode::SUCCEEDED, code);
-        std::string createEdgeStr = "CREATE EDGE work2 (\n"
-                               "  name string,\n"
-                               "  email string,\n"
-                               "  age int,\n"
-                               "  gender string,\n"
-                               "  start_time timestamp\n"
-                               ") ttl_duration = 0, ttl_col = start_time";
-        std::vector<uniform_tuple_t<std::string, 2>> expected{
-            {"work2", createEdgeStr},
-        };
-        ASSERT_TRUE(verifyResult(resp, expected));
-    }
-    // Only ttl col
-    {
-        cpp2::ExecutionResponse resp;
-        std::string query = "CREATE EDGE edge_only_ttl_col(name string, email string, "
-                            "age int, gender string, row_timestamp timestamp)"
-                            "ttl_col = \"row_timestamp\"";
-        auto code = client->execute(query, resp);
-        ASSERT_EQ(cpp2::ErrorCode::SUCCEEDED, code);
-    }
-    {
-        cpp2::ExecutionResponse resp;
-        std::string query = "SHOW CREATE EDGE edge_only_ttl_col";
-        auto code = client->execute(query, resp);
-        ASSERT_EQ(cpp2::ErrorCode::SUCCEEDED, code);
-        std::string createEdgeStr = "CREATE EDGE edge_only_ttl_col (\n"
-                               "  name string,\n"
-                               "  email string,\n"
-                               "  age int,\n"
-                               "  gender string,\n"
-                               "  row_timestamp timestamp\n"
-                               ") ttl_duration = 0, ttl_col = row_timestamp";
-        std::vector<uniform_tuple_t<std::string, 2>> expected{
-            {"edge_only_ttl_col", createEdgeStr},
-        };
-        ASSERT_TRUE(verifyResult(resp, expected));
-    }
-    {
-        cpp2::ExecutionResponse resp;
-        std::string query = "ALTER EDGE work2 "
-                            "ttl_duration = 50, ttl_col = \"start_time\"";
-        auto code = client->execute(query, resp);
-        ASSERT_EQ(cpp2::ErrorCode::SUCCEEDED, code);
-    }
-    {
-        cpp2::ExecutionResponse resp;
-
-        std::string query = "SHOW CREATE EDGE work2";
-        auto code = client->execute(query, resp);
-        ASSERT_EQ(cpp2::ErrorCode::SUCCEEDED, code);
-        std::string createEdgeStr = "CREATE EDGE work2 (\n"
-                               "  name string,\n"
-                               "  email string,\n"
-                               "  age int,\n"
-                               "  gender string,\n"
-                               "  start_time timestamp\n"
-                               ") ttl_duration = 50, ttl_col = start_time";
-        std::vector<uniform_tuple_t<std::string, 2>> expected{
-            {"work2", createEdgeStr},
-        };
-        ASSERT_TRUE(verifyResult(resp, expected));
-    }
-    // Failed when alter edge to set ttl_col on not integer and timestamp column
-    {
-        cpp2::ExecutionResponse resp;
-        std::string query = "ALTER EDGE work2 "
-                            "ttl_col = \"name\"";
-        auto code = client->execute(query, resp);
-        ASSERT_NE(cpp2::ErrorCode::SUCCEEDED, code);
-    }
-    {
-        cpp2::ExecutionResponse resp;
-        std::string query = "ALTER EDGE work2 "
-                            "Drop (name) ttl_duration = 200";
-        auto code = client->execute(query, resp);
-        ASSERT_EQ(cpp2::ErrorCode::SUCCEEDED, code);
-    }
-    {
-        cpp2::ExecutionResponse resp;
-        std::string query = "SHOW CREATE EDGE work2";
-        auto code = client->execute(query, resp);
-        ASSERT_EQ(cpp2::ErrorCode::SUCCEEDED, code);
-        std::string createEdgeStr = "CREATE EDGE work2 (\n"
-                               "  email string,\n"
-                               "  age int,\n"
-                               "  gender string,\n"
-                               "  start_time timestamp\n"
-                               ") ttl_duration = 200, ttl_col = start_time";
-        std::vector<uniform_tuple_t<std::string, 2>> expected{
-            {"work2", createEdgeStr},
-        };
-        ASSERT_TRUE(verifyResult(resp, expected));
-    }
-    // When the column is as TTL column, droping column
-    {
-        cpp2::ExecutionResponse resp;
-        std::string query = "ALTER EDGE work2 "
-                            "Drop (start_time)";
-        auto code = client->execute(query, resp);
-        ASSERT_EQ(cpp2::ErrorCode::SUCCEEDED, code);
-    }
-    {
-        cpp2::ExecutionResponse resp;
-        std::string query = "SHOW CREATE EDGE work2";
-        auto code = client->execute(query, resp);
-        ASSERT_EQ(cpp2::ErrorCode::SUCCEEDED, code);
-        std::string createEdgeStr = "CREATE EDGE work2 (\n"
-                               "  email string,\n"
-                               "  age int,\n"
-                               "  gender string\n"
-                               ") ttl_duration = 0, ttl_col = \"\"";
-        std::vector<uniform_tuple_t<std::string, 2>> expected{
-            {"work2", createEdgeStr},
-        };
-        ASSERT_TRUE(verifyResult(resp, expected));
-    }
-    // Add ttl property
-    {
-        cpp2::ExecutionResponse resp;
-        std::string query = "ALTER Edge work2 "
-                            "ttl_duration = 100, ttl_col = \"age\"";
-        auto code = client->execute(query, resp);
-        ASSERT_EQ(cpp2::ErrorCode::SUCCEEDED, code);
-    }
-    {
-        cpp2::ExecutionResponse resp;
-        std::string query = "SHOW CREATE EDGE work2";
-        auto code = client->execute(query, resp);
-        ASSERT_EQ(cpp2::ErrorCode::SUCCEEDED, code);
-        std::string createTagStr = "CREATE EDGE work2 (\n"
-                               "  email string,\n"
-                               "  age int,\n"
-                               "  gender string\n"
-                               ") ttl_duration = 100, ttl_col = age";
-        std::vector<uniform_tuple_t<std::string, 2>> expected{
-            {"work2", createTagStr},
-        };
-        ASSERT_TRUE(verifyResult(resp, expected));
-    }
-    // Change ttl col, failed
-    {
-        cpp2::ExecutionResponse resp;
-        std::string query = "ALTER EDGE work2 "
-                            "CHANGE (age string)";
-        auto code = client->execute(query, resp);
-        ASSERT_NE(cpp2::ErrorCode::SUCCEEDED, code);
-    }
-    // Drop ttl property
-    {
-        cpp2::ExecutionResponse resp;
-        std::string query = "ALTER EDGE work2 "
-                            "ttl_col = \"\"";
-        auto code = client->execute(query, resp);
-        ASSERT_EQ(cpp2::ErrorCode::SUCCEEDED, code);
-    }
-    {
-        cpp2::ExecutionResponse resp;
-        std::string query = "DESCRIBE EDGE work2";
-        auto code = client->execute(query, resp);
-        ASSERT_EQ(cpp2::ErrorCode::SUCCEEDED, code);
-        std::vector<SchemaTuple> expected{
-            {"email", "string", false, "", "", ""},
-            {"age", "int", false, "", "", ""},
-            {"gender", "string", false, "", "", ""},
-        };
-        ASSERT_TRUE(verifyResult(resp, expected));
-    }
-    {
-        cpp2::ExecutionResponse resp;
-        std::string query = "SHOW CREATE EDGE work2";
-        auto code = client->execute(query, resp);
-        ASSERT_EQ(cpp2::ErrorCode::SUCCEEDED, code);
-        std::string createTagStr = "CREATE EDGE work2 (\n"
-                               "  email string,\n"
-                               "  age int,\n"
-                               "  gender string\n"
-                               ") ttl_duration = 0, ttl_col = \"\"";;
-        std::vector<uniform_tuple_t<std::string, 2>> expected{
-            {"work2", createTagStr},
-        };
-        ASSERT_TRUE(verifyResult(resp, expected));
-    }
-    // Change succeed
-    {
-        cpp2::ExecutionResponse resp;
-        std::string query = "ALTER EDGE work2 "
-                            "CHANGE (age string)";
-        auto code = client->execute(query, resp);
-        ASSERT_EQ(cpp2::ErrorCode::SUCCEEDED, code);
-    }
-    {
-        cpp2::ExecutionResponse resp;
-        std::string query = "SHOW CREATE EDGE work2";
-        auto code = client->execute(query, resp);
-        ASSERT_EQ(cpp2::ErrorCode::SUCCEEDED, code);
-        std::string createTagStr = "CREATE EDGE work2 (\n"
-                               "  email string,\n"
-                               "  age string,\n"
-                               "  gender string\n"
-                               ") ttl_duration = 0, ttl_col = \"\"";;
-        std::vector<uniform_tuple_t<std::string, 2>> expected{
-            {"work2", createTagStr},
-        };
-        ASSERT_TRUE(verifyResult(resp, expected));
-    }
-    {
-        cpp2::ExecutionResponse resp;
-        std::string query = "DROP SPACE default_space";
-        auto code = client->execute(query, resp);
-        ASSERT_EQ(cpp2::ErrorCode::SUCCEEDED, code);
+                            "hash(\"person.Tom\") -> hash(\"person.Marry\")@0:(3)";
+        auto code = client->execute(query, resp);
+        ASSERT_EQ(code, cpp2::ErrorCode::SUCCEEDED);
     }
 }
 
@@ -1829,22 +1233,19 @@
         cpp2::ExecutionResponse resp;
         std::string cmd = "SHOW USERS";
         auto code = client->execute(cmd, resp);
+        ASSERT_EQ(cpp2::ErrorCode::SUCCEEDED, code);
+    }
+    {
+        cpp2::ExecutionResponse resp;
+        std::string cmd = "SHOW USER test";
+        auto code = client->execute(cmd, resp);
         ASSERT_NE(cpp2::ErrorCode::SUCCEEDED, code);
     }
     {
         cpp2::ExecutionResponse resp;
-        std::string cmd = "SHOW USER test";
+        std::string cmd = "SHOW ROLES";
         auto code = client->execute(cmd, resp);
         ASSERT_NE(cpp2::ErrorCode::SUCCEEDED, code);
-    }
-    {
-        cpp2::ExecutionResponse resp;
-        std::string cmd = "SHOW ROLES";
-        auto code = client->execute(cmd, resp);
-        ASSERT_NE(cpp2::ErrorCode::SUCCEEDED, code);
-=======
-        ASSERT_EQ(code, cpp2::ErrorCode::SUCCEEDED);
->>>>>>> c78a823b
     }
 }
 
