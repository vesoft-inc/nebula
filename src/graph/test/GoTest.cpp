--- conflicted
+++ resolved
@@ -2370,7 +2370,6 @@
     }
 }
 
-<<<<<<< HEAD
 TEST_P(GoTest, WithIntermediateData) {
     {
         cpp2::ExecutionResponse resp;
@@ -2455,47 +2454,12 @@
         auto code = client_->execute(query, resp);
         ASSERT_EQ(cpp2::ErrorCode::SUCCEEDED, code);
 
-=======
-TEST_P(GoTest, issue2087) {
-    // from input
-    {
-        cpp2::ExecutionResponse resp;
-        auto *fmt = "GO FROM %ld OVER like YIELD like._src as src, like._dst as dst "
-            "| GO FROM $-.src OVER like YIELD $-.src as src, like._dst as dst";
-        auto query = folly::stringPrintf(fmt, players_["Tim Duncan"].vid());
-        auto code = client_->execute(query, resp);
-        ASSERT_EQ(cpp2::ErrorCode::E_EXECUTION_ERROR, code);
-    }
-    // from variable
-    {
-        cpp2::ExecutionResponse resp;
-        auto *fmt = "$a = GO FROM %ld OVER like YIELD like._src as src, like._dst as dst; "
-            "GO FROM $a.src OVER like YIELD $-.src as src, like._dst as dst";
-        auto query = folly::stringPrintf(fmt, players_["Tim Duncan"].vid());
-        auto code = client_->execute(query, resp);
-        ASSERT_EQ(cpp2::ErrorCode::E_EXECUTION_ERROR, code);
-    }
-}
-
-TEST_P(GoTest, ZeroStep) {
-    // Zero step
-    {
-        // #2100
-        // A cycle traversal
-        cpp2::ExecutionResponse resp;
-        auto *fmt = "GO 0 STEPS FROM %ld OVER serve BIDIRECT";
-        auto query = folly::stringPrintf(fmt, players_["Tim Duncan"].vid());
-        auto code = client_->execute(query, resp);
-        ASSERT_EQ(cpp2::ErrorCode::SUCCEEDED, code);
-
         // Empty response
->>>>>>> e8a00300
-        std::vector<std::tuple<int64_t>> expected = {
-        };
-        ASSERT_TRUE(verifyResult(resp, expected));
-    }
-
-<<<<<<< HEAD
+        std::vector<std::tuple<int64_t>> expected = {
+        };
+        ASSERT_TRUE(verifyResult(resp, expected));
+    }
+
     // Bidirectionally
     {
         cpp2::ExecutionResponse resp;
@@ -2588,7 +2552,57 @@
             {0, players_["Luka Doncic"].vid()},
             {0, players_["Russell Westbrook"].vid()},
         };
-=======
+    }
+}
+
+TEST_P(GoTest, ErrorMsg) {
+    {
+        cpp2::ExecutionResponse resp;
+        auto *fmt = "GO FROM %ld OVER serve YIELD $$.player.name as name";
+        auto query = folly::stringPrintf(fmt, players_["Tim Duncan"].vid());
+        auto code = client_->execute(query, resp);
+        ASSERT_EQ(cpp2::ErrorCode::SUCCEEDED, code);
+        std::vector<std::tuple<std::string>> expected = {""};
+        ASSERT_TRUE(verifyResult(resp, expected));
+    }
+}
+
+TEST_P(GoTest, issue2087) {
+    // from input
+    {
+        cpp2::ExecutionResponse resp;
+        auto *fmt = "GO FROM %ld OVER like YIELD like._src as src, like._dst as dst "
+            "| GO FROM $-.src OVER like YIELD $-.src as src, like._dst as dst";
+        auto query = folly::stringPrintf(fmt, players_["Tim Duncan"].vid());
+        auto code = client_->execute(query, resp);
+        ASSERT_EQ(cpp2::ErrorCode::E_EXECUTION_ERROR, code);
+    }
+    // from variable
+    {
+        cpp2::ExecutionResponse resp;
+        auto *fmt = "$a = GO FROM %ld OVER like YIELD like._src as src, like._dst as dst; "
+            "GO FROM $a.src OVER like YIELD $-.src as src, like._dst as dst";
+        auto query = folly::stringPrintf(fmt, players_["Tim Duncan"].vid());
+        auto code = client_->execute(query, resp);
+        ASSERT_EQ(cpp2::ErrorCode::E_EXECUTION_ERROR, code);
+    }
+}
+
+TEST_P(GoTest, ZeroStep) {
+    // Zero step
+    {
+        // #2100
+        // A cycle traversal
+        cpp2::ExecutionResponse resp;
+        auto *fmt = "GO 0 STEPS FROM %ld OVER serve BIDIRECT";
+        auto query = folly::stringPrintf(fmt, players_["Tim Duncan"].vid());
+        auto code = client_->execute(query, resp);
+        ASSERT_EQ(cpp2::ErrorCode::SUCCEEDED, code);
+
+        std::vector<std::tuple<int64_t>> expected = {
+        };
+        ASSERT_TRUE(verifyResult(resp, expected));
+    }
     {
         // a normal traversal
         cpp2::ExecutionResponse resp;
@@ -2599,19 +2613,6 @@
 
         std::vector<std::tuple<int64_t>> expected = {
         };
-        ASSERT_TRUE(verifyResult(resp, expected));
-    }
-}
-
-TEST_P(GoTest, ErrorMsg) {
-    {
-        cpp2::ExecutionResponse resp;
-        auto *fmt = "GO FROM %ld OVER serve YIELD $$.player.name as name";
-        auto query = folly::stringPrintf(fmt, players_["Tim Duncan"].vid());
-        auto code = client_->execute(query, resp);
-        ASSERT_EQ(cpp2::ErrorCode::SUCCEEDED, code);
-        std::vector<std::tuple<std::string>> expected = {""};
->>>>>>> e8a00300
         ASSERT_TRUE(verifyResult(resp, expected));
     }
 }
