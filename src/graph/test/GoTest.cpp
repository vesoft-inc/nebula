--- conflicted
+++ resolved
@@ -2369,7 +2369,6 @@
     }
 }
 
-<<<<<<< HEAD
 TEST_P(GoTest, issue2087) {
     // from input
     {
@@ -2388,7 +2387,9 @@
         auto query = folly::stringPrintf(fmt, players_["Tim Duncan"].vid());
         auto code = client_->execute(query, resp);
         ASSERT_EQ(cpp2::ErrorCode::E_EXECUTION_ERROR, code);
-=======
+    }
+}
+
 TEST_P(GoTest, ZeroStep) {
     // Zero step
     {
@@ -2417,7 +2418,6 @@
         std::vector<std::tuple<int64_t>> expected = {
         };
         ASSERT_TRUE(verifyResult(resp, expected));
->>>>>>> 68d5ed83
     }
 }
 
