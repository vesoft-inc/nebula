--- conflicted
+++ resolved
@@ -70,11 +70,8 @@
 
 
 void TestEnv::TearDown() {
-<<<<<<< HEAD
-=======
     // TO make sure the drop space be invoked on storage server
     sleep(FLAGS_load_data_interval_secs + 1);
->>>>>>> a9485e7c
     graphServer_.reset();
     storageServer_.reset();
     mClient_.reset();
