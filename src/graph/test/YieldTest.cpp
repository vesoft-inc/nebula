--- conflicted
+++ resolved
@@ -180,17 +180,8 @@
     {
         cpp2::ExecutionResponse resp;
         std::string query = "YIELD 2.5 % 1.2 ^ 1.6";
-<<<<<<< HEAD
-        auto code = client->execute(query, resp);
+        auto code = client_->execute(query, resp);
         ASSERT_NE(cpp2::ErrorCode::SUCCEEDED, code);  // Now require integer for bit operation
-=======
-        auto code = client_->execute(query, resp);
-        ASSERT_EQ(cpp2::ErrorCode::SUCCEEDED, code);
-        std::vector<std::tuple<double>> expected{
-            2.5
-        };
-        ASSERT_TRUE(verifyResult(resp, expected));
->>>>>>> 70a06011
     }
     {
         cpp2::ExecutionResponse resp;
@@ -745,7 +736,6 @@
     }
 }
 
-<<<<<<< HEAD
 TEST_F(YieldTest, BitOperator) {
     // BIT_AND
     {
@@ -964,7 +954,6 @@
     }
 }
 
-=======
 TEST_F(YieldTest, DuplicateColumn) {
     {
         cpp2::ExecutionResponse resp;
@@ -993,6 +982,6 @@
         ASSERT_EQ(cpp2::ErrorCode::E_EXECUTION_ERROR, code) << resp.get_error_msg();
     }
 }
->>>>>>> 70a06011
+
 }   // namespace graph
 }   // namespace nebula
