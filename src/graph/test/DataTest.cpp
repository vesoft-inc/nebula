/* Copyright (c) 2019 vesoft inc. All rights reserved.
 *
 * This source code is licensed under Apache 2.0 License,
 * attached with Common Clause Condition 1.0, found in the LICENSES directory.
 */

#include "base/Base.h"
#include "graph/test/TestEnv.h"
#include "graph/test/TestBase.h"
#include "meta/test/TestUtils.h"

DECLARE_int32(load_data_interval_secs);

namespace nebula {
namespace graph {

class DataTest : public TestBase {
protected:
    void SetUp() override {
        TestBase::SetUp();
        // ...
    }

    void TearDown() override {
        // ...
        TestBase::TearDown();
    }

    static void SetUpTestCase() {
        client_ = gEnv->getClient();

        ASSERT_NE(nullptr, client_);

        ASSERT_TRUE(prepareSchema());
    }

    static void TearDownTestCase() {
        ASSERT_TRUE(removeData());
        client_.reset();
    }

protected:
    static AssertionResult prepareSchema();

    static AssertionResult removeData();

    static std::unique_ptr<GraphClient>         client_;
};

std::unique_ptr<GraphClient>         DataTest::client_{nullptr};

AssertionResult DataTest::prepareSchema() {
    {
        cpp2::ExecutionResponse resp;
        std::string cmd = "CREATE SPACE mySpace(partition_num=1, replica_factor=1)";
        auto code = client_->execute(cmd, resp);
        if (cpp2::ErrorCode::SUCCEEDED != code) {
            return TestError() << "Do cmd:" << cmd
                               << " failed, error code "<< static_cast<int32_t>(code);
        }
    }
    {
        cpp2::ExecutionResponse resp;
        std::string cmd = "USE mySpace";
        auto code = client_->execute(cmd, resp);
        if (cpp2::ErrorCode::SUCCEEDED != code) {
            return TestError() << "Do cmd:" << cmd
                               << " failed, error code "<< static_cast<int32_t>(code);
        }
    }
    {
        cpp2::ExecutionResponse resp;
        std::string cmd = "CREATE TAG person(name string, age int)";
        auto code = client_->execute(cmd, resp);
        if (cpp2::ErrorCode::SUCCEEDED != code) {
            return TestError() << "Do cmd:" << cmd
                               << " failed, error code "<< static_cast<int32_t>(code);
        }
    }
    // create tag with default value
    {
        cpp2::ExecutionResponse resp;
        std::string cmd = "CREATE TAG personWithDefault(name string default \"\", "
                                                       "age int default 18, "
                                                       "isMarried bool default false, "
                                                       "BMI double default 18.5, "
                                                       "department string default \"engineering\")";
        auto code = client_->execute(cmd, resp);
        if (cpp2::ErrorCode::SUCCEEDED != code) {
            return TestError() << "Do cmd:" << cmd
                               << " failed, error code "<< static_cast<int32_t>(code);
        }
    }
    {
        cpp2::ExecutionResponse resp;
        std::string cmd = "CREATE TAG student(grade string, number int)";
        auto code = client_->execute(cmd, resp);
        if (cpp2::ErrorCode::SUCCEEDED != code) {
            return TestError() << "Do cmd:" << cmd
                               << " failed, error code "<< static_cast<int32_t>(code);
        }
    }
    {
        cpp2::ExecutionResponse resp;
        std::string cmd = "CREATE TAG studentWithDefault"
                          "(grade string default \"one\", number int)";
        auto code = client_->execute(cmd, resp);
        if (cpp2::ErrorCode::SUCCEEDED != code) {
            return TestError() << "Do cmd:" << cmd
                               << " failed, error code "<< static_cast<int32_t>(code);
        }
    }
    {
        cpp2::ExecutionResponse resp;
        std::string cmd = "CREATE EDGE schoolmate(likeness int)";
        auto code = client_->execute(cmd, resp);
        if (cpp2::ErrorCode::SUCCEEDED != code) {
            return TestError() << "Do cmd:" << cmd
                               << " failed, error code "<< static_cast<int32_t>(code);
        }
    }
    // create edge with default value
    {
        cpp2::ExecutionResponse resp;
        std::string cmd = "CREATE EDGE schoolmateWithDefault(likeness int default 80)";
        auto code = client_->execute(cmd, resp);
        if (cpp2::ErrorCode::SUCCEEDED != code) {
            return TestError() << "Do cmd:" << cmd
                               << " failed, error code "<< static_cast<int32_t>(code);
        }
    }
    // Test same propName diff tyep in diff tags
    {
        cpp2::ExecutionResponse resp;
        std::string cmd = "CREATE TAG employee(name int)";
        auto code = client_->execute(cmd, resp);
        if (cpp2::ErrorCode::SUCCEEDED != code) {
            return TestError() << "Do cmd:" << cmd
                               << " failed, error code "<< static_cast<int32_t>(code);
        }
    }
    // Test same propName same type in diff tags
    {
        cpp2::ExecutionResponse resp;
        std::string cmd = "CREATE TAG interest(name string)";
        auto code = client_->execute(cmd, resp);
        if (cpp2::ErrorCode::SUCCEEDED != code) {
            return TestError() << "Do cmd:" << cmd
                               << " failed, error code "<< static_cast<int32_t>(code);
        }
    }
    // Insert timestamp
    {
        cpp2::ExecutionResponse resp;
        std::string cmd = "CREATE TAG school(name string, create_time timestamp)";
        auto code = client_->execute(cmd, resp);
        if (cpp2::ErrorCode::SUCCEEDED != code) {
            return TestError() << "Do cmd:" << cmd
                               << " failed, error code "<< static_cast<int32_t>(code);
        }
    }
    {
        cpp2::ExecutionResponse resp;
        std::string cmd = "CREATE EDGE study(start_time timestamp, end_time timestamp)";
        auto code = client_->execute(cmd, resp);
        if (cpp2::ErrorCode::SUCCEEDED != code) {
            return TestError() << "Do cmd:" << cmd
                               << " failed, error code "<< static_cast<int32_t>(code);
        }
    }
    sleep(FLAGS_load_data_interval_secs + 3);
    return TestOK();
}

AssertionResult DataTest::removeData() {
    {
        cpp2::ExecutionResponse resp;
        std::string cmd = "DROP SPACE mySpace";
        auto code = client_->execute(cmd, resp);
        if (cpp2::ErrorCode::SUCCEEDED != code) {
            return TestError() << "Do cmd:" << cmd << " failed";
        }
    }
    return TestOK();
}

TEST_F(DataTest, InsertTest) {
    // Insert wrong type value
    {
        cpp2::ExecutionResponse resp;
        std::string cmd = "INSERT VERTEX person(name, age) VALUES hash(\"Tom\"):(\"Tom\", \"2\")";
        auto code = client_->execute(cmd, resp);
        ASSERT_EQ(cpp2::ErrorCode::E_EXECUTION_ERROR, code);
    }
    // Insert wrong num of value
    {
        cpp2::ExecutionResponse resp;
        std::string cmd = "INSERT VERTEX person(name) VALUES hash(\"Tom\"):(\"Tom\", 2)";
        auto code = client_->execute(cmd, resp);
        ASSERT_EQ(cpp2::ErrorCode::E_EXECUTION_ERROR, code);
    }
    // Insert wrong field
    {
        cpp2::ExecutionResponse resp;
        std::string cmd = "INSERT VERTEX person(Name, age) VALUES hash(\"Tom\"):(\"Tom\", 3)";
        auto code = client_->execute(cmd, resp);
        ASSERT_EQ(cpp2::ErrorCode::E_EXECUTION_ERROR, code);
    }
    // Insert vertex succeeded
    {
        cpp2::ExecutionResponse resp;
        std::string cmd = "INSERT VERTEX person(name, age) VALUES hash(\"Tom\"):(\"Tom\", 22)";
        auto code = client_->execute(cmd, resp);
        ASSERT_EQ(cpp2::ErrorCode::SUCCEEDED, code);
    }
    {
        cpp2::ExecutionResponse resp;
        std::string cmd = "INSERT VERTEX person(name, age) VALUES uuid(\"Tom\"):(\"Tom\", 22)";
        auto code = client_->execute(cmd, resp);
        ASSERT_EQ(cpp2::ErrorCode::SUCCEEDED, code);
    }
    // One vertex multi tags
    {
        cpp2::ExecutionResponse resp;
        std::string cmd = "INSERT VERTEX person(name, age),student(grade, number) "
<<<<<<< HEAD
                          "VALUES hash(\"Lucy\"):(\"Lucy\", 8, \"three\", 20190901001),"
                          "hash(\"Laura\"):(\"Laura\", 8, \"three\", 20190901008),"
=======
                          "VALUES hash(\"Lucy\"):(\"Lucy\", 8, \"three\", 20190901001)";
        auto code = client_->execute(cmd, resp);
        ASSERT_EQ(cpp2::ErrorCode::SUCCEEDED, code);
    }
    {
        cpp2::ExecutionResponse resp;
        std::string cmd = "INSERT VERTEX person(name, age),student(grade, number) "
                          "VALUES uuid(\"Lucy\"):(\"Lucy\", 8, \"three\", 20190901001)";
        auto code = client_->execute(cmd, resp);
        ASSERT_EQ(cpp2::ErrorCode::SUCCEEDED, code);
    }
    // Multi vertices multi tags
    {
        cpp2::ExecutionResponse resp;
        std::string cmd = "INSERT VERTEX person(name, age),student(grade, number) "
                          "VALUES hash(\"Laura\"):(\"Laura\", 8, \"three\", 20190901008),"
>>>>>>> 214fc001
                          "hash(\"Amber\"):(\"Amber\", 9, \"four\", 20180901003)";
        auto code = client_->execute(cmd, resp);
        ASSERT_EQ(cpp2::ErrorCode::SUCCEEDED, code);
    }
    {
        cpp2::ExecutionResponse resp;
        std::string cmd = "INSERT VERTEX person(name, age),student(grade, number) "
                          "VALUES uuid(\"Laura\"):(\"Laura\", 8, \"three\", 20190901008),"
                          "uuid(\"Amber\"):(\"Amber\", 9, \"four\", 20180901003)";
        auto code = client_->execute(cmd, resp);
        ASSERT_EQ(cpp2::ErrorCode::SUCCEEDED, code);
    }
    // Multi vertices one tag
    {
        cpp2::ExecutionResponse resp;
        std::string cmd = "INSERT VERTEX person(name, age) "
                          "VALUES hash(\"Kitty\"):(\"Kitty\", 8), hash(\"Peter\"):(\"Peter\", 9)";
        auto code = client_->execute(cmd, resp);
        ASSERT_EQ(cpp2::ErrorCode::SUCCEEDED, code);
    }
    {
        cpp2::ExecutionResponse resp;
        std::string cmd = "INSERT VERTEX person(name, age) "
                          "VALUES uuid(\"Kitty\"):(\"Kitty\", 8), uuid(\"Peter\"):(\"Peter\", 9)";
        auto code = client_->execute(cmd, resp);
        ASSERT_EQ(cpp2::ErrorCode::SUCCEEDED, code);
    }
    {
        cpp2::ExecutionResponse resp;
        std::string cmd = "INSERT EDGE schoolmate(likeness) VALUES "
                          "hash(\"Tom\")->hash(\"Lucy\"):(85)";
        auto code = client_->execute(cmd, resp);
        ASSERT_EQ(cpp2::ErrorCode::SUCCEEDED, code);
    }
    {
        cpp2::ExecutionResponse resp;
        std::string cmd = "INSERT EDGE schoolmate(likeness) VALUES "
                          "uuid(\"Tom\")->uuid(\"Lucy\"):(85)";
        auto code = client_->execute(cmd, resp);
        ASSERT_EQ(cpp2::ErrorCode::SUCCEEDED, code);
    }
    // Insert multi edges
    {
        cpp2::ExecutionResponse resp;
        std::string cmd = "INSERT EDGE schoolmate(likeness) VALUES "
                          "hash(\"Tom\")->hash(\"Kitty\"):(81),"
                          "hash(\"Tom\")->hash(\"Peter\"):(83)";
        auto code = client_->execute(cmd, resp);
        ASSERT_EQ(cpp2::ErrorCode::SUCCEEDED, code);
    }
    {
        cpp2::ExecutionResponse resp;
        std::string cmd = "INSERT EDGE schoolmate(likeness) VALUES "
                          "uuid(\"Tom\")->uuid(\"Kitty\"):(81),"
                          "uuid(\"Tom\")->uuid(\"Peter\"):(83)";
        auto code = client_->execute(cmd, resp);
        ASSERT_EQ(cpp2::ErrorCode::SUCCEEDED, code);
    }
    // Get result
    {
        cpp2::ExecutionResponse resp;
        std::string cmd = "GO FROM hash(\"Tom\") OVER schoolmate YIELD $^.person.name,"
                          "schoolmate.likeness, $$.person.name";
        auto code = client_->execute(cmd, resp);
        ASSERT_EQ(cpp2::ErrorCode::SUCCEEDED, code);
        std::vector<std::tuple<std::string, int64_t, std::string>> expected = {
            {"Tom", 85, "Lucy"},
            {"Tom", 81, "Kitty"},
            {"Tom", 83, "Peter"},
        };
        ASSERT_TRUE(verifyResult(resp, expected));
    }
    {
        cpp2::ExecutionResponse resp;
        std::string cmd = "GO FROM uuid(\"Tom\") OVER schoolmate YIELD $^.person.name,"
                          "schoolmate.likeness, $$.person.name";
        auto code = client_->execute(cmd, resp);
        ASSERT_EQ(cpp2::ErrorCode::SUCCEEDED, code);
        std::vector<std::tuple<std::string, int64_t, std::string>> expected = {
            {"Tom", 85, "Lucy"},
            {"Tom", 81, "Kitty"},
            {"Tom", 83, "Peter"},
        };
        ASSERT_TRUE(verifyResult(resp, expected));
    }
    // Get multi tags
    {
        cpp2::ExecutionResponse resp;
        std::string cmd = "INSERT EDGE schoolmate(likeness) VALUES "
                          "hash(\"Lucy\")->hash(\"Laura\"):(90),"
                          "hash(\"Lucy\")->hash(\"Amber\"):(95)";
        auto code = client_->execute(cmd, resp);
        ASSERT_EQ(cpp2::ErrorCode::SUCCEEDED, code);
    }
    {
        cpp2::ExecutionResponse resp;
        std::string cmd = "INSERT EDGE schoolmate(likeness) VALUES "
                          "uuid(\"Lucy\")->uuid(\"Laura\"):(90),"
                          "uuid(\"Lucy\")->uuid(\"Amber\"):(95)";
        auto code = client_->execute(cmd, resp);
        ASSERT_EQ(cpp2::ErrorCode::SUCCEEDED, code);
    }
    {
        cpp2::ExecutionResponse resp;
        std::string cmd = "GO FROM hash(\"Lucy\") OVER schoolmate YIELD "
                          "schoolmate.likeness, $$.person.name,"
                          "$$.student.grade, $$.student.number";
        auto code = client_->execute(cmd, resp);
        ASSERT_EQ(cpp2::ErrorCode::SUCCEEDED, code);
        using valueType = std::tuple<int64_t, std::string, std::string, int64_t>;
        std::vector<valueType> expected = {
            {90, "Laura", "three", 20190901008},
            {95, "Amber", "four", 20180901003},
        };
        ASSERT_TRUE(verifyResult(resp, expected));
    }
    {
        cpp2::ExecutionResponse resp;
        std::string cmd = "GO FROM uuid(\"Lucy\") OVER schoolmate YIELD "
                          "schoolmate.likeness, $$.person.name,"
                          "$$.student.grade, $$.student.number";
        auto code = client_->execute(cmd, resp);
        ASSERT_EQ(cpp2::ErrorCode::SUCCEEDED, code);
        using valueType = std::tuple<int64_t, std::string, std::string, int64_t>;
        std::vector<valueType> expected = {
            {90, "Laura", "three", 20190901008},
            {95, "Amber", "four", 20180901003},
        };
        ASSERT_TRUE(verifyResult(resp, expected));
    }
    // Multi sentences to insert multi tags
    {
        cpp2::ExecutionResponse resp;
        std::string cmd = "INSERT VERTEX person(name, age) "
                          "VALUES hash(\"Aero\"):(\"Aero\", 8);"
                          "INSERT VERTEX student(grade, number) "
                          "VALUES hash(\"Aero\"):(\"four\", 20190901003)";
        auto code = client_->execute(cmd, resp);
        ASSERT_EQ(cpp2::ErrorCode::SUCCEEDED, code);
    }
    {
        cpp2::ExecutionResponse resp;
        std::string cmd = "INSERT VERTEX person(name, age)"
                          "VALUES uuid(\"Aero\"):(\"Aero\", 8);"
                          "INSERT VERTEX student(grade, number) "
                          "VALUES uuid(\"Aero\"):(\"four\", 20190901003)";
        auto code = client_->execute(cmd, resp);
        ASSERT_EQ(cpp2::ErrorCode::SUCCEEDED, code);
    }
    {
        cpp2::ExecutionResponse resp;
        std::string cmd = "INSERT EDGE schoolmate(likeness) VALUES "
                          "hash(\"Laura\")->hash(\"Aero\"):(90)";
        auto code = client_->execute(cmd, resp);
        ASSERT_EQ(cpp2::ErrorCode::SUCCEEDED, code);
    }
    {
        cpp2::ExecutionResponse resp;
        std::string cmd = "INSERT EDGE schoolmate(likeness) VALUES "
                          "uuid(\"Laura\")->uuid(\"Aero\"):(90)";
        auto code = client_->execute(cmd, resp);
        ASSERT_EQ(cpp2::ErrorCode::SUCCEEDED, code);
    }
    // Get result
    {
        cpp2::ExecutionResponse resp;
        std::string cmd = "GO FROM hash(\"Laura\") OVER schoolmate "
                          "YIELD $$.student.number, $$.person.name";
        auto code = client_->execute(cmd, resp);
        ASSERT_EQ(cpp2::ErrorCode::SUCCEEDED, code);
        using valueType = std::tuple<int64_t, std::string>;
        std::vector<valueType> expected{
            {20190901003, "Aero"},
        };
        ASSERT_TRUE(verifyResult(resp, expected));
    }
    {
        cpp2::ExecutionResponse resp;
        std::string cmd = "GO FROM uuid(\"Laura\") OVER schoolmate "
                          "YIELD $$.student.number, $$.person.name";
        auto code = client_->execute(cmd, resp);
        ASSERT_EQ(cpp2::ErrorCode::SUCCEEDED, code);
        using valueType = std::tuple<int64_t, std::string>;
        std::vector<valueType> expected{
            {20190901003, "Aero"},
        };
        ASSERT_TRUE(verifyResult(resp, expected));
    }
    // Test same prop name diff type in diff tags
    {
        cpp2::ExecutionResponse resp;
        std::string cmd = "INSERT VERTEX person(name, age),employee(name) "
                          "VALUES hash(\"Joy\"):(\"Joy\", 18, 123),"
                          "hash(\"Petter\"):(\"Petter\", 19, 456)";
        auto code = client_->execute(cmd, resp);
        ASSERT_EQ(cpp2::ErrorCode::SUCCEEDED, code);
    }
    {
        cpp2::ExecutionResponse resp;
        std::string cmd = "INSERT VERTEX person(name, age),employee(name) "
                          "VALUES uuid(\"Joy\"):(\"Joy\", 18, 123),"
                          "uuid(\"Petter\"):(\"Petter\", 19, 456)";
        auto code = client_->execute(cmd, resp);
        ASSERT_EQ(cpp2::ErrorCode::SUCCEEDED, code);
    }
    {
        cpp2::ExecutionResponse resp;
        std::string cmd = "INSERT EDGE schoolmate(likeness) VALUES "
                          "hash(\"Joy\")->hash(\"Petter\"):(90)";
        auto code = client_->execute(cmd, resp);
        ASSERT_EQ(cpp2::ErrorCode::SUCCEEDED, code);
    }
    {
        cpp2::ExecutionResponse resp;
        std::string cmd = "INSERT EDGE schoolmate(likeness) VALUES "
                          "uuid(\"Joy\")->uuid(\"Petter\"):(90)";
        auto code = client_->execute(cmd, resp);
        ASSERT_EQ(cpp2::ErrorCode::SUCCEEDED, code);
    }
    {
        cpp2::ExecutionResponse resp;
        std::string cmd = "GO FROM hash(\"Joy\") OVER schoolmate YIELD $^.person.name,"
                          "schoolmate.likeness, $$.person.name, $$.person.age,$$.employee.name";
        auto code = client_->execute(cmd, resp);
        ASSERT_EQ(cpp2::ErrorCode::SUCCEEDED, code);
        std::vector<std::tuple<std::string, int64_t, std::string, int64_t, int64_t>> expected = {
            {"Joy", 90, "Petter", 19, 456},
        };
        ASSERT_TRUE(verifyResult(resp, expected));
    }
    {
        cpp2::ExecutionResponse resp;
        std::string cmd = "GO FROM uuid(\"Joy\") OVER schoolmate YIELD $^.person.name,"
                          "schoolmate.likeness, $$.person.name, $$.person.age,$$.employee.name";
        auto code = client_->execute(cmd, resp);
        ASSERT_EQ(cpp2::ErrorCode::SUCCEEDED, code);
        std::vector<std::tuple<std::string, int64_t, std::string, int64_t, int64_t>> expected = {
            {"Joy", 90, "Petter", 19, 456},
        };
        ASSERT_TRUE(verifyResult(resp, expected));
    }
    // Test same prop name same type in diff tags
    {
        cpp2::ExecutionResponse resp;
        std::string cmd = "INSERT VERTEX person(name, age),interest(name) "
                          "VALUES hash(\"Bob\"):(\"Bob\", 19, \"basketball\")";
        auto code = client_->execute(cmd, resp);
        ASSERT_EQ(cpp2::ErrorCode::SUCCEEDED, code);
    }
    {
        cpp2::ExecutionResponse resp;
        std::string cmd = "INSERT VERTEX person(name, age),interest(name) "
                          "VALUES uuid(\"Bob\"):(\"Bob\", 19, \"basketball\")";
        auto code = client_->execute(cmd, resp);
        ASSERT_EQ(cpp2::ErrorCode::SUCCEEDED, code);
    }
    {
        cpp2::ExecutionResponse resp;
        std::string cmd = "INSERT EDGE schoolmate(likeness) VALUES "
                          "hash(\"Petter\")->hash(\"Bob\"):(90)";
        auto code = client_->execute(cmd, resp);
        ASSERT_EQ(cpp2::ErrorCode::SUCCEEDED, code);
    }
    {
        cpp2::ExecutionResponse resp;
        std::string cmd = "INSERT EDGE schoolmate(likeness) VALUES "
                          "uuid(\"Petter\")->uuid(\"Bob\"):(90)";
        auto code = client_->execute(cmd, resp);
        ASSERT_EQ(cpp2::ErrorCode::SUCCEEDED, code);
    }
    {
        cpp2::ExecutionResponse resp;
        std::string cmd = "GO FROM hash(\"Petter\") OVER schoolmate "
                          "YIELD $^.person.name, $^.employee.name, "
                          "schoolmate.likeness, $$.person.name,"
                          "$$.interest.name, $$.person.age";
        auto code = client_->execute(cmd, resp);
        ASSERT_EQ(cpp2::ErrorCode::SUCCEEDED, code);
        using type = std::tuple<std::string, int64_t, int64_t, std::string, std::string, int64_t>;
        std::vector<type> expected = {
            {"Petter", 456, 90, "Bob", "basketball", 19},
        };
        ASSERT_TRUE(verifyResult(resp, expected));
    }
    {
        cpp2::ExecutionResponse resp;
        std::string cmd = "GO FROM uuid(\"Petter\") OVER schoolmate "
                          "YIELD $^.person.name, $^.employee.name, "
                          "schoolmate.likeness, $$.person.name,"
                          "$$.interest.name, $$.person.age";
        auto code = client_->execute(cmd, resp);
        ASSERT_EQ(cpp2::ErrorCode::SUCCEEDED, code);
        using type = std::tuple<std::string, int64_t, int64_t, std::string, std::string, int64_t>;
        std::vector<type> expected = {
            {"Petter", 456, 90, "Bob", "basketball", 19},
        };
        ASSERT_TRUE(verifyResult(resp, expected));
    }
    // Insert wrong type
    {
        cpp2::ExecutionResponse resp;
        std::string cmd = "INSERT EDGE schoolmate(likeness) VALUES "
                          "hash(\"Laura\")->hash(\"Amber\"):(\"87\")";
        auto code = client_->execute(cmd, resp);
        ASSERT_NE(cpp2::ErrorCode::SUCCEEDED, code);
    }
    // Insert wrong num of value
    {
        cpp2::ExecutionResponse resp;
        std::string cmd = "INSERT EDGE schoolmate(likeness) "
                          "VALUES hash(\"Laura\")->hash(\"Amber\"):(\"hello\", \"87\")";
        auto code = client_->execute(cmd, resp);
        ASSERT_NE(cpp2::ErrorCode::SUCCEEDED, code);
    }
    // Insert wrong num of prop
    {
        cpp2::ExecutionResponse resp;
        std::string cmd = "INSERT EDGE schoolmate(name, likeness) VALUES "
                          "hash(\"Laura\")->hash(\"Amber\"):(87)";
        auto code = client_->execute(cmd, resp);
        ASSERT_NE(cpp2::ErrorCode::SUCCEEDED, code);
    }
    // Insert wrong field name
    {
        cpp2::ExecutionResponse resp;
        std::string cmd = "INSERT EDGE schoolmate(like) VALUES "
                          "hash(\"Laura\")->hash(\"Amber\"):(88)";
        auto code = client_->execute(cmd, resp);
        ASSERT_NE(cpp2::ErrorCode::SUCCEEDED, code);
    }
    // Insert invalid timestamp
    {
        cpp2::ExecutionResponse resp;
        std::string cmd = "INSERT EDGE study(start_time, end_time) "
                          "VALUES hash(\"Laura\")->hash(\"sun_school\"):"
                          "(\"2300-01-01 10:00:00\", now()+3600*24*365*3)";
        auto code = client_->execute(cmd, resp);
        ASSERT_EQ(cpp2::ErrorCode::E_EXECUTION_ERROR, code);
    }
    // Insert timestamp succeeded
    {
        cpp2::ExecutionResponse resp;
        std::string cmd = "INSERT VERTEX school(name, create_time) VALUES "
                          "hash(\"sun_school\"):(\"sun_school\", \"2010-01-01 10:00:00\")";
        auto code = client_->execute(cmd, resp);
        ASSERT_EQ(cpp2::ErrorCode::SUCCEEDED, code);
    }
    {
        cpp2::ExecutionResponse resp;
        std::string cmd = "INSERT VERTEX school(name, create_time) VALUES "
                          "uuid(\"sun_school\"):(\"sun_school\", \"2010-01-01 10:00:00\")";
        auto code = client_->execute(cmd, resp);
        ASSERT_EQ(cpp2::ErrorCode::SUCCEEDED, code);
    }
    {
        cpp2::ExecutionResponse resp;
        std::string cmd = "INSERT EDGE study(start_time, end_time) "
                          "VALUES hash(\"Laura\")->hash(\"sun_school\"):"
                          "(\"2019-01-01 10:00:00\", now()+3600*24*365*3)";
        auto code = client_->execute(cmd, resp);
        ASSERT_EQ(cpp2::ErrorCode::SUCCEEDED, code);
    }
    {
        cpp2::ExecutionResponse resp;
        std::string cmd = "INSERT EDGE study(start_time, end_time) "
                          "VALUES uuid(\"Laura\")->uuid(\"sun_school\"):"
                          "(\"2019-01-01 10:00:00\", now()+3600*24*365*3)";
        auto code = client_->execute(cmd, resp);
        ASSERT_EQ(cpp2::ErrorCode::SUCCEEDED, code);
    }
    {
        cpp2::ExecutionResponse resp;
        std::string cmd = "GO FROM hash(\"Laura\") OVER study "
                          "YIELD $$.school.name, study._dst, "
                          "$$.school.create_time, (string)study.start_time";
        auto code = client_->execute(cmd, resp);
        ASSERT_EQ(cpp2::ErrorCode::SUCCEEDED, code);
        std::vector<std::tuple<std::string, int64_t, int64_t, std::string>> expected = {
            {"sun_school", std::hash<std::string>()("sun_school"),  1262311200, "1535760000"},
        };
        ASSERT_EQ(cpp2::ErrorCode::SUCCEEDED, code);
    }
    {
        cpp2::ExecutionResponse resp;
        std::string cmd = "GO FROM uuid(\"Laura\") OVER study "
                          "YIELD $$.school.name, study._dst, "
                          "$$.school.create_time, (string)study.start_time";
        auto code = client_->execute(cmd, resp);
        ASSERT_EQ(cpp2::ErrorCode::SUCCEEDED, code);
        std::vector<std::tuple<std::string, int64_t, int64_t, std::string>> expected = {
            {"sun_school", std::hash<std::string>()("sun_school"),  1262311200, "1535760000"},
        };
        ASSERT_EQ(cpp2::ErrorCode::SUCCEEDED, code);
    }
    {
        cpp2::ExecutionResponse resp;
        std::string cmd = "FETCH PROP ON school hash(\"sun_school\") ";;
        auto code = client_->execute(cmd, resp);
        ASSERT_EQ(cpp2::ErrorCode::SUCCEEDED, code);
        std::vector<std::tuple<std::string, int64_t>> expected = {
                {"sun_school", 1262311200},
        };
        ASSERT_EQ(cpp2::ErrorCode::SUCCEEDED, code);
    }
    {
        cpp2::ExecutionResponse resp;
        std::string cmd = "FETCH PROP ON school uuid(\"sun_school\") ";;
        auto code = client_->execute(cmd, resp);
        ASSERT_EQ(cpp2::ErrorCode::SUCCEEDED, code);
        std::vector<std::tuple<std::string, int64_t>> expected = {
                {"sun_school", 1262311200},
        };
        ASSERT_EQ(cpp2::ErrorCode::SUCCEEDED, code);
    }
    // TODO: Test insert multi tags, and delete one of them then check other existent
}

TEST_F(DataTest, InsertWithDefaultValueTest) {
    // Insert vertex using default value
    {
        cpp2::ExecutionResponse resp;
        std::string cmd = "INSERT VERTEX personWithDefault() "
                          "VALUES hash(\"\"):()";
        auto code = client_->execute(cmd, resp);
        ASSERT_EQ(cpp2::ErrorCode::SUCCEEDED, code);
    }
    {
        cpp2::ExecutionResponse resp;
        std::string cmd = "INSERT VERTEX personWithDefault"
                          "(name, age, isMarried, BMI, department, redundant)"
                          "VALUES hash(\"Tom\"):(\"Tom\", 18, false, 18.5, \"dev\", 0)";
        auto code = client_->execute(cmd, resp);
        ASSERT_EQ(cpp2::ErrorCode::E_EXECUTION_ERROR, code);
    }
    {
        cpp2::ExecutionResponse resp;
        std::string cmd = "INSERT VERTEX personWithDefault(name) "
                          "VALUES hash(\"Tom\"):(\"Tom\")";
        auto code = client_->execute(cmd, resp);
        ASSERT_EQ(cpp2::ErrorCode::SUCCEEDED, code);
    }
    {
        cpp2::ExecutionResponse resp;
        std::string cmd = "INSERT VERTEX personWithDefault(name, age) "
                          "VALUES hash(\"Tom\"):(\"Tom\", 20)";
        auto code = client_->execute(cmd, resp);
        ASSERT_EQ(cpp2::ErrorCode::SUCCEEDED, code);
    }
    {
        cpp2::ExecutionResponse resp;
        std::string cmd = "INSERT VERTEX personWithDefault(name, BMI) "
                          "VALUES hash(\"Tom\"):(\"Tom\", 20.5)";
        auto code = client_->execute(cmd, resp);
        ASSERT_EQ(cpp2::ErrorCode::SUCCEEDED, code);
    }
    // Insert vertices multi tags
    {
        cpp2::ExecutionResponse resp;
        std::string cmd = "INSERT VERTEX personWithDefault(name, BMI),"
                          "studentWithDefault(number) VALUES "
                          "hash(\"Laura\"):(\"Laura\", 21.5, 20190901008),"
                          "hash(\"Amber\"):(\"Amber\", 22.5, 20180901003)";
        auto code = client_->execute(cmd, resp);
        ASSERT_EQ(cpp2::ErrorCode::SUCCEEDED, code);
    }
    // Multi vertices one tag
    {
        cpp2::ExecutionResponse resp;
        std::string cmd = "INSERT VERTEX personWithDefault(name) VALUES "
                          "hash(\"Kitty\"):(\"Kitty\"), "
                          "hash(\"Peter\"):(\"Peter\")";
        auto code = client_->execute(cmd, resp);
        ASSERT_EQ(cpp2::ErrorCode::SUCCEEDED, code);
    }
    {
        cpp2::ExecutionResponse resp;
        std::string cmd = "INSERT EDGE schoolmateWithDefault() VALUES "
                          "hash(\"Tom\")->hash(\"Lucy\"):()";
        auto code = client_->execute(cmd, resp);
        ASSERT_EQ(cpp2::ErrorCode::SUCCEEDED, code);
    }
    {
        cpp2::ExecutionResponse resp;
        std::string cmd = "INSERT EDGE schoolmateWithDefault(likeness, redundant) VALUES "
                          "hash(\"Tom\")->hash(\"Lucy\"):(90, 0)";
        auto code = client_->execute(cmd, resp);
        ASSERT_EQ(cpp2::ErrorCode::E_EXECUTION_ERROR, code);
    }
    // Insert multi edges with default value
    {
        cpp2::ExecutionResponse resp;
        std::string cmd = "INSERT EDGE schoolmateWithDefault() VALUES "
                          "hash(\"Tom\")->hash(\"Kitty\"):(),"
                          "hash(\"Tom\")->hash(\"Peter\"):(),"
                          "hash(\"Lucy\")->hash(\"Laura\"):(),"
                          "hash(\"Lucy\")->hash(\"Amber\"):()";
        auto code = client_->execute(cmd, resp);
        ASSERT_EQ(cpp2::ErrorCode::SUCCEEDED, code);
    }
    // Get result
    {
        cpp2::ExecutionResponse resp;
        std::string cmd = "GO FROM hash(\"Tom\") OVER schoolmateWithDefault YIELD $^.person.name,"
                          "schoolmateWithDefault.likeness, $$.person.name";
        auto code = client_->execute(cmd, resp);
        ASSERT_EQ(cpp2::ErrorCode::SUCCEEDED, code);
        std::vector<std::tuple<std::string, int64_t, std::string>> expected = {
            {"Tom", 80, "Lucy"},
            {"Tom", 80, "Kitty"},
            {"Tom", 80, "Peter"},
        };
        ASSERT_TRUE(verifyResult(resp, expected));
    }
    {
        cpp2::ExecutionResponse resp;
        std::string cmd = "GO FROM hash(\"Lucy\") OVER schoolmateWithDefault YIELD "
                          "schoolmateWithDefault.likeness, $$.personWithDefault.name,"
                          "$$.studentWithDefault.grade, $$.studentWithDefault.number";
        auto code = client_->execute(cmd, resp);
        ASSERT_EQ(cpp2::ErrorCode::SUCCEEDED, code);
        using valueType = std::tuple<int64_t, std::string, std::string, int64_t>;
        std::vector<valueType> expected = {
            {80, "Laura", "one", 20190901008},
            {80, "Amber", "one", 20180901003},
        };
        ASSERT_TRUE(verifyResult(resp, expected));
    }
}

TEST_F(DataTest, InsertMultiVersionTest) {
    // Insert multi version vertex
    {
        cpp2::ExecutionResponse resp;
        std::string cmd = "INSERT VERTEX person(name, age) VALUES "
                          "hash(\"Tony\"):(\"Tony\", 18), "
                          "hash(\"Mack\"):(\"Mack\", 19)";
        auto code = client_->execute(cmd, resp);
        ASSERT_EQ(cpp2::ErrorCode::SUCCEEDED, code);
    }
    {
        cpp2::ExecutionResponse resp;
        std::string cmd = "INSERT VERTEX person(name, age) VALUES "
                          "hash(\"Mack\"):(\"Mack\", 20)";
        auto code = client_->execute(cmd, resp);
        ASSERT_EQ(cpp2::ErrorCode::SUCCEEDED, code);
    }
    {
        cpp2::ExecutionResponse resp;
        std::string cmd = "INSERT VERTEX person(name, age) VALUES "
                          "hash(\"Mack\"):(\"Mack\", 21)";
        auto code = client_->execute(cmd, resp);
        ASSERT_EQ(cpp2::ErrorCode::SUCCEEDED, code);
    }
    // Insert multi version edge
    {
        cpp2::ExecutionResponse resp;
        std::string cmd = "INSERT EDGE schoolmate(likeness) VALUES "
                          "hash(\"Tony\")->hash(\"Mack\")@1:(1)";
        auto code = client_->execute(cmd, resp);
        ASSERT_EQ(cpp2::ErrorCode::SUCCEEDED, code);
    }
    {
        cpp2::ExecutionResponse resp;
        std::string cmd = "INSERT EDGE schoolmate(likeness) VALUES "
                          "hash(\"Tony\")->hash(\"Mack\")@1:(2)";
        auto code = client_->execute(cmd, resp);
        ASSERT_EQ(cpp2::ErrorCode::SUCCEEDED, code);
    }
    {
        cpp2::ExecutionResponse resp;
        std::string cmd = "INSERT EDGE schoolmate(likeness) VALUES "
                          "hash(\"Tony\")->hash(\"Mack\")@1:(3)";
        auto code = client_->execute(cmd, resp);
        ASSERT_EQ(cpp2::ErrorCode::SUCCEEDED, code);
    }
    // Get result
    {
        cpp2::ExecutionResponse resp;
        std::string cmd = "GO FROM hash(\"Tony\") OVER schoolmate "
                          "YIELD $$.person.name, $$.person.age, schoolmate.likeness";
        auto code = client_->execute(cmd, resp);
        ASSERT_EQ(cpp2::ErrorCode::SUCCEEDED, code);
        using valueType = std::tuple<std::string, int64_t, int64_t>;
        // Get the latest result
        std::vector<valueType> expected{
            {"Mack", 21, 3},
        };
        ASSERT_TRUE(verifyResult(resp, expected));
    }
}

TEST_F(DataTest, InsertMultiVersionWithUUIDTest) {
    // Insert multi version vertex
    {
        cpp2::ExecutionResponse resp;
        std::string cmd = "INSERT VERTEX person(name, age) VALUES "
                          "uuid(\"Tony\"):(\"Tony\", 18), "
                          "uuid(\"Mack\"):(\"Mack\", 19)";
        auto code = client_->execute(cmd, resp);
        ASSERT_EQ(cpp2::ErrorCode::SUCCEEDED, code);
    }
    {
        cpp2::ExecutionResponse resp;
        std::string cmd = "INSERT VERTEX person(name, age) VALUES "
                          "uuid(\"Mack\"):(\"Mack\", 20)";
        auto code = client_->execute(cmd, resp);
        ASSERT_EQ(cpp2::ErrorCode::SUCCEEDED, code);
    }
    {
        cpp2::ExecutionResponse resp;
        std::string cmd = "INSERT VERTEX person(name, age) VALUES "
                          "uuid(\"Mack\"):(\"Mack\", 21)";
        auto code = client_->execute(cmd, resp);
        ASSERT_EQ(cpp2::ErrorCode::SUCCEEDED, code);
    }
    // Insert multi version edge
    {
        cpp2::ExecutionResponse resp;
        std::string cmd = "INSERT EDGE schoolmate(likeness) VALUES "
                          "uuid(\"Tony\")->uuid(\"Mack\")@1:(1)";
        auto code = client_->execute(cmd, resp);
        ASSERT_EQ(cpp2::ErrorCode::SUCCEEDED, code);
    }
    {
        cpp2::ExecutionResponse resp;
        std::string cmd = "INSERT EDGE schoolmate(likeness) VALUES "
                          "uuid(\"Tony\")->uuid(\"Mack\")@1:(2)";
        auto code = client_->execute(cmd, resp);
        ASSERT_EQ(cpp2::ErrorCode::SUCCEEDED, code);
    }
    {
        cpp2::ExecutionResponse resp;
        std::string cmd = "INSERT EDGE schoolmate(likeness) VALUES "
                          "uuid(\"Tony\")->uuid(\"Mack\")@1:(3)";
        auto code = client_->execute(cmd, resp);
        ASSERT_EQ(cpp2::ErrorCode::SUCCEEDED, code);
    }
    // Get result
    {
        cpp2::ExecutionResponse resp;
        std::string cmd = "GO FROM uuid(\"Tony\") OVER schoolmate "
                          "YIELD $$.person.name, $$.person.age, schoolmate.likeness";
        auto code = client_->execute(cmd, resp);
        ASSERT_EQ(cpp2::ErrorCode::SUCCEEDED, code);
        using valueType = std::tuple<std::string, int64_t, int64_t>;
        // Get the latest result
        std::vector<valueType> expected{
            {"Mack", 21, 3},
        };
        ASSERT_TRUE(verifyResult(resp, expected));
    }
}

TEST_F(DataTest, FindTest) {
    {
        cpp2::ExecutionResponse resp;
        std::string cmd = "FIND name FROM person";
        auto code = client_->execute(cmd, resp);
        ASSERT_EQ(cpp2::ErrorCode::E_EXECUTION_ERROR, code);
    }
}

TEST_F(DataTest, MatchTest) {
    {
        cpp2::ExecutionResponse resp;
        std::string cmd = "MATCH";
        auto code = client_->execute(cmd, resp);
        ASSERT_EQ(cpp2::ErrorCode::E_EXECUTION_ERROR, code);
    }
}

}   // namespace graph
}   // namespace nebula<|MERGE_RESOLUTION|>--- conflicted
+++ resolved
@@ -223,10 +223,6 @@
     {
         cpp2::ExecutionResponse resp;
         std::string cmd = "INSERT VERTEX person(name, age),student(grade, number) "
-<<<<<<< HEAD
-                          "VALUES hash(\"Lucy\"):(\"Lucy\", 8, \"three\", 20190901001),"
-                          "hash(\"Laura\"):(\"Laura\", 8, \"three\", 20190901008),"
-=======
                           "VALUES hash(\"Lucy\"):(\"Lucy\", 8, \"three\", 20190901001)";
         auto code = client_->execute(cmd, resp);
         ASSERT_EQ(cpp2::ErrorCode::SUCCEEDED, code);
@@ -243,7 +239,6 @@
         cpp2::ExecutionResponse resp;
         std::string cmd = "INSERT VERTEX person(name, age),student(grade, number) "
                           "VALUES hash(\"Laura\"):(\"Laura\", 8, \"three\", 20190901008),"
->>>>>>> 214fc001
                           "hash(\"Amber\"):(\"Amber\", 9, \"four\", 20180901003)";
         auto code = client_->execute(cmd, resp);
         ASSERT_EQ(cpp2::ErrorCode::SUCCEEDED, code);
