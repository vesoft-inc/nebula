--- conflicted
+++ resolved
@@ -441,13 +441,6 @@
   }
   auto vidVal = getColumn(0);
 
-<<<<<<< HEAD
-  auto vidVal = getColumn(0);
-  if (UNLIKELY(!SchemaUtil::isValidVid(vidVal))) {
-    return Value::kNullBadType;
-  }
-=======
->>>>>>> a8c12c04
   Vertex vertex;
   vertex.vid = vidVal;
   auto& tagPropMap = currentDs_->tagPropsMap;
