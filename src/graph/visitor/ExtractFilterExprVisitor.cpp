/* Copyright (c) 2020 vesoft inc. All rights reserved.
 *
 * This source code is licensed under Apache 2.0 License.
 */

#include "ExtractFilterExprVisitor.h"

#include "graph/util/ExpressionUtils.h"

namespace nebula {
namespace graph {

void ExtractFilterExprVisitor::visit(ConstantExpression *) {
  canBePushed_ = true;
}

void ExtractFilterExprVisitor::visit(LabelExpression *) {
  canBePushed_ = false;
}

void ExtractFilterExprVisitor::visit(UUIDExpression *) {
  canBePushed_ = false;
}

void ExtractFilterExprVisitor::visit(VariableExpression *expr) {
  canBePushed_ = static_cast<VariableExpression *>(expr)->isInner();
}

void ExtractFilterExprVisitor::visit(VersionedVariableExpression *) {
  canBePushed_ = false;
}

void ExtractFilterExprVisitor::visit(TagPropertyExpression *) {
  switch (pushType_) {
    case PushType::kGetNeighbors:
      canBePushed_ = false;
      break;
    case PushType::kGetVertices:
      canBePushed_ = true;
      break;
    case PushType::kGetEdges:
      canBePushed_ = false;
      break;
  }
}

void ExtractFilterExprVisitor::visit(EdgePropertyExpression *) {
  switch (pushType_) {
    case PushType::kGetNeighbors:
    case PushType::kGetEdges:
      canBePushed_ = true;
      break;
    case PushType::kGetVertices:
      canBePushed_ = false;
      break;
  }
}

void ExtractFilterExprVisitor::visit(InputPropertyExpression *) {
  canBePushed_ = false;
}

void ExtractFilterExprVisitor::visit(VariablePropertyExpression *) {
  canBePushed_ = false;
}

void ExtractFilterExprVisitor::visit(DestPropertyExpression *) {
  canBePushed_ = false;
}

void ExtractFilterExprVisitor::visit(SourcePropertyExpression *) {
  switch (pushType_) {
    case PushType::kGetNeighbors:
      canBePushed_ = true;
      break;
    case PushType::kGetVertices:
    case PushType::kGetEdges:
      canBePushed_ = false;
      break;
  }
}

void ExtractFilterExprVisitor::visit(EdgeSrcIdExpression *) {
  switch (pushType_) {
    case PushType::kGetNeighbors:
    case PushType::kGetEdges:
      canBePushed_ = true;
      break;
    case PushType::kGetVertices:
      canBePushed_ = false;
      break;
  }
}

void ExtractFilterExprVisitor::visit(EdgeTypeExpression *) {
  switch (pushType_) {
    case PushType::kGetNeighbors:
    case PushType::kGetEdges:
      canBePushed_ = true;
      break;
    case PushType::kGetVertices:
      canBePushed_ = false;
      break;
  }
}

void ExtractFilterExprVisitor::visit(EdgeRankExpression *) {
  switch (pushType_) {
    case PushType::kGetNeighbors:
    case PushType::kGetEdges:
      canBePushed_ = true;
      break;
    case PushType::kGetVertices:
      canBePushed_ = false;
      break;
  }
}

void ExtractFilterExprVisitor::visit(EdgeDstIdExpression *) {
  switch (pushType_) {
    case PushType::kGetNeighbors:
    case PushType::kGetEdges:
      canBePushed_ = true;
      break;
    case PushType::kGetVertices:
      canBePushed_ = false;
      break;
  }
}

void ExtractFilterExprVisitor::visit(VertexExpression *) {
  canBePushed_ = false;
}

void ExtractFilterExprVisitor::visit(EdgeExpression *) {
  canBePushed_ = false;
}

void ExtractFilterExprVisitor::visit(ColumnExpression *) {
  canBePushed_ = false;
}

// @return: whether this logical expr satisfies split condition
bool ExtractFilterExprVisitor::visitLogicalAnd(LogicalExpression *expr, std::vector<bool> &flags) {
  DCHECK_EQ(expr->kind(), Expression::Kind::kLogicalAnd);
  // if the size of operands greater than 2
  // then we think it has been pullAnds before
  if (expr->operands().size() <= 2) {
    ExpressionUtils::pullAnds(expr);
  }
  auto &operands = expr->operands();
  auto canBePushed = false;
  bool allOpCanBePushed = true;
  auto size = operands.size();
  flags.resize(operands.size(), false);
  for (auto i = 0u; i < size; i++) {
    canBePushed_ = true;
    if (operands[i]->kind() == Expression::Kind::kLogicalOr) {
      auto lgExpr = static_cast<LogicalExpression *>(operands[i]);
      bool isSplit = visitLogicalOr(lgExpr);
      if (isSplit) {
        // if split, the size of subOperands must be 2,
        // subOperands[0] must can be pushed expr
        // subOperands[1] must can not push expr
        auto &subOperands = lgExpr->operands();
        DCHECK_EQ(subOperands.size(), 2);
        expr->setOperand(i, subOperands[0]->clone());
        expr->addOperand(subOperands[1]->clone());
        flags.emplace_back(false);
        allOpCanBePushed = false;
      }
    } else {
      operands[i]->accept(this);
    }
    flags[i] = canBePushed_;
    allOpCanBePushed = allOpCanBePushed && canBePushed_;
    canBePushed = canBePushed || canBePushed_;
  }
  canBePushed_ = canBePushed;
  if (!canBePushed_) {
    // all operands can not be pushed
    return false;
  }
  if (isNested_) {
    // if canBePushed is true and allOpCanBePushed is false
    // it means some of the operands can not be pushed and can be split
    canBePushed_ = allOpCanBePushed;
    return !allOpCanBePushed;
  }
  if (allOpCanBePushed) {
    return false;
  }
  ExtractRemainExpr(expr, flags);
  return false;
}

void ExtractFilterExprVisitor::ExtractRemainExpr(LogicalExpression *expr,
                                                 std::vector<bool> &flags) {
  DCHECK_EQ(expr->kind(), Expression::Kind::kLogicalAnd);
  auto &operands = expr->operands();
  std::vector<Expression *> remainedOperands;
  auto lastUsedExprInd = 0u;
  for (auto i = 0u; i < operands.size(); i++) {
    if (!flags[i]) {
      remainedOperands.emplace_back(operands[i]->clone());
    } else {
      if (lastUsedExprInd < i) {
        expr->setOperand(lastUsedExprInd, operands[i]);
      }
      lastUsedExprInd++;
    }
  }

  operands.resize(lastUsedExprInd);
  if (remainedOperands.size() > 1) {
    auto remainedExpr = LogicalExpression::makeAnd(pool_);
    remainedExpr->setOperands(std::move(remainedOperands));
    remainedExpr_ = std::move(remainedExpr);
  } else {
    remainedExpr_ = std::move(remainedOperands[0]);
  }
}

<<<<<<< HEAD
// @return: split or not
bool ExtractFilterExprVisitor::visitLogicalOr(LogicalExpression *expr) {
  DCHECK_EQ(expr->kind(), Expression::Kind::kLogicalOr);
  if (expr->operands().size() <= 2) {
    ExpressionUtils::pullOrs(expr);
  }
  // For simplification,
  // LogicalOr can be split,
  // if and only if just one operand can not be pushed and that operand is LogicalAnd.
  // splited means:
  //      canBePush1 or (canBePush2 and ... and canNotBePush3)
  //      => (canBePush1 or canBePush2) and ... and (canBePush1 or canNotBePush3)
  auto &operands = expr->operands();
  int canNotPushedIndex = -1;
  std::vector<bool> flags;
  canBePushed_ = true;
  for (auto i = 0u; i < operands.size(); i++) {
    if (operands[i]->kind() == Expression::Kind::kLogicalAnd) {
      auto lgExpr = static_cast<LogicalExpression *>(operands[i]);
      std::vector<bool> flag;
      bool isNested = isNested_;
      isNested_ = true;
      bool canBeSplit = visitLogicalAnd(lgExpr, flag);
      isNested_ = isNested;
      if (!canBePushed_) {
        // if the LogicalAnd can not be split, return
        if (canNotPushedIndex != -1 || !canBeSplit) {
          return false;
        }
        canNotPushedIndex = i;
        flags = std::move(flag);
      }
    } else {
      operands[i]->accept(this);
      if (!canBePushed_) {
        return false;
      }
    }
  }

  if (canNotPushedIndex == -1 || splitForbidden) {
    canBePushed_ = (canNotPushedIndex == -1);
    return false;
  }
  // only one operand, which is LogicalAnd expr, can not be pushed. Split it.
  splitOrExpr(expr, flags, canNotPushedIndex);
  return canBePushed_;
}

void ExtractFilterExprVisitor::splitOrExpr(LogicalExpression *expr,
                                           std::vector<bool> &flags,
                                           const unsigned int canNotPushedIndex) {
  auto &operands = expr->operands();
  auto andExpr = operands[canNotPushedIndex];
  if (andExpr->kind() != Expression::Kind::kLogicalAnd) {
    canBePushed_ = false;
    return;
  }
  auto &andOperands = static_cast<LogicalExpression *>(andExpr)->operands();

  std::vector<Expression *> canBePushExprs;
  std::vector<Expression *> canNotPushExprs;

  for (auto i = 0u; i < andOperands.size(); i++) {
    if (flags[i]) {
      canBePushExprs.emplace_back(andOperands[i]->clone());
    } else {
      canNotPushExprs.emplace_back(andOperands[i]->clone());
    }
  }

  DCHECK(!canBePushExprs.empty());
  DCHECK(!canNotPushExprs.empty());

  hasSplit = true;
  canBePushed_ = true;
  std::vector<Expression *> sharedExprs;
  for (auto i = 0u; i < operands.size(); i++) {
    if (i != canNotPushedIndex) {
      sharedExprs.emplace_back(operands[i]->clone());
    }
  }
  std::vector<Expression *> newExprs;
  newExprs.emplace_back(rewriteExpr(canBePushExprs, sharedExprs));
  newExprs.emplace_back(rewriteExpr(canNotPushExprs, sharedExprs));

  expr->setOperands(std::move(newExprs));
  expr->reverseLogicalKind();
}

Expression *ExtractFilterExprVisitor::rewriteExpr(std::vector<Expression *> rel,
                                                  std::vector<Expression *> sharedExprs) {
  Expression *newAndExpr;
  DCHECK(!rel.empty());
  if (rel.size() > 1) {
    newAndExpr = ExpressionUtils::pushAnds(pool_, rel);
    ExpressionUtils::pullAnds(newAndExpr);
  } else {
    newAndExpr = rel[0];
  }
  if (sharedExprs.empty()) {
    return newAndExpr;
  }
  sharedExprs.emplace_back(newAndExpr);
  auto newOrExpr = ExpressionUtils::pushOrs(pool_, sharedExprs);
  ExpressionUtils::pullOrs(newOrExpr);
  return newOrExpr;
}

// It's recommended to see ExtractFilterExprVisitorTest.cpp to figure out how it works
void ExtractFilterExprVisitor::visit(LogicalExpression *expr) {
  if (expr->operands().size() == 1) {
    expr->operands()[0]->accept(this);
    return;
  }
  LogicalExpression *originalExpr = static_cast<LogicalExpression *>(expr->clone());
  if (expr->kind() == Expression::Kind::kLogicalAnd) {
    std::vector<bool> unUsed;
    visitLogicalAnd(expr, unUsed);
  } else if (expr->kind() == Expression::Kind::kLogicalOr) {
    bool isSplit = visitLogicalOr(expr);
    if (isSplit) {
      DCHECK_EQ(expr->kind(), Expression::Kind::kLogicalAnd);
      DCHECK_EQ(expr->operands().size(), 2);
      remainedExpr_ = expr->operands()[1]->clone();
      expr->operands().pop_back();
    }
  } else {
    isNested_ = true;
    splitForbidden = true;
    ExprVisitorImpl::visit(expr);
  }

  if (hasSplit && !canBePushed_) {
    std::vector<Expression *> operands;
    for (auto &operand : originalExpr->operands()) {
      operands.emplace_back(operand->clone());
    }
    expr->setOperands(std::move(operands));
    if (expr->kind() != originalExpr->kind()) {
      expr->reverseLogicalKind();
    }
    remainedExpr_ = nullptr;
  }
  return;
}

void ExtractFilterExprVisitor::visit(SubscriptRangeExpression *) { canBePushed_ = false; }
=======
void ExtractFilterExprVisitor::visit(SubscriptRangeExpression *) {
  canBePushed_ = false;
}
>>>>>>> eac1e893

}  // namespace graph
}  // namespace nebula<|MERGE_RESOLUTION|>--- conflicted
+++ resolved
@@ -221,7 +221,6 @@
   }
 }
 
-<<<<<<< HEAD
 // @return: split or not
 bool ExtractFilterExprVisitor::visitLogicalOr(LogicalExpression *expr) {
   DCHECK_EQ(expr->kind(), Expression::Kind::kLogicalOr);
@@ -370,11 +369,6 @@
 }
 
 void ExtractFilterExprVisitor::visit(SubscriptRangeExpression *) { canBePushed_ = false; }
-=======
-void ExtractFilterExprVisitor::visit(SubscriptRangeExpression *) {
-  canBePushed_ = false;
-}
->>>>>>> eac1e893
 
 }  // namespace graph
 }  // namespace nebula