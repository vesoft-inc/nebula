--- conflicted
+++ resolved
@@ -278,16 +278,12 @@
             return v.toString();
         }
         default:
-<<<<<<< HEAD
-            LOG(FATAL) << "Unknown type: " << static_cast<int32_t>(type);
-=======
             std::string errMsg =
                 folly::stringPrintf(
                     "Unknown type: %d, prop: %s",
                     static_cast<int32_t>(type), prop.c_str());
             LOG(ERROR) << errMsg;
             return Status::Error(errMsg);
->>>>>>> ebd1e56a
     }
 }
 
