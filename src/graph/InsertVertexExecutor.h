/* Copyright (c) 2018 vesoft inc. All rights reserved.
 *
 * This source code is licensed under Apache 2.0 License,
 * attached with Common Clause Condition 1.0, found in the LICENSES directory.
 */

#ifndef GRAPH_INSERTVERTEXEXECUTOR_H_
#define GRAPH_INSERTVERTEXEXECUTOR_H_

#include "base/Base.h"
#include "graph/Executor.h"

namespace nebula {
namespace graph {

class InsertVertexExecutor final : public Executor {
public:
    InsertVertexExecutor(Sentence *sentence, ExecutionContext *ectx);

    const char* name() const override {
        return "InsertVertexExecutor";
    }

    Status MUST_USE_RESULT prepare() override;

    void execute() override;

private:
    Status check();
    StatusOr<std::vector<storage::cpp2::Vertex>> prepareVertices();

private:
    using TagSchema = std::shared_ptr<const meta::SchemaProviderIf>;
<<<<<<< HEAD
    InsertVertexSentence                             *sentence_{nullptr};
    bool                                              overwritable_{true};
    std::vector<VertexRowItem*>                       rows_;
    std::vector<TagID>                                tagIds_;
    std::vector<TagSchema>                            schemas_;
    std::vector<std::vector<std::string*>>            tagProps_;
    GraphSpaceID                                      spaceId_{-1};
    std::unordered_map<std::string, std::string>      defaultValues_;
=======
    InsertVertexSentence                       *sentence_{nullptr};
    std::unique_ptr<ExpressionContext>          expCtx_;
    bool                                        overwritable_{true};
    std::vector<VertexRowItem*>                 rows_;
    std::vector<TagID>                          tagIds_;
    std::vector<TagSchema>                      schemas_;
    std::vector<std::vector<std::string*>>      tagProps_;
    GraphSpaceID                                spaceId_{-1};
>>>>>>> 214fc001
};

}   // namespace graph
}   // namespace nebula

#endif  // GRAPH_INSERTVERTEXEXECUTOR_H_<|MERGE_RESOLUTION|>--- conflicted
+++ resolved
@@ -31,8 +31,8 @@
 
 private:
     using TagSchema = std::shared_ptr<const meta::SchemaProviderIf>;
-<<<<<<< HEAD
     InsertVertexSentence                             *sentence_{nullptr};
+    std::unique_ptr<ExpressionContext>                expCtx_;
     bool                                              overwritable_{true};
     std::vector<VertexRowItem*>                       rows_;
     std::vector<TagID>                                tagIds_;
@@ -40,16 +40,6 @@
     std::vector<std::vector<std::string*>>            tagProps_;
     GraphSpaceID                                      spaceId_{-1};
     std::unordered_map<std::string, std::string>      defaultValues_;
-=======
-    InsertVertexSentence                       *sentence_{nullptr};
-    std::unique_ptr<ExpressionContext>          expCtx_;
-    bool                                        overwritable_{true};
-    std::vector<VertexRowItem*>                 rows_;
-    std::vector<TagID>                          tagIds_;
-    std::vector<TagSchema>                      schemas_;
-    std::vector<std::vector<std::string*>>      tagProps_;
-    GraphSpaceID                                spaceId_{-1};
->>>>>>> 214fc001
 };
 
 }   // namespace graph
