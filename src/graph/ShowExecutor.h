/* Copyright (c) 2018 vesoft inc. All rights reserved.
 *
 * This source code is licensed under Apache 2.0 License,
 * attached with Common Clause Condition 1.0, found in the LICENSES directory.
 */

#ifndef GRAPH_SHOWEXECUTOR_H_
#define GRAPH_SHOWEXECUTOR_H_

#include "base/Base.h"
#include "graph/Executor.h"

namespace nebula {
namespace graph {

class ShowExecutor final : public Executor {
public:
    ShowExecutor(Sentence *sentence, ExecutionContext *ectx);

    const char* name() const override {
        return "ShowExecutor";
    }

    Status MUST_USE_RESULT prepare() override;

    void execute() override;
    void showHosts();
    void showSpaces();
    void showTags();
    void showEdges();
<<<<<<< HEAD
    void showTagIndexes();
    void showEdgeIndexes();
=======
    void showCreateSpace();
    void showCreateTag();
    void showCreateEdge();
>>>>>>> 241c3595

    void setupResponse(cpp2::ExecutionResponse &resp) override;

private:
    ShowSentence                             *sentence_{nullptr};
    std::unique_ptr<cpp2::ExecutionResponse>  resp_;
};

}   // namespace graph
}   // namespace nebula

#endif  // GRAPH_SHOWEXECUTOR_H_<|MERGE_RESOLUTION|>--- conflicted
+++ resolved
@@ -28,14 +28,11 @@
     void showSpaces();
     void showTags();
     void showEdges();
-<<<<<<< HEAD
     void showTagIndexes();
     void showEdgeIndexes();
-=======
     void showCreateSpace();
     void showCreateTag();
     void showCreateEdge();
->>>>>>> 241c3595
 
     void setupResponse(cpp2::ExecutionResponse &resp) override;
 
