/* Copyright (c) 2019 vesoft inc. All rights reserved.
 *
 * This source code is licensed under Apache 2.0 License,
 * attached with Common Clause Condition 1.0, found in the LICENSES directory.
 */

#include "base/Base.h"
#include "graph/SchemaHelper.h"
#include "graph/Executor.h"

namespace nebula {
namespace graph {

// static
nebula::cpp2::SupportedType SchemaHelper::columnTypeToSupportedType(nebula::ColumnType type) {
    switch (type) {
        case nebula::ColumnType::BOOL:
            return nebula::cpp2::SupportedType::BOOL;
        case nebula::ColumnType::INT:
            return nebula::cpp2::SupportedType::INT;
        case nebula::ColumnType::DOUBLE:
            return nebula::cpp2::SupportedType::DOUBLE;
        case nebula::ColumnType::STRING:
            return nebula::cpp2::SupportedType::STRING;
        case nebula::ColumnType::TIMESTAMP:
            return nebula::cpp2::SupportedType::TIMESTAMP;
        default:
            return nebula::cpp2::SupportedType::UNKNOWN;
    }
}

// static
Status SchemaHelper::createSchema(const std::vector<ColumnSpecification*>& specs,
                                  const std::vector<SchemaPropItem*>& schemaProps,
                                  nebula::cpp2::Schema& schema) {
    auto status = Status::OK();

    std::unordered_set<std::string> nameSet;
    for (auto& spec : specs) {
        if (nameSet.find(*spec->name()) != nameSet.end()) {
            return Status::Error("Duplicate column name `%s'", spec->name()->c_str());
        }
        nameSet.emplace(*spec->name());
        nebula::cpp2::ColumnDef column;
        column.name = *spec->name();
        column.type.type = columnTypeToSupportedType(spec->type());
        nebula::cpp2::Value v;
        if (spec->hasDefault()) {
            switch (spec->type()) {
                case nebula::ColumnType::BOOL:
<<<<<<< HEAD
                    v.set_bool_value(spec->getBoolValue());
=======
                {
                    auto ret = spec->getBoolValue();
                    if (!ret.ok()) {
                        auto error = "Column `%s' set wrong default value,"
                                     " schema type is `bool'";
                        return Status::Error(folly::stringPrintf(error, column.name.c_str()));
                    }
                    v.set_bool_value(ret.value());
                    column.set_default_value(std::move(v));
>>>>>>> 4ed1882c
                    break;
                }
                case nebula::ColumnType::INT:
<<<<<<< HEAD
                    v.set_int_value(spec->getIntValue());
=======
                {
                    auto ret = spec->getIntValue();
                    if (!ret.ok()) {
                        auto error = "Column `%s' set wrong default value,"
                                     " schema type is `int'";
                        return Status::Error(folly::stringPrintf(error, column.name.c_str()));
                    }
                    v.set_int_value(ret.value());
                    column.set_default_value(std::move(v));
>>>>>>> 4ed1882c
                    break;
                }
                case nebula::ColumnType::DOUBLE:
<<<<<<< HEAD
                    v.set_double_value(spec->getDoubleValue());
=======
                {
                    auto ret = spec->getDoubleValue();
                    if (!ret.ok()) {
                        auto error = "Column `%s' set wrong type default value,"
                                     " schema type is `double'";
                        return Status::Error(folly::stringPrintf(error, column.name.c_str()));
                    }
                    v.set_double_value(ret.value());
                    column.set_default_value(std::move(v));
>>>>>>> 4ed1882c
                    break;
                }
                case nebula::ColumnType::STRING:
<<<<<<< HEAD
                    v.set_string_value(spec->getStringValue());
=======
                {
                    auto ret = spec->getStringValue();
                    if (!ret.ok()) {
                        auto error = "Column `%s' set wrong type default value,"
                                     " schema type is `string'";
                        return Status::Error(folly::stringPrintf(error, column.name.c_str()));
                    }
                    v.set_string_value(std::move(ret).value());
                    column.set_default_value(std::move(v));
                    break;
                }
                case nebula::ColumnType::TIMESTAMP:
                {
                    auto ret = spec->getIntValue();
                    if (!ret.ok()) {
                        auto error = "Column `%s' set wrong type default value,"
                                     " schema type is `timestamp'";
                        return Status::Error(folly::stringPrintf(error, column.name.c_str()));
                    }
                    v.set_timestamp(ret.value());
                    column.set_default_value(std::move(v));
>>>>>>> 4ed1882c
                    break;
                }
                default:
                    LOG(ERROR) << "Unsupport Type";
                    return Status::Error("Unsupport Type");
            }
            column.set_default_value(std::move(v));
        }
        schema.columns.emplace_back(std::move(column));
    }

    if (!schemaProps.empty()) {
        for (auto& schemaProp : schemaProps) {
            switch (schemaProp->getPropType()) {
                case SchemaPropItem::TTL_DURATION:
                    status = setTTLDuration(schemaProp, schema);
                    if (!status.ok()) {
                        return status;
                    }
                    break;
                case SchemaPropItem::TTL_COL:
                    status = setTTLCol(schemaProp, schema);
                    if (!status.ok()) {
                        return status;
                    }
                    break;
            }
        }

        if (schema.schema_prop.get_ttl_duration() &&
            (*schema.schema_prop.get_ttl_duration() != 0)) {
            // Disable implicit TTL mode
            if (!schema.schema_prop.get_ttl_col() ||
                (schema.schema_prop.get_ttl_col() && schema.schema_prop.get_ttl_col()->empty())) {
                return Status::Error("Implicit ttl_col not support");
            }
        }
    }

    return Status::OK();
}


// static
Status SchemaHelper::setTTLDuration(SchemaPropItem* schemaProp, nebula::cpp2::Schema& schema) {
    auto ret = schemaProp->getTtlDuration();
    if (!ret.ok()) {
        return ret.status();
    }

    auto ttlDuration = ret.value();
    schema.schema_prop.set_ttl_duration(ttlDuration);
    return Status::OK();
}


// static
Status SchemaHelper::setTTLCol(SchemaPropItem* schemaProp, nebula::cpp2::Schema& schema) {
    auto ret = schemaProp->getTtlCol();
    if (!ret.ok()) {
        return ret.status();
    }

    auto  ttlColName = ret.value();
    // Check the legality of the ttl column name
    for (auto& col : schema.columns) {
        if (col.name == ttlColName) {
            // Only integer columns and timestamp columns can be used as ttl_col
            // TODO(YT) Ttl_duration supports datetime type
            if (col.type.type != nebula::cpp2::SupportedType::INT &&
                col.type.type != nebula::cpp2::SupportedType::TIMESTAMP) {
                return Status::Error("Ttl column type illegal");
            }
            schema.schema_prop.set_ttl_col(ttlColName);
            return Status::OK();
        }
    }
    return Status::Error("Ttl column name not exist in columns");
}


// static
Status SchemaHelper::alterSchema(const std::vector<AlterSchemaOptItem*>& schemaOpts,
                                 const std::vector<SchemaPropItem*>& schemaProps,
                                 std::vector<nebula::meta::cpp2::AlterSchemaItem>& options,
                                 nebula::cpp2::SchemaProp& prop) {
    for (auto& schemaOpt : schemaOpts) {
        nebula::meta::cpp2::AlterSchemaItem schemaItem;
        auto opType = schemaOpt->toType();
        schemaItem.set_op(opType);
        nebula::cpp2::Schema schema;
        if (opType == nebula::meta::cpp2::AlterSchemaOp::DROP) {
            const auto& colNames = schemaOpt->columnNames();
            for (auto& colName : colNames) {
                nebula::cpp2::ColumnDef column;
                column.name = *colName;
                schema.columns.emplace_back(std::move(column));
            }
        } else {
            const auto& specs = schemaOpt->columnSpecs();
            for (auto& spec : specs) {
                nebula::cpp2::ColumnDef column;
                column.name = *spec->name();
                column.type.type = columnTypeToSupportedType(spec->type());
                schema.columns.emplace_back(std::move(column));
            }
        }

        schemaItem.set_schema(std::move(schema));
        options.emplace_back(std::move(schemaItem));
    }

    for (auto& schemaProp : schemaProps) {
        auto propType = schemaProp->getPropType();
        StatusOr<int64_t> retInt;
        StatusOr<std::string> retStr;
        int ttlDuration;
        switch (propType) {
            case SchemaPropItem::TTL_DURATION:
                retInt = schemaProp->getTtlDuration();
                if (!retInt.ok()) {
                   return retInt.status();
                }
                ttlDuration = retInt.value();
                prop.set_ttl_duration(ttlDuration);
                break;
            case SchemaPropItem::TTL_COL:
                // Check the legality of the column in meta
                retStr = schemaProp->getTtlCol();
                if (!retStr.ok()) {
                   return retStr.status();
                }
                prop.set_ttl_col(retStr.value());
                break;
            default:
                return Status::Error("Property type not support");
        }
    }
    return Status::OK();
}

}   // namespace graph
}   // namespace nebula<|MERGE_RESOLUTION|>--- conflicted
+++ resolved
@@ -48,9 +48,6 @@
         if (spec->hasDefault()) {
             switch (spec->type()) {
                 case nebula::ColumnType::BOOL:
-<<<<<<< HEAD
-                    v.set_bool_value(spec->getBoolValue());
-=======
                 {
                     auto ret = spec->getBoolValue();
                     if (!ret.ok()) {
@@ -59,14 +56,9 @@
                         return Status::Error(folly::stringPrintf(error, column.name.c_str()));
                     }
                     v.set_bool_value(ret.value());
-                    column.set_default_value(std::move(v));
->>>>>>> 4ed1882c
                     break;
                 }
                 case nebula::ColumnType::INT:
-<<<<<<< HEAD
-                    v.set_int_value(spec->getIntValue());
-=======
                 {
                     auto ret = spec->getIntValue();
                     if (!ret.ok()) {
@@ -75,14 +67,9 @@
                         return Status::Error(folly::stringPrintf(error, column.name.c_str()));
                     }
                     v.set_int_value(ret.value());
-                    column.set_default_value(std::move(v));
->>>>>>> 4ed1882c
                     break;
                 }
                 case nebula::ColumnType::DOUBLE:
-<<<<<<< HEAD
-                    v.set_double_value(spec->getDoubleValue());
-=======
                 {
                     auto ret = spec->getDoubleValue();
                     if (!ret.ok()) {
@@ -91,14 +78,9 @@
                         return Status::Error(folly::stringPrintf(error, column.name.c_str()));
                     }
                     v.set_double_value(ret.value());
-                    column.set_default_value(std::move(v));
->>>>>>> 4ed1882c
                     break;
                 }
                 case nebula::ColumnType::STRING:
-<<<<<<< HEAD
-                    v.set_string_value(spec->getStringValue());
-=======
                 {
                     auto ret = spec->getStringValue();
                     if (!ret.ok()) {
@@ -107,7 +89,6 @@
                         return Status::Error(folly::stringPrintf(error, column.name.c_str()));
                     }
                     v.set_string_value(std::move(ret).value());
-                    column.set_default_value(std::move(v));
                     break;
                 }
                 case nebula::ColumnType::TIMESTAMP:
@@ -119,8 +100,6 @@
                         return Status::Error(folly::stringPrintf(error, column.name.c_str()));
                     }
                     v.set_timestamp(ret.value());
-                    column.set_default_value(std::move(v));
->>>>>>> 4ed1882c
                     break;
                 }
                 default:
