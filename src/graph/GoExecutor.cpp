--- conflicted
+++ resolved
@@ -623,8 +623,8 @@
             }
         }
         // TODO Consider float/double, and need to reduce mem copy.
+        std::string encode = writer.encode();
         if (distinct_) {
-            std::string encode = writer.encode();
             auto ret = uniqResult->emplace(encode);
             if (ret.second) {
                 rsWriter->addRow(std::move(encode));
@@ -681,12 +681,8 @@
             auto iter = rsReader.begin();
             while (iter) {
                 auto &getters = expCtx_->getters();
-<<<<<<< HEAD
-                getters.getEdgeProp = [&](const std::string &prop) -> OptVariantType {
-=======
-                getters.getAliasProp =
-                    [&] (const std::string&, const std::string &prop) -> VariantType {
->>>>>>> 90824399
+                getters.getAliasProp = [&](const std::string &,
+                                           const std::string &prop) -> OptVariantType {
                     auto res = RowReader::getPropByName(&*iter, prop);
                     if (ok(res)) {
                         return value(res);
