/* Copyright (c) 2018 vesoft inc. All rights reserved.
 *
 * This source code is licensed under Apache 2.0 License,
 * attached with Common Clause Condition 1.0, found in the LICENSES directory.
 */

#include "base/Base.h"
#include "graph/GoExecutor.h"
#include "dataman/RowReader.h"
#include "dataman/RowSetReader.h"
#include "dataman/ResultSchemaProvider.h"


namespace nebula {
namespace graph {

using SchemaProps = std::unordered_map<std::string, std::vector<std::string>>;
using nebula::cpp2::SupportedType;

GoExecutor::GoExecutor(Sentence *sentence, ExecutionContext *ectx) : TraverseExecutor(ectx) {
    // The RTTI is guaranteed by Sentence::Kind,
    // so we use `static_cast' instead of `dynamic_cast' for the sake of efficiency.
    sentence_ = static_cast<GoSentence*>(sentence);
}


Status GoExecutor::prepare() {
    return Status::OK();
}


Status GoExecutor::prepareClauses() {
    DCHECK(sentence_ != nullptr);
    Status status;
    expCtx_ = std::make_unique<ExpressionContext>();
    do {
        status = checkIfGraphSpaceChosen();
        if (!status.ok()) {
            break;
        }
        status = prepareStep();
        if (!status.ok()) {
            break;
        }
        status = prepareFrom();
        if (!status.ok()) {
            break;
        }
        status = prepareOver();
        if (!status.ok()) {
            break;
        }
        status = prepareWhere();
        if (!status.ok()) {
            break;
        }
        status = prepareYield();
        if (!status.ok()) {
            break;
        }
        status = prepareNeededProps();
        if (!status.ok()) {
            break;
        }
        status = prepareDistinct();
        if (!status.ok()) {
            break;
        }
    } while (false);

    if (!status.ok()) {
        LOG(ERROR) << "Preparing failed: " << status;
        return status;
    }

    return status;
}


void GoExecutor::execute() {
    FLOG_INFO("Executing Go: %s", sentence_->toString().c_str());
    auto status = prepareClauses();
    if (!status.ok()) {
        DCHECK(onError_);
        onError_(std::move(status));
        return;
    }

    status = setupStarts();
    if (!status.ok()) {
        onError_(std::move(status));
        return;
    }
    if (starts_.empty()) {
        onEmptyInputs();
        return;
    }
    if (distinct_) {
        std::unordered_set<VertexID> uniqID;
        for (auto id : starts_) {
            uniqID.emplace(id);
        }
        starts_ = std::vector<VertexID>(uniqID.begin(), uniqID.end());
    }
    stepOut();
}


void GoExecutor::feedResult(std::unique_ptr<InterimResult> result) {
    inputs_ = std::move(result);
}


Status GoExecutor::prepareStep() {
    auto *clause = sentence_->stepClause();
    if (clause != nullptr) {
        steps_ = clause->steps();
        upto_ = clause->isUpto();
    }

    if (isUpto()) {
        return Status::Error("`UPTO' not supported yet");
    }

    if (steps_ != 1) {
        backTracker_ = std::make_unique<VertexBackTracker>();
    }

    return Status::OK();
}


Status GoExecutor::prepareFrom() {
    Status status = Status::OK();
    auto *clause = sentence_->fromClause();
    do {
        if (clause == nullptr) {
            LOG(FATAL) << "From clause shall never be null";
        }

        if (clause->isRef()) {
            auto *expr = clause->ref();
            if (expr->isInputExpression()) {
                fromType_ = kPipe;
                auto *iexpr = static_cast<InputPropertyExpression*>(expr);
                colname_ = iexpr->prop();
            } else if (expr->isVariableExpression()) {
                fromType_ = kVariable;
                auto *vexpr = static_cast<VariablePropertyExpression*>(expr);
                varname_ = vexpr->alias();
                colname_ = vexpr->prop();
            } else {
                // No way to happen except memory corruption
                LOG(FATAL) << "Unknown kind of expression";
            }
            break;
        }

        auto vidList = clause->vidList();
        for (auto *expr : vidList) {
            status = expr->prepare();
            if (!status.ok()) {
                break;
            }
            auto value = expr->eval();
            if (!value.ok()) {
                status = Status::Error();
                break;
            }
            auto v = value.value();
            if (!Expression::isInt(v)) {
                status = Status::Error("Vertex ID should be of type integer");
                break;
            }
            starts_.push_back(Expression::asInt(v));
        }
        fromType_ = kInstantExpr;
        if (!status.ok()) {
            break;
        }
    } while (false);
    return status;
}


Status GoExecutor::prepareOver() {
    Status status = Status::OK();
    auto *clause = sentence_->overClause();
    if (clause == nullptr) {
        LOG(FATAL) << "Over clause shall never be null";
    }

    auto edges = clause->edges();
    for (auto e : edges) {
        if (e->isOverAll()) {
            expCtx_->setOverAllEdge();
            return status;
        }

        auto spaceId = ectx()->rctx()->session()->space();
        auto edgeStatus = ectx()->schemaManager()->toEdgeType(spaceId, *e->edge());
        if (!edgeStatus.ok()) {
            return edgeStatus.status();
        }

        if (e->isReversely()) {
            edgeTypes_.push_back(-edgeStatus.value());
            return Status::Error("`REVERSELY' not supported yet");
        }

        auto v = edgeStatus.value();
        edgeTypes_.push_back(v);

        if (e->alias() != nullptr) {
            if (!expCtx_->addEdge(*e->alias(), v)) {
                return Status::Error(folly::sformat("edge alias({}) was dup", *e->alias()));
            }
        } else {
            if (!expCtx_->addEdge(*e->edge(), v)) {
                return Status::Error(folly::sformat("edge alias({}) was dup", *e->edge()));
            }
        }
    }

    return status;
}


Status GoExecutor::prepareWhere() {
    auto *clause = sentence_->whereClause();
    if (clause != nullptr) {
        filter_ = clause->filter();
    }
    return Status::OK();
}


Status GoExecutor::prepareYield() {
    auto *clause = sentence_->yieldClause();
    if (clause != nullptr) {
        yields_ = clause->columns();
    }
    return Status::OK();
}


Status GoExecutor::prepareNeededProps() {
    auto status = Status::OK();
    do {
        if (filter_ != nullptr) {
            filter_->setContext(expCtx_.get());
            status = filter_->prepare();
            if (!status.ok()) {
                break;
            }
        }

        for (auto *col : yields_) {
            col->expr()->setContext(expCtx_.get());
            status = col->expr()->prepare();
            if (!status.ok()) {
                break;
            }
        }
        if (!status.ok()) {
            break;
        }

        if (expCtx_->hasVariableProp()) {
            if (fromType_ != kVariable) {
                status = Status::Error("A variable must be referred in FROM "
                                       "before used in WHERE or YIELD");
                break;
            }
            auto &variables = expCtx_->variables();
            if (variables.size() > 1) {
                status = Status::Error("Only one variable allowed to use");
                break;
            }
            auto &var = *variables.begin();
            if (var != *varname_) {
                status = Status::Error("Variable name not match: `%s' vs. `%s'",
                                       var.c_str(), varname_->c_str());
                break;
            }
        }

        if (expCtx_->hasInputProp()) {
            if (fromType_ != kPipe) {
                status = Status::Error("`$-' must be referred in FROM "
                                       "before used in WHERE or YIELD");
                break;
            }
        }
    } while (false);

    return status;
}


Status GoExecutor::prepareDistinct() {
    auto *clause = sentence_->yieldClause();
    if (clause != nullptr) {
        distinct_ = clause->isDistinct();
        // TODO Consider distinct pushdown later, depends on filter and some other clause pushdown.
        distinctPushDown_ =
            !((expCtx_->hasSrcTagProp() || expCtx_->hasEdgeProp()) && expCtx_->hasDstTagProp());
    }
    return Status::OK();
}


Status GoExecutor::setupStarts() {
    // Literal vertex ids
    if (!starts_.empty()) {
        return Status::OK();
    }
    const auto *inputs = inputs_.get();
    // Take one column from a variable
    if (varname_ != nullptr) {
        bool existing = false;
        auto *varInputs = ectx()->variableHolder()->get(*varname_, &existing);
        if (varInputs == nullptr && !existing) {
            return Status::Error("Variable `%s' not defined", varname_->c_str());
        }
        DCHECK(inputs == nullptr);
        inputs = varInputs;
    }
    // No error happened, but we are having empty inputs
    if (inputs == nullptr) {
        return Status::OK();
    }

    auto result = inputs->getVIDs(*colname_);
    if (!result.ok()) {
        return std::move(result).status();
    }
    starts_ = std::move(result).value();
    index_ = inputs->buildIndex(*colname_);
    return Status::OK();
}


void GoExecutor::setupResponse(cpp2::ExecutionResponse &resp) {
    if (resp_ == nullptr) {
        resp_ = std::make_unique<cpp2::ExecutionResponse>();
    }
    resp = std::move(*resp_);
}


void GoExecutor::stepOut() {
    auto spaceId = ectx()->rctx()->session()->space();
    auto status = getStepOutProps();
    if (!status.ok()) {
        DCHECK(onError_);
        onError_(Status::Error("Get step out props failed"));
        return;
    }
    auto returns = status.value();
    auto future  = ectx()->storage()->getNeighbors(spaceId,
                                                   starts_,
                                                   edgeTypes_,
                                                   "",
                                                   std::move(returns),
                                                   expCtx_->isOverAllEdge());
    auto *runner = ectx()->rctx()->runner();
    auto cb = [this] (auto &&result) {
        auto completeness = result.completeness();
        if (completeness == 0) {
            DCHECK(onError_);
            onError_(Status::Error("Get neighbors failed"));
            return;
        } else if (completeness != 100) {
            // TODO(dutor) We ought to let the user know that the execution was partially
            // performed, even in the case that this happened in the intermediate process.
            // Or, make this case configurable at runtime.
            // For now, we just do some logging and keep going.
            LOG(INFO) << "Get neighbors partially failed: "  << completeness << "%";
            for (auto &error : result.failedParts()) {
                LOG(ERROR) << "part: " << error.first
                           << "error code: " << static_cast<int>(error.second);
            }
        }
        onStepOutResponse(std::move(result));
    };
    auto error = [this] (auto &&e) {
        LOG(ERROR) << "Exception caught: " << e.what();
        onError_(Status::Error("Internal error"));
    };
    std::move(future).via(runner).thenValue(cb).thenError(error);
}


void GoExecutor::onStepOutResponse(RpcResponse &&rpcResp) {
    if (isFinalStep()) {
        if (expCtx_->hasDstTagProp()) {
            auto dstids = getDstIdsFromResp(rpcResp);
            if (dstids.empty()) {
                onEmptyInputs();
                return;
            }
            fetchVertexProps(std::move(dstids), std::move(rpcResp));
            return;
        }
        finishExecution(std::move(rpcResp));
        return;
    } else {
        starts_ = getDstIdsFromResp(rpcResp);
        if (starts_.empty()) {
            onEmptyInputs();
            return;
        }
        curStep_++;
        stepOut();
    }
}


void GoExecutor::onVertexProps(RpcResponse &&rpcResp) {
    UNUSED(rpcResp);
}

std::vector<std::string> GoExecutor::getEdgeNamesFromResp(RpcResponse &rpcResp) const {
    std::vector<std::string> names;
    auto spaceId = ectx()->rctx()->session()->space();
    for (auto &resp : rpcResp.responses()) {
        auto *vertices = resp.get_vertices();
        if (vertices == nullptr) {
            continue;
        }

        for (auto &vdata : *vertices) {
            for (auto &edata : vdata.edge_data) {
                auto edgeType = edata.type;
                auto status   = ectx()->schemaManager()->toEdgeName(spaceId, edgeType);
                DCHECK(status.ok());
                auto edgeName = status.value();
                names.emplace_back(std::move(edgeName));
            }
        }
    }

    return names;
}

std::vector<VertexID> GoExecutor::getDstIdsFromResp(RpcResponse &rpcResp) const {
    std::unordered_set<VertexID> set;
    for (auto &resp : rpcResp.responses()) {
        auto *vertices = resp.get_vertices();
        if (vertices == nullptr) {
            continue;
        }

        for (auto &vdata : *vertices) {
            for (auto &edata : vdata.edge_data) {
                auto schema = std::make_shared<ResultSchemaProvider>(edata.schema);
                RowSetReader rsReader(schema, edata.data);
                auto iter = rsReader.begin();
                while (iter) {
                    VertexID dst;
                    auto rc = iter->getVid("_dst", dst);
                    CHECK(rc == ResultType::SUCCEEDED);
                    if (!isFinalStep() && backTracker_ != nullptr) {
                        backTracker_->add(vdata.get_vertex_id(), dst);
                    }
                    set.emplace(dst);
                    ++iter;
                }
            }
        }
    }
    return std::vector<VertexID>(set.begin(), set.end());
}

void GoExecutor::finishExecution(RpcResponse &&rpcResp) {
    // MayBe we can do better.
    std::vector<std::unique_ptr<YieldColumn>> yc;
    if (expCtx_->isOverAllEdge() && yields_.empty()) {
        auto edgeNames = getEdgeNamesFromResp(rpcResp);
        for (const auto &name : edgeNames) {
            auto dummy       = new std::string(name);
            auto dummy_exp   = new EdgeDstIdExpression(dummy);
            auto ptr         = std::make_unique<YieldColumn>(dummy_exp);
            dummy_exp->setContext(expCtx_.get());
            yields_.emplace_back(ptr.get());
            yc.emplace_back(std::move(ptr));
        }
    }

    std::unique_ptr<InterimResult> outputs;
    if (!setupInterimResult(std::move(rpcResp), outputs)) {
        return;
    }

    if (onResult_) {
        onResult_(std::move(outputs));
    } else {
        resp_ = std::make_unique<cpp2::ExecutionResponse>();
        resp_->set_column_names(getResultColumnNames());

        if (outputs != nullptr) {
            auto rows = outputs->getRows();
            resp_->set_rows(std::move(rows));
        }
    }
    DCHECK(onFinish_);
    onFinish_();
}

StatusOr<std::vector<storage::cpp2::PropDef>> GoExecutor::getStepOutProps() {
    std::vector<storage::cpp2::PropDef> props;
    for (auto &e : edgeTypes_) {
        storage::cpp2::PropDef pd;
        pd.owner = storage::cpp2::PropOwner::EDGE;
        pd.name = "_dst";
        pd.id.set_edge_type(e);
        props.emplace_back(std::move(pd));
    }

    if (!isFinalStep()) {
        return props;
    }

    auto spaceId = ectx()->rctx()->session()->space();
    for (auto &tagProp : expCtx_->srcTagProps()) {
        storage::cpp2::PropDef pd;
        pd.owner = storage::cpp2::PropOwner::SOURCE;
        pd.name = tagProp.second;
        auto status = ectx()->schemaManager()->toTagID(spaceId, tagProp.first);
        if (!status.ok()) {
<<<<<<< HEAD
            return Status::Error("No schema found for '%s'", tagProp.first);
=======
            return Status::Error("No schema found for '%s'", tagIt.first.c_str());
>>>>>>> 153545e1
        }
        auto tagId = status.value();
        pd.id.set_tag_id(tagId);
        props.emplace_back(std::move(pd));
    }

    for (auto &prop : expCtx_->aliasProps()) {
        storage::cpp2::PropDef pd;
        pd.owner = storage::cpp2::PropOwner::EDGE;
        pd.name  = prop.second;

        if (expCtx_->isOverAllEdge()) {
            auto edgeName = prop.first;

            auto status = ectx()->schemaManager()->toEdgeType(spaceId, edgeName);
            if (!status.ok()) {
                return Status::Error("No schema found for '%s'", edgeName);
            }
            auto edgeType = status.value();
            pd.id.set_edge_type(edgeType);
        } else {
            EdgeType edgeType;

            if (!expCtx_->getEdgeType(prop.first, edgeType)) {
                return Status::Error("the edge was not found '%s'", prop.first);
            }
            pd.id.set_edge_type(edgeType);
        }
        props.emplace_back(std::move(pd));
    }

    return props;
}


StatusOr<std::vector<storage::cpp2::PropDef>> GoExecutor::getDstProps() {
std::vector<storage::cpp2::PropDef> props;
    auto spaceId = ectx()->rctx()->session()->space();
    for (auto &tagProp : expCtx_->dstTagProps()) {
        storage::cpp2::PropDef pd;
        pd.owner = storage::cpp2::PropOwner::DEST;
        pd.name = tagProp.second;
        auto status = ectx()->schemaManager()->toTagID(spaceId, tagProp.first);
        if (!status.ok()) {
<<<<<<< HEAD
            return Status::Error("No schema found for '%s'", tagProp.first);
=======
            return Status::Error("No schema found for '%s'", tagIt.first.c_str());
>>>>>>> 153545e1
        }
        auto tagId = status.value();
        pd.id.set_tag_id(tagId);
        props.emplace_back(std::move(pd));
    }
    return props;
}


void GoExecutor::fetchVertexProps(std::vector<VertexID> ids, RpcResponse &&rpcResp) {
    auto spaceId = ectx()->rctx()->session()->space();
    auto status = getDstProps();
    if (!status.ok()) {
        DCHECK(onError_);
        onError_(Status::Error("Get dest props failed"));
        return;
    }
    auto returns = status.value();
    auto future = ectx()->storage()->getVertexProps(spaceId, ids, returns);
    auto *runner = ectx()->rctx()->runner();
    auto cb = [this, stepOutResp = std::move(rpcResp)] (auto &&result) mutable {
        auto completeness = result.completeness();
        if (completeness == 0) {
            DCHECK(onError_);
            onError_(Status::Error("Get dest props failed"));
            return;
        } else if (completeness != 100) {
            LOG(INFO) << "Get neighbors partially failed: "  << completeness << "%";
            for (auto &error : result.failedParts()) {
                LOG(ERROR) << "part: " << error.first
                           << "error code: " << static_cast<int>(error.second);
            }
        }
        if (vertexHolder_ == nullptr) {
            vertexHolder_ = std::make_unique<VertexHolder>();
        }
        for (auto &resp : result.responses()) {
            vertexHolder_->add(resp);
        }
        finishExecution(std::move(stepOutResp));
        return;
    };
    auto error = [this] (auto &&e) {
        LOG(ERROR) << "Exception caught: " << e.what();
        onError_(Status::Error("Internal error"));
    };
    std::move(future).via(runner).thenValue(cb).thenError(error);
}


std::vector<std::string> GoExecutor::getResultColumnNames() const {
    std::vector<std::string> result;
    result.reserve(yields_.size());
    for (auto *col : yields_) {
        if (col->alias() == nullptr) {
            result.emplace_back(col->expr()->toString());
        } else {
            result.emplace_back(*col->alias());
        }
    }
    return result;
}

bool GoExecutor::setupInterimResult(RpcResponse &&rpcResp, std::unique_ptr<InterimResult> &result) {
    // Generic results
    std::shared_ptr<SchemaWriter> schema;
    std::unique_ptr<RowSetWriter> rsWriter;
    auto uniqResult = std::make_unique<std::unordered_set<std::string>>();
    auto cb = [&] (std::vector<VariantType> record) {
        if (schema == nullptr) {
            schema = std::make_shared<SchemaWriter>();
            auto colnames = getResultColumnNames();
            for (auto i = 0u; i < record.size(); i++) {
                SupportedType type;
                switch (record[i].which()) {
                    case 0:
                        // all integers in InterimResult are regarded as type of VID
                        type = SupportedType::VID;
                        break;
                    case 1:
                        type = SupportedType::DOUBLE;
                        break;
                    case 2:
                        type = SupportedType::BOOL;
                        break;
                    case 3:
                        type = SupportedType::STRING;
                        break;
                    default:
                        LOG(FATAL) << "Unknown VariantType: " << record[i].which();
                }
                schema->appendCol(colnames[i], type);
            }  // for
            rsWriter = std::make_unique<RowSetWriter>(schema);
        }  // if

        RowWriter writer(schema);
        for (auto &column : record) {
            switch (column.which()) {
                case 0:
                    writer << boost::get<int64_t>(column);
                    break;
                case 1:
                    writer << boost::get<double>(column);
                    break;
                case 2:
                    writer << boost::get<bool>(column);
                    break;
                case 3:
                    writer << boost::get<std::string>(column);
                    break;
                case 4:
                    writer << "";
                default:
                    LOG(FATAL) << "Unknown VariantType: " << column.which();
            }
        }
        // TODO Consider float/double, and need to reduce mem copy.
        std::string encode = writer.encode();
        if (distinct_) {
            auto ret = uniqResult->emplace(encode);
            if (ret.second) {
                rsWriter->addRow(std::move(encode));
            }
        } else {
            rsWriter->addRow(std::move(encode));
        }
    };  // cb
    if (!processFinalResult(rpcResp, cb)) {
        return false;
    }
    // No results populated
    if (rsWriter != nullptr) {
        result = std::make_unique<InterimResult>(std::move(rsWriter));
    }
    return true;
}


void GoExecutor::onEmptyInputs() {
    if (onResult_) {
        onResult_(nullptr);
    } else if (resp_ == nullptr) {
        resp_ = std::make_unique<cpp2::ExecutionResponse>();
    }
    onFinish_();
}


bool GoExecutor::processFinalResult(RpcResponse &rpcResp, Callback cb) const {
    auto all = rpcResp.responses();
    auto spaceId = ectx()->rctx()->session()->space();
    for (auto &resp : all) {
        if (resp.get_vertices() == nullptr) {
            continue;
        }

        for (auto &vdata : resp.vertices) {
            std::unordered_map<TagID, std::shared_ptr<ResultSchemaProvider>> schemas;
            auto tagData = vdata.tag_data;
            for (auto &td : tagData) {
                schemas[td.tag_id] = std::make_shared<ResultSchemaProvider>(td.schema);
            }
            DCHECK(vdata.__isset.edge_data);
            for (auto &edata : vdata.edge_data) {
                std::shared_ptr<ResultSchemaProvider> eschema;

                eschema = std::make_shared<ResultSchemaProvider>(edata.schema);

                DCHECK(eschema != nullptr);
                RowSetReader rsReader(eschema, edata.data);
                auto iter     = rsReader.begin();
                auto edgeType = edata.type;
                while (iter) {
                    auto &getters = expCtx_->getters();

                    getters.getAliasProp = [&iter, &spaceId, &edgeType, this](
                                              const std::string &edgeName,
                                              const std::string &prop) -> OptVariantType {
                        auto edgeStatus = ectx()->schemaManager()->toEdgeType(spaceId, edgeName);
                        CHECK(edgeStatus.ok());

                        if (edgeType != edgeStatus.value()) {
                            return RowReader::getDefaultProp(iter->getSchema(), prop);
                        }
                        auto res = RowReader::getPropByName(&*iter, prop);
                        if (!ok(res)) {
                            return Status::Error(
                                folly::sformat("get prop({}.{}) failed", edgeName, prop));
                        }
                        return value(std::move(res));
                    };
                    getters.getSrcTagProp = [&iter, &spaceId, &tagData, &schemas, this](
                                                const std::string &tag,
                                                const std::string &prop) -> OptVariantType {
                        auto status = ectx()->schemaManager()->toTagID(spaceId, tag);
                        CHECK(status.ok());
                        auto tagId = status.value();
                        auto it =
                            std::find_if(tagData.cbegin(), tagData.cend(), [&tagId](auto &td) {
                                if (td.tag_id == tagId) {
                                    return true;
                                }

                                return false;
                            });
                        if (it == tagData.cend()) {
                            return RowReader::getDefaultProp(iter->getSchema(), prop);
                        }
                        DCHECK(it->__isset.vertex_data);
                        auto vreader = RowReader::getRowReader(it->vertex_data, schemas[tagId]);
                        auto res = RowReader::getPropByName(vreader.get(), prop);
                        if (!ok(res)) {
                            return Status::Error(
                                folly::sformat("get prop({}.{}) failed", tag, prop));
                        }
                        return value(res);
                    };
                    getters.getDstTagProp = [&iter, &spaceId, this](
                                                const std::string &tag,
                                                const std::string &prop) -> OptVariantType {
                        auto dst = RowReader::getPropByName(&*iter, "_dst");
                        CHECK(ok(dst));
                        auto vid = boost::get<int64_t>(value(std::move(dst)));
                        auto status = ectx()->schemaManager()->toTagID(spaceId, tag);
                        if (!status.ok()) {
                            return status.status();
                        }
                        auto tagId = status.value();
                        return vertexHolder_->get(vid, tagId, prop);
                    };
                    getters.getVariableProp = [&](const std::string &prop) {
                        return getPropFromInterim(vdata.get_vertex_id(), prop);
                    };
                    getters.getInputProp = [&](const std::string &prop) {
                        return getPropFromInterim(vdata.get_vertex_id(), prop);
                    };
                    // Evaluate filter
                    if (filter_ != nullptr) {
                        auto value = filter_->eval();
                        if (!value.ok()) {
                            onError_(value.status());
                            return false;
                        }
                        if (!Expression::asBool(value.value())) {
                            ++iter;
                            continue;
                        }
                    }
                    std::vector<VariantType> record;
                    record.reserve(yields_.size());
                    for (auto *column : yields_) {
                        auto *expr = column->expr();
                        auto value = expr->eval();
                        if (!value.ok()) {
                            onError_(value.status());
                            return false;
                        }
                        record.emplace_back(std::move(value.value()));
                    }
                    cb(std::move(record));
                    ++iter;
                }  // while `iter'
            }
        }   // for `vdata'
    }   // for `resp'
    return true;
}

VariantType GoExecutor::VertexHolder::getDefaultProp(TagID tid, const std::string &prop) const {
    for (auto it = data_.cbegin(); it != data_.cend(); ++it) {
        auto it2 = it->second.find(tid);
        if (it2 != it->second.cend()) {
            return RowReader::getDefaultProp(std::get<0>(it2->second).get(), prop);
        }
    }

    DCHECK(false);
    return "";
}

OptVariantType GoExecutor::VertexHolder::get(VertexID id, TagID tid,
                                             const std::string &prop) const {
    auto iter = data_.find(id);
    if (iter == data_.end()) {
        return getDefaultProp(tid, prop);
    }

    auto iter2 = iter->second.find(tid);
    if (iter2 == iter->second.end()) {
        return getDefaultProp(tid, prop);
    }

    auto reader = RowReader::getRowReader(std::get<1>(iter2->second), std::get<0>(iter2->second));

    auto res = RowReader::getPropByName(reader.get(), prop);
    if (!ok(res)) {
        return Status::Error(folly::sformat("get prop({}) failed", prop));
    }
    return value(std::move(res));
}

void GoExecutor::VertexHolder::add(const storage::cpp2::QueryResponse &resp) {
    auto *vertices = resp.get_vertices();
    if (vertices == nullptr) {
        return;
    }

    for (auto &vdata : *vertices) {
        std::unordered_map<TagID, VData> m;
        for (auto &td : vdata.tag_data) {
            DCHECK(td.__isset.vertex_data);
            m[td.tag_id] = {std::make_shared<ResultSchemaProvider>(td.schema), td.vertex_data};
        }
        data_[vdata.vertex_id] = std::move(m);
    }
}


VariantType GoExecutor::getPropFromInterim(VertexID id, const std::string &prop) const {
    auto rootId = id;
    if (backTracker_ != nullptr) {
        DCHECK_NE(steps_ , 1u);
        rootId = backTracker_->get(id);
    }
    return index_->getColumnWithVID(rootId, prop);
}

}   // namespace graph
}   // namespace nebula<|MERGE_RESOLUTION|>--- conflicted
+++ resolved
@@ -529,11 +529,7 @@
         pd.name = tagProp.second;
         auto status = ectx()->schemaManager()->toTagID(spaceId, tagProp.first);
         if (!status.ok()) {
-<<<<<<< HEAD
-            return Status::Error("No schema found for '%s'", tagProp.first);
-=======
-            return Status::Error("No schema found for '%s'", tagIt.first.c_str());
->>>>>>> 153545e1
+            return Status::Error("No schema found for '%s'", tagProp.first.c_str());
         }
         auto tagId = status.value();
         pd.id.set_tag_id(tagId);
@@ -578,11 +574,7 @@
         pd.name = tagProp.second;
         auto status = ectx()->schemaManager()->toTagID(spaceId, tagProp.first);
         if (!status.ok()) {
-<<<<<<< HEAD
-            return Status::Error("No schema found for '%s'", tagProp.first);
-=======
-            return Status::Error("No schema found for '%s'", tagIt.first.c_str());
->>>>>>> 153545e1
+            return Status::Error("No schema found for '%s'", tagProp.first.c_str());
         }
         auto tagId = status.value();
         pd.id.set_tag_id(tagId);
