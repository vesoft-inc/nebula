--- conflicted
+++ resolved
@@ -1052,14 +1052,8 @@
                                                     srcid,
                                                     std::abs(edgeType), prop);
                             }
-<<<<<<< HEAD
-
-                            if (std::abs(edgeType) != edgeStatus.value()) {
-                                return edgeHolder_->getDefaultProp(edgeStatus.value(), prop);
-=======
-                            if (edgeType != type && edgeType != -type) {
-                                return edgeHolder_->getDefaultProp(-type, prop);
->>>>>>> 98a288ec
+                            if (std::abs(edgeType) != std::abs(type)) {
+                                return edgeHolder_->getDefaultProp(std::abs(type), prop);
                             }
 
                             return edgeHolder_->get(boost::get<VertexID>(value(dst)),
@@ -1069,13 +1063,8 @@
                             if (saveTypeFlag) {
                                 colTypes.back() = iter->getSchema()->getFieldType(prop).type;
                             }
-<<<<<<< HEAD
-                            if (std::abs(edgeType) != edgeStatus.value()) {
-                                auto sit = edgeSchema.find(edgeStatus.value());
-=======
-                            if (edgeType != type && edgeType != -type) {
+                            if (std::abs(edgeType) != std::abs(type)) {
                                 auto sit = edgeSchema.find(type);
->>>>>>> 98a288ec
                                 if (sit == edgeSchema.end()) {
                                     return Status::Error("get schema failed");
                                 }
