--- conflicted
+++ resolved
@@ -31,7 +31,7 @@
 
 private:
     using EdgeSchema = std::shared_ptr<const meta::SchemaProviderIf>;
-<<<<<<< HEAD
+
     InsertEdgeSentence                               *sentence_{nullptr};
     std::unique_ptr<ExpressionContext>                expCtx_;
     bool                                              overwritable_{true};
@@ -41,15 +41,7 @@
     std::vector<EdgeRowItem*>                         rows_;
     GraphSpaceID                                      spaceId_{-1};
     std::unordered_map<std::string, std::string>      defaultValues_;
-=======
-    InsertEdgeSentence                         *sentence_{nullptr};
-    std::unique_ptr<ExpressionContext>          expCtx_;
-    bool                                        overwritable_{true};
-    EdgeType                                    edgeType_{0};
-    EdgeSchema                                  schema_;
-    std::vector<EdgeRowItem*>                   rows_;
-    std::unordered_map<std::string, int64_t>    schemaIndexes_;
->>>>>>> 718fd3b5
+    std::unordered_map<std::string, int32_t>          propsPosition_;
 };
 
 }   // namespace graph
