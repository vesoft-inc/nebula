/* Copyright (c) 2019 vesoft inc. All rights reserved.
*
* This source code is licensed under Apache 2.0 License,
* attached with Common Clause Condition 1.0, found in the LICENSES directory.
*/

#include "base/Base.h"
#include "graph/GroupByExecutor.h"
#include "graph/AggregateFunction.h"

namespace nebula {
namespace graph {

GroupByExecutor::GroupByExecutor(Sentence *sentence, ExecutionContext *ectx)
    : TraverseExecutor(ectx, "group_by") {
    sentence_ = static_cast<GroupBySentence*>(sentence);
}


Status GroupByExecutor::prepare() {
    expCtx_ = std::make_unique<ExpressionContext>();
    Status status;
    do {
        status = prepareYield();
        if (!status.ok()) {
            break;
        }

        status = prepareGroup();
        if (!status.ok()) {
            break;
        }
    } while (false);

    if (!status.ok()) {
        LOG(ERROR) << "Preparing failed: " << status;
        return status;
    }

    return status;
}


Status GroupByExecutor::prepareYield() {
    auto status = Status::OK();
    auto *clause = sentence_->yieldClause();
    std::vector<YieldColumn*> yields;
    if (clause != nullptr) {
        yields = clause->columns();
    }

    if (yields.empty()) {
        return Status::SyntaxError("Yield cols is empty");
    }
    for (auto *col : yields) {
        std::string aggFun;
        if ((col->getFunName() != kCount && col->getFunName() != kCountDist)
                && col->expr()->toString() == "*") {
            return Status::SyntaxError("Syntax error: near `*'");
        }

        col->expr()->setContext(expCtx_.get());
        status = col->expr()->prepare();
        if (!status.ok()) {
            LOG(ERROR) << status;
            return status;
        }
        yieldCols_.emplace_back(col);

        if (col->alias() != nullptr) {
            if (col->expr()->isInputExpression()) {
                aliases_.emplace(*col->alias(), col);
            }
        }
    }

    return status;
}


Status GroupByExecutor::prepareGroup() {
    auto status = Status::OK();
    do {
        auto *clause = sentence_->groupClause();
        std::vector<YieldColumn*> groups;
        if (clause != nullptr) {
            groups = clause->columns();
        }

        if (groups.empty()) {
            status = Status::SyntaxError("Group cols is empty");
            break;
        }
        for (auto *col : groups) {
            if (col->getFunName() != "") {
                status = Status::SyntaxError("Use invalid group function `%s'",
                                              col->getFunName().c_str());
                break;
            }
            col->expr()->setContext(expCtx_.get());
            status = col->expr()->prepare();
            if (!status.ok()) {
                break;
            }
            groupCols_.emplace_back(col);
        }
        if (!status.ok()) {
            break;
        }
    } while (false);

    return status;
}


Status GroupByExecutor::checkAll() {
    // Get index of input data
    for (auto i = 0u; i < schema_->getNumFields(); i++) {
        auto fieldName = schema_->getFieldName(i);
        schemaMap_[fieldName] = i;
    }

    // Check group col
    std::unordered_set<std::string> inputGroupCols;
    for (auto &it : groupCols_) {
        // Check input col
        if (it->expr()->isInputExpression()) {
            auto groupName = static_cast<InputPropertyExpression*>(it->expr())->prop();
            auto findIt = schemaMap_.find(*groupName);
            if (findIt == schemaMap_.end()) {
                LOG(ERROR) << "Group `" << *groupName << "' isn't in output fields";
                return Status::SyntaxError("Group `%s' isn't in output fields", groupName->c_str());
            }
            inputGroupCols.emplace(*groupName);
            continue;
        }

        // Function call
        if (it->expr()->isFunCallExpression()) {
            continue;
        }

        // Check alias col
        auto groupName = it->expr()->toString();
        auto alisaIt = aliases_.find(groupName);
        if (alisaIt != aliases_.end()) {
            it = alisaIt->second;
            auto gName = static_cast<InputPropertyExpression*>(it->expr())->prop();
            if (it->expr()->isInputExpression()) {
                inputGroupCols.emplace(*gName);
            }
            continue;
        }
        return Status::SyntaxError("Group `%s' isn't in output fields", groupName.c_str());
    }

    // Check yield cols
    for (auto &it : yieldCols_) {
        if (it->expr()->isInputExpression()) {
            auto yieldName = static_cast<InputPropertyExpression*>(it->expr())->prop();
            auto findIt = schemaMap_.find(*yieldName);
            if (findIt == schemaMap_.end()) {
                LOG(ERROR) << "Yield `" << *yieldName << "' isn't in output fields";
                return Status::SyntaxError("Yield `%s' isn't in output fields", yieldName->c_str());
            }
            // Check input yield filed without agg fun and not in group cols
            if (inputGroupCols.find(*yieldName) == inputGroupCols.end() &&
                    it->getFunName().empty()) {
                LOG(ERROR) << "Yield `" << *yieldName << "' isn't in group fields";
                return Status::SyntaxError("Yield `%s' isn't in group fields", yieldName->c_str());
            }
        } else if (it->expr()->isVariableExpression()) {
            LOG(ERROR) << "Can't support variableExpression: " << it->expr()->toString();
            return Status::SyntaxError("Can't support variableExpression");
        }
    }
    return Status::OK();
}


void GroupByExecutor::execute() {
    if (inputs_ == nullptr || !inputs_->hasData()) {
        onEmptyInputs();
        return;
    }

    auto status = checkIfDuplicateColumn();
    if (!status.ok()) {
        doError(std::move(status));
        return;
    }
    auto ret = inputs_->getRows();
    if (!ret.ok()) {
        LOG(ERROR) << "Get rows failed: " << ret.status();
        doError(std::move(ret).status());
        return;
    }
    rows_ = std::move(ret).value();
    schema_ = inputs_->schema();

    status = checkAll();
    if (!status.ok()) {
        doError(std::move(status));
        return;
    }

    status = groupingData();
    if (!status.ok()) {
        doError(std::move(status));
        return;
    }

    status = generateOutputSchema();
    if (!status.ok()) {
        doError(std::move(status));
        return;
    }

    if (onResult_) {
        auto result = setupInterimResult();
        if (!result.ok()) {
            doError(std::move(result).status());
            return;
        }
        onResult_(std::move(result).value());
    }

    doFinish(Executor::ProcessControl::kNext);
}


Status GroupByExecutor::groupingData() {
    using FunCols = std::vector<std::shared_ptr<AggFun>>;
    // key : the column values of group by, val: function table of aggregated columns
    using GroupData = std::unordered_map<ColVals, FunCols, ColsHasher>;

    GroupData data;
    Getters getters;
    for (auto& it : rows_) {
        ColVals groupVals;
        FunCols calVals;

        // Firstly: group the cols
        for (auto &col : groupCols_) {
            cpp2::ColumnValue::Type valType = cpp2::ColumnValue::Type::__EMPTY__;
            getters.getInputProp = [&] (const std::string & prop) -> OptVariantType {
                auto indexIt = schemaMap_.find(prop);
                if (indexIt == schemaMap_.end()) {
                    LOG(ERROR) << prop <<  " is nonexistent";
                    return Status::Error("%s is nonexistent", prop.c_str());
                }
                auto val = it.columns[indexIt->second];
                valType = val.getType();
                return toVariantType(val);
            };

            auto eval = col->expr()->eval(getters);
            if (!eval.ok()) {
                return eval.status();
            }

            auto cVal = toColumnValue(eval.value(), valType);
            if (!cVal.ok()) {
                return cVal.status();
            }
            groupVals.vec.emplace_back(std::move(cVal).value());
        }

        auto findIt = data.find(groupVals);

        // Secondly: get the value of the aggregated column

        // Get all aggregation function
        if (findIt == data.end()) {
            for (auto &col : yieldCols_) {
                auto funPtr = funVec[col->getFunName()]();
                calVals.emplace_back(std::move(funPtr));
            }
        } else {
            calVals = findIt->second;
        }

        // Apply value
        auto i = 0u;
        for (auto &col : calVals) {
            cpp2::ColumnValue::Type valType = cpp2::ColumnValue::Type::__EMPTY__;
            getters.getInputProp = [&] (const std::string &prop) -> OptVariantType{
                auto indexIt = schemaMap_.find(prop);
                if (indexIt == schemaMap_.end()) {
                    LOG(ERROR) << prop <<  " is nonexistent";
                    return Status::Error("%s is nonexistent", prop.c_str());
                }
                auto val = it.columns[indexIt->second];
                valType = val.getType();
                return toVariantType(val);
            };
            auto eval = yieldCols_[i]->expr()->eval(getters);
            if (!eval.ok()) {
                return eval.status();
            }

            auto cVal = toColumnValue(std::move(eval).value(), valType);
            if (!cVal.ok()) {
                return cVal.status();
            }
            col->apply(cVal.value());
            i++;
        }

        if (findIt == data.end()) {
            data.emplace(std::move(groupVals), std::move(calVals));
        }
    }

    // Generate result data
    rows_.clear();
    for (auto& item : data) {
        std::vector<cpp2::ColumnValue> row;
        for (auto& col : item.second) {
            row.emplace_back(col->getResult());
        }
        rows_.emplace_back();
        rows_.back().set_columns(std::move(row));
    }

    return Status::OK();
}


std::vector<std::string> GroupByExecutor::getResultColumnNames() const {
    std::vector<std::string> result;
    result.reserve(yieldCols_.size());
    for (auto col : yieldCols_) {
        if (col->alias() == nullptr) {
            result.emplace_back(col->toString());
        } else {
            result.emplace_back(*col->alias());
        }
    }
    return result;
}


<<<<<<< HEAD
void GroupByExecutor::feedResult(std::unique_ptr<InterimResult> result) {
    if (result == nullptr) {
        LOG(INFO) << "result is nullptr";
        return;
    }

    auto ret = result->getRows();
    if (!ret.ok()) {
        LOG(ERROR) << "Get rows failed: " << ret.status();
        return;
    }
    rows_ = std::move(ret).value();
    schema_ = result->schema();
}


=======
>>>>>>> e7d5b3c8
Status GroupByExecutor::generateOutputSchema() {
    using nebula::cpp2::SupportedType;
    if (resultSchema_ == nullptr) {
        resultSchema_ = std::make_shared<SchemaWriter>();
        auto colnames = getResultColumnNames();
        for (auto i = 0u; i < rows_[0].columns.size(); i++) {
            SupportedType type;
            switch (rows_[0].columns[i].getType()) {
                case cpp2::ColumnValue::Type::id:
                    type = SupportedType::VID;
                    break;
                case cpp2::ColumnValue::Type::bool_val:
                    type = SupportedType::BOOL;
                    break;
                case cpp2::ColumnValue::Type::integer:
                    type = SupportedType::INT;
                    break;
                case cpp2::ColumnValue::Type::str:
                    type = SupportedType::STRING;
                    break;
                case cpp2::ColumnValue::Type::double_precision:
                    type = SupportedType::DOUBLE;
                    break;
                case cpp2::ColumnValue::Type::timestamp:
                    type = SupportedType::TIMESTAMP;
                    break;
                default:
                    LOG(ERROR) << "Unknown VariantType: " << rows_[0].columns[i].getType();
                    return Status::Error("Unknown VariantType: %d", rows_[0].columns[i].getType());
            }
            // TODO(laura) : should handle exist colname
            resultSchema_->appendCol(colnames[i], type);
        }
    }
    return Status::OK();
}


StatusOr<std::unique_ptr<InterimResult>> GroupByExecutor::setupInterimResult() {
    auto result = std::make_unique<InterimResult>(getResultColumnNames());
    if (rows_.empty() || resultSchema_ == nullptr) {
        return result;
    }
    // Generate results
    std::unique_ptr<RowSetWriter> rsWriter = std::make_unique<RowSetWriter>(resultSchema_);

    InterimResult::getResultWriter(rows_, rsWriter.get());
    if (rsWriter != nullptr) {
        result->setInterim(std::move(rsWriter));
    }
    return result;
}


void GroupByExecutor::onEmptyInputs() {
    if (onResult_) {
        auto result = std::make_unique<InterimResult>(getResultColumnNames());
        onResult_(std::move(result));
    }
    doFinish(Executor::ProcessControl::kNext);
}


void GroupByExecutor::setupResponse(cpp2::ExecutionResponse &resp) {
    resp.set_column_names(getResultColumnNames());

    if (rows_.empty()) {
        return;
    }
    resp.set_rows(std::move(rows_));
}
}  // namespace graph
}  // namespace nebula<|MERGE_RESOLUTION|>--- conflicted
+++ resolved
@@ -340,26 +340,6 @@
     return result;
 }
 
-
-<<<<<<< HEAD
-void GroupByExecutor::feedResult(std::unique_ptr<InterimResult> result) {
-    if (result == nullptr) {
-        LOG(INFO) << "result is nullptr";
-        return;
-    }
-
-    auto ret = result->getRows();
-    if (!ret.ok()) {
-        LOG(ERROR) << "Get rows failed: " << ret.status();
-        return;
-    }
-    rows_ = std::move(ret).value();
-    schema_ = result->schema();
-}
-
-
-=======
->>>>>>> e7d5b3c8
 Status GroupByExecutor::generateOutputSchema() {
     using nebula::cpp2::SupportedType;
     if (resultSchema_ == nullptr) {
