/* Copyright (c) 2020 vesoft inc. All rights reserved.
 *
 * This source code is licensed under Apache 2.0 License.
 */

#include "graph/validator/AdminValidator.h"

#include <thrift/lib/cpp/util/EnumUtils.h>

#include "common/charset/Charset.h"
#include "graph/planner/plan/Admin.h"
#include "graph/planner/plan/Query.h"
#include "graph/service/GraphFlags.h"
#include "parser/MaintainSentences.h"

namespace nebula {
namespace graph {

// Validate options of create space sentence, and fill them into spaceDesc_
Status CreateSpaceValidator::validateImpl() {
  auto sentence = static_cast<CreateSpaceSentence *>(sentence_);
  ifNotExist_ = sentence->isIfNotExist();
  auto status = Status::OK();
  spaceDesc_.space_name_ref() = std::move(*(sentence->spaceName()));
  if (sentence->zoneNames()) {
    return Status::SemanticError("Create space with zone is unsupported");
  }

  StatusOr<std::string> retStatusOr;
  std::string result;
  auto *charsetInfo = qctx_->getCharsetInfo();
  auto *spaceOpts = sentence->spaceOpts();
  if (!spaceOpts || !spaceOpts->hasVidType()) {
    return Status::SemanticError("space vid_type must be specified explicitly");
  }
  for (auto &item : sentence->getOpts()) {
    switch (item->getOptType()) {
      case SpaceOptItem::PARTITION_NUM: {
        spaceDesc_.partition_num_ref() = item->getPartitionNum();
        if (*spaceDesc_.partition_num_ref() <= 0) {
          return Status::SemanticError("Partition_num value should be greater than zero");
        }
        break;
      }
      case SpaceOptItem::REPLICA_FACTOR: {
        spaceDesc_.replica_factor_ref() = item->getReplicaFactor();
        if (*spaceDesc_.replica_factor_ref() <= 0) {
          return Status::SemanticError("Replica_factor value should be greater than zero");
        }
        break;
      }
      case SpaceOptItem::VID_TYPE: {
        auto typeDef = item->getVidType();
        if (typeDef.type != nebula::cpp2::PropertyType::INT64 &&
            typeDef.type != nebula::cpp2::PropertyType::FIXED_STRING) {
          std::stringstream ss;
          ss << "Only support FIXED_STRING or INT64 vid type, but was given "
             << apache::thrift::util::enumNameSafe(typeDef.type);
          return Status::SemanticError(ss.str());
        }
        spaceDesc_.vid_type_ref().value().type_ref() = typeDef.type;

        if (typeDef.type == nebula::cpp2::PropertyType::INT64) {
          spaceDesc_.vid_type_ref().value().type_length_ref() = 8;
        } else {
          if (!typeDef.type_length_ref().has_value()) {
            return Status::SemanticError("type length is not set for fixed string type");
          }
          if (*typeDef.type_length_ref() <= 0) {
            return Status::SemanticError("Vid size should be a positive number: %d",
                                         *typeDef.type_length_ref());
          }
          spaceDesc_.vid_type_ref().value().type_length_ref() = *typeDef.type_length_ref();
        }
        break;
      }
      case SpaceOptItem::CHARSET: {
        result = item->getCharset();
        folly::toLowerAscii(result);
        NG_RETURN_IF_ERROR(charsetInfo->isSupportCharset(result));
        spaceDesc_.charset_name_ref() = std::move(result);
        break;
      }
      case SpaceOptItem::COLLATE: {
        result = item->getCollate();
        folly::toLowerAscii(result);
        NG_RETURN_IF_ERROR(charsetInfo->isSupportCollate(result));
        spaceDesc_.collate_name_ref() = std::move(result);
        break;
      }
      case SpaceOptItem::ATOMIC_EDGE: {
        if (item->getAtomicEdge()) {
          spaceDesc_.isolation_level_ref() = meta::cpp2::IsolationLevel::TOSS;
        } else {
          spaceDesc_.isolation_level_ref() = meta::cpp2::IsolationLevel::DEFAULT;
        }
        break;
      }
      case SpaceOptItem::GROUP_NAME: {
        break;
      }
    }
  }
  // check comment
  if (sentence->comment() != nullptr) {
    spaceDesc_.comment_ref() = *sentence->comment();
  }

  // if charset and collate are not specified, set default value
  if (!(*spaceDesc_.charset_name_ref()).empty() && !(*spaceDesc_.collate_name_ref()).empty()) {
    NG_RETURN_IF_ERROR(charsetInfo->charsetAndCollateMatch(*spaceDesc_.charset_name_ref(),
                                                           *spaceDesc_.collate_name_ref()));
  } else if (!(*spaceDesc_.charset_name_ref()).empty()) {
    retStatusOr = charsetInfo->getDefaultCollationbyCharset(*spaceDesc_.charset_name_ref());
    if (!retStatusOr.ok()) {
      return retStatusOr.status();
    }
    spaceDesc_.collate_name_ref() = std::move(retStatusOr.value());
  } else if (!(*spaceDesc_.collate_name_ref()).empty()) {
    retStatusOr = charsetInfo->getCharsetbyCollation(*spaceDesc_.collate_name_ref());
    if (!retStatusOr.ok()) {
      return retStatusOr.status();
    }
    spaceDesc_.charset_name_ref() = std::move(retStatusOr.value());
  }

  if ((*spaceDesc_.charset_name_ref()).empty() && (*spaceDesc_.collate_name_ref()).empty()) {
    std::string charsetName = FLAGS_default_charset;
    folly::toLowerAscii(charsetName);
    NG_RETURN_IF_ERROR(charsetInfo->isSupportCharset(charsetName));

    std::string collateName = FLAGS_default_collate;
    folly::toLowerAscii(collateName);
    NG_RETURN_IF_ERROR(charsetInfo->isSupportCollate(collateName));

    spaceDesc_.charset_name_ref() = std::move(charsetName);
    spaceDesc_.collate_name_ref() = std::move(collateName);

    NG_RETURN_IF_ERROR(charsetInfo->charsetAndCollateMatch(*spaceDesc_.charset_name_ref(),
                                                           *spaceDesc_.collate_name_ref()));
  }

  // add to validate context
  vctx_->addSpace(*spaceDesc_.space_name_ref());
  return status;
}

Status CreateSpaceValidator::toPlan() {
  auto *doNode = CreateSpace::make(qctx_, nullptr, std::move(spaceDesc_), ifNotExist_);
  root_ = doNode;
  tail_ = root_;
  return Status::OK();
}

// Validate sentence to create space by clone existed one. Just clone meta data, don't clone data.
Status CreateSpaceAsValidator::validateImpl() {
  auto sentence = static_cast<CreateSpaceAsSentence *>(sentence_);
  oldSpaceName_ = sentence->getOldSpaceName();
  newSpaceName_ = sentence->getNewSpaceName();
  return Status::OK();
}

Status CreateSpaceAsValidator::toPlan() {
  auto *doNode = CreateSpaceAsNode::make(qctx_, nullptr, oldSpaceName_, newSpaceName_);
  root_ = doNode;
  tail_ = root_;
  return Status::OK();
}

// Alter options of space: zone
Status AlterSpaceValidator::validateImpl() {
  return Status::OK();
}

Status AlterSpaceValidator::toPlan() {
  auto sentence = static_cast<AlterSpaceSentence *>(sentence_);
  auto *doNode = AlterSpace::make(
      qctx_, nullptr, sentence->spaceName(), sentence->alterSpaceOp(), sentence->paras());
  root_ = doNode;
  tail_ = root_;
  return Status::OK();
}

Status DescSpaceValidator::validateImpl() {
  return Status::OK();
}

Status DescSpaceValidator::toPlan() {
  auto sentence = static_cast<DescribeSpaceSentence *>(sentence_);
  auto *doNode = DescSpace::make(qctx_, nullptr, *sentence->spaceName());
  root_ = doNode;
  tail_ = root_;
  return Status::OK();
}

Status ShowSpacesValidator::validateImpl() {
  return Status::OK();
}

Status ShowSpacesValidator::toPlan() {
  auto *doNode = ShowSpaces::make(qctx_, nullptr);
  root_ = doNode;
  tail_ = root_;
  return Status::OK();
}

Status DropSpaceValidator::validateImpl() {
  return Status::OK();
}

Status DropSpaceValidator::toPlan() {
  auto sentence = static_cast<DropSpaceSentence *>(sentence_);
  auto *doNode = DropSpace::make(qctx_, nullptr, *sentence->spaceName(), sentence->isIfExists());
  root_ = doNode;
  tail_ = root_;
  return Status::OK();
}

// Show the sentence to create this space. It's created from options of space, so maybe is different
// from the origin sentence to create this space.
Status ShowCreateSpaceValidator::validateImpl() {
  return Status::OK();
}

// Show create space need read permission on target space.
Status ShowCreateSpaceValidator::checkPermission() {
  auto sentence = static_cast<ShowCreateSpaceSentence *>(sentence_);
  auto spaceIdResult = qctx_->schemaMng()->toGraphSpaceID(*sentence->spaceName());
  NG_RETURN_IF_ERROR(spaceIdResult);
  auto targetSpaceId = spaceIdResult.value();
  return PermissionManager::canReadSpace(qctx_->rctx()->session(), targetSpaceId);
}

Status ShowCreateSpaceValidator::toPlan() {
  auto sentence = static_cast<ShowCreateSpaceSentence *>(sentence_);
  auto spaceName = *sentence->spaceName();
  auto *doNode = ShowCreateSpace::make(qctx_, nullptr, std::move(spaceName));
  root_ = doNode;
  tail_ = root_;
  return Status::OK();
}

Status CreateSnapshotValidator::validateImpl() {
  return Status::OK();
}

Status CreateSnapshotValidator::toPlan() {
  auto *doNode = CreateSnapshot::make(qctx_, nullptr);
  root_ = doNode;
  tail_ = root_;
  return Status::OK();
}

Status DropSnapshotValidator::validateImpl() {
  return Status::OK();
}

Status DropSnapshotValidator::toPlan() {
  auto sentence = static_cast<DropSnapshotSentence *>(sentence_);
  auto *doNode = DropSnapshot::make(qctx_, nullptr, *sentence->name());
  root_ = doNode;
  tail_ = root_;
  return Status::OK();
}

Status ShowSnapshotsValidator::validateImpl() {
  return Status::OK();
}

Status ShowSnapshotsValidator::toPlan() {
  auto *doNode = ShowSnapshots::make(qctx_, nullptr);
  root_ = doNode;
  tail_ = root_;
  return Status::OK();
}

Status AddListenerValidator::validateImpl() {
  auto sentence = static_cast<AddListenerSentence *>(sentence_);
  auto hosts = sentence->listeners()->hosts();
  if (hosts.empty()) {
    return Status::SemanticError("Listener hosts should not be empty");
  }

  // check the hosts, if the hosts the same with storage, return error
  auto status = qctx_->getMetaClient()->getStorageHosts();
  if (!status.ok()) {
    return status.status();
  }

  auto storageHosts = std::move(status).value();
  for (auto &host : hosts) {
    auto iter = std::find(storageHosts.begin(), storageHosts.end(), host);
    if (iter != storageHosts.end()) {
      return Status::Error("The listener host:%s couldn't on same with storage host info",
                           host.toString().c_str());
    }
  }
  return Status::OK();
}

Status AddListenerValidator::toPlan() {
  auto sentence = static_cast<AddListenerSentence *>(sentence_);
  auto *doNode =
      AddListener::make(qctx_, nullptr, sentence->type(), sentence->listeners()->hosts());
  root_ = doNode;
  tail_ = root_;
  return Status::OK();
}

Status RemoveListenerValidator::validateImpl() {
  return Status::OK();
}

Status RemoveListenerValidator::toPlan() {
  auto sentence = static_cast<RemoveListenerSentence *>(sentence_);
  auto *doNode = RemoveListener::make(qctx_, nullptr, sentence->type());
  root_ = doNode;
  tail_ = root_;
  return Status::OK();
}

Status ShowListenerValidator::validateImpl() {
  return Status::OK();
}

Status ShowListenerValidator::toPlan() {
  auto *doNode = ShowListener::make(qctx_, nullptr);
  root_ = doNode;
  tail_ = root_;
  return Status::OK();
}

Status AddHostsValidator::validateImpl() {
<<<<<<< HEAD
  return Status::OK();
}

// Register hosts, unregistered host won't be allowed to join cluster.
Status AddHostsValidator::toPlan() {
=======
>>>>>>> 751de90d
  auto sentence = static_cast<AddHostsSentence *>(sentence_);
  auto hosts = sentence->hosts()->hosts();
  if (hosts.empty()) {
    return Status::SemanticError("Host is empty");
  }

  auto it = std::unique(hosts.begin(), hosts.end());
  if (it != hosts.end()) {
    return Status::SemanticError("Host have duplicated");
  }
  return Status::OK();
}

Status AddHostsValidator::toPlan() {
  auto sentence = static_cast<AddHostsSentence *>(sentence_);
  auto hosts = sentence->hosts()->hosts();
  auto *addHost = AddHosts::make(qctx_, nullptr, hosts);
  root_ = addHost;
  tail_ = root_;
  return Status::OK();
}

Status DropHostsValidator::validateImpl() {
  auto sentence = static_cast<DropHostsSentence *>(sentence_);
  auto hosts = sentence->hosts()->hosts();
  if (hosts.empty()) {
    return Status::SemanticError("Host is empty");
  }

  auto it = std::unique(hosts.begin(), hosts.end());
  if (it != hosts.end()) {
    return Status::SemanticError("Host have duplicated");
  }
  return Status::OK();
}

Status DropHostsValidator::toPlan() {
  auto sentence = static_cast<DropHostsSentence *>(sentence_);
  auto hosts = sentence->hosts()->hosts();
  auto *dropHost = DropHosts::make(qctx_, nullptr, hosts);
  root_ = dropHost;
  tail_ = root_;
  return Status::OK();
}

Status ShowHostsValidator::validateImpl() {
  return Status::OK();
}

Status ShowHostsValidator::toPlan() {
  auto sentence = static_cast<ShowHostsSentence *>(sentence_);
  auto *showHosts = ShowHosts::make(qctx_, nullptr, sentence->getType());
  root_ = showHosts;
  tail_ = root_;
  return Status::OK();
}

Status ShowMetaLeaderValidator::validateImpl() {
  return Status::OK();
}

Status ShowMetaLeaderValidator::toPlan() {
  auto *node = ShowMetaLeaderNode::make(qctx_, nullptr);
  root_ = node;
  tail_ = root_;
  return Status::OK();
}

Status ShowPartsValidator::validateImpl() {
  return Status::OK();
}

Status ShowPartsValidator::toPlan() {
  auto sentence = static_cast<ShowPartsSentence *>(sentence_);
  std::vector<PartitionID> partIds;
  if (sentence->getList() != nullptr) {
    partIds = *sentence->getList();
  }
  auto *node = ShowParts::make(qctx_, nullptr, vctx_->whichSpace().id, std::move(partIds));
  root_ = node;
  tail_ = root_;
  return Status::OK();
}

Status ShowCharsetValidator::validateImpl() {
  return Status::OK();
}

Status ShowCharsetValidator::toPlan() {
  auto *node = ShowCharset::make(qctx_, nullptr);
  root_ = node;
  tail_ = root_;
  return Status::OK();
}

Status ShowCollationValidator::validateImpl() {
  return Status::OK();
}

Status ShowCollationValidator::toPlan() {
  auto *node = ShowCollation::make(qctx_, nullptr);
  root_ = node;
  tail_ = root_;
  return Status::OK();
}

Status ShowConfigsValidator::validateImpl() {
  return Status::OK();
}

Status ShowConfigsValidator::toPlan() {
  auto sentence = static_cast<ShowConfigsSentence *>(sentence_);
  meta::cpp2::ConfigModule module;
  auto item = sentence->configItem();
  if (item != nullptr) {
    module = item->getModule();
  } else {
    module = meta::cpp2::ConfigModule::ALL;
  }
  auto *doNode = ShowConfigs::make(qctx_, nullptr, module);
  root_ = doNode;
  tail_ = root_;
  return Status::OK();
}

Status SetConfigValidator::validateImpl() {
  auto sentence = static_cast<SetConfigSentence *>(sentence_);
  auto item = sentence->configItem();
  if (item == nullptr) {
    return Status::SemanticError("Empty config item");
  }
  if (item->getName() != nullptr) {
    name_ = *item->getName();
  }
  name_ = *item->getName();
  module_ = item->getModule();
  auto updateItems = item->getUpdateItems();
  QueryExpressionContext ctx;
  if (updateItems == nullptr) {
    module_ = item->getModule();
    if (item->getName() != nullptr) {
      name_ = *item->getName();
    }

    if (item->getValue() != nullptr) {
      value_ = Expression::eval(item->getValue(), ctx(nullptr));
    }
  } else {
    Map configs;
    for (auto &updateItem : updateItems->items()) {
      std::string name;
      Value value;
      if (updateItem->getFieldName() == nullptr || updateItem->value() == nullptr) {
        return Status::SemanticError("Empty item");
      }
      name = *updateItem->getFieldName();

      value = Expression::eval(const_cast<Expression *>(updateItem->value()), ctx(nullptr));

      if (value.isNull() || (!value.isNumeric() && !value.isStr() && !value.isBool())) {
        return Status::SemanticError("Wrong value: `%s'", name.c_str());
      }
      configs.kvs.emplace(std::move(name), std::move(value));
    }
    value_.setMap(std::move(configs));
  }

  return Status::OK();
}

Status SetConfigValidator::toPlan() {
  auto *doNode = SetConfig::make(qctx_, nullptr, module_, std::move(name_), std::move(value_));
  root_ = doNode;
  tail_ = root_;
  return Status::OK();
}

Status GetConfigValidator::validateImpl() {
  auto sentence = static_cast<GetConfigSentence *>(sentence_);
  auto item = sentence->configItem();
  if (item == nullptr) {
    return Status::SemanticError("Empty config item");
  }

  module_ = item->getModule();
  if (item->getName() != nullptr) {
    name_ = *item->getName();
  }
  name_ = *item->getName();
  return Status::OK();
}

Status GetConfigValidator::toPlan() {
  auto *doNode = GetConfig::make(qctx_, nullptr, module_, std::move(name_));
  root_ = doNode;
  tail_ = root_;
  return Status::OK();
}

Status ShowStatusValidator::validateImpl() {
  return Status::OK();
}

// Plan to show stats of vertices and edges
Status ShowStatusValidator::toPlan() {
  auto *node = ShowStats::make(qctx_, nullptr);
  root_ = node;
  tail_ = root_;
  return Status::OK();
}

Status ShowServiceClientsValidator::validateImpl() {
  return Status::OK();
}

// Plan to show external service clients, e.g. Text Search client
Status ShowServiceClientsValidator::toPlan() {
  auto sentence = static_cast<ShowServiceClientsSentence *>(sentence_);
  auto type = sentence->getType();
  auto *doNode = ShowServiceClients::make(qctx_, nullptr, type);
  root_ = doNode;
  tail_ = root_;
  return Status::OK();
}

Status SignInServiceValidator::validateImpl() {
  return Status::OK();
}

// Plan to sign in external services, e.g. Text Search
Status SignInServiceValidator::toPlan() {
  auto sentence = static_cast<SignInServiceSentence *>(sentence_);
  std::vector<meta::cpp2::ServiceClient> clients;
  if (sentence->clients() != nullptr) {
    clients = sentence->clients()->clients();
  }
  auto type = sentence->getType();
  auto *node = SignInService::make(qctx_, nullptr, std::move(clients), type);
  root_ = node;
  tail_ = root_;
  return Status::OK();
}

Status SignOutServiceValidator::validateImpl() {
  return Status::OK();
}

// Plan to sign out external services, e.g. Text Search
Status SignOutServiceValidator::toPlan() {
  auto sentence = static_cast<SignOutServiceSentence *>(sentence_);
  auto type = sentence->getType();
  auto *node = SignOutService::make(qctx_, nullptr, type);
  root_ = node;
  tail_ = root_;
  return Status::OK();
}

Status ShowSessionsValidator::toPlan() {
  auto sentence = static_cast<ShowSessionsSentence *>(sentence_);
  auto *node = ShowSessions::make(qctx_,
                                  nullptr,
                                  sentence->isSetSessionID(),
                                  sentence->getSessionID(),
                                  sentence->isLocalCommand());
  root_ = node;
  tail_ = root_;
  return Status::OK();
}

Status ShowQueriesValidator::validateImpl() {
  if (!inputs_.empty()) {
    return Status::SemanticError("Show queries sentence do not support input");
  }
  outputs_.emplace_back("SessionID", Value::Type::INT);
  outputs_.emplace_back("ExecutionPlanID", Value::Type::INT);
  outputs_.emplace_back("User", Value::Type::STRING);
  outputs_.emplace_back("Host", Value::Type::STRING);
  outputs_.emplace_back("StartTime", Value::Type::DATETIME);
  outputs_.emplace_back("DurationInUSec", Value::Type::INT);
  outputs_.emplace_back("Status", Value::Type::STRING);
  outputs_.emplace_back("Query", Value::Type::STRING);
  return Status::OK();
}

Status ShowQueriesValidator::toPlan() {
  auto sentence = static_cast<ShowQueriesSentence *>(sentence_);
  auto *node = ShowQueries::make(qctx_, nullptr, sentence->isAll());
  root_ = node;
  tail_ = root_;
  return Status::OK();
}

Status KillQueryValidator::validateImpl() {
  auto sentence = static_cast<KillQuerySentence *>(sentence_);
  auto *sessionExpr = sentence->sessionId();
  auto *epIdExpr = sentence->epId();
  auto sessionTypeStatus = deduceExprType(sessionExpr);
  if (!sessionTypeStatus.ok()) {
    return sessionTypeStatus.status();
  }
  if (sessionTypeStatus.value() != Value::Type::INT) {
    std::stringstream ss;
    ss << sessionExpr->toString() << ", Session ID must be an integer but was "
       << sessionTypeStatus.value();
    return Status::SemanticError(ss.str());
  }
  auto epIdStatus = deduceExprType(epIdExpr);
  if (!epIdStatus.ok()) {
    return epIdStatus.status();
  }
  if (epIdStatus.value() != Value::Type::INT) {
    std::stringstream ss;
    ss << epIdExpr->toString() << ", Session ID must be an integer but was " << epIdStatus.value();
    return Status::SemanticError(ss.str());
  }

  return Status::OK();
}

// Plan to kill query by execution plan id
Status KillQueryValidator::toPlan() {
  auto sentence = static_cast<KillQuerySentence *>(sentence_);
  auto *node = KillQuery::make(qctx_, nullptr, sentence->sessionId(), sentence->epId());
  root_ = node;
  tail_ = root_;
  return Status::OK();
}
}  // namespace graph
}  // namespace nebula<|MERGE_RESOLUTION|>--- conflicted
+++ resolved
@@ -330,15 +330,8 @@
   return Status::OK();
 }
 
+// Register hosts, unregistered host won't be allowed to join cluster.
 Status AddHostsValidator::validateImpl() {
-<<<<<<< HEAD
-  return Status::OK();
-}
-
-// Register hosts, unregistered host won't be allowed to join cluster.
-Status AddHostsValidator::toPlan() {
-=======
->>>>>>> 751de90d
   auto sentence = static_cast<AddHostsSentence *>(sentence_);
   auto hosts = sentence->hosts()->hosts();
   if (hosts.empty()) {
