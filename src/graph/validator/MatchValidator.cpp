/* Copyright (c) 2020 vesoft inc. All rights reserved.
 *
 * This source code is licensed under Apache 2.0 License.
 */

#include "graph/validator/MatchValidator.h"

#include "graph/planner/match/MatchSolver.h"
#include "graph/util/ExpressionUtils.h"
#include "graph/visitor/ExtractGroupSuiteVisitor.h"
#include "graph/visitor/RewriteVisitor.h"

namespace nebula {
namespace graph {
MatchValidator::MatchValidator(Sentence *sentence, QueryContext *context)
    : Validator(sentence, context) {
  cypherCtx_ = getContext<CypherContext>();
}

AstContext *MatchValidator::getAstContext() {
  return cypherCtx_.get();
}

Status MatchValidator::validateImpl() {
  auto *sentence = static_cast<MatchSentence *>(sentence_);
  auto &clauses = sentence->clauses();

  std::unordered_map<std::string, AliasType> aliasesAvailable;
  auto retClauseCtx = getContext<ReturnClauseContext>();
  auto retYieldCtx = getContext<YieldClauseContext>();
  retClauseCtx->yield = std::move(retYieldCtx);

  cypherCtx_->queryParts.emplace_back();
  for (auto &clause : clauses) {
    auto kind = clause->kind();
    switch (kind) {
      case ReadingClause::Kind::kMatch: {
        auto *matchClause = static_cast<MatchClause *>(clause.get());

        auto matchClauseCtx = getContext<MatchClauseContext>();
        matchClauseCtx->isOptional = matchClause->isOptional();

        matchClauseCtx->aliasesAvailable = aliasesAvailable;
        for (size_t j = 0; j < matchClause->path()->pathSize(); ++j) {
          NG_RETURN_IF_ERROR(validatePath(matchClause->path()->path(j), *matchClauseCtx));
        }

        // Available aliases include the aliases pass from the with/unwind
        // And previous aliases are all available to next match
        auto aliasesTmp = matchClauseCtx->aliasesGenerated;
        aliasesAvailable.merge(aliasesTmp);

        // Copy the aliases without delete the origins.
        aliasesTmp = matchClauseCtx->aliasesGenerated;
        cypherCtx_->queryParts.back().aliasesGenerated.merge(aliasesTmp);
        cypherCtx_->queryParts.back().matchs.emplace_back(std::move(matchClauseCtx));
        if (matchClause->where() != nullptr) {
          auto whereClauseCtx = getContext<WhereClauseContext>();
          whereClauseCtx->aliasesAvailable = aliasesAvailable;
<<<<<<< HEAD
          NG_RETURN_IF_ERROR(validateFilter(matchClause->where()->filter(),
                                            *whereClauseCtx,
                                            cypherCtx_->queryParts.back().matchs));
          if (preMatchSize < cypherCtx_->queryParts.back().matchs.size()) {
            // We should delay filter to next clause
            auto withClauseCtx = getContext<WithClauseContext>();
            auto withYieldCtx = getContext<YieldClauseContext>();
            withClauseCtx->yield = std::move(withYieldCtx);
            withClauseCtx->yield->aliasesAvailable = aliasesAvailable;
            withClauseCtx->yield->projCols_ = qctx_->objPool()->makeAndAdd<YieldColumns>();
            for (const auto &var : aliasesAvailable) {
              withClauseCtx->yield->projCols_->addColumn(
                  new YieldColumn(LabelExpression::make(qctx_->objPool(), var.first)));
              withClauseCtx->yield->projOutputColumnNames_.emplace_back(var.first);
            }
            withClauseCtx->where = std::move(whereClauseCtx);

            // Render all variable
            withClauseCtx->aliasesGenerated = aliasesAvailable;
            cypherCtx_->queryParts.back().boundary = std::move(withClauseCtx);
            cypherCtx_->queryParts.emplace_back();
            cypherCtx_->queryParts.back().aliasesAvailable = aliasesAvailable;
          } else {
            cypherCtx_->queryParts.back().matchs.back()->where = std::move(whereClauseCtx);
          }
=======
          NG_RETURN_IF_ERROR(validateFilter(matchClause->where()->filter(), *whereClauseCtx));
          cypherCtx_->queryParts.back().matchs.back()->where = std::move(whereClauseCtx);
>>>>>>> 1fd89af6
        }

        break;
      }
      case ReadingClause::Kind::kUnwind: {
        auto *unwindClause = static_cast<UnwindClause *>(clause.get());
        auto unwindClauseCtx = getContext<UnwindClauseContext>();
        unwindClauseCtx->aliasesAvailable = aliasesAvailable;
        NG_RETURN_IF_ERROR(validateUnwind(unwindClause, *unwindClauseCtx));

        // An unwind pass all available aliases.
        aliasesAvailable.insert(unwindClauseCtx->aliasesGenerated.begin(),
                                unwindClauseCtx->aliasesGenerated.end());
        cypherCtx_->queryParts.back().boundary = std::move(unwindClauseCtx);
        cypherCtx_->queryParts.emplace_back();
        cypherCtx_->queryParts.back().aliasesAvailable = aliasesAvailable;

        break;
      }
      case ReadingClause::Kind::kWith: {
        auto *withClause = static_cast<WithClause *>(clause.get());
        auto withClauseCtx = getContext<WithClauseContext>();
        auto withYieldCtx = getContext<YieldClauseContext>();
        withClauseCtx->yield = std::move(withYieldCtx);
        withClauseCtx->yield->aliasesAvailable = aliasesAvailable;
        NG_RETURN_IF_ERROR(validateWith(withClause, cypherCtx_->queryParts, *withClauseCtx));
        if (withClause->where() != nullptr) {
          auto whereClauseCtx = getContext<WhereClauseContext>();
          whereClauseCtx->aliasesAvailable = withClauseCtx->aliasesGenerated;
          NG_RETURN_IF_ERROR(validateFilter(withClause->where()->filter(), *whereClauseCtx));
          withClauseCtx->where = std::move(whereClauseCtx);
        }

        // A with pass all named aliases to the next query part.
        aliasesAvailable = withClauseCtx->aliasesGenerated;
        cypherCtx_->queryParts.back().boundary = std::move(withClauseCtx);
        cypherCtx_->queryParts.emplace_back();
        cypherCtx_->queryParts.back().aliasesAvailable = aliasesAvailable;

        break;
      }
    }
  }

  retClauseCtx->yield->aliasesAvailable = aliasesAvailable;
  NG_RETURN_IF_ERROR(validateReturn(sentence->ret(), cypherCtx_->queryParts, *retClauseCtx));

  NG_RETURN_IF_ERROR(buildOutputs(retClauseCtx->yield->yieldColumns));
  cypherCtx_->queryParts.back().boundary = std::move(retClauseCtx);
  return Status::OK();
}

// Validate match pattern
// \param path The pattern to be validated
// \param matchClauseCtx the context of current match clause
Status MatchValidator::validatePath(const MatchPath *path, MatchClauseContext &matchClauseCtx) {
  matchClauseCtx.paths.emplace_back();
  NG_RETURN_IF_ERROR(
      buildNodeInfo(path, matchClauseCtx.paths.back().nodeInfos, matchClauseCtx.aliasesGenerated));
  NG_RETURN_IF_ERROR(
      buildEdgeInfo(path, matchClauseCtx.paths.back().edgeInfos, matchClauseCtx.aliasesGenerated));
  NG_RETURN_IF_ERROR(
      buildPathExpr(path, matchClauseCtx.paths.back(), matchClauseCtx.aliasesGenerated));
  return Status::OK();
}

// Validate pattern from expression
Status MatchValidator::validatePath(const MatchPath *path, Path &pathInfo) {
  // Pattern from expression won't generate new variable
  std::unordered_map<std::string, AliasType> dummy;
  NG_RETURN_IF_ERROR(buildNodeInfo(path, pathInfo.nodeInfos, dummy));
  NG_RETURN_IF_ERROR(buildEdgeInfo(path, pathInfo.edgeInfos, dummy));
  NG_RETURN_IF_ERROR(buildPathExpr(path, pathInfo, dummy));
  return Status::OK();
}

// Build the path expression to collect data of match pattern.
Status MatchValidator::buildPathExpr(const MatchPath *path,
                                     Path &pathInfo,
                                     std::unordered_map<std::string, AliasType> &aliasesGenerated) {
  auto *pathAlias = path->alias();
  if (pathAlias == nullptr) {
    return Status::OK();
  }
  if (!aliasesGenerated.emplace(*pathAlias, AliasType::kPath).second) {
    return Status::SemanticError("`%s': Redefined alias", pathAlias->c_str());
  }

  auto &nodeInfos = pathInfo.nodeInfos;
  auto &edgeInfos = pathInfo.edgeInfos;

  auto *pool = qctx_->objPool();
  auto pathBuild = PathBuildExpression::make(pool);
  for (size_t i = 0; i < edgeInfos.size(); ++i) {
    pathBuild->add(InputPropertyExpression::make(pool, nodeInfos[i].alias));
    pathBuild->add(InputPropertyExpression::make(pool, edgeInfos[i].alias));
  }
  pathBuild->add(InputPropertyExpression::make(pool, nodeInfos.back().alias));
  pathInfo.pathBuild = std::move(pathBuild);
  pathInfo.anonymous = false;
  pathInfo.alias = *pathAlias;
  return Status::OK();
}

// Build nodes information by match pattern.
Status MatchValidator::buildNodeInfo(const MatchPath *path,
                                     std::vector<NodeInfo> &nodeInfos,
                                     std::unordered_map<std::string, AliasType> &aliases) {
  auto *sm = qctx_->schemaMng();
  auto steps = path->steps();
  auto *pool = qctx_->objPool();
  nodeInfos.resize(steps + 1);
  std::unordered_map<std::string, AliasType> nodeAliases;

  for (auto i = 0u; i <= steps; i++) {
    auto *node = path->node(i);
    auto alias = node->alias();
    auto *props = node->props();
    auto anonymous = false;
    if (node->labels() != nullptr) {
      auto &labels = node->labels()->labels();
      for (const auto &label : labels) {
        if (label != nullptr) {
          auto tid = sm->toTagID(space_.id, *label->label());
          if (!tid.ok()) {
            return Status::SemanticError("`%s': Unknown tag", label->label()->c_str());
          }
          nodeInfos[i].tids.emplace_back(tid.value());
          nodeInfos[i].labels.emplace_back(*label->label());
          nodeInfos[i].labelProps.emplace_back(label->props());
        }
      }
    }
    if (alias.empty()) {
      anonymous = true;
      alias = vctx_->anonVarGen()->getVar();
    } else {
      nodeAliases.emplace(alias, AliasType::kNode);
    }
    Expression *filter = nullptr;
    if (props != nullptr) {
      auto result = makeNodeSubFilter(const_cast<MapExpression *>(props), "*");
      NG_RETURN_IF_ERROR(result);
      filter = result.value();
    } else if (node->labels() != nullptr && !node->labels()->labels().empty()) {
      const auto &labels = node->labels()->labels();
      for (const auto &label : labels) {
        auto result = makeNodeSubFilter(label->props(), *label->label());
        NG_RETURN_IF_ERROR(result);
        filter = andConnect(pool, filter, result.value());
      }
    }
    nodeInfos[i].anonymous = anonymous;
    nodeInfos[i].alias = alias;
    nodeInfos[i].props = props;
    nodeInfos[i].filter = filter;
  }
  aliases.merge(nodeAliases);

  return Status::OK();
}

// Build edges information by match pattern.
Status MatchValidator::buildEdgeInfo(const MatchPath *path,
                                     std::vector<EdgeInfo> &edgeInfos,
                                     std::unordered_map<std::string, AliasType> &aliases) {
  auto *sm = qctx_->schemaMng();
  auto steps = path->steps();
  edgeInfos.resize(steps);

  for (auto i = 0u; i < steps; i++) {
    auto *edge = path->edge(i);
    auto &types = edge->types();
    auto alias = edge->alias();
    auto *props = edge->props();
    auto direction = edge->direction();
    auto anonymous = false;
    if (!types.empty()) {
      for (auto &type : types) {
        auto etype = sm->toEdgeType(space_.id, *type);
        if (!etype.ok()) {
          return Status::SemanticError("`%s': Unknown edge type", type->c_str());
        }
        edgeInfos[i].edgeTypes.emplace_back(etype.value());
        edgeInfos[i].types.emplace_back(*type);
      }
    } else {
      const auto allEdgesResult = cypherCtx_->qctx->schemaMng()->getAllVerEdgeSchema(space_.id);
      NG_RETURN_IF_ERROR(allEdgesResult);
      const auto allEdges = std::move(allEdgesResult).value();
      for (const auto &edgeSchema : allEdges) {
        edgeInfos[i].edgeTypes.emplace_back(edgeSchema.first);
        auto typeName = cypherCtx_->qctx->schemaMng()->toEdgeName(space_.id, edgeSchema.first);
        NG_RETURN_IF_ERROR(typeName);
        edgeInfos[i].types.emplace_back(typeName.value());
      }
    }
    auto *stepRange = edge->range();
    if (stepRange != nullptr) {
      NG_RETURN_IF_ERROR(validateStepRange(stepRange));
      edgeInfos[i].range = stepRange;
    }
    if (alias.empty()) {
      anonymous = true;
      alias = vctx_->anonVarGen()->getVar();
    } else {
      if (!aliases.emplace(alias, AliasType::kEdge).second) {
        return Status::SemanticError("`%s': Redefined alias", alias.c_str());
      }
    }
    Expression *filter = nullptr;
    if (props != nullptr) {
      auto result = makeEdgeSubFilter(const_cast<MapExpression *>(props));
      NG_RETURN_IF_ERROR(result);
      filter = result.value();
    }
    edgeInfos[i].anonymous = anonymous;
    edgeInfos[i].direction = direction;
    edgeInfos[i].alias = alias;
    edgeInfos[i].props = props;
    edgeInfos[i].filter = filter;
  }

  return Status::OK();
}

// Validate filter expression.
// Rewrite expression to fit semantic, check type and check used aliases.
Status MatchValidator::validateFilter(const Expression *filter,
                                      WhereClauseContext &whereClauseCtx) {
  auto transformRes = ExpressionUtils::filterTransform(filter);
  NG_RETURN_IF_ERROR(transformRes);
  // rewrite Attribute to LabelTagProperty
  whereClauseCtx.filter = ExpressionUtils::rewriteAttr2LabelTagProp(
      transformRes.value(), whereClauseCtx.aliasesAvailable);

  auto typeStatus = deduceExprType(whereClauseCtx.filter);
  NG_RETURN_IF_ERROR(typeStatus);
  auto type = typeStatus.value();
  // Allow implcit convertion from LIST to BOOL
  if (type != Value::Type::BOOL && type != Value::Type::NULLVALUE &&
      type != Value::Type::__EMPTY__ && type != Value::Type::LIST) {
    std::stringstream ss;
    ss << "`" << filter->toString() << "', expected Boolean, "
       << "but was `" << type << "'";
    return Status::SemanticError(ss.str());
  }

  NG_RETURN_IF_ERROR(validateAliases({whereClauseCtx.filter}, whereClauseCtx.aliasesAvailable));
  NG_RETURN_IF_ERROR(validateMatchPathExpr(
      whereClauseCtx.filter, whereClauseCtx.aliasesAvailable, whereClauseCtx.paths));

  return Status::OK();
}

// Build columns according to symbols in match sentence.
Status MatchValidator::buildColumnsForAllNamedAliases(const std::vector<QueryPart> &queryParts,
                                                      YieldColumns *columns) const {
  if (queryParts.empty()) {
    return Status::Error("No alias declared.");
  }

  auto *pool = qctx_->objPool();
  auto makeColumn = [&pool](const std::string &name) {
    auto *expr = LabelExpression::make(pool, name);
    return new YieldColumn(expr, name);
  };
  auto &currQueryPart = queryParts.back();
  if (queryParts.size() > 1) {
    auto &prevQueryPart = *(queryParts.end() - 2);
    auto &boundary = prevQueryPart.boundary;
    switch (boundary->kind) {
      case CypherClauseKind::kUnwind: {
        auto unwindCtx = static_cast<const UnwindClauseContext *>(boundary.get());
        columns->addColumn(makeColumn(unwindCtx->alias));
        break;
      }
      case CypherClauseKind::kWith: {
        auto withCtx = static_cast<const WithClauseContext *>(boundary.get());
        auto yieldColumns = withCtx->yield->yieldColumns;
        if (yieldColumns == nullptr) {
          break;
        }
        for (auto &col : yieldColumns->columns()) {
          if (!col->alias().empty()) {
            columns->addColumn(makeColumn(col->alias()));
          }
        }
        break;
      }
      default: {
        DCHECK(false) << "Could not be a return or match.";
      }
    }
  }

  for (auto &match : currQueryPart.matchs) {
    for (auto &path : match->paths) {
      for (size_t i = 0; i < path.edgeInfos.size(); ++i) {
        if (!path.nodeInfos[i].anonymous) {
          columns->addColumn(makeColumn(path.nodeInfos[i].alias));
        }
        if (!path.edgeInfos[i].anonymous) {
          columns->addColumn(makeColumn(path.edgeInfos[i].alias));
        }
      }
      if (!path.nodeInfos.back().anonymous) {
        columns->addColumn(makeColumn(path.nodeInfos.back().alias));
      }
    }

    for (auto &aliasPair : match->aliasesGenerated) {
      if (aliasPair.second == AliasType::kPath) {
        columns->addColumn(makeColumn(aliasPair.first));
      }
    }
  }

  return Status::OK();
}

// Check validity of return clause.
// Disable return * without symbols, disable invalid expressions, check aggregate expression,
// rewrite expression to fit semantic, check available aliases, check columns, check limit and
// order by options.
Status MatchValidator::validateReturn(MatchReturn *ret,
                                      const std::vector<QueryPart> &queryParts,
<<<<<<< HEAD
                                      ReturnClauseContext &retClauseCtx,
                                      std::vector<std::unique_ptr<MatchClauseContext>> &matchs) {
  YieldColumns *columns = qctx_->objPool()->makeAndAdd<YieldColumns>();
=======
                                      ReturnClauseContext &retClauseCtx) {
  YieldColumns *columns = saveObject(new YieldColumns());
>>>>>>> 1fd89af6
  if (ret->returnItems()->allNamedAliases() && !queryParts.empty()) {
    auto status = buildColumnsForAllNamedAliases(queryParts, columns);
    if (!status.ok()) {
      return status;
    }
    if (columns->empty() && !ret->returnItems()->columns()) {
      return Status::SemanticError("RETURN * is not allowed when there are no variables in scope");
    }
  }
  std::vector<const Expression *> exprs;
  if (ret->returnItems()->columns()) {
    exprs.reserve(ret->returnItems()->columns()->size());
    for (auto *column : ret->returnItems()->columns()->columns()) {
      if (ExpressionUtils::hasAny(column->expr(),
                                  {Expression::Kind::kVertex, Expression::Kind::kEdge})) {
        return Status::SemanticError(
            "keywords: vertex and edge are not supported in return clause `%s'",
            column->toString().c_str());
      }
      if (!retClauseCtx.yield->hasAgg_ &&
          ExpressionUtils::hasAny(column->expr(), {Expression::Kind::kAggregate})) {
        retClauseCtx.yield->hasAgg_ = true;
      }
      column->setExpr(ExpressionUtils::rewriteAttr2LabelTagProp(
          column->expr(), retClauseCtx.yield->aliasesAvailable));
      exprs.push_back(column->expr());
      columns->addColumn(column->clone().release());
    }
  }
  DCHECK(!columns->empty());
  retClauseCtx.yield->yieldColumns = columns;

  NG_RETURN_IF_ERROR(validateAliases(exprs, retClauseCtx.yield->aliasesAvailable));
  NG_RETURN_IF_ERROR(validateYield(*retClauseCtx.yield));

  retClauseCtx.yield->distinct = ret->isDistinct();

  auto paginationCtx = getContext<PaginationContext>();
  NG_RETURN_IF_ERROR(validatePagination(ret->skip(), ret->limit(), *paginationCtx));
  retClauseCtx.pagination = std::move(paginationCtx);

  if (ret->orderFactors() != nullptr) {
    auto orderByCtx = getContext<OrderByClauseContext>();
    NG_RETURN_IF_ERROR(
        validateOrderBy(ret->orderFactors(), retClauseCtx.yield->yieldColumns, *orderByCtx));
    retClauseCtx.order = std::move(orderByCtx);
  }

  return Status::OK();
}

// Validate does aliases in expression available.
Status MatchValidator::validateAliases(
    const std::vector<const Expression *> &exprs,
    const std::unordered_map<std::string, AliasType> &aliasesAvailable) const {
  static const std::unordered_set<Expression::Kind> kinds = {Expression::Kind::kLabel,
                                                             Expression::Kind::kLabelAttribute,
                                                             Expression::Kind::kLabelTagProperty,
                                                             // primitive props
                                                             Expression::Kind::kEdgeSrc,
                                                             Expression::Kind::kEdgeDst,
                                                             Expression::Kind::kEdgeRank,
                                                             Expression::Kind::kEdgeType};

  for (auto *expr : exprs) {
    auto refExprs = ExpressionUtils::collectAll(expr, kinds);
    if (refExprs.empty()) {
      continue;
    }
    for (auto *refExpr : refExprs) {
      NG_RETURN_IF_ERROR(checkAlias(refExpr, aliasesAvailable));
    }
  }
  return Status::OK();
}

// Check validity of step number. e.g. match (v)-[e*2..3]->()
Status MatchValidator::validateStepRange(const MatchStepRange *range) const {
  auto min = range->min();
  auto max = range->max();
  if (min > max) {
    return Status::SemanticError(
        "Max hop must be greater equal than min hop: %ld vs. %ld", max, min);
  }
  return Status::OK();
}

// Check validity of with clause.
// Build output columns, rewrite expression to fit semantic, check available aliases,
// check aggregate expression, check columns, check limit and order by options.
Status MatchValidator::validateWith(const WithClause *with,
                                    const std::vector<QueryPart> &queryParts,
<<<<<<< HEAD
                                    WithClauseContext &withClauseCtx,
                                    std::vector<std::unique_ptr<MatchClauseContext>> &matchs) {
  YieldColumns *columns = qctx_->objPool()->makeAndAdd<YieldColumns>();
=======
                                    WithClauseContext &withClauseCtx) {
  YieldColumns *columns = saveObject(new YieldColumns());
>>>>>>> 1fd89af6
  if (with->returnItems()->allNamedAliases() && !queryParts.empty()) {
    auto status = buildColumnsForAllNamedAliases(queryParts, columns);
    if (!status.ok()) {
      return status;
    }
  }
  if (with->returnItems()->columns()) {
    for (auto *column : with->returnItems()->columns()->columns()) {
      column->setExpr(ExpressionUtils::rewriteAttr2LabelTagProp(
          column->expr(), withClauseCtx.yield->aliasesAvailable));
      columns->addColumn(column->clone().release());
    }
  }
  withClauseCtx.yield->yieldColumns = columns;

  // Check all referencing expressions are valid
  std::vector<const Expression *> exprs;
  exprs.reserve(withClauseCtx.yield->yieldColumns->size());
  for (auto *col : withClauseCtx.yield->yieldColumns->columns()) {
    auto labelExprs = ExpressionUtils::collectAll(col->expr(), {Expression::Kind::kLabel});
    auto aliasType = AliasType::kDefault;
    for (auto *labelExpr : labelExprs) {
      auto label = static_cast<const LabelExpression *>(labelExpr)->name();
      if (!withClauseCtx.yield->aliasesAvailable.count(label)) {
        return Status::SemanticError("Alias `%s` not defined", label.c_str());
      }
      aliasType = withClauseCtx.yield->aliasesAvailable.at(label);
    }
    if (col->alias().empty()) {
      if (col->expr()->kind() == Expression::Kind::kLabel) {
        col->setAlias(col->toString());
      } else {
        return Status::SemanticError("Expression in WITH must be aliased (use AS)");
      }
    }
    if (col->expr()->kind() == Expression::Kind::kLabel) {
      auto label = static_cast<const LabelExpression *>(col->expr())->name();
      auto found = withClauseCtx.yield->aliasesAvailable.find(label);
      DCHECK(found != withClauseCtx.yield->aliasesAvailable.end());
      if (!withClauseCtx.aliasesGenerated.emplace(col->alias(), found->second).second) {
        return Status::SemanticError("`%s': Redefined alias", col->alias().c_str());
      }
    } else {
      if (!withClauseCtx.aliasesGenerated.emplace(col->alias(), aliasType).second) {
        return Status::SemanticError("`%s': Redefined alias", col->alias().c_str());
      }
    }

    if (!withClauseCtx.yield->hasAgg_ &&
        ExpressionUtils::hasAny(col->expr(), {Expression::Kind::kAggregate})) {
      withClauseCtx.yield->hasAgg_ = true;
    }
    exprs.push_back(col->expr());
  }

  NG_RETURN_IF_ERROR(validateAliases(exprs, withClauseCtx.yield->aliasesAvailable));
  NG_RETURN_IF_ERROR(validateYield(*withClauseCtx.yield));

  withClauseCtx.yield->distinct = with->isDistinct();

  auto paginationCtx = getContext<PaginationContext>();
  NG_RETURN_IF_ERROR(validatePagination(with->skip(), with->limit(), *paginationCtx));
  withClauseCtx.pagination = std::move(paginationCtx);

  if (with->orderFactors() != nullptr) {
    auto orderByCtx = getContext<OrderByClauseContext>();
    NG_RETURN_IF_ERROR(
        validateOrderBy(with->orderFactors(), withClauseCtx.yield->yieldColumns, *orderByCtx));
    withClauseCtx.order = std::move(orderByCtx);
  }

  return Status::OK();
}

// Check validity of unwind clause.
// Check column must has alias, check can't contains aggregate expression, check alias in expression
// must be available, check defined alias don't defined before.
Status MatchValidator::validateUnwind(const UnwindClause *unwindClause,
                                      UnwindClauseContext &unwindCtx) {
  if (unwindClause->alias().empty()) {
    return Status::SemanticError("Expression in UNWIND must be aliased (use AS)");
  }
  unwindCtx.alias = unwindClause->alias();
  unwindCtx.unwindExpr = unwindClause->expr()->clone();
  if (ExpressionUtils::hasAny(unwindCtx.unwindExpr, {Expression::Kind::kAggregate})) {
    return Status::SemanticError("Can't use aggregating expressions in unwind clause, `%s'",
                                 unwindCtx.unwindExpr->toString().c_str());
  }

  auto labelExprs = ExpressionUtils::collectAll(unwindCtx.unwindExpr, {Expression::Kind::kLabel});
  for (auto *labelExpr : labelExprs) {
    DCHECK_EQ(labelExpr->kind(), Expression::Kind::kLabel);
    auto label = static_cast<const LabelExpression *>(labelExpr)->name();
    if (!unwindCtx.aliasesAvailable.count(label)) {
      return Status::SemanticError("Variable `%s` not defined", label.c_str());
    }
  }
  unwindCtx.aliasesGenerated.emplace(unwindCtx.alias, AliasType::kDefault);
  if (unwindCtx.aliasesAvailable.count(unwindCtx.alias) > 0) {
    return Status::SemanticError("Variable `%s` already declared", unwindCtx.alias.c_str());
  }

  NG_RETURN_IF_ERROR(
      validateMatchPathExpr(unwindCtx.unwindExpr, unwindCtx.aliasesAvailable, unwindCtx.paths));

  return Status::OK();
}

// Convert map attributes of edge defined in pattern to filter expression and keep origin semantic.
// e.g. convert match ()-[e{a:1, b:2}]->() to  *.a == 1 && *.b == 2
StatusOr<Expression *> MatchValidator::makeEdgeSubFilter(MapExpression *map) const {
  auto *pool = qctx_->objPool();
  DCHECK(map != nullptr);
  auto &items = map->items();
  DCHECK(!items.empty());

  auto foldStatus = ExpressionUtils::foldConstantExpr(items[0].second);
  NG_RETURN_IF_ERROR(foldStatus);
  auto foldExpr = foldStatus.value();
  if (!ExpressionUtils::isEvaluableExpr(foldExpr, qctx_)) {
    return Status::SemanticError("Props must be evaluable: `%s'",
                                 items[0].second->toString().c_str());
  }
  map->setItem(0, std::make_pair(items[0].first, foldExpr));
  Expression *root = RelationalExpression::makeEQ(
      pool, EdgePropertyExpression::make(pool, "*", items[0].first), foldExpr);
  for (auto i = 1u; i < items.size(); i++) {
    foldStatus = ExpressionUtils::foldConstantExpr(items[i].second);
    NG_RETURN_IF_ERROR(foldStatus);
    foldExpr = foldStatus.value();
    if (!ExpressionUtils::isEvaluableExpr(foldExpr, qctx_)) {
      return Status::SemanticError("Props must be evaluable: `%s'",
                                   items[i].second->toString().c_str());
    }
    map->setItem(0, std::make_pair(items[i].first, foldExpr));
    auto *left = root;
    auto *right = RelationalExpression::makeEQ(
        pool, EdgePropertyExpression::make(pool, "*", items[i].first), foldExpr);
    root = LogicalExpression::makeAnd(pool, left, right);
  }
  return root;
}

// Convert map attributes of vertex defined in pattern to filter expression and keep origin
// semantic. e.g. convert match (v{a:1, b:2}) to  v.a == 1 && v.b == 2
StatusOr<Expression *> MatchValidator::makeNodeSubFilter(MapExpression *map,
                                                         const std::string &label) const {
  auto *pool = qctx_->objPool();
  // Node has tag without property
  if (!label.empty() && map == nullptr) {
    // label._tag IS NOT EMPTY
    auto *tagExpr = TagPropertyExpression::make(pool, label, kTag);
    auto *root = UnaryExpression::makeIsNotEmpty(pool, tagExpr);

    return root;
  }

  DCHECK(map != nullptr);
  auto &items = map->items();
  DCHECK(!items.empty());

  auto foldStatus = ExpressionUtils::foldConstantExpr(items[0].second);
  NG_RETURN_IF_ERROR(foldStatus);
  auto foldExpr = foldStatus.value();
  if (!ExpressionUtils::isEvaluableExpr(foldExpr, qctx_)) {
    return Status::SemanticError("Props must be evaluable: `%s'",
                                 items[0].second->toString().c_str());
  }
  map->setItem(0, std::make_pair(items[0].first, foldExpr));
  Expression *root = RelationalExpression::makeEQ(
      pool, TagPropertyExpression::make(pool, label, items[0].first), foldExpr);
  for (auto i = 1u; i < items.size(); i++) {
    foldStatus = ExpressionUtils::foldConstantExpr(items[i].second);
    NG_RETURN_IF_ERROR(foldStatus);
    foldExpr = foldStatus.value();
    if (!ExpressionUtils::isEvaluableExpr(foldExpr, qctx_)) {
      return Status::SemanticError("Props must be evaluable: `%s'",
                                   items[i].second->toString().c_str());
    }
    map->setItem(i, std::make_pair(items[i].first, foldExpr));
    auto *left = root;
    auto *right = RelationalExpression::makeEQ(
        pool, TagPropertyExpression::make(pool, label, items[i].first), foldExpr);
    root = LogicalExpression::makeAnd(pool, left, right);
  }
  return root;
}

// Connect two expression by AND operator.
/*static*/ Expression *MatchValidator::andConnect(ObjectPool *pool,
                                                  Expression *left,
                                                  Expression *right) {
  if (left == nullptr) {
    return right;
  }
  if (right == nullptr) {
    return left;
  }
  return LogicalExpression::makeAnd(pool, left, right);
}

// Combine two set of aliases (current and successor), and disable redefined aliases.
Status MatchValidator::combineAliases(
    std::unordered_map<std::string, AliasType> &curAliases,
    const std::unordered_map<std::string, AliasType> &lastAliases) const {
  for (auto &aliasPair : lastAliases) {
    if (!curAliases.emplace(aliasPair).second) {
      return Status::SemanticError("`%s': Redefined alias", aliasPair.first.c_str());
    }
  }

  return Status::OK();
}

// Check validity of skip/limit numbers.
Status MatchValidator::validatePagination(const Expression *skipExpr,
                                          const Expression *limitExpr,
                                          PaginationContext &paginationCtx) const {
  int64_t skip = 0;
  int64_t limit = std::numeric_limits<int64_t>::max();
  if (skipExpr != nullptr) {
    if (!ExpressionUtils::isEvaluableExpr(skipExpr, qctx_)) {
      return Status::SemanticError("SKIP should be instantly evaluable");
    }
    auto value = const_cast<Expression *>(skipExpr)->eval(QueryExpressionContext(qctx_->ectx())());
    if (!value.isInt()) {
      return Status::SemanticError("SKIP should be of type integer");
    }
    if (value.getInt() < 0) {
      return Status::SemanticError("SKIP should not be negative");
    }
    skip = value.getInt();
  }

  if (limitExpr != nullptr) {
    if (!ExpressionUtils::isEvaluableExpr(limitExpr, qctx_)) {
      return Status::SemanticError("SKIP should be instantly evaluable");
    }
    auto value = const_cast<Expression *>(limitExpr)->eval(QueryExpressionContext(qctx_->ectx())());
    if (!value.isInt()) {
      return Status::SemanticError("LIMIT should be of type integer");
    }
    if (value.getInt() < 0) {
      return Status::SemanticError("LIMIT should not be negative");
    }
    limit = value.getInt();
  }
  paginationCtx.skip = skip;
  paginationCtx.limit = limit;

  return Status::OK();
}

// Check validity of order by options.
// Disable duplicate columns,
// check expression of column (only constant expression and label expression)
Status MatchValidator::validateOrderBy(const OrderFactors *factors,
                                       const YieldColumns *yieldColumns,
                                       OrderByClauseContext &orderByCtx) const {
  if (factors != nullptr) {
    std::vector<std::string> inputColList;
    inputColList.reserve(yieldColumns->columns().size());
    for (auto *col : yieldColumns->columns()) {
      inputColList.emplace_back(col->name());
    }
    std::unordered_map<std::string, size_t> inputColIndices;
    for (auto i = 0u; i < inputColList.size(); i++) {
      if (!inputColIndices.emplace(inputColList[i], i).second) {
        return Status::SemanticError("Duplicated columns not allowed: %s", inputColList[i].c_str());
      }
    }

    for (auto &factor : factors->factors()) {
      auto factorExpr = factor->expr();
      if (ExpressionUtils::isEvaluableExpr(factorExpr, qctx_)) continue;
      if (factorExpr->kind() != Expression::Kind::kLabel) {
        return Status::SemanticError("Only column name can be used as sort item");
      }
      auto &name = static_cast<const LabelExpression *>(factor->expr())->name();
      auto iter = inputColIndices.find(name);
      if (iter == inputColIndices.end()) {
        return Status::SemanticError("Column `%s' not found", name.c_str());
      }
      orderByCtx.indexedOrderFactors.emplace_back(iter->second, factor->orderType());
    }
  }

  return Status::OK();
}

// Validate group by and fill group by context.
Status MatchValidator::validateGroup(YieldClauseContext &yieldCtx) {
  auto cols = yieldCtx.yieldColumns->columns();
  auto *pool = qctx_->objPool();

  DCHECK(!cols.empty());
  for (auto *col : cols) {
    auto *colExpr = col->expr();
    NG_RETURN_IF_ERROR(validateMatchPathExpr(colExpr, yieldCtx.aliasesAvailable, yieldCtx.paths));
    auto colOldName = col->name();
    if (colExpr->kind() != Expression::Kind::kAggregate &&
        ExpressionUtils::hasAny(colExpr, {Expression::Kind::kAggregate})) {
      ExtractGroupSuiteVisitor visitor(qctx_);
      colExpr->accept(&visitor);
      GroupSuite groupSuite = visitor.groupSuite();
      yieldCtx.groupKeys_.insert(
          yieldCtx.groupKeys_.end(), groupSuite.groupKeys.begin(), groupSuite.groupKeys.end());
      for (auto *item : groupSuite.groupItems) {
        if (item->kind() == Expression::Kind::kAggregate) {
          NG_RETURN_IF_ERROR(
              ExpressionUtils::checkAggExpr(static_cast<const AggregateExpression *>(item)));
        }

        yieldCtx.groupItems_.emplace_back(item);

        yieldCtx.needGenProject_ = true;
        yieldCtx.aggOutputColumnNames_.emplace_back(item->toString());
      }
      if (!groupSuite.groupItems.empty()) {
        auto *rewritedExpr =
            ExpressionUtils::rewriteSubExprs2VarProp(colExpr->clone(), groupSuite.groupItems);
        yieldCtx.projCols_->addColumn(new YieldColumn(rewritedExpr, colOldName));
        yieldCtx.projOutputColumnNames_.emplace_back(colOldName);
        continue;
      }
    }

    if (colExpr->kind() == Expression::Kind::kAggregate) {
      auto *aggExpr = static_cast<AggregateExpression *>(colExpr);
      NG_RETURN_IF_ERROR(ExpressionUtils::checkAggExpr(aggExpr));
    } else if (!ExpressionUtils::isEvaluableExpr(colExpr, qctx_)) {
      yieldCtx.groupKeys_.emplace_back(colExpr);
    }

    yieldCtx.groupItems_.emplace_back(colExpr);

    yieldCtx.projCols_->addColumn(
        new YieldColumn(VariablePropertyExpression::make(pool, "", colOldName), colOldName));
    yieldCtx.projOutputColumnNames_.emplace_back(colOldName);
    yieldCtx.aggOutputColumnNames_.emplace_back(colOldName);
  }

  return Status::OK();
}

// Validate yield clause, check normal yield and group by yield.
Status MatchValidator::validateYield(YieldClauseContext &yieldCtx) {
  auto cols = yieldCtx.yieldColumns->columns();
  if (cols.empty()) {
    return Status::OK();
  }

  yieldCtx.projCols_ = yieldCtx.qctx->objPool()->makeAndAdd<YieldColumns>();
  if (!yieldCtx.hasAgg_) {
    for (auto &col : yieldCtx.yieldColumns->columns()) {
      NG_RETURN_IF_ERROR(
          validateMatchPathExpr(col->expr(), yieldCtx.aliasesAvailable, yieldCtx.paths));
      yieldCtx.projCols_->addColumn(col->clone().release());
      yieldCtx.projOutputColumnNames_.emplace_back(col->name());
    }
    return Status::OK();
  } else {
    return validateGroup(yieldCtx);
  }
}

// Check is alias available and get type of alias.
StatusOr<AliasType> MatchValidator::getAliasType(
    const std::unordered_map<std::string, AliasType> &aliasesAvailable,
    const std::string &name) const {
  auto iter = aliasesAvailable.find(name);
  if (iter == aliasesAvailable.end()) {
    return Status::SemanticError("Alias used but not defined: `%s'", name.c_str());
  }
  return iter->second;
}

// Check is aliases used in expression available(defined).
Status MatchValidator::checkAlias(
    const Expression *refExpr,
    const std::unordered_map<std::string, AliasType> &aliasesAvailable) const {
  auto kind = refExpr->kind();
  AliasType aliasType = AliasType::kDefault;

  switch (kind) {
    case Expression::Kind::kLabel: {
      auto name = static_cast<const LabelExpression *>(refExpr)->name();
      auto res = getAliasType(aliasesAvailable, name);
      NG_RETURN_IF_ERROR(res);
      return Status::OK();
    }
    case Expression::Kind::kLabelTagProperty: {
      auto labelExpr = static_cast<const LabelTagPropertyExpression *>(refExpr)->label();
      auto name = static_cast<const VariablePropertyExpression *>(labelExpr)->prop();
      auto res = getAliasType(aliasesAvailable, name);
      NG_RETURN_IF_ERROR(res);
      if (res.value() == AliasType::kEdge || res.value() == AliasType::kPath) {
        return Status::SemanticError("The type of `%s' should be tag", name.c_str());
      }
      return Status::OK();
    }
    case Expression::Kind::kLabelAttribute: {
      auto name = static_cast<const LabelAttributeExpression *>(refExpr)->left()->name();
      auto res = getAliasType(aliasesAvailable, name);
      NG_RETURN_IF_ERROR(res);
      if (res.value() == AliasType::kNode) {
        return Status::SemanticError(
            "To get the property of the vertex in `%s', should use the format `var.tag.prop'",
            refExpr->toString().c_str());
      }
      return Status::OK();
    }
    case Expression::Kind::kEdgeSrc: {
      auto name = static_cast<const EdgeSrcIdExpression *>(refExpr)->sym();
      auto res = getAliasType(aliasesAvailable, name);
      NG_RETURN_IF_ERROR(res);
      aliasType = res.value();
      switch (aliasType) {
        case AliasType::kNode:
          return Status::SemanticError("Vertex `%s' does not have the src attribute", name.c_str());
        case AliasType::kEdge:
          return Status::SemanticError("To get the src vid of the edge, use src(%s)", name.c_str());
        case AliasType::kPath:
          return Status::SemanticError("To get the start node of the path, use startNode(%s)",
                                       name.c_str());
        default:
          return Status::SemanticError("Alias `%s' does not have the edge property src",
                                       name.c_str());
      }
    }
    case Expression::Kind::kEdgeDst: {
      auto name = static_cast<const EdgeDstIdExpression *>(refExpr)->sym();
      auto res = getAliasType(aliasesAvailable, name);
      NG_RETURN_IF_ERROR(res);
      aliasType = res.value();
      switch (aliasType) {
        case AliasType::kNode:
          return Status::SemanticError("Vertex `%s' does not have the dst attribute", name.c_str());
        case AliasType::kEdge:
          return Status::SemanticError("To get the dst vid of the edge, use dst(%s)", name.c_str());
        case AliasType::kPath:
          return Status::SemanticError("To get the end node of the path, use endNode(%s)",
                                       name.c_str());
        default:
          return Status::SemanticError("Alias `%s' does not have the edge property dst",
                                       name.c_str());
      }
    }
    case Expression::Kind::kEdgeRank: {
      auto name = static_cast<const EdgeRankExpression *>(refExpr)->sym();
      auto res = getAliasType(aliasesAvailable, name);
      NG_RETURN_IF_ERROR(res);
      aliasType = res.value();
      switch (aliasType) {
        case AliasType::kNode:
          return Status::SemanticError("Vertex `%s' does not have the ranking attribute",
                                       name.c_str());
        case AliasType::kEdge:
          return Status::SemanticError("To get the ranking of the edge, use rank(%s)",
                                       name.c_str());
        case AliasType::kPath:
          return Status::SemanticError("Path `%s' does not have the ranking attribute",
                                       name.c_str());
        default:
          return Status::SemanticError("Alias `%s' does not have the edge property ranking",
                                       name.c_str());
      }
    }
    case Expression::Kind::kEdgeType: {
      auto name = static_cast<const EdgeTypeExpression *>(refExpr)->sym();
      auto res = getAliasType(aliasesAvailable, name);
      NG_RETURN_IF_ERROR(res);
      aliasType = res.value();
      switch (aliasType) {
        case AliasType::kNode:
          return Status::SemanticError("Vertex `%s' does not have the type attribute",
                                       name.c_str());
        case AliasType::kEdge:
          return Status::SemanticError("To get the type of the edge, use type(%s)", name.c_str());
        case AliasType::kPath:
          return Status::SemanticError("Path `%s' does not have the type attribute", name.c_str());
        default:
          return Status::SemanticError("Alias `%s' does not have the edge property ranking",
                                       name.c_str());
      }
    }
    default:  // refExpr must satisfy one of cases and should never hit this branch
      break;
  }
  return Status::SemanticError("Invalid expression `%s' does not contain alias",
                               refExpr->toString().c_str());
}

// Validate yield columns.
// Fill outputs of whole sentence.
Status MatchValidator::buildOutputs(const YieldColumns *yields) {
  for (auto *col : yields->columns()) {
    auto colName = col->name();
    auto typeStatus = deduceExprType(col->expr());
    NG_RETURN_IF_ERROR(typeStatus);
    auto type = typeStatus.value();
    outputs_.emplace_back(colName, type);
  }
  return Status::OK();
}

// Validate match path pattern expression in match sentence,
// e.g. MATCH (v:player) WHERE (v)--(v) RETURN v
Status MatchValidator::validateMatchPathExpr(
    Expression *expr,
    const std::unordered_map<std::string, AliasType> &availableAliases,
    std::vector<Path> &paths) {
  auto matchPathExprs = ExpressionUtils::collectAll(expr, {Expression::Kind::kMatchPathPattern});
  for (auto &matchPathExpr : matchPathExprs) {
    // auto matchClauseCtx = getContext<MatchClauseContext>();
    // matchClauseCtx->aliasesAvailable = availableAliases;
    // matchClauseCtx->isOptional = true;
    DCHECK_EQ(matchPathExpr->kind(), Expression::Kind::kMatchPathPattern);
    auto *matchPathExprImpl = const_cast<MatchPathPatternExpression *>(
        static_cast<const MatchPathPatternExpression *>(matchPathExpr));
    // Check variables
    NG_RETURN_IF_ERROR(checkMatchPathExpr(matchPathExprImpl, availableAliases));
    // Build path alias
    auto &matchPath = matchPathExprImpl->matchPath();
    auto pathAlias = matchPath.toString();
    matchPath.setAlias(new std::string(pathAlias));
    matchPathExprImpl->setInputProp(pathAlias);
    paths.emplace_back();
    NG_RETURN_IF_ERROR(validatePath(&matchPath, paths.back()));
    NG_RETURN_IF_ERROR(buildRollUpPathInfo(&matchPath, paths.back()));
  }
  return Status::OK();
}

/*static*/ Status MatchValidator::checkMatchPathExpr(
    const MatchPathPatternExpression *expr,
    const std::unordered_map<std::string, AliasType> &availableAliases) {
  const auto &matchPath = expr->matchPath();
  if (matchPath.alias() != nullptr) {
    const auto find = availableAliases.find(*matchPath.alias());
    if (find == availableAliases.end()) {
      return Status::SemanticError(
          "PatternExpression are not allowed to introduce new variables: `%s'.",
          matchPath.alias()->c_str());
    }
    if (find->second != AliasType::kPath) {
      return Status::SemanticError("Alias `%s' should be Path.", matchPath.alias()->c_str());
    }
  }
  for (const auto &node : matchPath.nodes()) {
    if (!node->alias().empty()) {
      const auto find = availableAliases.find(node->alias());
      if (find == availableAliases.end()) {
        return Status::SemanticError(
            "PatternExpression are not allowed to introduce new variables: `%s'.",
            node->alias().c_str());
      }
      if (find->second != AliasType::kNode) {
        return Status::SemanticError("Alias `%s' should be Node.", node->alias().c_str());
      }
    }
  }
  for (const auto &edge : matchPath.edges()) {
    if (!edge->alias().empty()) {
      const auto find = availableAliases.find(edge->alias());
      if (find == availableAliases.end()) {
        return Status::SemanticError(
            "PatternExpression are not allowed to introduce new variables: `%s'.",
            edge->alias().c_str());
      }
      if (find->second != AliasType::kEdge) {
        return Status::SemanticError("Alias `%s' should be Edge.", edge->alias().c_str());
      }
    }
  }
  return Status::OK();
}

/*static*/ Status MatchValidator::buildRollUpPathInfo(const MatchPath *path, Path &pathInfo) {
  DCHECK(!DCHECK_NOTNULL(path->alias())->empty());
  for (const auto &node : path->nodes()) {
    if (!node->alias().empty()) {
      pathInfo.compareVariables.emplace_back(node->alias());
    }
  }
  pathInfo.collectVariable = *path->alias();
  pathInfo.rollUpApply = true;
  return Status::OK();
}

}  // namespace graph
}  // namespace nebula<|MERGE_RESOLUTION|>--- conflicted
+++ resolved
@@ -57,36 +57,8 @@
         if (matchClause->where() != nullptr) {
           auto whereClauseCtx = getContext<WhereClauseContext>();
           whereClauseCtx->aliasesAvailable = aliasesAvailable;
-<<<<<<< HEAD
-          NG_RETURN_IF_ERROR(validateFilter(matchClause->where()->filter(),
-                                            *whereClauseCtx,
-                                            cypherCtx_->queryParts.back().matchs));
-          if (preMatchSize < cypherCtx_->queryParts.back().matchs.size()) {
-            // We should delay filter to next clause
-            auto withClauseCtx = getContext<WithClauseContext>();
-            auto withYieldCtx = getContext<YieldClauseContext>();
-            withClauseCtx->yield = std::move(withYieldCtx);
-            withClauseCtx->yield->aliasesAvailable = aliasesAvailable;
-            withClauseCtx->yield->projCols_ = qctx_->objPool()->makeAndAdd<YieldColumns>();
-            for (const auto &var : aliasesAvailable) {
-              withClauseCtx->yield->projCols_->addColumn(
-                  new YieldColumn(LabelExpression::make(qctx_->objPool(), var.first)));
-              withClauseCtx->yield->projOutputColumnNames_.emplace_back(var.first);
-            }
-            withClauseCtx->where = std::move(whereClauseCtx);
-
-            // Render all variable
-            withClauseCtx->aliasesGenerated = aliasesAvailable;
-            cypherCtx_->queryParts.back().boundary = std::move(withClauseCtx);
-            cypherCtx_->queryParts.emplace_back();
-            cypherCtx_->queryParts.back().aliasesAvailable = aliasesAvailable;
-          } else {
-            cypherCtx_->queryParts.back().matchs.back()->where = std::move(whereClauseCtx);
-          }
-=======
           NG_RETURN_IF_ERROR(validateFilter(matchClause->where()->filter(), *whereClauseCtx));
           cypherCtx_->queryParts.back().matchs.back()->where = std::move(whereClauseCtx);
->>>>>>> 1fd89af6
         }
 
         break;
@@ -414,14 +386,8 @@
 // order by options.
 Status MatchValidator::validateReturn(MatchReturn *ret,
                                       const std::vector<QueryPart> &queryParts,
-<<<<<<< HEAD
-                                      ReturnClauseContext &retClauseCtx,
-                                      std::vector<std::unique_ptr<MatchClauseContext>> &matchs) {
-  YieldColumns *columns = qctx_->objPool()->makeAndAdd<YieldColumns>();
-=======
                                       ReturnClauseContext &retClauseCtx) {
-  YieldColumns *columns = saveObject(new YieldColumns());
->>>>>>> 1fd89af6
+  YieldColumns *columns = retClauseCtx.qctx->objPool()->makeAndAdd<YieldColumns>();
   if (ret->returnItems()->allNamedAliases() && !queryParts.empty()) {
     auto status = buildColumnsForAllNamedAliases(queryParts, columns);
     if (!status.ok()) {
@@ -514,14 +480,8 @@
 // check aggregate expression, check columns, check limit and order by options.
 Status MatchValidator::validateWith(const WithClause *with,
                                     const std::vector<QueryPart> &queryParts,
-<<<<<<< HEAD
-                                    WithClauseContext &withClauseCtx,
-                                    std::vector<std::unique_ptr<MatchClauseContext>> &matchs) {
-  YieldColumns *columns = qctx_->objPool()->makeAndAdd<YieldColumns>();
-=======
                                     WithClauseContext &withClauseCtx) {
-  YieldColumns *columns = saveObject(new YieldColumns());
->>>>>>> 1fd89af6
+  YieldColumns *columns = withClauseCtx.qctx->objPool()->makeAndAdd<YieldColumns>();
   if (with->returnItems()->allNamedAliases() && !queryParts.empty()) {
     auto status = buildColumnsForAllNamedAliases(queryParts, columns);
     if (!status.ok()) {
