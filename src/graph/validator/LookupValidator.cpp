--- conflicted
+++ resolved
@@ -40,16 +40,10 @@
 Status LookupValidator::validateImpl() {
   lookupCtx_ = getContext<LookupContext>();
 
-<<<<<<< HEAD
-  NG_RETURN_IF_ERROR(prepareFrom());
-  NG_RETURN_IF_ERROR(prepareYield());
-  NG_RETURN_IF_ERROR(prepareFilter());
-  NG_RETURN_IF_ERROR(prepareLimit());
-=======
   NG_RETURN_IF_ERROR(validateFrom());
   NG_RETURN_IF_ERROR(validateFilter());
   NG_RETURN_IF_ERROR(validateYield());
->>>>>>> 073fb374
+  NG_RETURN_IF_ERROR(validateLimit());
   return Status::OK();
 }
 
@@ -234,7 +228,7 @@
   return Status::OK();
 }
 
-Status LookupValidator::prepareLimit() {
+Status LookupValidator::validateLimit() {
   auto* limitClause = sentence()->limitClause();
   if (limitClause == nullptr) {
     return Status::OK();
