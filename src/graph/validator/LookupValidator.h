/* Copyright (c) 2021 vesoft inc. All rights reserved.
 *
 * This source code is licensed under Apache 2.0 License,
 * attached with Common Clause Condition 1.0, found in the LICENSES directory.
 */
#ifndef _VALIDATOR_LOOKUP_VALIDATOR_H_
#define _VALIDATOR_LOOKUP_VALIDATOR_H_

#include "common/base/Base.h"
#include "common/plugin/fulltext/elasticsearch/ESGraphAdapter.h"
#include "graph/planner/plan/Query.h"
#include "graph/validator/Validator.h"

namespace nebula {

namespace meta {
class NebulaSchemaProvider;
}  // namespace meta

namespace graph {

struct LookupContext;

class LookupValidator final : public Validator {
 public:
  LookupValidator(Sentence* sentence, QueryContext* context);

  AstContext* getAstContext() override;

 private:
  Status validateImpl() override;

<<<<<<< HEAD
  Status prepareFrom();
  Status prepareYield();
  Status prepareFilter();
  Status prepareLimit();
=======
  Status validateFrom();
  Status validateYield();
  Status validateFilter();
  Status validateYieldTag();
  Status validateYieldEdge();
>>>>>>> 073fb374

  StatusOr<Expression*> checkFilter(Expression* expr);
  StatusOr<Expression*> checkRelExpr(RelationalExpression* expr);
  StatusOr<std::string> checkTSExpr(Expression* expr);
  StatusOr<Value> checkConstExpr(Expression* expr,
                                 const std::string& prop,
                                 const Expression::Kind kind);

  StatusOr<Expression*> rewriteRelExpr(RelationalExpression* expr);
  Expression* reverseRelKind(RelationalExpression* expr);

  const LookupSentence* sentence() const;
  int32_t schemaId() const;
  GraphSpaceID spaceId() const;

 private:
  Status getSchemaProvider(std::shared_ptr<const meta::NebulaSchemaProvider>* provider) const;
  StatusOr<Expression*> genTsFilter(Expression* filter);
  StatusOr<Expression*> handleLogicalExprOperands(LogicalExpression* lExpr);
  Status extractSchemaProp();
  void extractExprProps();

  std::unique_ptr<LookupContext> lookupCtx_;
  std::vector<nebula::plugin::HttpClient> tsClients_;
  ExpressionProps exprProps_;
  std::vector<std::string> idxReturnCols_;
};

}  // namespace graph
}  // namespace nebula

#endif  // _VALIDATOR_LOOKUP_VALIDATOR_H_<|MERGE_RESOLUTION|>--- conflicted
+++ resolved
@@ -30,18 +30,12 @@
  private:
   Status validateImpl() override;
 
-<<<<<<< HEAD
-  Status prepareFrom();
-  Status prepareYield();
-  Status prepareFilter();
-  Status prepareLimit();
-=======
   Status validateFrom();
   Status validateYield();
   Status validateFilter();
   Status validateYieldTag();
   Status validateYieldEdge();
->>>>>>> 073fb374
+  Status validateLimit();
 
   StatusOr<Expression*> checkFilter(Expression* expr);
   StatusOr<Expression*> checkRelExpr(RelationalExpression* expr);
