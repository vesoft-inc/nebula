/* Copyright (c) 2019 vesoft inc. All rights reserved.
 *
 * This source code is licensed under Apache 2.0 License,
 * attached with Common Clause Condition 1.0, found in the LICENSES directory.
 */

#include "base/Base.h"
#include "FetchExecutor.h"
#include "SchemaHelper.h"

namespace nebula {
namespace graph {

Status FetchExecutor::prepareYield() {
    if (yieldClause_ == nullptr) {
        setupColumns();
    } else {
        yields_ = yieldClause_->columns();
        // TODO 'distinct' could always pushdown in fetch.
        distinct_ = yieldClause_->isDistinct();
    }

    for (auto *col : yields_) {
        col->expr()->setContext(expCtx_.get());
        Status status = col->expr()->prepare();
        if (!status.ok()) {
            return status;
        }
        if (col->alias() == nullptr) {
            resultColNames_.emplace_back(col->expr()->toString());
        } else {
            resultColNames_.emplace_back(*col->alias());
        }

        // such as YIELD 1+1, it has not type in schema, the type from the eval()
        colTypes_.emplace_back(nebula::cpp2::SupportedType::UNKNOWN);
        if (col->expr()->isAliasExpression()) {
            auto prop = *static_cast<AliasPropertyExpression*>(col->expr())->prop();
            auto type = labelSchema_->getFieldType(prop);
            if (type != CommonConstants::kInvalidValueType()) {
                colTypes_.back() = type.get_type();
            }
        } else if (col->expr()->isTypeCastingExpression()) {
            // type cast
            auto exprPtr = dynamic_cast<TypeCastingExpression*>(col->expr());
            colTypes_.back() = SchemaHelper::columnTypeToSupportedType(exprPtr->getType());
        }
    }

    if (expCtx_->hasSrcTagProp() || expCtx_->hasDstTagProp()) {
        return Status::SyntaxError(
                    "tag.prop and edgetype.prop are supported in fetch sentence.");
    }

    if (expCtx_->hasInputProp() || expCtx_->hasVariableProp()) {
        // TODO: support yield input and variable props
        return Status::SyntaxError(
                    "`$-' and `$variable' not supported in fetch yet.");
    }

    auto aliasProps = expCtx_->aliasProps();
    for (auto pair : aliasProps) {
        if (pair.first != *labelName_) {
            return Status::SyntaxError(
                "Near [%s.%s], tag or edge should be declared in statement first.",
                    pair.first.c_str(), pair.second.c_str());
        }
    }

    return Status::OK();
}

void FetchExecutor::setupColumns() {
    auto iter = DCHECK_NOTNULL(labelSchema_)->begin();
    if (yieldColsHolder_ == nullptr) {
        yieldColsHolder_ = std::make_unique<YieldColumns>();
    }
    while (iter) {
        auto *ref = new std::string("");
        auto *alias = new std::string(*labelName_);
        auto *prop = iter->getName();
        Expression *expr =
            new AliasPropertyExpression(ref, alias, new std::string(prop));
        YieldColumn *column = new YieldColumn(expr);
        yieldColsHolder_->addColumn(column);
        yields_.emplace_back(column);
        ++iter;
    }
}

void FetchExecutor::setupResponse(cpp2::ExecutionResponse &resp) {
    if (resp_ == nullptr) {
        resp_ = std::make_unique<cpp2::ExecutionResponse>();
        resp_->set_column_names(std::move(resultColNames_));
    }
    resp = std::move(*resp_);
}

void FetchExecutor::onEmptyInputs() {
    if (onResult_) {
        auto outputs = std::make_unique<InterimResult>(std::move(resultColNames_));
        onResult_(std::move(outputs));
    } else if (resp_ == nullptr) {
        resp_ = std::make_unique<cpp2::ExecutionResponse>();
        resp_->set_column_names(std::move(resultColNames_));
    }
    doFinish(Executor::ProcessControl::kNext);
}

Status FetchExecutor::getOutputSchema(
        meta::SchemaProviderIf *schema,
        const RowReader *reader,
        SchemaWriter *outputSchema) const {
    if (expCtx_ == nullptr || resultColNames_.empty()) {
        return Status::Error("Input is empty.");
    }
    Getters getters;
    getters.getAliasProp = [schema, reader] (const std::string&, const std::string &prop) {
        return Collector::getProp(schema, prop, reader);
    };
    std::vector<VariantType> record;
    for (auto *column : yields_) {
        auto *expr = column->expr();
        auto value = expr->eval(getters);
        if (!value.ok()) {
            return value.status();
        }
        record.emplace_back(std::move(value.value()));
    }

    return Collector::getSchema(record, resultColNames_, colTypes_, outputSchema);
}

void FetchExecutor::finishExecution(std::unique_ptr<RowSetWriter> rsWriter) {
    auto outputs = std::make_unique<InterimResult>(std::move(resultColNames_));
    if (rsWriter != nullptr) {
        outputs->setInterim(std::move(rsWriter));
    }

    if (onResult_) {
        onResult_(std::move(outputs));
    } else {
        resp_ = std::make_unique<cpp2::ExecutionResponse>();
        auto colNames = outputs->getColNames();
        resp_->set_column_names(std::move(colNames));
        if (outputs->hasData()) {
            auto ret = outputs->getRows();
            if (!ret.ok()) {
                LOG(ERROR) << "Get rows failed: " << ret.status();
                doError(std::move(ret).status());
                return;
            }
            resp_->set_rows(std::move(ret).value());
        }
    }
<<<<<<< HEAD
    doFinish(Executor::ProcessControl::kNext, getStats());
}

void FetchExecutor::doEmptyResp() {
    resp_ = std::make_unique<cpp2::ExecutionResponse>();
    resp_->set_column_names(std::vector<std::string>());
    resp_->set_rows(std::vector<cpp2::RowValue>());
    doFinish(Executor::ProcessControl::kNext, getStats());
}

stats::Stats* FetchExecutor::getStats() const {
    if (0 == strcmp(name(), "FetchVerticesExecutor")) {
        return ectx()->getGraphStats()->getFetchVerticesStats();
    } else {
        return ectx()->getGraphStats()->getFetchEdgesStats();
    }
=======
    doFinish(Executor::ProcessControl::kNext);
>>>>>>> d3bf9f56
}
}  // namespace graph
}  // namespace nebula<|MERGE_RESOLUTION|>--- conflicted
+++ resolved
@@ -153,26 +153,15 @@
             resp_->set_rows(std::move(ret).value());
         }
     }
-<<<<<<< HEAD
-    doFinish(Executor::ProcessControl::kNext, getStats());
+    doFinish(Executor::ProcessControl::kNext);
 }
 
 void FetchExecutor::doEmptyResp() {
     resp_ = std::make_unique<cpp2::ExecutionResponse>();
     resp_->set_column_names(std::vector<std::string>());
     resp_->set_rows(std::vector<cpp2::RowValue>());
-    doFinish(Executor::ProcessControl::kNext, getStats());
+    doFinish(Executor::ProcessControl::kNext);
 }
 
-stats::Stats* FetchExecutor::getStats() const {
-    if (0 == strcmp(name(), "FetchVerticesExecutor")) {
-        return ectx()->getGraphStats()->getFetchVerticesStats();
-    } else {
-        return ectx()->getGraphStats()->getFetchEdgesStats();
-    }
-=======
-    doFinish(Executor::ProcessControl::kNext);
->>>>>>> d3bf9f56
-}
 }  // namespace graph
 }  // namespace nebula