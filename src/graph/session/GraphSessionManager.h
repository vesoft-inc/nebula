// Copyright (c) 2018 vesoft inc. All rights reserved.
//
// This source code is licensed under Apache 2.0 License.

#ifndef GRAPH_SESSION_GRAPHSESSIONMANAGER_H_
#define GRAPH_SESSION_GRAPHSESSIONMANAGER_H_

#include <folly/concurrency/ConcurrentHashMap.h>  // for ConcurrentHashMap
#include <folly/futures/Future.h>                 // for Future
#include <gflags/gflags_declare.h>                // for DECLARE_int64
#include <stdint.h>                               // for uint64_t

#include <memory>         // for shared_ptr
#include <string>         // for string
#include <unordered_map>  // for unordered_map
#include <unordered_set>  // for unordered_set
#include <vector>         // for vector

#include "clients/meta/MetaClient.h"
#include "common/base/Base.h"
#include "common/base/Logging.h"  // for LOG, LogMessage
#include "common/base/Status.h"   // for Status
#include "common/base/StatusOr.h"
#include "common/session/SessionManager.h"  // for SessionManager
#include "common/thread/GenericWorker.h"
#include "common/thrift/ThriftTypes.h"  // for SessionID
#include "graph/session/ClientSession.h"
#include "interface/gen-cpp2/GraphService.h"
#include "interface/gen-cpp2/meta_types.h"

<<<<<<< HEAD
namespace nebula {
namespace graph {
class ClientSession;
}  // namespace graph
namespace meta {
class MetaClient;
namespace cpp2 {
class Session;
}  // namespace cpp2
}  // namespace meta
struct HostAddr;
template <typename T>
class StatusOr;
}  // namespace nebula

namespace folly {
class Executor;

class Executor;
}  // namespace folly
namespace nebula {
namespace graph {
class ClientSession;
}  // namespace graph
namespace meta {
class MetaClient;
namespace cpp2 {
class Session;
}  // namespace cpp2
}  // namespace meta
struct HostAddr;
template <typename T>
class StatusOr;
}  // namespace nebula

/**
 * GraphSessionManager manages the client sessions, e.g. create new, find
 * existing and drop expired.
 */

=======
>>>>>>> 6975efda
DECLARE_int64(max_allowed_connections);

namespace nebula {
namespace graph {

// GraphSessionManager manages the client sessions, e.g. create new, find existing and drop expired.
// Nebula's session management strategy:
// When a user requests the graph server to create a session, the graph server forwards the request
// to the meta server, which allocates the session and returns it to the graph server.
// The meta server manages all the sessions from all graph servers. One graph server only manages
// its own sessions, including periodically reclaiming expired sessions, and updating sessions
// information to the meta server in time. When the graph server restarts, it will pull all the
// sessions from the meta server and choose its own sessions for management.
class GraphSessionManager final : public SessionManager<ClientSession> {
 public:
  // Periodically reclaims expired sessions and updates information to the meta server.
  // in the background.
  // metaClient: The client of the meta server.
  // hostAddr: The address of the current graph server.
  GraphSessionManager(meta::MetaClient* metaClient, const HostAddr& hostAddr);
  ~GraphSessionManager() {}

  // Pulls sessions from the meta server and chooses its own sessions for management.
  Status init();

  // Creates a new session.
  // userName: The name of the user who requesting to create the session.
  // clientIp: The address of the client which sends the request.
  // runner: Ensure that the corresponding callback function is executed on the runner.
  // return: ClientSession which will be created.
  folly::Future<StatusOr<std::shared_ptr<ClientSession>>> createSession(
      const std::string userName, const std::string clientIp, folly::Executor* runner) override;

  // Whether exceeds the max allowed connections.
  bool isOutOfConnections() {
    if (activeSessions_.size() >= static_cast<uint64_t>(FLAGS_max_allowed_connections)) {
      LOG(INFO) << "The sessions of the cluster has more than "
                   "max_allowed_connections: "
                << FLAGS_max_allowed_connections;
      return true;
    }
    return false;
  }

  // Removes a session from both local and meta server.
  // id: The id of the session which will be removed.
  void removeSession(SessionID id) override;

  // Finds an existing session. If it is not found locally, it will be searched from the meta
  // server. id: The id of the session which will be found.
  // runner: Ensure that the corresponding callback function is executed on the runner.
  // return: ClientSession which will be found.
  folly::Future<StatusOr<std::shared_ptr<ClientSession>>> findSession(
      SessionID id, folly::Executor* runner) override;

  // Finds an existing session only from local cache.
  // id: The id of the session which will be found.
  // return: ClientSession which will be found.
  std::shared_ptr<ClientSession> findSessionFromCache(SessionID id);

  // Gets all seesions from the local cache.
  // return: All sessions of the local cache.
  std::vector<meta::cpp2::Session> getSessionFromLocalCache() const;

 private:
  // Finds an existing session only from the meta server.
  // id: The id of the session which will be found.
  // runner: Ensure that the corresponding callback function is executed on the runner.
  // return: ClientSession which will be found.
  folly::Future<StatusOr<std::shared_ptr<ClientSession>>> findSessionFromMetad(
      SessionID id, folly::Executor* runner);

  // Entry function of the background thread.
  // It will reclaim expired sessions and update sessions info to meta.
  void threadFunc();

  // Reclaims expired sessions.
  // All queries within the expired session will be marked as killed.
  void reclaimExpiredSessions();

  // Updates sessions into to meta server.
  void updateSessionsToMeta();

  // Updates session info locally.
  // session: ClientSession which will be updated.
  void updateSessionInfo(ClientSession* session);
};

}  // namespace graph
}  // namespace nebula

#endif  // GRAPH_SESSION_GRAPHSESSIONMANAGER_H_<|MERGE_RESOLUTION|>--- conflicted
+++ resolved
@@ -28,7 +28,6 @@
 #include "interface/gen-cpp2/GraphService.h"
 #include "interface/gen-cpp2/meta_types.h"
 
-<<<<<<< HEAD
 namespace nebula {
 namespace graph {
 class ClientSession;
@@ -69,8 +68,6 @@
  * existing and drop expired.
  */
 
-=======
->>>>>>> 6975efda
 DECLARE_int64(max_allowed_connections);
 
 namespace nebula {
