// Copyright (c) 2020 vesoft inc. All rights reserved.
//
// This source code is licensed under Apache 2.0 License.

#ifndef GRAPH_SESSION_CLIENTSESSION_H_
#define GRAPH_SESSION_CLIENTSESSION_H_

#include <folly/synchronization/RWSpinLock.h>  // for RWSpinLock, RWSpinLock...
#include <stdint.h>                            // for int64_t, int32_t, uint...
#include <thrift/lib/cpp2/FieldRef.h>          // for field_ref

#include <memory>         // for shared_ptr
#include <string>         // for basic_string, string
#include <unordered_map>  // for unordered_map, _Node_c...
#include <utility>        // for move, pair

#include "clients/meta/MetaClient.h"
#include "common/base/Status.h"             // for Status
#include "common/base/StatusOr.h"           // for StatusOr
#include "common/datatypes/HostAddr.h"      // for HostAddr
#include "common/thrift/ThriftTypes.h"      // for GraphSpaceID, Executio...
#include "common/time/Duration.h"           // for Duration
#include "interface/gen-cpp2/meta_types.h"  // for RoleType, Session, Spa...

namespace nebula {
namespace meta {
class MetaClient;

class MetaClient;
}  // namespace meta

namespace graph {

class QueryContext;

constexpr int64_t kInvalidSpaceID = -1;
constexpr int64_t kInvalidSessionID = 0;

struct SpaceInfo {
  std::string name;
  GraphSpaceID id = kInvalidSpaceID;
  meta::cpp2::SpaceDesc spaceDesc;
};

// ClientSession saves those information, including who created it, executed queries,
// space role, etc. The information of session will be persisted in meta server.
// One user corresponds to one ClientSession.
class ClientSession final {
 public:
  // Creates a new ClientSession.
  // session: session obj used in RPC.
  // metaClient: used to communicate with meta server.
  // return: ClientSession which will be created.
  static std::shared_ptr<ClientSession> create(meta::cpp2::Session&& session,
                                               meta::MetaClient* metaClient);

  int64_t id() const {
    folly::RWSpinLock::ReadHolder rHolder(rwSpinLock_);
    return session_.get_session_id();
  }

  const SpaceInfo& space() const {
    folly::RWSpinLock::ReadHolder rHolder(rwSpinLock_);
    return space_;
  }

  void setSpace(SpaceInfo space) {
    {
      folly::RWSpinLock::WriteHolder wHolder(rwSpinLock_);
      space_ = std::move(space);
      session_.space_name_ref() = space_.name;
    }
  }

  const std::string& spaceName() const {
    folly::RWSpinLock::ReadHolder rHolder(rwSpinLock_);
    return session_.get_space_name();
  }

  const std::string& user() const {
    folly::RWSpinLock::ReadHolder rHolder(rwSpinLock_);
    return session_.get_user_name();
  }

  const std::unordered_map<GraphSpaceID, meta::cpp2::RoleType>& roles() const {
    folly::RWSpinLock::ReadHolder rHolder(rwSpinLock_);
    return roles_;
  }

  // Gets the role information of the user on a specific space.
  StatusOr<meta::cpp2::RoleType> roleWithSpace(GraphSpaceID space) const {
    folly::RWSpinLock::ReadHolder rHolder(rwSpinLock_);
    auto ret = roles_.find(space);
    if (ret == roles_.end()) {
      return Status::Error("No role in space %d", space);
    }
    return ret->second;
  }

  // Whether the user corresponding to the session is a GOD user.
  // As long as a user has the GOD role in any space, the user must be a GOD user.
  bool isGod() const {
    folly::RWSpinLock::ReadHolder rHolder(rwSpinLock_);
    // Cloud may have multiple God accounts
    for (auto& role : roles_) {
      if (role.second == meta::cpp2::RoleType::GOD) {
        return true;
      }
    }
    return false;
  }

  void setRole(GraphSpaceID space, meta::cpp2::RoleType role) {
    folly::RWSpinLock::WriteHolder wHolder(rwSpinLock_);
    roles_.emplace(space, role);
  }

  // The idle time of the session. Unit: second.
  uint64_t idleSeconds();

  // Resets the idle time of the session.
  void charge();

  int32_t getTimezone() const {
    folly::RWSpinLock::ReadHolder rHolder(rwSpinLock_);
    return session_.get_timezone();
  }

  const HostAddr& getGraphAddr() const {
    folly::RWSpinLock::ReadHolder rHolder(rwSpinLock_);
    return session_.get_graph_addr();
  }

  void setTimezone(int32_t timezone) {
    {
      folly::RWSpinLock::WriteHolder wHolder(rwSpinLock_);
      session_.timezone_ref() = timezone;
      // TODO: if support ngql to set client's timezone,
      //  need to update the timezone config to metad when timezone executor
    }
  }

  void updateGraphAddr(const HostAddr& hostAddr) {
    {
      folly::RWSpinLock::WriteHolder wHolder(rwSpinLock_);
      if (session_.get_graph_addr() == hostAddr) {
        return;
      }
      session_.graph_addr_ref() = hostAddr;
    }
  }

  meta::cpp2::Session getSession() const {
    folly::RWSpinLock::ReadHolder rHolder(rwSpinLock_);
    return session_;
  }

  void updateSpaceName(const std::string& spaceName) {
    folly::RWSpinLock::WriteHolder wHolder(rwSpinLock_);
    session_.space_name_ref() = spaceName;
  }

  // Binds a query to the session.
  // qctx: represents a query.
  void addQuery(QueryContext* qctx);

  // Deletes a query from the session.
  // qctx: represents a query.
  void deleteQuery(QueryContext* qctx);

<<<<<<< HEAD
  bool findQuery(::nebula::ExecutionPlanID epId) const;

  void markQueryKilled(::nebula::ExecutionPlanID epId);
=======
  // Finds a query within the session.
  // epId: represents a query.
  bool findQuery(nebula::ExecutionPlanID epId) const;

  // Marks a query as killed.
  // epId: represents a query.
  void markQueryKilled(nebula::ExecutionPlanID epId);
>>>>>>> 6975efda

  // Marks all queries as killed.
  void markAllQueryKilled();

 private:
  ClientSession() = default;

  explicit ClientSession(meta::cpp2::Session&& session, meta::MetaClient* metaClient);

 private:
  SpaceInfo space_;  // The space that the session is using.
  // When the idle time exceeds FLAGS_session_idle_timeout_secs,
  // the session will expire and then be reclaimed.
  time::Duration idleDuration_;
  meta::cpp2::Session session_;            // The session object used in RPC.
  meta::MetaClient* metaClient_{nullptr};  // The client of the meta server.
  mutable folly::RWSpinLock rwSpinLock_;

  // map<spaceId, role>
  // One user can have roles in multiple spaces
  // But a user has only one role in one space
  std::unordered_map<GraphSpaceID, meta::cpp2::RoleType> roles_;
  // An ExecutionPlanID represents a query.
  // A QueryContext also represents a query.
  std::unordered_map<ExecutionPlanID, QueryContext*> contexts_;
};

}  // namespace graph
}  // namespace nebula

#endif  // GRAPH_SESSION_CLIENTSESSION_H_<|MERGE_RESOLUTION|>--- conflicted
+++ resolved
@@ -168,11 +168,6 @@
   // qctx: represents a query.
   void deleteQuery(QueryContext* qctx);
 
-<<<<<<< HEAD
-  bool findQuery(::nebula::ExecutionPlanID epId) const;
-
-  void markQueryKilled(::nebula::ExecutionPlanID epId);
-=======
   // Finds a query within the session.
   // epId: represents a query.
   bool findQuery(nebula::ExecutionPlanID epId) const;
@@ -180,7 +175,6 @@
   // Marks a query as killed.
   // epId: represents a query.
   void markQueryKilled(nebula::ExecutionPlanID epId);
->>>>>>> 6975efda
 
   // Marks all queries as killed.
   void markAllQueryKilled();
