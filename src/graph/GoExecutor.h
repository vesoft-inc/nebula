/* Copyright (c) 2018 vesoft inc. All rights reserved.
 *
 * This source code is licensed under Apache 2.0 License,
 * attached with Common Clause Condition 1.0, found in the LICENSES directory.
 */

#ifndef GRAPH_GOEXECUTOR_H_
#define GRAPH_GOEXECUTOR_H_

#include "base/Base.h"
#include "graph/TraverseExecutor.h"
#include "storage/client/StorageClient.h"

DECLARE_bool(filter_pushdown);

namespace nebula {

namespace storage {
namespace cpp2 {
class QueryResponse;
}   // namespace cpp2
}   // namespace storage

namespace graph {

class GoExecutor final : public TraverseExecutor {
public:
    GoExecutor(Sentence *sentence, ExecutionContext *ectx);

    const char* name() const override {
        return "GoExecutor";
    }

    Status MUST_USE_RESULT prepare() override;

    void execute() override;

    void setupResponse(cpp2::ExecutionResponse &resp) override;

private:
    /**
     * To do some preparing works on the clauses
     */
    Status prepareClauses();

    Status prepareStep();

    Status prepareFrom();

    Status prepareOver();

    Status prepareWhere();

    Status prepareYield();

    Status prepareNeededProps();

    Status prepareDistinct();

    Status prepareOverAll();

    Status addToEdgeTypes(EdgeType type);

    Status checkNeededProps();

    /**
     * To check if this is the final step.
     */
    bool isFinalStep() const {
        return curStep_ == steps_;
    }

    // is record the response data
    // Won't return the properties(only dst) if false
    // E.G 0-> 1 -> 2, two step
    bool isRecord() const {
        return curStep_ >= recordFrom_ && curStep_ <= steps_;
    }

    /**
     * To obtain the source ids from various places,
     * such as the literal id list, inputs from the pipeline or results of variable.
     */
    Status setupStarts();

    /**
     * To step out for one step.
     */
    void stepOut();

    using RpcResponse = storage::StorageRpcResponse<storage::cpp2::QueryResponse>;
    /**
     * Callback invoked upon the response of stepping out arrives.
     */
    void onStepOutResponse(RpcResponse &&rpcResp);

    /**
     * Callback invoked when the stepping out action reaches the dead end.
     */
    void onEmptyInputs();

    /**
     * Callback invoked upon the response of retrieving terminal vertex arrives.
     */
    void onVertexProps(RpcResponse &&rpcResp);

    StatusOr<std::vector<storage::cpp2::PropDef>> getStepOutProps();
    StatusOr<std::vector<storage::cpp2::PropDef>> getDstProps();

    void fetchVertexProps(std::vector<VertexID> ids);

    void maybeFinishExecution();

    /**
     * To retrieve or generate the column names for the execution result.
     */
    std::vector<std::string> getResultColumnNames() const;

    /**
     * To retrieve the dst ids from a stepping out response.
     */
    std::vector<VertexID> getDstIdsFromResps(std::vector<RpcResponse>::iterator begin,
                                             std::vector<RpcResponse>::iterator end) const;

    /**
     * get the edgeName when over all edges
     */
    std::vector<std::string> getEdgeNames() const;
    /**
     * All required data have arrived, finish the execution.
     */
    void finishExecution();

    /**
     * To setup an intermediate representation of the execution result,
     * which is about to be piped to the next executor.
     */
    bool setupInterimResult(std::unique_ptr<InterimResult> &result) const;

    /**
     * To setup the header of the execution result, i.e. the column names.
     */
    void setupResponseHeader(cpp2::ExecutionResponse &resp) const;

    /**
     * To setup the body of the execution result.
     */
    bool setupResponseBody(RpcResponse &rpcResp, cpp2::ExecutionResponse &resp) const;

    /**
     * To iterate on the final data collection, and evaluate the filter and yield columns.
     * For each row that matches the filter, `cb' would be invoked.
     */
    using Callback = std::function<Status(std::vector<VariantType>,
                                          const std::vector<nebula::cpp2::SupportedType>&)>;

    bool processFinalResult(Callback cb) const;

    StatusOr<std::vector<cpp2::RowValue>> toThriftResponse() const;

    /**
     * A container to hold the mapping from vertex id to its properties, used for lookups
     * during the final evaluation process.
     */
    class VertexHolder final {
    public:
        OptVariantType getDefaultProp(TagID tid, const std::string &prop) const;
        OptVariantType get(VertexID id, TagID tid, const std::string &prop) const;
        void add(const storage::cpp2::QueryResponse &resp);
        nebula::cpp2::SupportedType getDefaultPropType(TagID tid, const std::string &prop) const;
        nebula::cpp2::SupportedType getType(VertexID id, TagID tid, const std::string &prop);

    private:
        using VData = std::tuple<std::shared_ptr<ResultSchemaProvider>, std::string>;
        std::unordered_map<VertexID, std::unordered_map<TagID, VData>> data_;
    };

    class VertexBackTracker final {
    public:
        void add(VertexID src, VertexID dst) {
            VertexID value = src;
            auto iter = mapping_.find(src);
            if (iter != mapping_.end()) {
                value = iter->second;
            }
            mapping_[dst] = value;
        }

        VertexID get(VertexID id) {
            auto iter = mapping_.find(id);
            DCHECK(iter != mapping_.end());
            return iter->second;
        }

    private:
         std::unordered_map<VertexID, VertexID>     mapping_;
    };

    OptVariantType getPropFromInterim(VertexID id, const std::string &prop) const;

    enum FromType {
        kInstantExpr,
        kVariable,
        kPipe,
    };

    // Join the RPC response to previous data
    void joinResp(RpcResponse &&resp);

private:
    GoSentence                                 *sentence_{nullptr};
    FromType                                    fromType_{kInstantExpr};
    uint32_t                                    recordFrom_{1};
    uint32_t                                    steps_{1};
    uint32_t                                    curStep_{1};
    OverClause::Direction                       direction_{OverClause::Direction::kForward};
    std::vector<EdgeType>                       edgeTypes_;
    std::string                                *varname_{nullptr};
    std::string                                *colname_{nullptr};
    std::unique_ptr<WhereWrapper>               whereWrapper_;
    std::vector<YieldColumn*>                   yields_;
    std::unique_ptr<YieldClauseWrapper>         yieldClauseWrapper_;
    bool                                        distinct_{false};
    bool                                        distinctPushDown_{false};
    using InterimIndex = InterimResult::InterimResultIndex;
    std::unique_ptr<InterimIndex>               index_;
    std::unique_ptr<ExpressionContext>          expCtx_;
    std::vector<VertexID>                       starts_;
    std::unique_ptr<VertexHolder>               vertexHolder_;
    std::unique_ptr<VertexBackTracker>          backTracker_;
    std::unique_ptr<cpp2::ExecutionResponse>    resp_;
<<<<<<< HEAD
    // Record the data of response in GO step
    std::vector<RpcResponse>                    records_;
=======
    // TODO(shylock) Join lose the data with duplicate input(VID) map
    bool                                        uniqueStart_{false};  // #2087 Workaround
>>>>>>> e8a00300
    // The name of Tag or Edge, index of prop in data
    using SchemaPropIndex = std::unordered_map<std::pair<std::string, std::string>, int64_t>;
};

}   // namespace graph
}   // namespace nebula


#endif  // GRAPH_GOEXECUTOR_H_<|MERGE_RESOLUTION|>--- conflicted
+++ resolved
@@ -229,13 +229,10 @@
     std::unique_ptr<VertexHolder>               vertexHolder_;
     std::unique_ptr<VertexBackTracker>          backTracker_;
     std::unique_ptr<cpp2::ExecutionResponse>    resp_;
-<<<<<<< HEAD
     // Record the data of response in GO step
     std::vector<RpcResponse>                    records_;
-=======
     // TODO(shylock) Join lose the data with duplicate input(VID) map
     bool                                        uniqueStart_{false};  // #2087 Workaround
->>>>>>> e8a00300
     // The name of Tag or Edge, index of prop in data
     using SchemaPropIndex = std::unordered_map<std::pair<std::string, std::string>, int64_t>;
 };
