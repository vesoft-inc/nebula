/* Copyright (c) 2020 vesoft inc. All rights reserved.
 *
 * This source code is licensed under Apache 2.0 License.
 */

#ifndef GRAPH_PLANNER_PLAN_ALGO_H_
#define GRAPH_PLANNER_PLAN_ALGO_H_

#include "graph/context/QueryContext.h"
#include "graph/planner/plan/PlanNode.h"

namespace nebula {
namespace graph {
class MultiShortestPath : public BinaryInputNode {
 public:
  static MultiShortestPath* make(QueryContext* qctx,
                                 PlanNode* left,
                                 PlanNode* right,
                                 size_t steps) {
    return qctx->objPool()->makeAndAdd<MultiShortestPath>(qctx, left, right, steps);
  }

  size_t steps() const {
    return steps_;
  }

  std::string leftVidVar() const {
    return leftVidVar_;
  }

  std::string rightVidVar() const {
    return rightVidVar_;
  }

  std::string terminationVar() const {
    return terminationVar_;
  }

  void setLeftVidVar(const std::string& var) {
    leftVidVar_ = var;
  }

  void setRightVidVar(const std::string& var) {
    rightVidVar_ = var;
  }

  void setTerminationVar(const std::string& var) {
    terminationVar_ = var;
  }

  std::unique_ptr<PlanNodeDescription> explain() const override;

 private:
  friend ObjectPool;
  MultiShortestPath(QueryContext* qctx, PlanNode* left, PlanNode* right, size_t steps)
      : BinaryInputNode(qctx, Kind::kMultiShortestPath, left, right), steps_(steps) {}

 private:
  size_t steps_{0};
  std::string leftVidVar_;
  std::string rightVidVar_;
  std::string terminationVar_;
};

class BFSShortestPath : public BinaryInputNode {
 public:
  static BFSShortestPath* make(QueryContext* qctx, PlanNode* left, PlanNode* right, size_t steps) {
    return qctx->objPool()->makeAndAdd<BFSShortestPath>(qctx, left, right, steps);
  }

  size_t steps() const {
    return steps_;
  }

  std::string leftVidVar() const {
    return leftVidVar_;
  }

  std::string rightVidVar() const {
    return rightVidVar_;
  }

  void setLeftVidVar(const std::string& var) {
    leftVidVar_ = var;
  }

  void setRightVidVar(const std::string& var) {
    rightVidVar_ = var;
  }

  std::unique_ptr<PlanNodeDescription> explain() const override;

 private:
  friend ObjectPool;
  BFSShortestPath(QueryContext* qctx, PlanNode* left, PlanNode* right, size_t steps)
      : BinaryInputNode(qctx, Kind::kBFSShortest, left, right), steps_(steps) {}

 private:
  std::string leftVidVar_;
  std::string rightVidVar_;
  size_t steps_{0};
};

class ProduceAllPaths final : public BinaryInputNode {
 public:
  static ProduceAllPaths* make(
      QueryContext* qctx, PlanNode* left, PlanNode* right, size_t steps, bool noLoop) {
    return qctx->objPool()->makeAndAdd<ProduceAllPaths>(qctx, left, right, steps, noLoop);
  }

  size_t steps() const {
    return steps_;
  }

  bool noLoop() const {
    return noLoop_;
  }

  std::string leftVidVar() const {
    return leftVidVar_;
  }

  std::string rightVidVar() const {
    return rightVidVar_;
  }

  void setLeftVidVar(const std::string& var) {
    leftVidVar_ = var;
  }

  void setRightVidVar(const std::string& var) {
    rightVidVar_ = var;
  }

  std::unique_ptr<PlanNodeDescription> explain() const override;

 private:
  friend ObjectPool;
  ProduceAllPaths(QueryContext* qctx, PlanNode* left, PlanNode* right, size_t steps, bool noLoop)
      : BinaryInputNode(qctx, Kind::kProduceAllPaths, left, right),
        steps_(steps),
        noLoop_(noLoop) {}

 private:
  size_t steps_{0};
  bool noLoop_{false};
  std::string leftVidVar_;
  std::string rightVidVar_;
};

using VertexProp = nebula::storage::cpp2::VertexProp;
using EdgeProp = nebula::storage::cpp2::EdgeProp;
using Direction = nebula::storage::cpp2::EdgeDirection;

class ShortestPath final : public SingleInputNode {
 public:
  static ShortestPath* make(QueryContext* qctx,
                            PlanNode* node,
                            GraphSpaceID space,
                            bool singleShortest) {
    return qctx->objPool()->makeAndAdd<ShortestPath>(qctx, node, space, singleShortest);
  }

  PlanNode* clone() const override;

  std::unique_ptr<PlanNodeDescription> explain() const override;

  MatchStepRange* stepRange() const {
    return range_;
  }

  storage::cpp2::EdgeDirection edgeDirection() const {
    return edgeDirection_;
  }

  const std::vector<EdgeProp>* edgeProps() const {
    return edgeProps_.get();
  }

  const std::vector<EdgeProp>* reverseEdgeProps() const {
    return reverseEdgeProps_.get();
  }

  const std::vector<VertexProp>* vertexProps() const {
    return vertexProps_.get();
  }

  GraphSpaceID space() const {
    return space_;
  }

  bool singleShortest() const {
    return singleShortest_;
  }

  void setStepRange(MatchStepRange* range) {
    range_ = range;
  }

  void setEdgeDirection(Direction direction) {
    edgeDirection_ = direction;
  }

  void setVertexProps(std::unique_ptr<std::vector<VertexProp>> vertexProps) {
    vertexProps_ = std::move(vertexProps);
  }

  void setEdgeProps(std::unique_ptr<std::vector<EdgeProp>> edgeProps) {
    edgeProps_ = std::move(edgeProps);
  }

  void setReverseEdgeProps(std::unique_ptr<std::vector<EdgeProp>> reverseEdgeProps) {
    reverseEdgeProps_ = std::move(reverseEdgeProps);
  }

 private:
  friend ObjectPool;
  ShortestPath(QueryContext* qctx, PlanNode* node, GraphSpaceID space, bool singleShortest)
      : SingleInputNode(qctx, Kind::kShortestPath, node),
        space_(space),
        singleShortest_(singleShortest) {}

  void cloneMembers(const ShortestPath&);

 private:
  GraphSpaceID space_;
  bool singleShortest_{false};
  MatchStepRange* range_{nullptr};
  std::unique_ptr<std::vector<EdgeProp>> edgeProps_;
  std::unique_ptr<std::vector<EdgeProp>> reverseEdgeProps_;
  std::unique_ptr<std::vector<VertexProp>> vertexProps_;
  storage::cpp2::EdgeDirection edgeDirection_{Direction::OUT_EDGE};
};

class CartesianProduct final : public SingleDependencyNode {
 public:
  static CartesianProduct* make(QueryContext* qctx, PlanNode* input) {
    return qctx->objPool()->makeAndAdd<CartesianProduct>(qctx, input);
  }

  Status addVar(std::string varName);

  std::vector<std::string> inputVars() const;

  std::vector<std::vector<std::string>> allColNames() const {
    return allColNames_;
  }
  std::unique_ptr<PlanNodeDescription> explain() const override;

 private:
  friend ObjectPool;
  CartesianProduct(QueryContext* qctx, PlanNode* input)
      : SingleDependencyNode(qctx, Kind::kCartesianProduct, input) {}

  std::vector<std::vector<std::string>> allColNames_;
};

class Subgraph final : public SingleInputNode {
 public:
  static Subgraph* make(QueryContext* qctx,
                        PlanNode* input,
                        const std::string& resultVar,
                        const std::string& currentStepVar,
                        uint32_t steps) {
    return qctx->objPool()->makeAndAdd<Subgraph>(qctx, input, resultVar, currentStepVar, steps);
  }

  const std::string& resultVar() const {
    return resultVar_;
  }

  const std::string& currentStepVar() const {
    return currentStepVar_;
  }

  uint32_t steps() const {
    return steps_;
  }

  const std::unordered_set<EdgeType> biDirectEdgeTypes() const {
    return biDirectEdgeTypes_;
  }

  void setBiDirectEdgeTypes(std::unordered_set<EdgeType> edgeTypes) {
    biDirectEdgeTypes_ = std::move(edgeTypes);
  }

 private:
  friend ObjectPool;
  Subgraph(QueryContext* qctx,
           PlanNode* input,
           const std::string& resultVar,
           const std::string& currentStepVar,
           uint32_t steps)
      : SingleInputNode(qctx, Kind::kSubgraph, input),
        resultVar_(resultVar),
        currentStepVar_(currentStepVar),
        steps_(steps) {}

  std::string resultVar_;
  std::string currentStepVar_;
  uint32_t steps_;
  std::unordered_set<EdgeType> biDirectEdgeTypes_;
};

class BiCartesianProduct final : public BinaryInputNode {
 public:
<<<<<<< HEAD
  static BiCartesianProduct* make(QueryContext* qctx, const PlanNode* left, const PlanNode* right) {
    return qctx->objPool()->add(new BiCartesianProduct(qctx, left, right));
=======
  static BiCartesianProduct* make(QueryContext* qctx, PlanNode* left, PlanNode* right) {
    return qctx->objPool()->makeAndAdd<BiCartesianProduct>(qctx, left, right);
>>>>>>> 117e01aa
  }

  std::unique_ptr<PlanNodeDescription> explain() const override;

  PlanNode* clone() const override;

 private:
<<<<<<< HEAD
  void cloneMembers(const BiCartesianProduct& r);

  BiCartesianProduct(QueryContext* qctx, const PlanNode* left, const PlanNode* right);
=======
  friend ObjectPool;
  BiCartesianProduct(QueryContext* qctx, PlanNode* left, PlanNode* right);
>>>>>>> 117e01aa
};
}  // namespace graph
}  // namespace nebula
#endif  // GRAPH_PLANNER_PLAN_ALGO_H_<|MERGE_RESOLUTION|>--- conflicted
+++ resolved
@@ -305,13 +305,8 @@
 
 class BiCartesianProduct final : public BinaryInputNode {
  public:
-<<<<<<< HEAD
-  static BiCartesianProduct* make(QueryContext* qctx, const PlanNode* left, const PlanNode* right) {
-    return qctx->objPool()->add(new BiCartesianProduct(qctx, left, right));
-=======
   static BiCartesianProduct* make(QueryContext* qctx, PlanNode* left, PlanNode* right) {
     return qctx->objPool()->makeAndAdd<BiCartesianProduct>(qctx, left, right);
->>>>>>> 117e01aa
   }
 
   std::unique_ptr<PlanNodeDescription> explain() const override;
@@ -319,14 +314,18 @@
   PlanNode* clone() const override;
 
  private:
-<<<<<<< HEAD
+  friend ObjectPool;
+
+  // used for clone only
+  static BiCartesianProduct* make(QueryContext* qctx) {
+    return qctx->objPool()->makeAndAdd<BiCartesianProduct>(qctx);
+  }
+
   void cloneMembers(const BiCartesianProduct& r);
 
-  BiCartesianProduct(QueryContext* qctx, const PlanNode* left, const PlanNode* right);
-=======
-  friend ObjectPool;
   BiCartesianProduct(QueryContext* qctx, PlanNode* left, PlanNode* right);
->>>>>>> 117e01aa
+  // use for clone
+  explicit BiCartesianProduct(QueryContext* qctx);
 };
 }  // namespace graph
 }  // namespace nebula
