/* Copyright (c) 2020 vesoft inc. All rights reserved.
 *
 * This source code is licensed under Apache 2.0 License.
 */

#include "graph/planner/plan/PlanNode.h"

#include <folly/String.h>   // for stringPrintf
#include <folly/dynamic.h>  // for dynamic::object, dynamic::in...
#include <folly/dynamic.h>  // for dynamic
#include <folly/dynamic.h>  // for dynamic::object, dynamic::in...
#include <folly/dynamic.h>  // for dynamic
#include <folly/json.h>     // for toJson

#include <memory>   // for unique_ptr, operator==, make...
#include <utility>  // for move
#include <vector>   // for vector

<<<<<<< HEAD
#include "common/graph/Response.h"       // for PlanNodeDescription, Pair
#include "graph/context/QueryContext.h"  // for QueryContext
#include "graph/util/ToJson.h"           // for toJson
=======
#include "common/graph/Response.h"
#include "graph/context/QueryContext.h"
#include "graph/planner/plan/PlanNodeVisitor.h"
#include "graph/util/ToJson.h"
>>>>>>> 6975efda

namespace nebula {
namespace graph {

PlanNode::PlanNode(QueryContext* qctx, Kind kind) : qctx_(qctx), kind_(kind) {
  DCHECK(qctx != nullptr);
  id_ = qctx_->genId();
  auto varName = folly::stringPrintf("__%s_%ld", toString(kind_), id_);
  auto* variable = qctx_->symTable()->newVariable(varName);
  VLOG(1) << "New variable: " << varName;
  outputVars_.emplace_back(variable);
  qctx_->symTable()->writtenBy(varName, this);
}

// static
const char* PlanNode::toString(PlanNode::Kind kind) {
  switch (kind) {
    case Kind::kUnknown:
      return "Unknown";
    case Kind::kStart:
      return "Start";
    case Kind::kGetNeighbors:
      return "GetNeighbors";
    case Kind::kGetVertices:
      return "GetVertices";
    case Kind::kGetEdges:
      return "GetEdges";
    case Kind::kIndexScan:
      return "IndexScan";
    case Kind::kTagIndexFullScan:
      return "TagIndexFullScan";
    case Kind::kTagIndexRangeScan:
      return "TagIndexRangeScan";
    case Kind::kTagIndexPrefixScan:
      return "TagIndexPrefixScan";
    case Kind::kEdgeIndexFullScan:
      return "EdgeIndexFullScan";
    case Kind::kEdgeIndexRangeScan:
      return "EdgeIndexRangeScan";
    case Kind::kEdgeIndexPrefixScan:
      return "EdgeIndexPrefixScan";
    case Kind::kScanVertices:
      return "ScanVertices";
    case Kind::kScanEdges:
      return "ScanEdges";
    case Kind::kFilter:
      return "Filter";
    case Kind::kUnion:
      return "Union";
    case Kind::kUnionAllVersionVar:
      return "UnionAllVersionVar";
    case Kind::kIntersect:
      return "Intersect";
    case Kind::kMinus:
      return "Minus";
    case Kind::kProject:
      return "Project";
    case Kind::kUnwind:
      return "Unwind";
    case Kind::kSort:
      return "Sort";
    case Kind::kTopN:
      return "TopN";
    case Kind::kLimit:
      return "Limit";
    case Kind::kSample:
      return "Sample";
    case Kind::kAggregate:
      return "Aggregate";
    case Kind::kSelect:
      return "Select";
    case Kind::kLoop:
      return "Loop";
    case Kind::kDedup:
      return "Dedup";
    case Kind::kPassThrough:
      return "PassThrough";
    case Kind::kAssign:
      return "Assign";
    case Kind::kSwitchSpace:
      return "RegisterSpaceToSession";
    case Kind::kCreateSpace:
      return "CreateSpace";
    case Kind::kCreateSpaceAs:
      return "CreateSpaceAs";
    case Kind::kCreateTag:
      return "CreateTag";
    case Kind::kCreateEdge:
      return "CreateEdge";
    case Kind::kDescSpace:
      return "DescSpace";
    case Kind::kDescTag:
      return "DescTag";
    case Kind::kDescEdge:
      return "DescEdge";
    case Kind::kAlterTag:
      return "AlterTag";
    case Kind::kAlterEdge:
      return "AlterEdge";
    case Kind::kCreateTagIndex:
      return "CreateTagIndex";
    case Kind::kCreateEdgeIndex:
      return "CreateEdgeIndex";
    case Kind::kCreateFTIndex:
      return "CreateFTIndex";
    case Kind::kDropTagIndex:
      return "DropTagIndex";
    case Kind::kDropEdgeIndex:
      return "DropEdgeIndex";
    case Kind::kDropFTIndex:
      return "DropFTIndex";
    case Kind::kDescTagIndex:
      return "DescTagIndex";
    case Kind::kDescEdgeIndex:
      return "DescEdgeIndex";
    case Kind::kInsertVertices:
      return "InsertVertices";
    case Kind::kInsertEdges:
      return "InsertEdges";
    case Kind::kDataCollect:
      return "DataCollect";
    // ACL
    case Kind::kCreateUser:
      return "CreateUser";
    case Kind::kDropUser:
      return "DropUser";
    case Kind::kUpdateUser:
      return "UpdateUser";
    case Kind::kGrantRole:
      return "GrantRole";
    case Kind::kRevokeRole:
      return "RevokeRole";
    case Kind::kChangePassword:
      return "ChangePassword";
    case Kind::kListUserRoles:
      return "ListUserRoles";
    case Kind::kListUsers:
      return "ListUsers";
    case Kind::kDescribeUser:
      return "DescribeUser";
    case Kind::kListRoles:
      return "ListRoles";
    case Kind::kShowCreateSpace:
      return "ShowCreateSpace";
    case Kind::kShowCreateTag:
      return "ShowCreateTag";
    case Kind::kShowCreateEdge:
      return "ShowCreateEdge";
    case Kind::kShowCreateTagIndex:
      return "ShowCreateTagIndex";
    case Kind::kShowCreateEdgeIndex:
      return "ShowCreateEdgeIndex";
    case Kind::kDropSpace:
      return "DropSpace";
    case Kind::kDropTag:
      return "DropTag";
    case Kind::kDropEdge:
      return "DropEdge";
    case Kind::kShowSpaces:
      return "ShowSpaces";
    case Kind::kAlterSpace:
      return "AlterSpaces";
    case Kind::kShowTags:
      return "ShowTags";
    case Kind::kShowEdges:
      return "ShowEdges";
    case Kind::kShowTagIndexes:
      return "ShowTagIndexes";
    case Kind::kShowEdgeIndexes:
      return "ShowEdgeIndexes";
    case Kind::kShowTagIndexStatus:
      return "ShowTagIndexStatus";
    case Kind::kShowEdgeIndexStatus:
      return "ShowEdgeIndexStatus";
    case Kind::kCreateSnapshot:
      return "CreateSnapshot";
    case Kind::kDropSnapshot:
      return "DropSnapshot";
    case Kind::kShowSnapshots:
      return "ShowSnapshots";
    case Kind::kSubmitJob:
      return "SubmitJob";
    case Kind::kLeftJoin:
      return "LeftJoin";
    case Kind::kInnerJoin:
      return "InnerJoin";
    case Kind::kDeleteVertices:
      return "DeleteVertices";
    case Kind::kDeleteTags:
      return "DeleteTags";
    case Kind::kDeleteEdges:
      return "DeleteEdges";
    case Kind::kUpdateVertex:
      return "UpdateVertex";
    case Kind::kUpdateEdge:
      return "UpdateEdge";
    case Kind::kShowHosts:
      return "ShowHosts";
    case Kind::kShowMetaLeader:
      return "ShowMetaLeader";
    case Kind::kShowParts:
      return "ShowParts";
    case Kind::kShowCharset:
      return "ShowCharset";
    case Kind::kShowCollation:
      return "ShowCollation";
    case Kind::kShowConfigs:
      return "ShowConfigs";
    case Kind::kSetConfig:
      return "SetConfig";
    case Kind::kGetConfig:
      return "GetConfig";
    case Kind::kBFSShortest:
      return "BFSShortest";
    case Kind::kProduceSemiShortestPath:
      return "ProduceSemiShortestPath";
    case Kind::kConjunctPath:
      return "ConjunctPath";
    case Kind::kProduceAllPaths:
      return "ProduceAllPaths";
    case Kind::kCartesianProduct:
      return "CartesianProduct";
    case Kind::kSubgraph:
      return "Subgraph";
    case Kind::kAddHosts:
      return "AddHosts";
    case Kind::kDropHosts:
      return "DropHosts";
    // Zone
    case Kind::kMergeZone:
      return "MergeZone";
    case Kind::kRenameZone:
      return "RenameZone";
    case Kind::kDropZone:
      return "DropZone";
    case Kind::kDivideZone:
      return "DivideZone";
    case Kind::kDescribeZone:
      return "DescribeZone";
    case Kind::kAddHostsIntoZone:
      return "AddHostsIntoZone";
    case Kind::kShowZones:
      return "ShowZones";
    case Kind::kAddListener:
      return "AddListener";
    case Kind::kRemoveListener:
      return "RemoveListener";
    case Kind::kShowListener:
      return "ShowListener";
    case Kind::kShowStats:
      return "ShowStats";
    // service search
    case Kind::kShowServiceClients:
      return "ShowServiceClients";
    case Kind::kShowFTIndexes:
      return "ShowFTIndexes";
    case Kind::kSignInService:
      return "SignInService";
    case Kind::kSignOutService:
      return "SignOutService";
    case Kind::kDownload:
      return "Download";
    case Kind::kIngest:
      return "Ingest";
    case Kind::kShowSessions:
      return "ShowSessions";
    case Kind::kUpdateSession:
      return "UpdateSession";
    case Kind::kShowQueries:
      return "ShowQueries";
    case Kind::kKillQuery:
      return "KillQuery";
    case Kind::kTraverse:
      return "Traverse";
    case Kind::kAppendVertices:
      return "AppendVertices";
    case Kind::kBiLeftJoin:
      return "BiLeftJoin";
    case Kind::kBiInnerJoin:
      return "BiInnerJoin";
    case Kind::kBiCartesianProduct:
      return "BiCartesianProduct";
    case Kind::kArgument:
      return "Argument";
      // no default so the compiler will warning when lack
  }
  LOG(FATAL) << "Impossible kind plan node " << static_cast<int>(kind);
}

std::string PlanNode::toString() const {
  return folly::stringPrintf("%s_%ld", toString(kind_), id_);
}

// static
void PlanNode::addDescription(std::string key, std::string value, PlanNodeDescription* desc) {
  if (desc->description == nullptr) {
    desc->description = std::make_unique<std::vector<Pair>>();
  }
  desc->description->emplace_back(Pair{std::move(key), std::move(value)});
}

void PlanNode::readVariable(const std::string& varname) {
  auto varPtr = qctx_->symTable()->getVar(varname);
  readVariable(varPtr);
}

void PlanNode::readVariable(Variable* varPtr) {
  DCHECK(varPtr != nullptr);
  inputVars_.emplace_back(varPtr);
  qctx_->symTable()->readBy(varPtr->name, this);
}

void PlanNode::calcCost() {
  VLOG(1) << "unimplemented cost calculation.";
}

void PlanNode::setOutputVar(const std::string& var) {
  DCHECK_EQ(1, outputVars_.size());
  auto* outputVarPtr = qctx_->symTable()->getVar(var);
  DCHECK(outputVarPtr != nullptr);
  auto oldVar = outputVars_[0]->name;
  outputVars_[0] = outputVarPtr;
  qctx_->symTable()->updateWrittenBy(oldVar, var, this);
}

void PlanNode::setInputVar(const std::string& varname, size_t idx) {
  std::string oldVar = inputVar(idx);
  auto symTable = qctx_->symTable();
  auto varPtr = symTable->getVar(varname);
  DCHECK(varPtr != nullptr);
  inputVars_[idx] = varPtr;
  if (!oldVar.empty()) {
    symTable->updateReadBy(oldVar, varname, this);
  } else {
    symTable->readBy(varname, this);
  }
}

std::unique_ptr<PlanNodeDescription> PlanNode::explain() const {
  auto desc = std::make_unique<PlanNodeDescription>();
  desc->id = id_;
  desc->name = toString(kind_);
  desc->outputVar = folly::toJson(util::toJson(outputVars_));
  return desc;
}

void PlanNode::accept(PlanNodeVisitor* visitor) {
  visitor->visit(this);
}

void PlanNode::releaseSymbols() {
  auto symTbl = qctx_->symTable();
  for (auto in : inputVars_) {
    in && symTbl->deleteReadBy(in->name, this);
  }
  for (auto out : outputVars_) {
    out && symTbl->deleteWrittenBy(out->name, this);
  }
}

void PlanNode::updateSymbols() {
  auto symTbl = qctx_->symTable();
  for (auto out : outputVars_) {
    if (out != nullptr) {
      symTbl->updateWrittenBy(out->name, out->name, this);
    }
  }
}

std::ostream& operator<<(std::ostream& os, PlanNode::Kind kind) {
  os << PlanNode::toString(kind);
  return os;
}

SingleInputNode::SingleInputNode(QueryContext* qctx, Kind kind, const PlanNode* dep)
    : SingleDependencyNode(qctx, kind, dep) {
  if (dep != nullptr) {
    readVariable(dep->outputVarPtr());
  } else {
    inputVars_.emplace_back(nullptr);
  }
}

std::unique_ptr<PlanNodeDescription> SingleDependencyNode::explain() const {
  auto desc = PlanNode::explain();
  DCHECK(desc->dependencies == nullptr);
  desc->dependencies.reset(new std::vector<int64_t>{dep()->id()});
  return desc;
}

std::unique_ptr<PlanNodeDescription> SingleInputNode::explain() const {
  auto desc = SingleDependencyNode::explain();
  addDescription("inputVar", inputVar(), desc.get());
  return desc;
}

BinaryInputNode::BinaryInputNode(QueryContext* qctx,
                                 Kind kind,
                                 const PlanNode* left,
                                 const PlanNode* right)
    : PlanNode(qctx, kind) {
  addDep(left);
  readVariable(left->outputVarPtr());

  addDep(right);
  readVariable(right->outputVarPtr());
}

std::unique_ptr<PlanNodeDescription> BinaryInputNode::explain() const {
  auto desc = PlanNode::explain();
  DCHECK(desc->dependencies == nullptr);
  desc->dependencies.reset(new std::vector<int64_t>{left()->id(), right()->id()});
  folly::dynamic inputVar = folly::dynamic::object();
  inputVar.insert("leftVar", leftInputVar());
  inputVar.insert("rightVar", rightInputVar());
  addDescription("inputVar", folly::toJson(inputVar), desc.get());
  return desc;
}

std::unique_ptr<PlanNodeDescription> VariableDependencyNode::explain() const {
  auto desc = PlanNode::explain();
  DCHECK(desc->dependencies == nullptr);
  desc->dependencies.reset(new std::vector<int64_t>(dependIds()));
  return desc;
}

void PlanNode::setColNames(std::vector<std::string> cols) {
  qctx_->symTable()->setAliasGeneratedBy(cols, outputVarPtr(0)->name);
  outputVarPtr(0)->colNames = std::move(cols);
}
}  // namespace graph
}  // namespace nebula<|MERGE_RESOLUTION|>--- conflicted
+++ resolved
@@ -16,16 +16,9 @@
 #include <utility>  // for move
 #include <vector>   // for vector
 
-<<<<<<< HEAD
 #include "common/graph/Response.h"       // for PlanNodeDescription, Pair
 #include "graph/context/QueryContext.h"  // for QueryContext
 #include "graph/util/ToJson.h"           // for toJson
-=======
-#include "common/graph/Response.h"
-#include "graph/context/QueryContext.h"
-#include "graph/planner/plan/PlanNodeVisitor.h"
-#include "graph/util/ToJson.h"
->>>>>>> 6975efda
 
 namespace nebula {
 namespace graph {
