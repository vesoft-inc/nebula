/* Copyright (c) 2020 vesoft inc. All rights reserved.
 *
 * This source code is licensed under Apache 2.0 License.
 */

#ifndef GRAPH_PLANNER_PLAN_ADMIN_H_
#define GRAPH_PLANNER_PLAN_ADMIN_H_

#include "clients/meta/MetaClient.h"
#include "graph/planner/plan/Query.h"
#include "interface/gen-cpp2/meta_types.h"

// All admin-related nodes would be put in this file.
// These nodes would not exist in a same plan with maintain-related/
// mutate-related/query-related nodes. And they are also isolated
// from each other. This would be guaranteed by parser and validator.
namespace nebula {
namespace graph {

// Some template node such as Create template for the node create
// something(user,tag...) Fit the conflict create process
class CreateNode : public SingleDependencyNode {
 protected:
  CreateNode(QueryContext* qctx, Kind kind, PlanNode* input, bool ifNotExist)
      : SingleDependencyNode(qctx, kind, input), ifNotExist_(ifNotExist) {}

  std::unique_ptr<PlanNodeDescription> explain() const override;

 public:
  bool ifNotExist() const {
    return ifNotExist_;
  }

 private:
  bool ifNotExist_{false};
};

class DropNode : public SingleDependencyNode {
 protected:
  DropNode(QueryContext* qctx, Kind kind, PlanNode* input, bool ifExist)
      : SingleDependencyNode(qctx, kind, input), ifExist_(ifExist) {}

  std::unique_ptr<PlanNodeDescription> explain() const override;

 public:
  bool ifExist() const {
    return ifExist_;
  }

 private:
  bool ifExist_{false};
};

class AddHosts final : public SingleDependencyNode {
 public:
  static AddHosts* make(QueryContext* qctx, PlanNode* dep, std::vector<HostAddr> hosts) {
    return qctx->objPool()->makeAndAdd<AddHosts>(qctx, dep, hosts);
  }

  std::vector<HostAddr> getHosts() const {
    return hosts_;
  }

  std::unique_ptr<PlanNodeDescription> explain() const override;

 private:
  friend ObjectPool;
  AddHosts(QueryContext* qctx, PlanNode* dep, std::vector<HostAddr> hosts)
      : SingleDependencyNode(qctx, Kind::kAddHosts, dep), hosts_(hosts) {}

  std::vector<HostAddr> hosts_;
};

class DropHosts final : public SingleDependencyNode {
 public:
  static DropHosts* make(QueryContext* qctx, PlanNode* dep, std::vector<HostAddr> hosts) {
    return qctx->objPool()->makeAndAdd<DropHosts>(qctx, dep, hosts);
  }

  std::vector<HostAddr> getHosts() const {
    return hosts_;
  }

  std::unique_ptr<PlanNodeDescription> explain() const override;

 private:
  friend ObjectPool;
  DropHosts(QueryContext* qctx, PlanNode* dep, std::vector<HostAddr> hosts)
      : SingleDependencyNode(qctx, Kind::kDropHosts, dep), hosts_(hosts) {}

  std::vector<HostAddr> hosts_;
};

class ShowHosts final : public SingleDependencyNode {
  // TODO(shylock) meta/storage/graph/agent enumerate
 public:
  static ShowHosts* make(QueryContext* qctx, PlanNode* dep, meta::cpp2::ListHostType type) {
    return qctx->objPool()->makeAndAdd<ShowHosts>(qctx, dep, type);
  }

  meta::cpp2::ListHostType getType() const {
    return type_;
  }

 private:
  friend ObjectPool;
  ShowHosts(QueryContext* qctx, PlanNode* dep, meta::cpp2::ListHostType type)
      : SingleDependencyNode(qctx, Kind::kShowHosts, dep), type_(type) {}
  meta::cpp2::ListHostType type_;
};

class ShowMetaLeaderNode final : public SingleDependencyNode {
 public:
  static ShowMetaLeaderNode* make(QueryContext* qctx, PlanNode* dep) {
    return qctx->objPool()->makeAndAdd<ShowMetaLeaderNode>(qctx, dep);
  }

 private:
  friend ObjectPool;
  ShowMetaLeaderNode(QueryContext* qctx, PlanNode* dep)
      : SingleDependencyNode(qctx, Kind::kShowMetaLeader, dep) {}
};

class CreateSpace final : public SingleDependencyNode {
 public:
  static CreateSpace* make(QueryContext* qctx,
                           PlanNode* input,
                           meta::cpp2::SpaceDesc spaceDesc,
                           bool ifNotExists) {
    return qctx->objPool()->makeAndAdd<CreateSpace>(qctx, input, std::move(spaceDesc), ifNotExists);
  }

  std::unique_ptr<PlanNodeDescription> explain() const override;

 public:
  const meta::cpp2::SpaceDesc& getSpaceDesc() const {
    return spaceDesc_;
  }

  bool getIfNotExists() const {
    return ifNotExists_;
  }

 private:
  friend ObjectPool;
  CreateSpace(QueryContext* qctx,
              PlanNode* input,
              meta::cpp2::SpaceDesc spaceDesc,
              bool ifNotExists)
      : SingleDependencyNode(qctx, Kind::kCreateSpace, input) {
    spaceDesc_ = std::move(spaceDesc);
    ifNotExists_ = ifNotExists;
  }

 private:
  meta::cpp2::SpaceDesc spaceDesc_;
  bool ifNotExists_{false};
};

class CreateSpaceAsNode final : public SingleDependencyNode {
 public:
  static CreateSpaceAsNode* make(QueryContext* qctx,
                                 PlanNode* input,
                                 const std::string& oldSpaceName,
                                 const std::string& newSpaceName) {
    return qctx->objPool()->makeAndAdd<CreateSpaceAsNode>(qctx, input, oldSpaceName, newSpaceName);
  }

  std::unique_ptr<PlanNodeDescription> explain() const override;

 public:
  std::string getOldSpaceName() const {
    return oldSpaceName_;
  }

  std::string getNewSpaceName() const {
    return newSpaceName_;
  }

 private:
  friend ObjectPool;
  CreateSpaceAsNode(QueryContext* qctx, PlanNode* input, std::string oldName, std::string newName)
      : SingleDependencyNode(qctx, Kind::kCreateSpaceAs, input),
        oldSpaceName_(std::move(oldName)),
        newSpaceName_(std::move(newName)) {}

 private:
  std::string oldSpaceName_;
  std::string newSpaceName_;
};

class DropSpace final : public SingleDependencyNode {
 public:
  static DropSpace* make(QueryContext* qctx,
                         PlanNode* input,
                         std::string spaceName,
                         bool ifExists) {
    return qctx->objPool()->makeAndAdd<DropSpace>(qctx, input, std::move(spaceName), ifExists);
  }

  std::unique_ptr<PlanNodeDescription> explain() const override;

  const std::string& getSpaceName() const {
    return spaceName_;
  }

  bool getIfExists() const {
    return ifExists_;
  }

 private:
  friend ObjectPool;
  DropSpace(QueryContext* qctx, PlanNode* input, std::string spaceName, bool ifExists)
      : SingleDependencyNode(qctx, Kind::kDropSpace, input) {
    spaceName_ = std::move(spaceName);
    ifExists_ = ifExists;
  }

 private:
  std::string spaceName_;
  bool ifExists_;
};

class ClearSpace final : public SingleDependencyNode {
 public:
  static ClearSpace* make(QueryContext* qctx,
                          PlanNode* input,
                          std::string spaceName,
                          bool ifExists) {
    return qctx->objPool()->makeAndAdd<ClearSpace>(qctx, input, std::move(spaceName), ifExists);
  }

  std::unique_ptr<PlanNodeDescription> explain() const override;

  const std::string& getSpaceName() const {
    return spaceName_;
  }

  bool getIfExists() const {
    return ifExists_;
  }

 private:
  friend ObjectPool;
  ClearSpace(QueryContext* qctx, PlanNode* input, std::string spaceName, bool ifExists)
      : SingleDependencyNode(qctx, Kind::kClearSpace, input) {
    spaceName_ = std::move(spaceName);
    ifExists_ = ifExists;
  }

 private:
  std::string spaceName_;
  bool ifExists_;
};

class AlterSpace final : public SingleDependencyNode {
 public:
  static AlterSpace* make(QueryContext* qctx,
                          PlanNode* input,
                          const std::string& spaceName,
                          meta::cpp2::AlterSpaceOp op,
                          const std::vector<std::string>& paras) {
    return qctx->objPool()->makeAndAdd<AlterSpace>(qctx, input, spaceName, op, paras);
  }
  const std::string& getSpaceName() const {
    return spaceName_;
  }

  meta::cpp2::AlterSpaceOp getAlterSpaceOp() const {
    return op_;
  }

  const std::vector<std::string>& getParas() const {
    return paras_;
  }

 private:
  friend ObjectPool;
  AlterSpace(QueryContext* qctx,
             PlanNode* input,
             const std::string& spaceName,
             meta::cpp2::AlterSpaceOp op,
             const std::vector<std::string>& paras)
      : SingleDependencyNode(qctx, Kind::kAlterSpace, input),
        spaceName_(spaceName),
        op_(op),
        paras_(paras) {}

 private:
  std::string spaceName_;
  meta::cpp2::AlterSpaceOp op_;
  std::vector<std::string> paras_;
};

class DescSpace final : public SingleDependencyNode {
 public:
  static DescSpace* make(QueryContext* qctx, PlanNode* input, std::string spaceName) {
    return qctx->objPool()->makeAndAdd<DescSpace>(qctx, input, std::move(spaceName));
  }

  std::unique_ptr<PlanNodeDescription> explain() const override;

  const std::string& getSpaceName() const {
    return spaceName_;
  }

 private:
  friend ObjectPool;
  DescSpace(QueryContext* qctx, PlanNode* input, std::string spaceName)
      : SingleDependencyNode(qctx, Kind::kDescSpace, input) {
    spaceName_ = std::move(spaceName);
  }

 private:
  std::string spaceName_;
};

class ShowSpaces final : public SingleDependencyNode {
 public:
  static ShowSpaces* make(QueryContext* qctx, PlanNode* input) {
    return qctx->objPool()->makeAndAdd<ShowSpaces>(qctx, input);
  }

 private:
  friend ObjectPool;
  ShowSpaces(QueryContext* qctx, PlanNode* input)
      : SingleDependencyNode(qctx, Kind::kShowSpaces, input) {}
};

class ShowConfigs final : public SingleDependencyNode {
 public:
  static ShowConfigs* make(QueryContext* qctx, PlanNode* input, meta::cpp2::ConfigModule module) {
    return qctx->objPool()->makeAndAdd<ShowConfigs>(qctx, input, module);
  }

  std::unique_ptr<PlanNodeDescription> explain() const override;

  meta::cpp2::ConfigModule getModule() const {
    return module_;
  }

 private:
  friend ObjectPool;
  ShowConfigs(QueryContext* qctx, PlanNode* input, meta::cpp2::ConfigModule module)
      : SingleDependencyNode(qctx, Kind::kShowConfigs, input), module_(module) {}

 private:
  meta::cpp2::ConfigModule module_;
};

class SetConfig final : public SingleDependencyNode {
 public:
  static SetConfig* make(QueryContext* qctx,
                         PlanNode* input,
                         meta::cpp2::ConfigModule module,
                         std::string name,
                         Value value) {
    return qctx->objPool()->makeAndAdd<SetConfig>(
        qctx, input, module, std::move(name), std::move(value));
  }

  std::unique_ptr<PlanNodeDescription> explain() const override;

  meta::cpp2::ConfigModule getModule() const {
    return module_;
  }

  const std::string& getName() const {
    return name_;
  }

  const Value& getValue() const {
    return value_;
  }

 private:
  friend ObjectPool;
  SetConfig(QueryContext* qctx,
            PlanNode* input,
            meta::cpp2::ConfigModule module,
            std::string name,
            Value value)
      : SingleDependencyNode(qctx, Kind::kSetConfig, input),
        module_(module),
        name_(std::move(name)),
        value_(std::move(value)) {}

 private:
  meta::cpp2::ConfigModule module_;
  std::string name_;
  Value value_;
};

class GetConfig final : public SingleDependencyNode {
 public:
  static GetConfig* make(QueryContext* qctx,
                         PlanNode* input,
                         meta::cpp2::ConfigModule module,
                         std::string name) {
    return qctx->objPool()->makeAndAdd<GetConfig>(qctx, input, module, std::move(name));
  }

  std::unique_ptr<PlanNodeDescription> explain() const override;

  meta::cpp2::ConfigModule getModule() const {
    return module_;
  }

  const std::string& getName() const {
    return name_;
  }

 private:
  friend ObjectPool;
  GetConfig(QueryContext* qctx, PlanNode* input, meta::cpp2::ConfigModule module, std::string name)
      : SingleDependencyNode(qctx, Kind::kGetConfig, input),
        module_(module),
        name_(std::move(name)) {}

 private:
  meta::cpp2::ConfigModule module_;
  std::string name_;
};

class ShowCreateSpace final : public SingleDependencyNode {
 public:
  static ShowCreateSpace* make(QueryContext* qctx, PlanNode* input, std::string spaceName) {
    return qctx->objPool()->makeAndAdd<ShowCreateSpace>(qctx, input, std::move(spaceName));
  }

  std::unique_ptr<PlanNodeDescription> explain() const override;

  const std::string& getSpaceName() const {
    return spaceName_;
  }

 private:
  friend ObjectPool;
  ShowCreateSpace(QueryContext* qctx, PlanNode* input, std::string spaceName)
      : SingleDependencyNode(qctx, Kind::kShowCreateSpace, input) {
    spaceName_ = std::move(spaceName);
  }

 private:
  std::string spaceName_;
};

class CreateSnapshot final : public SingleDependencyNode {
 public:
  static CreateSnapshot* make(QueryContext* qctx, PlanNode* input) {
    return qctx->objPool()->makeAndAdd<CreateSnapshot>(qctx, input);
  }

 private:
  friend ObjectPool;
  CreateSnapshot(QueryContext* qctx, PlanNode* input)
      : SingleDependencyNode(qctx, Kind::kCreateSnapshot, input) {}
};

class DropSnapshot final : public SingleDependencyNode {
 public:
  static DropSnapshot* make(QueryContext* qctx, PlanNode* input, std::string snapshotName) {
    return qctx->objPool()->makeAndAdd<DropSnapshot>(qctx, input, std::move(snapshotName));
  }

  std::unique_ptr<PlanNodeDescription> explain() const override;

  const std::string& getSnapshotName() const {
    return snapshotName_;
  }

 private:
  friend ObjectPool;
  DropSnapshot(QueryContext* qctx, PlanNode* input, std::string snapshotName)
      : SingleDependencyNode(qctx, Kind::kDropSnapshot, input) {
    snapshotName_ = std::move(snapshotName);
  }

 private:
  std::string snapshotName_;
};

class ShowSnapshots final : public SingleDependencyNode {
 public:
  static ShowSnapshots* make(QueryContext* qctx, PlanNode* input) {
    return qctx->objPool()->makeAndAdd<ShowSnapshots>(qctx, input);
  }

 private:
  friend ObjectPool;
  ShowSnapshots(QueryContext* qctx, PlanNode* input)
      : SingleDependencyNode(qctx, Kind::kShowSnapshots, input) {}
};

class AddListener final : public SingleDependencyNode {
 public:
  static AddListener* make(QueryContext* qctx,
                           PlanNode* input,
                           meta::cpp2::ListenerType type,
                           std::vector<HostAddr> hosts) {
    return qctx->objPool()->makeAndAdd<AddListener>(qctx, input, std::move(type), std::move(hosts));
  }

  const meta::cpp2::ListenerType& type() const {
    return type_;
  }

  const std::vector<HostAddr> hosts() const {
    return hosts_;
  }

 private:
  friend ObjectPool;
  AddListener(QueryContext* qctx,
              PlanNode* input,
              meta::cpp2::ListenerType type,
              std::vector<HostAddr> hosts)
      : SingleDependencyNode(qctx, Kind::kAddListener, input) {
    type_ = std::move(type);
    hosts_ = std::move(hosts);
  }

 private:
  meta::cpp2::ListenerType type_;
  std::vector<HostAddr> hosts_;
};

class RemoveListener final : public SingleDependencyNode {
 public:
  static RemoveListener* make(QueryContext* qctx, PlanNode* input, meta::cpp2::ListenerType type) {
    return qctx->objPool()->makeAndAdd<RemoveListener>(qctx, input, std::move(type));
  }

  const meta::cpp2::ListenerType& type() const {
    return type_;
  }

 private:
  friend ObjectPool;
  RemoveListener(QueryContext* qctx, PlanNode* input, meta::cpp2::ListenerType type)
      : SingleDependencyNode(qctx, Kind::kRemoveListener, input) {
    type_ = std::move(type);
  }

 private:
  meta::cpp2::ListenerType type_;
};

class ShowListener final : public SingleDependencyNode {
 public:
  static ShowListener* make(QueryContext* qctx, PlanNode* input) {
    return qctx->objPool()->makeAndAdd<ShowListener>(qctx, input);
  }

 private:
  friend ObjectPool;
  ShowListener(QueryContext* qctx, PlanNode* input)
      : SingleDependencyNode(qctx, Kind::kShowListener, input) {}
};

<<<<<<< HEAD
class Download final : public SingleDependencyNode {
 public:
  static Download* make(QueryContext* qctx,
                        PlanNode* input,
                        std::string hdfsHost,
                        int32_t hdfsPort,
                        std::string hdfsPath) {
    return qctx->objPool()->makeAndAdd<Download>(qctx, input, hdfsHost, hdfsPort, hdfsPath);
  }

  const std::string& getHdfsHost() const {
    return hdfsHost_;
  }

  int32_t getHdfsPort() const {
    return hdfsPort_;
  }

  const std::string& getHdfsPath() const {
    return hdfsPath_;
  }

 private:
  friend ObjectPool;
  Download(QueryContext* qctx,
           PlanNode* dep,
           std::string hdfsHost,
           int32_t hdfsPort,
           std::string hdfsPath)
      : SingleDependencyNode(qctx, Kind::kDownload, dep),
        hdfsHost_(hdfsHost),
        hdfsPort_(hdfsPort),
        hdfsPath_(hdfsPath) {}

 private:
  std::string hdfsHost_;
  int32_t hdfsPort_;
  std::string hdfsPath_;
};

class Ingest final : public SingleDependencyNode {
 public:
  static Ingest* make(QueryContext* qctx, PlanNode* dep) {
    return qctx->objPool()->makeAndAdd<Ingest>(qctx, dep);
  }

 private:
  friend ObjectPool;
  Ingest(QueryContext* qctx, PlanNode* dep) : SingleDependencyNode(qctx, Kind::kIngest, dep) {}
};

=======
>>>>>>> 65dd2f3e
// User related Node
class CreateUser final : public CreateNode {
 public:
  static CreateUser* make(QueryContext* qctx,
                          PlanNode* dep,
                          const std::string* username,
                          const std::string* password,
                          bool ifNotExists) {
    return qctx->objPool()->makeAndAdd<CreateUser>(qctx, dep, username, password, ifNotExists);
  }

  std::unique_ptr<PlanNodeDescription> explain() const override;

  const std::string* username() const {
    return username_;
  }

  const std::string* password() const {
    return password_;
  }

 private:
  friend ObjectPool;
  CreateUser(QueryContext* qctx,
             PlanNode* dep,
             const std::string* username,
             const std::string* password,
             bool ifNotExists)
      : CreateNode(qctx, Kind::kCreateUser, dep, ifNotExists),
        username_(username),
        password_(password) {}

 private:
  const std::string* username_;
  const std::string* password_;
};

class DropUser final : public DropNode {
 public:
  static DropUser* make(QueryContext* qctx,
                        PlanNode* dep,
                        const std::string* username,
                        bool ifNotExists) {
    return qctx->objPool()->makeAndAdd<DropUser>(qctx, dep, username, ifNotExists);
  }

  std::unique_ptr<PlanNodeDescription> explain() const override;

  const std::string* username() const {
    return username_;
  }

 private:
  friend ObjectPool;
  DropUser(QueryContext* qctx, PlanNode* dep, const std::string* username, bool ifNotExists)
      : DropNode(qctx, Kind::kDropUser, dep, ifNotExists), username_(username) {}

 private:
  const std::string* username_;
};

class UpdateUser final : public SingleDependencyNode {
 public:
  static UpdateUser* make(QueryContext* qctx,
                          PlanNode* dep,
                          const std::string* username,
                          const std::string* password) {
    return qctx->objPool()->makeAndAdd<UpdateUser>(qctx, dep, username, password);
  }

  std::unique_ptr<PlanNodeDescription> explain() const override;

  const std::string* username() const {
    return username_;
  }

  const std::string* password() const {
    return password_;
  }

 private:
  friend ObjectPool;
  UpdateUser(QueryContext* qctx,
             PlanNode* dep,
             const std::string* username,
             const std::string* password)
      : SingleDependencyNode(qctx, Kind::kUpdateUser, dep),
        username_(username),
        password_(password) {}

 private:
  const std::string* username_;
  const std::string* password_;
};

class GrantRole final : public SingleDependencyNode {
 public:
  static GrantRole* make(QueryContext* qctx,
                         PlanNode* dep,
                         const std::string* username,
                         const std::string* spaceName,
                         meta::cpp2::RoleType role) {
    return qctx->objPool()->makeAndAdd<GrantRole>(qctx, dep, username, spaceName, role);
  }

  std::unique_ptr<PlanNodeDescription> explain() const override;

  const std::string* username() const {
    return username_;
  }

  const std::string* spaceName() const {
    return spaceName_;
  }

  meta::cpp2::RoleType role() const {
    return role_;
  }

 private:
  friend ObjectPool;
  GrantRole(QueryContext* qctx,
            PlanNode* dep,
            const std::string* username,
            const std::string* spaceName,
            meta::cpp2::RoleType role)
      : SingleDependencyNode(qctx, Kind::kGrantRole, dep),
        username_(username),
        spaceName_(spaceName),
        role_(role) {}

 private:
  const std::string* username_;
  const std::string* spaceName_;
  meta::cpp2::RoleType role_;
};

class RevokeRole final : public SingleDependencyNode {
 public:
  static RevokeRole* make(QueryContext* qctx,
                          PlanNode* dep,
                          const std::string* username,
                          const std::string* spaceName,
                          meta::cpp2::RoleType role) {
    return qctx->objPool()->makeAndAdd<RevokeRole>(qctx, dep, username, spaceName, role);
  }

  std::unique_ptr<PlanNodeDescription> explain() const override;

  const std::string* username() const {
    return username_;
  }

  const std::string* spaceName() const {
    return spaceName_;
  }

  meta::cpp2::RoleType role() const {
    return role_;
  }

 private:
  friend ObjectPool;
  RevokeRole(QueryContext* qctx,
             PlanNode* dep,
             const std::string* username,
             const std::string* spaceName,
             meta::cpp2::RoleType role)
      : SingleDependencyNode(qctx, Kind::kRevokeRole, dep),
        username_(username),
        spaceName_(spaceName),
        role_(role) {}

 private:
  const std::string* username_;
  const std::string* spaceName_;
  meta::cpp2::RoleType role_;
};

class ChangePassword final : public SingleDependencyNode {
 public:
  static ChangePassword* make(QueryContext* qctx,
                              PlanNode* dep,
                              const std::string* username,
                              const std::string* password,
                              const std::string* newPassword) {
    return qctx->objPool()->makeAndAdd<ChangePassword>(qctx, dep, username, password, newPassword);
  }

  std::unique_ptr<PlanNodeDescription> explain() const override;

  const std::string* username() const {
    return username_;
  }

  const std::string* password() const {
    return password_;
  }

  const std::string* newPassword() const {
    return newPassword_;
  }

 private:
  friend ObjectPool;
  ChangePassword(QueryContext* qctx,
                 PlanNode* dep,
                 const std::string* username,
                 const std::string* password,
                 const std::string* newPassword)
      : SingleDependencyNode(qctx, Kind::kChangePassword, dep),
        username_(username),
        password_(password),
        newPassword_(newPassword) {}

 private:
  const std::string* username_;
  const std::string* password_;
  const std::string* newPassword_;
};

class ListUserRoles final : public SingleDependencyNode {
 public:
  static ListUserRoles* make(QueryContext* qctx, PlanNode* dep, const std::string* username) {
    return qctx->objPool()->makeAndAdd<ListUserRoles>(qctx, dep, username);
  }

  std::unique_ptr<PlanNodeDescription> explain() const override;

  const std::string* username() const {
    return username_;
  }

 private:
  friend ObjectPool;
  ListUserRoles(QueryContext* qctx, PlanNode* dep, const std::string* username)
      : SingleDependencyNode(qctx, Kind::kListUserRoles, dep), username_(username) {}

 private:
  const std::string* username_;
};

class ListUsers final : public SingleDependencyNode {
 public:
  static ListUsers* make(QueryContext* qctx, PlanNode* dep) {
    return qctx->objPool()->makeAndAdd<ListUsers>(qctx, dep);
  }

 private:
  friend ObjectPool;
  ListUsers(QueryContext* qctx, PlanNode* dep)
      : SingleDependencyNode(qctx, Kind::kListUsers, dep) {}
};

class DescribeUser final : public SingleDependencyNode {
 public:
  static DescribeUser* make(QueryContext* qctx, PlanNode* dep, const std::string* username) {
    return qctx->objPool()->makeAndAdd<DescribeUser>(qctx, dep, username);
  }

  std::unique_ptr<PlanNodeDescription> explain() const override;

  const std::string* username() const {
    return username_;
  }

 private:
  friend ObjectPool;
  DescribeUser(QueryContext* qctx, PlanNode* dep, const std::string* username)
      : SingleDependencyNode(qctx, Kind::kDescribeUser, dep), username_(username) {}

  const std::string* username_;
};

class ListRoles final : public SingleDependencyNode {
 public:
  static ListRoles* make(QueryContext* qctx, PlanNode* dep, GraphSpaceID space) {
    return qctx->objPool()->makeAndAdd<ListRoles>(qctx, dep, space);
  }

  std::unique_ptr<PlanNodeDescription> explain() const override;

  GraphSpaceID space() const {
    return space_;
  }

 private:
  friend ObjectPool;
  ListRoles(QueryContext* qctx, PlanNode* dep, GraphSpaceID space)
      : SingleDependencyNode(qctx, Kind::kListRoles, dep), space_(space) {}

  GraphSpaceID space_{-1};
};

class ShowParts final : public SingleDependencyNode {
 public:
  static ShowParts* make(QueryContext* qctx,
                         PlanNode* input,
                         GraphSpaceID spaceId,
                         std::vector<PartitionID> partIds) {
    return qctx->objPool()->makeAndAdd<ShowParts>(qctx, input, spaceId, std::move(partIds));
  }

  std::unique_ptr<PlanNodeDescription> explain() const override;

  GraphSpaceID getSpaceId() const {
    return spaceId_;
  }

  const std::vector<PartitionID>& getPartIds() const {
    return partIds_;
  }

 private:
  ShowParts(QueryContext* qctx,
            PlanNode* input,
            GraphSpaceID spaceId,
            std::vector<PartitionID> partIds)
      : SingleDependencyNode(qctx, Kind::kShowParts, input) {
    spaceId_ = spaceId;
    partIds_ = std::move(partIds);
  }

 private:
  friend ObjectPool;
  GraphSpaceID spaceId_{-1};
  std::vector<PartitionID> partIds_;
};

class SubmitJob final : public SingleDependencyNode {
 public:
  static SubmitJob* make(QueryContext* qctx,
                         PlanNode* dep,
                         meta::cpp2::JobOp op,
                         meta::cpp2::JobType type,
                         const std::vector<std::string>& params) {
    return qctx->objPool()->makeAndAdd<SubmitJob>(qctx, dep, op, type, params);
  }

  std::unique_ptr<PlanNodeDescription> explain() const override;

 public:
  meta::cpp2::JobOp jobOp() const {
    return op_;
  }

  meta::cpp2::JobType jobType() const {
    return type_;
  }

  const std::vector<std::string>& params() const {
    return params_;
  }

 private:
  friend ObjectPool;
  SubmitJob(QueryContext* qctx,
            PlanNode* dep,
            meta::cpp2::JobOp op,
            meta::cpp2::JobType type,
            const std::vector<std::string>& params)
      : SingleDependencyNode(qctx, Kind::kSubmitJob, dep), op_(op), type_(type), params_(params) {}

 private:
  meta::cpp2::JobOp op_;
  meta::cpp2::JobType type_;
  const std::vector<std::string> params_;
};

class ShowCharset final : public SingleDependencyNode {
 public:
  static ShowCharset* make(QueryContext* qctx, PlanNode* input) {
    return qctx->objPool()->makeAndAdd<ShowCharset>(qctx, input);
  }

 private:
  friend ObjectPool;
  ShowCharset(QueryContext* qctx, PlanNode* input)
      : SingleDependencyNode(qctx, Kind::kShowCharset, input) {}
};

class ShowCollation final : public SingleDependencyNode {
 public:
  static ShowCollation* make(QueryContext* qctx, PlanNode* input) {
    return qctx->objPool()->makeAndAdd<ShowCollation>(qctx, input);
  }

 private:
  friend ObjectPool;
  ShowCollation(QueryContext* qctx, PlanNode* input)
      : SingleDependencyNode(qctx, Kind::kShowCollation, input) {}
};

class AddHostsIntoZone final : public SingleDependencyNode {
 public:
  static AddHostsIntoZone* make(QueryContext* qctx,
                                PlanNode* input,
                                std::string zoneName,
                                std::vector<HostAddr> addresses,
                                bool isNew) {
    return qctx->objPool()->makeAndAdd<AddHostsIntoZone>(
        qctx, input, std::move(zoneName), std::move(addresses), isNew);
  }

  const std::string& zoneName() const {
    return zoneName_;
  }

  const std::vector<HostAddr>& address() const {
    return addresses_;
  }

  bool isNew() const {
    return isNew_;
  }

 private:
  friend ObjectPool;
  AddHostsIntoZone(QueryContext* qctx,
                   PlanNode* input,
                   std::string zoneName,
                   std::vector<HostAddr> addresses,
                   bool isNew)
      : SingleDependencyNode(qctx, Kind::kAddHostsIntoZone, input) {
    zoneName_ = std::move(zoneName);
    addresses_ = std::move(addresses);
    isNew_ = isNew;
  }

 private:
  std::string zoneName_;
  std::vector<HostAddr> addresses_;
  bool isNew_;
};

class MergeZone final : public SingleDependencyNode {
 public:
  static MergeZone* make(QueryContext* qctx,
                         PlanNode* input,
                         std::string zoneName,
                         std::vector<std::string> zoneNames) {
    return qctx->objPool()->makeAndAdd<MergeZone>(
        qctx, input, std::move(zoneName), std::move(zoneNames));
  }

  const std::string& zoneName() const {
    return zoneName_;
  }

  const std::vector<std::string>& zones() const {
    return zones_;
  }

 private:
  friend ObjectPool;
  MergeZone(QueryContext* qctx,
            PlanNode* input,
            std::string zoneName,
            std::vector<std::string> zoneNames)
      : SingleDependencyNode(qctx, Kind::kMergeZone, input) {
    zoneName_ = std::move(zoneName);
    zones_ = std::move(zoneNames);
  }

 private:
  std::string zoneName_;
  std::vector<std::string> zones_;
};

class RenameZone final : public SingleDependencyNode {
 public:
  static RenameZone* make(QueryContext* qctx,
                          PlanNode* input,
                          std::string originalZoneName,
                          std::string zoneName) {
    return qctx->objPool()->makeAndAdd<RenameZone>(
        qctx, input, std::move(originalZoneName), std::move(zoneName));
  }

  const std::string& originalZoneName() const {
    return originalZoneName_;
  }

  const std::string& zoneName() const {
    return zoneName_;
  }

 private:
  friend ObjectPool;
  RenameZone(QueryContext* qctx,
             PlanNode* input,
             std::string originalZoneName,
             std::string zoneName)
      : SingleDependencyNode(qctx, Kind::kRenameZone, input) {
    originalZoneName_ = std::move(originalZoneName);
    zoneName_ = std::move(zoneName);
  }

 private:
  std::string originalZoneName_;
  std::string zoneName_;
};

class DropZone final : public SingleDependencyNode {
 public:
  static DropZone* make(QueryContext* qctx, PlanNode* input, std::string zoneName) {
    return qctx->objPool()->makeAndAdd<DropZone>(qctx, input, std::move(zoneName));
  }

  const std::string& zoneName() const {
    return zoneName_;
  }

 private:
  friend ObjectPool;
  DropZone(QueryContext* qctx, PlanNode* input, std::string zoneName)
      : SingleDependencyNode(qctx, Kind::kDropZone, input) {
    zoneName_ = std::move(zoneName);
  }

 private:
  std::string zoneName_;
};

class DivideZone final : public SingleDependencyNode {
 public:
  static DivideZone* make(QueryContext* qctx,
                          PlanNode* input,
                          std::string zoneName,
                          std::unordered_map<std::string, std::vector<HostAddr>> zoneItems) {
    return qctx->objPool()->makeAndAdd<DivideZone>(
        qctx, input, std::move(zoneName), std::move(zoneItems));
  }

  const std::string& zoneName() const {
    return zoneName_;
  }

  const std::unordered_map<std::string, std::vector<HostAddr>>& zoneItems() const {
    return zoneItems_;
  }

 private:
  friend ObjectPool;
  DivideZone(QueryContext* qctx,
             PlanNode* input,
             std::string zoneName,
             std::unordered_map<std::string, std::vector<HostAddr>> zoneItems)
      : SingleDependencyNode(qctx, Kind::kDivideZone, input) {
    zoneName_ = std::move(zoneName);
    zoneItems_ = std::move(zoneItems);
  }

 private:
  std::string zoneName_;
  std::unordered_map<std::string, std::vector<HostAddr>> zoneItems_;
};

class DescribeZone final : public SingleDependencyNode {
 public:
  static DescribeZone* make(QueryContext* qctx, PlanNode* input, std::string zoneName) {
    return qctx->objPool()->makeAndAdd<DescribeZone>(qctx, input, std::move(zoneName));
  }

  const std::string& zoneName() const {
    return zoneName_;
  }

 private:
  friend ObjectPool;
  DescribeZone(QueryContext* qctx, PlanNode* input, std::string zoneName)
      : SingleDependencyNode(qctx, Kind::kDescribeZone, input) {
    zoneName_ = std::move(zoneName);
  }

 private:
  std::string zoneName_;
};

class ListZones final : public SingleDependencyNode {
 public:
  static ListZones* make(QueryContext* qctx, PlanNode* input) {
    return qctx->objPool()->makeAndAdd<ListZones>(qctx, input);
  }

 private:
  friend ObjectPool;
  ListZones(QueryContext* qctx, PlanNode* input)
      : SingleDependencyNode(qctx, Kind::kShowZones, input) {}
};

class ShowZones final : public SingleDependencyNode {
 public:
  static ShowZones* make(QueryContext* qctx, PlanNode* input) {
    return qctx->objPool()->makeAndAdd<ShowZones>(qctx, input);
  }

 private:
  friend ObjectPool;
  ShowZones(QueryContext* qctx, PlanNode* input)
      : SingleDependencyNode(qctx, Kind::kShowZones, input) {}
};

class ShowStats final : public SingleDependencyNode {
 public:
  static ShowStats* make(QueryContext* qctx, PlanNode* input) {
    return qctx->objPool()->makeAndAdd<ShowStats>(qctx, input);
  }

 private:
  friend ObjectPool;
  ShowStats(QueryContext* qctx, PlanNode* input)
      : SingleDependencyNode(qctx, Kind::kShowStats, input) {}
};

class ShowServiceClients final : public SingleDependencyNode {
 public:
  static ShowServiceClients* make(QueryContext* qctx,
                                  PlanNode* input,
                                  meta::cpp2::ExternalServiceType type) {
    return qctx->objPool()->makeAndAdd<ShowServiceClients>(qctx, input, type);
  }

  meta::cpp2::ExternalServiceType type() const {
    return type_;
  }

 private:
  friend ObjectPool;
  ShowServiceClients(QueryContext* qctx, PlanNode* input, meta::cpp2::ExternalServiceType type)
      : SingleDependencyNode(qctx, Kind::kShowServiceClients, input), type_(type) {}

 private:
  meta::cpp2::ExternalServiceType type_;
};

class SignInService final : public SingleDependencyNode {
 public:
  static SignInService* make(QueryContext* qctx,
                             PlanNode* input,
                             std::vector<meta::cpp2::ServiceClient> clients,
                             meta::cpp2::ExternalServiceType type) {
    return qctx->objPool()->makeAndAdd<SignInService>(qctx, input, std::move(clients), type);
  }

  const std::vector<meta::cpp2::ServiceClient>& clients() const {
    return clients_;
  }

  meta::cpp2::ExternalServiceType type() const {
    return type_;
  }

 private:
  friend ObjectPool;
  SignInService(QueryContext* qctx,
                PlanNode* input,
                std::vector<meta::cpp2::ServiceClient> clients,
                meta::cpp2::ExternalServiceType type)
      : SingleDependencyNode(qctx, Kind::kSignInService, input),
        clients_(std::move(clients)),
        type_(type) {}

 private:
  std::vector<meta::cpp2::ServiceClient> clients_;
  meta::cpp2::ExternalServiceType type_;
};

class SignOutService final : public SingleDependencyNode {
 public:
  static SignOutService* make(QueryContext* qctx,
                              PlanNode* input,
                              meta::cpp2::ExternalServiceType type) {
    return qctx->objPool()->makeAndAdd<SignOutService>(qctx, input, type);
  }

  meta::cpp2::ExternalServiceType type() const {
    return type_;
  }

 private:
  friend ObjectPool;
  SignOutService(QueryContext* qctx, PlanNode* input, meta::cpp2::ExternalServiceType type)
      : SingleDependencyNode(qctx, Kind::kSignOutService, input), type_(type) {}

 private:
  meta::cpp2::ExternalServiceType type_;
};

class ShowSessions final : public SingleInputNode {
 public:
  static ShowSessions* make(QueryContext* qctx,
                            PlanNode* input,
                            bool isSetSessionID,
                            SessionID sessionId,
                            bool isLocalCommand) {
    return qctx->objPool()->makeAndAdd<ShowSessions>(
        qctx, input, isSetSessionID, sessionId, isLocalCommand);
  }

  bool isSetSessionID() const {
    return isSetSessionID_;
  }
  bool isLocalCommand() const {
    return isLocalCommand_;
  }
  SessionID getSessionId() const {
    return sessionId_;
  }

 private:
  friend ObjectPool;
  ShowSessions(QueryContext* qctx,
               PlanNode* input,
               bool isSetSessionID,
               SessionID sessionId,
               bool isLocalCommand)
      : SingleInputNode(qctx, Kind::kShowSessions, input) {
    sessionId_ = sessionId;
    isSetSessionID_ = isSetSessionID;
    isLocalCommand_ = isLocalCommand;
  }

 private:
  SessionID sessionId_{-1};
  bool isSetSessionID_{false};
  bool isLocalCommand_{false};
};

class UpdateSession final : public SingleInputNode {
 public:
  static UpdateSession* make(QueryContext* qctx, PlanNode* input, meta::cpp2::Session session) {
    return qctx->objPool()->makeAndAdd<UpdateSession>(qctx, input, std::move(session));
  }

  const meta::cpp2::Session& getSession() const {
    return session_;
  }

 private:
  friend ObjectPool;
  UpdateSession(QueryContext* qctx, PlanNode* input, meta::cpp2::Session session)
      : SingleInputNode(qctx, Kind::kUpdateSession, input), session_(std::move(session)) {}

 private:
  meta::cpp2::Session session_;
};

class ShowQueries final : public SingleInputNode {
 public:
  static ShowQueries* make(QueryContext* qctx, PlanNode* input, bool isAll) {
    return qctx->objPool()->makeAndAdd<ShowQueries>(qctx, input, isAll);
  }

  bool isAll() const {
    return isAll_;
  }

  std::unique_ptr<PlanNodeDescription> explain() const override;

 private:
  friend ObjectPool;
  ShowQueries(QueryContext* qctx, PlanNode* input, bool isAll)
      : SingleInputNode(qctx, Kind::kShowQueries, input), isAll_(isAll) {}

  bool isAll_{false};
};

class KillQuery final : public SingleInputNode {
 public:
  static KillQuery* make(QueryContext* qctx,
                         PlanNode* input,
                         Expression* sessionId,
                         Expression* epId) {
    return qctx->objPool()->makeAndAdd<KillQuery>(qctx, input, sessionId, epId);
  }

  Expression* sessionId() const {
    return sessionId_;
  }

  Expression* epId() const {
    return epId_;
  }

  std::unique_ptr<PlanNodeDescription> explain() const override;

 private:
  friend ObjectPool;
  KillQuery(QueryContext* qctx, PlanNode* input, Expression* sessionId, Expression* epId)
      : SingleInputNode(qctx, Kind::kKillQuery, input), sessionId_(sessionId), epId_(epId) {}

  Expression* sessionId_;
  Expression* epId_;
};
}  // namespace graph
}  // namespace nebula
#endif  // GRAPH_PLANNER_PLAN_ADMIN_H_<|MERGE_RESOLUTION|>--- conflicted
+++ resolved
@@ -558,60 +558,6 @@
       : SingleDependencyNode(qctx, Kind::kShowListener, input) {}
 };
 
-<<<<<<< HEAD
-class Download final : public SingleDependencyNode {
- public:
-  static Download* make(QueryContext* qctx,
-                        PlanNode* input,
-                        std::string hdfsHost,
-                        int32_t hdfsPort,
-                        std::string hdfsPath) {
-    return qctx->objPool()->makeAndAdd<Download>(qctx, input, hdfsHost, hdfsPort, hdfsPath);
-  }
-
-  const std::string& getHdfsHost() const {
-    return hdfsHost_;
-  }
-
-  int32_t getHdfsPort() const {
-    return hdfsPort_;
-  }
-
-  const std::string& getHdfsPath() const {
-    return hdfsPath_;
-  }
-
- private:
-  friend ObjectPool;
-  Download(QueryContext* qctx,
-           PlanNode* dep,
-           std::string hdfsHost,
-           int32_t hdfsPort,
-           std::string hdfsPath)
-      : SingleDependencyNode(qctx, Kind::kDownload, dep),
-        hdfsHost_(hdfsHost),
-        hdfsPort_(hdfsPort),
-        hdfsPath_(hdfsPath) {}
-
- private:
-  std::string hdfsHost_;
-  int32_t hdfsPort_;
-  std::string hdfsPath_;
-};
-
-class Ingest final : public SingleDependencyNode {
- public:
-  static Ingest* make(QueryContext* qctx, PlanNode* dep) {
-    return qctx->objPool()->makeAndAdd<Ingest>(qctx, dep);
-  }
-
- private:
-  friend ObjectPool;
-  Ingest(QueryContext* qctx, PlanNode* dep) : SingleDependencyNode(qctx, Kind::kIngest, dep) {}
-};
-
-=======
->>>>>>> 65dd2f3e
 // User related Node
 class CreateUser final : public CreateNode {
  public:
