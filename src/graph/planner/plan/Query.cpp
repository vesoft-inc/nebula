/* Copyright (c) 2020 vesoft inc. All rights reserved.
 *
 * This source code is licensed under Apache 2.0 License,
 * attached with Common Clause Condition 1.0, found in the LICENSES directory.
 */

#include "graph/planner/plan/Query.h"

#include <folly/String.h>
#include <folly/dynamic.h>
#include <folly/json.h>
#include <thrift/lib/cpp/util/EnumUtils.h>

#include "graph/util/ToJson.h"

using folly::stringPrintf;

namespace nebula {
namespace graph {

std::unique_ptr<PlanNodeDescription> Explore::explain() const {
  auto desc = SingleInputNode::explain();
  addDescription("space", folly::to<std::string>(space_), desc.get());
  addDescription("dedup", util::toJson(dedup_), desc.get());
  addDescription("limit", folly::to<std::string>(limit_), desc.get());
  auto filter =
      filter_.empty() ? filter_ : Expression::decode(qctx_->objPool(), filter_)->toString();
  addDescription("filter", filter, desc.get());
  addDescription("orderBy", folly::toJson(util::toJson(orderBy_)), desc.get());
  return desc;
}

void Explore::cloneMembers(const Explore& e) {
  SingleInputNode::cloneMembers(e);

  space_ = e.space_;
  dedup_ = e.dedup_;
  limit_ = e.limit_;
  filter_ = e.filter_;
  orderBy_ = e.orderBy_;
}

std::unique_ptr<PlanNodeDescription> GetNeighbors::explain() const {
  auto desc = Explore::explain();
  addDescription("src", src_ ? src_->toString() : "", desc.get());
  addDescription("edgeTypes", folly::toJson(util::toJson(edgeTypes_)), desc.get());
  addDescription("edgeDirection", apache::thrift::util::enumNameSafe(edgeDirection_), desc.get());
  addDescription(
      "vertexProps", vertexProps_ ? folly::toJson(util::toJson(*vertexProps_)) : "", desc.get());
  addDescription(
      "edgeProps", edgeProps_ ? folly::toJson(util::toJson(*edgeProps_)) : "", desc.get());
  addDescription(
      "statProps", statProps_ ? folly::toJson(util::toJson(*statProps_)) : "", desc.get());
  addDescription("exprs", exprs_ ? folly::toJson(util::toJson(*exprs_)) : "", desc.get());
  addDescription("random", util::toJson(random_), desc.get());
  return desc;
}

PlanNode* GetNeighbors::clone() const {
  auto* newGN = GetNeighbors::make(qctx_, nullptr, space_);
  newGN->cloneMembers(*this);
  return newGN;
}

void GetNeighbors::cloneMembers(const GetNeighbors& g) {
  Explore::cloneMembers(g);

  setSrc(g.src_->clone());
  setEdgeTypes(g.edgeTypes_);
  setEdgeDirection(g.edgeDirection_);
  setRandom(g.random_);
  if (g.vertexProps_) {
    auto vertexProps = *g.vertexProps_;
    auto vertexPropsPtr = std::make_unique<decltype(vertexProps)>(vertexProps);
    setVertexProps(std::move(vertexPropsPtr));
  }

  if (g.edgeProps_) {
    auto edgeProps = *g.edgeProps_;
    auto edgePropsPtr = std::make_unique<decltype(edgeProps)>(std::move(edgeProps));
    setEdgeProps(std::move(edgePropsPtr));
  }

  if (g.statProps_) {
    auto statProps = *g.statProps_;
    auto statPropsPtr = std::make_unique<decltype(statProps)>(std::move(statProps));
    setStatProps(std::move(statPropsPtr));
  }

  if (g.exprs_) {
    auto exprs = *g.exprs_;
    auto exprsPtr = std::make_unique<decltype(exprs)>(exprs);
    setExprs(std::move(exprsPtr));
  }
}

std::unique_ptr<PlanNodeDescription> GetVertices::explain() const {
  auto desc = Explore::explain();
  addDescription("src", src_ ? src_->toString() : "", desc.get());
  addDescription("props", props_ ? folly::toJson(util::toJson(*props_)) : "", desc.get());
  addDescription("exprs", exprs_ ? folly::toJson(util::toJson(*exprs_)) : "", desc.get());
  return desc;
}

PlanNode* GetVertices::clone() const {
  auto* newGV = GetVertices::make(qctx_, nullptr, space_);
  newGV->cloneMembers(*this);
  return newGV;
}

void GetVertices::cloneMembers(const GetVertices& gv) {
  Explore::cloneMembers(gv);

  src_ = gv.src()->clone();

  if (gv.props_) {
    auto vertexProps = *gv.props_;
    auto vertexPropsPtr = std::make_unique<decltype(vertexProps)>(std::move(vertexProps));
    setVertexProps(std::move(vertexPropsPtr));
  }

  if (gv.exprs_) {
    auto exprs = *gv.exprs_;
    auto exprsPtr = std::make_unique<decltype(exprs)>(std::move(exprs));
    setExprs(std::move(exprsPtr));
  }
}

std::unique_ptr<PlanNodeDescription> GetEdges::explain() const {
  auto desc = Explore::explain();
  addDescription("src", src_ ? src_->toString() : "", desc.get());
  addDescription("type", util::toJson(type_), desc.get());
  addDescription("ranking", ranking_ ? ranking_->toString() : "", desc.get());
  addDescription("dst", dst_ ? dst_->toString() : "", desc.get());
  addDescription("props", props_ ? folly::toJson(util::toJson(*props_)) : "", desc.get());
  addDescription("exprs", exprs_ ? folly::toJson(util::toJson(*exprs_)) : "", desc.get());
  return desc;
}

PlanNode* GetEdges::clone() const {
  auto* newGE = GetEdges::make(qctx_, nullptr, space_);
  newGE->cloneMembers(*this);
  return newGE;
}

void GetEdges::cloneMembers(const GetEdges& ge) {
  Explore::cloneMembers(ge);

  src_ = ge.src()->clone();
  type_ = ge.type()->clone();
  ranking_ = ge.ranking()->clone();
  dst_ = ge.dst()->clone();

  if (ge.props_) {
    auto edgeProps = *ge.props_;
    auto edgePropsPtr = std::make_unique<decltype(edgeProps)>(std::move(edgeProps));
    setEdgeProps(std::move(edgePropsPtr));
  }

  if (ge.exprs_) {
    auto exprs = *ge.exprs_;
    auto exprsPtr = std::make_unique<decltype(exprs)>(std::move(exprs));
    setExprs(std::move(exprsPtr));
  }
}

std::unique_ptr<PlanNodeDescription> IndexScan::explain() const {
  auto desc = Explore::explain();
  addDescription("schemaId", util::toJson(schemaId_), desc.get());
  addDescription("isEdge", util::toJson(isEdge_), desc.get());
  addDescription("returnCols", folly::toJson(util::toJson(returnCols_)), desc.get());
  addDescription("indexCtx", folly::toJson(util::toJson(contexts_)), desc.get());
  return desc;
}

PlanNode* IndexScan::clone() const {
  auto* newIndexScan = IndexScan::make(qctx_, nullptr);
  newIndexScan->cloneMembers(*this);
  return newIndexScan;
}

void IndexScan::cloneMembers(const IndexScan& g) {
  Explore::cloneMembers(g);

  contexts_ = g.contexts_;
  returnCols_ = g.returnCols_;
  isEdge_ = g.isEdge();
  schemaId_ = g.schemaId();
  isEmptyResultSet_ = g.isEmptyResultSet();
}

Filter::Filter(QueryContext* qctx, PlanNode* input, Expression* condition, bool needStableFilter)
    : SingleInputNode(qctx, Kind::kFilter, input) {
  condition_ = condition;
  needStableFilter_ = needStableFilter;
  copyInputColNames(input);
}

std::unique_ptr<PlanNodeDescription> Filter::explain() const {
  auto desc = SingleInputNode::explain();
  addDescription("condition", condition_ ? condition_->toString() : "", desc.get());
  addDescription("isStable", needStableFilter_ ? "true" : "false", desc.get());
  return desc;
}

PlanNode* Filter::clone() const {
  auto* newFilter = Filter::make(qctx_, nullptr);
  newFilter->cloneMembers(*this);
  return newFilter;
}

void Filter::cloneMembers(const Filter& f) {
  SingleInputNode::cloneMembers(f);

  condition_ = f.condition()->clone();
  needStableFilter_ = f.needStableFilter();
}

void SetOp::cloneMembers(const SetOp& s) { BinaryInputNode::cloneMembers(s); }

PlanNode* Union::clone() const {
  auto* newUnion = Union::make(qctx_, nullptr, nullptr);
  newUnion->cloneMembers(*this);
  return newUnion;
}

void Union::cloneMembers(const Union& f) { SetOp::cloneMembers(f); }

PlanNode* Intersect::clone() const {
  auto* newIntersect = Intersect::make(qctx_, nullptr, nullptr);
  newIntersect->cloneMembers(*this);
  return newIntersect;
}

void Intersect::cloneMembers(const Intersect& f) { SetOp::cloneMembers(f); }

PlanNode* Minus::clone() const {
  auto* newMinus = Minus::make(qctx_, nullptr, nullptr);
  newMinus->cloneMembers(*this);
  return newMinus;
}

void Minus::cloneMembers(const Minus& f) { SetOp::cloneMembers(f); }

Project::Project(QueryContext* qctx, PlanNode* input, YieldColumns* cols)
    : SingleInputNode(qctx, Kind::kProject, input), cols_(cols) {
  if (cols_ != nullptr) {
    setColNames(cols_->names());
  }
}

std::unique_ptr<PlanNodeDescription> Project::explain() const {
  auto desc = SingleInputNode::explain();
  auto columns = folly::dynamic::array();
  if (cols_) {
    for (const auto* col : cols_->columns()) {
      DCHECK(col != nullptr);
      columns.push_back(col->toString());
    }
  }
  addDescription("columns", folly::toJson(columns), desc.get());
  return desc;
}

PlanNode* Project::clone() const {
  auto* newProj = Project::make(qctx_, nullptr);
  newProj->cloneMembers(*this);
  return newProj;
}

void Project::cloneMembers(const Project& p) {
  SingleInputNode::cloneMembers(p);

  cols_ = qctx_->objPool()->add(new YieldColumns());
  for (const auto& col : p.columns()->columns()) {
    cols_->addColumn(col->clone().release());
  }
}

std::unique_ptr<PlanNodeDescription> Unwind::explain() const {
  auto desc = SingleInputNode::explain();
  addDescription("alias", alias(), desc.get());
  addDescription("unwindExpr", unwindExpr()->toString(), desc.get());
  return desc;
}

PlanNode* Unwind::clone() const {
  auto* newUnwind = Unwind::make(qctx_, nullptr);
  newUnwind->cloneMembers(*this);
  return newUnwind;
}

void Unwind::cloneMembers(const Unwind& p) {
  SingleInputNode::cloneMembers(p);

  unwindExpr_ = p.unwindExpr()->clone();
  alias_ = p.alias();
}

std::unique_ptr<PlanNodeDescription> Sort::explain() const {
  auto desc = SingleInputNode::explain();
  addDescription("factors", folly::toJson(util::toJson(factorsString())), desc.get());
  return desc;
}

PlanNode* Sort::clone() const {
  auto* newSort = Sort::make(qctx_, nullptr);
  newSort->cloneMembers(*this);
  return newSort;
}

void Sort::cloneMembers(const Sort& p) {
  SingleInputNode::cloneMembers(p);

  std::vector<std::pair<size_t, OrderFactor::OrderType>> factors;
  for (const auto& factor : p.factors()) {
    factors.emplace_back(factor);
  }
  factors_ = std::move(factors);
}

std::unique_ptr<PlanNodeDescription> Limit::explain() const {
  auto desc = SingleInputNode::explain();
  addDescription("offset", folly::to<std::string>(offset_), desc.get());
  addDescription("count", folly::to<std::string>(count_), desc.get());
  return desc;
}

PlanNode* Limit::clone() const {
  auto* newLimit = Limit::make(qctx_, nullptr);
  newLimit->cloneMembers(*this);
  return newLimit;
}

void Limit::cloneMembers(const Limit& l) {
  SingleInputNode::cloneMembers(l);

  offset_ = l.offset_;
  count_ = l.count_;
}

std::unique_ptr<PlanNodeDescription> TopN::explain() const {
  auto desc = SingleInputNode::explain();
  addDescription("factors", folly::toJson(util::toJson(factorsString())), desc.get());
  addDescription("offset", folly::to<std::string>(offset_), desc.get());
  addDescription("count", folly::to<std::string>(count_), desc.get());
  return desc;
}

PlanNode* TopN::clone() const {
  auto* newTopN = TopN::make(qctx_, nullptr);
  newTopN->cloneMembers(*this);
  return newTopN;
}

void TopN::cloneMembers(const TopN& l) {
  SingleInputNode::cloneMembers(l);

  std::vector<std::pair<size_t, OrderFactor::OrderType>> factors;
  for (const auto& factor : l.factors()) {
    factors.emplace_back(factor);
  }
  factors_ = std::move(factors);
  offset_ = l.offset_;
  count_ = l.count_;
}

std::unique_ptr<PlanNodeDescription> Sample::explain() const {
  auto desc = SingleInputNode::explain();
<<<<<<< HEAD
  addDescription("count", folly::to<std::string>(count_), desc.get());
=======
  addDescription("count", count_->toString(), desc.get());
>>>>>>> 22323fbe
  return desc;
}

PlanNode* Sample::clone() const {
  auto* newSample = Sample::make(qctx_, nullptr, -1);
  newSample->cloneMembers(*this);
  return newSample;
}

void Sample::cloneMembers(const Sample& l) {
  SingleInputNode::cloneMembers(l);

<<<<<<< HEAD
  count_ = l.count_;
=======
  count_ = l.count_->clone();
>>>>>>> 22323fbe
}

std::unique_ptr<PlanNodeDescription> Aggregate::explain() const {
  auto desc = SingleInputNode::explain();
  addDescription("groupKeys", folly::toJson(util::toJson(groupKeys_)), desc.get());
  folly::dynamic itemArr = folly::dynamic::array();
  for (auto* item : groupItems_) {
    folly::dynamic itemObj = folly::dynamic::object();
    itemObj.insert("expr", item ? item->toString() : "");
    itemArr.push_back(itemObj);
  }
  addDescription("groupItems", folly::toJson(itemArr), desc.get());
  return desc;
}

PlanNode* Aggregate::clone() const {
  auto* newAggregate = Aggregate::make(qctx_, nullptr);
  newAggregate->cloneMembers(*this);
  return newAggregate;
}

void Aggregate::cloneMembers(const Aggregate& agg) {
  SingleInputNode::cloneMembers(agg);

  std::vector<Expression*> gKeys;
  std::vector<Expression*> gItems;
  for (auto* expr : agg.groupKeys()) {
    gKeys.emplace_back(expr->clone());
  }
  for (auto* expr : agg.groupItems()) {
    gItems.emplace_back(expr->clone());
  }
  groupKeys_ = std::move(gKeys);
  groupItems_ = std::move(gItems);
}

std::unique_ptr<PlanNodeDescription> SwitchSpace::explain() const {
  auto desc = SingleInputNode::explain();
  addDescription("space", spaceName_, desc.get());
  return desc;
}

PlanNode* SwitchSpace::clone() const {
  auto* newSs = SwitchSpace::make(qctx_, nullptr, spaceName_);
  newSs->cloneMembers(*this);
  return newSs;
}

void SwitchSpace::cloneMembers(const SwitchSpace& l) { SingleInputNode::cloneMembers(l); }

Dedup::Dedup(QueryContext* qctx, PlanNode* input) : SingleInputNode(qctx, Kind::kDedup, input) {
  copyInputColNames(input);
}

PlanNode* Dedup::clone() const {
  auto* newDedup = Dedup::make(qctx_, nullptr);
  newDedup->cloneMembers(*this);
  return newDedup;
}

void Dedup::cloneMembers(const Dedup& l) { SingleInputNode::cloneMembers(l); }

std::unique_ptr<PlanNodeDescription> DataCollect::explain() const {
  auto desc = VariableDependencyNode::explain();
  addDescription("inputVar", folly::toJson(util::toJson(inputVars_)), desc.get());
  switch (kind_) {
    case DCKind::kSubgraph: {
      addDescription("kind", "SUBGRAPH", desc.get());
      break;
    }
    case DCKind::kRowBasedMove: {
      addDescription("kind", "ROW", desc.get());
      break;
    }
    case DCKind::kMToN: {
      addDescription("kind", "M TO N", desc.get());
      break;
    }
    case DCKind::kBFSShortest: {
      addDescription("kind", "BFS SHORTEST", desc.get());
      break;
    }
    case DCKind::kAllPaths: {
      addDescription("kind", "ALL PATHS", desc.get());
      break;
    }
    case DCKind::kMultiplePairShortest: {
      addDescription("kind", "Multiple Pair Shortest", desc.get());
      break;
    }
    case DCKind::kPathProp: {
      addDescription("kind", "PathProp", desc.get());
      break;
    }
  }
  return desc;
}

PlanNode* DataCollect::clone() const {
  auto* newDataCollect = DataCollect::make(qctx_, kind_);
  newDataCollect->cloneMembers(*this);
  return newDataCollect;
}

void DataCollect::cloneMembers(const DataCollect& l) {
  VariableDependencyNode::cloneMembers(l);
  step_ = l.step();
  distinct_ = l.distinct();
}

std::unique_ptr<PlanNodeDescription> Join::explain() const {
  auto desc = SingleDependencyNode::explain();
  folly::dynamic inputVar = folly::dynamic::object();
  inputVar.insert("leftVar", util::toJson(leftVar_));
  inputVar.insert("rightVar", util::toJson(rightVar_));
  addDescription("inputVar", folly::toJson(inputVar), desc.get());
  addDescription("hashKeys", folly::toJson(util::toJson(hashKeys_)), desc.get());
  addDescription("probeKeys", folly::toJson(util::toJson(probeKeys_)), desc.get());
  return desc;
}

void Join::cloneMembers(const Join& j) {
  SingleDependencyNode::cloneMembers(j);

  leftVar_ = j.leftVar();
  rightVar_ = j.rightVar();

  std::vector<Expression*> hKeys;
  for (auto* item : j.hashKeys()) {
    hKeys.emplace_back(item->clone());
  }
  hashKeys_ = std::move(hKeys);

  std::vector<Expression*> pKeys;
  for (auto* item : j.probeKeys()) {
    pKeys.emplace_back(item->clone());
  }
  probeKeys_ = std::move(pKeys);
}

Join::Join(QueryContext* qctx,
           Kind kind,
           PlanNode* input,
           std::pair<std::string, int64_t> leftVar,
           std::pair<std::string, int64_t> rightVar,
           std::vector<Expression*> hashKeys,
           std::vector<Expression*> probeKeys)
    : SingleDependencyNode(qctx, kind, input),
      leftVar_(std::move(leftVar)),
      rightVar_(std::move(rightVar)),
      hashKeys_(std::move(hashKeys)),
      probeKeys_(std::move(probeKeys)) {
  inputVars_.clear();
  readVariable(leftVar_.first);
  readVariable(rightVar_.first);
}

std::unique_ptr<PlanNodeDescription> LeftJoin::explain() const {
  auto desc = Join::explain();
  addDescription("kind", "LeftJoin", desc.get());
  return desc;
}

PlanNode* LeftJoin::clone() const {
  auto* newLeftJoin = LeftJoin::make(qctx_, nullptr, leftVar_, rightVar_);
  newLeftJoin->cloneMembers(*this);
  return newLeftJoin;
}

void LeftJoin::cloneMembers(const LeftJoin& l) { Join::cloneMembers(l); }

std::unique_ptr<PlanNodeDescription> InnerJoin::explain() const {
  auto desc = Join::explain();
  addDescription("kind", "InnerJoin", desc.get());
  return desc;
}

PlanNode* InnerJoin::clone() const {
  auto* newInnerJoin = InnerJoin::make(qctx_, nullptr, leftVar_, rightVar_);
  newInnerJoin->cloneMembers(*this);
  return newInnerJoin;
}

void InnerJoin::cloneMembers(const InnerJoin& l) { Join::cloneMembers(l); }

std::unique_ptr<PlanNodeDescription> Assign::explain() const {
  auto desc = SingleDependencyNode::explain();
  for (size_t i = 0; i < items_.size(); ++i) {
    addDescription("varName", items_[i].first, desc.get());
    addDescription("value", items_[i].second->toString(), desc.get());
  }
  return desc;
}

PlanNode* Assign::clone() const {
  auto* newAssign = Assign::make(qctx_, nullptr);
  newAssign->cloneMembers(*this);
  return newAssign;
}

void Assign::cloneMembers(const Assign& f) {
  SingleInputNode::cloneMembers(f);

  for (const std::pair<std::string, Expression*>& item : f.items()) {
    std::pair<std::string, Expression*> newItem;
    newItem.first = item.first;
    newItem.second = item.second->clone();
    items_.emplace_back(std::move(newItem));
  }
}

PlanNode* UnionAllVersionVar::clone() const {
  auto* newUv = UnionAllVersionVar::make(qctx_, nullptr);
  newUv->cloneMembers(*this);
  return newUv;
}

void UnionAllVersionVar::cloneMembers(const UnionAllVersionVar& f) {
  SingleInputNode::cloneMembers(f);
}

}  // namespace graph
}  // namespace nebula<|MERGE_RESOLUTION|>--- conflicted
+++ resolved
@@ -367,11 +367,7 @@
 
 std::unique_ptr<PlanNodeDescription> Sample::explain() const {
   auto desc = SingleInputNode::explain();
-<<<<<<< HEAD
-  addDescription("count", folly::to<std::string>(count_), desc.get());
-=======
   addDescription("count", count_->toString(), desc.get());
->>>>>>> 22323fbe
   return desc;
 }
 
@@ -384,11 +380,7 @@
 void Sample::cloneMembers(const Sample& l) {
   SingleInputNode::cloneMembers(l);
 
-<<<<<<< HEAD
-  count_ = l.count_;
-=======
   count_ = l.count_->clone();
->>>>>>> 22323fbe
 }
 
 std::unique_ptr<PlanNodeDescription> Aggregate::explain() const {
