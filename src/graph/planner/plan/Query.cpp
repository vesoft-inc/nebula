/* Copyright (c) 2020 vesoft inc. All rights reserved.
 *
 * This source code is licensed under Apache 2.0 License,
 * attached with Common Clause Condition 1.0, found in the LICENSES directory.
 */

#include "graph/planner/plan/Query.h"

#include <folly/String.h>
#include <folly/dynamic.h>
#include <folly/json.h>
#include <thrift/lib/cpp/util/EnumUtils.h>

#include "graph/util/ToJson.h"

using folly::stringPrintf;

namespace nebula {
namespace graph {

std::unique_ptr<PlanNodeDescription> Explore::explain() const {
  auto desc = SingleInputNode::explain();
  addDescription("space", folly::to<std::string>(space_), desc.get());
  addDescription("dedup", util::toJson(dedup_), desc.get());
<<<<<<< HEAD
  addDescription(
      "limit", folly::to<std::string>(limit_ == nullptr ? "" : limit_->toString()), desc.get());
  auto filter =
      filter_.empty() ? filter_ : Expression::decode(qctx_->objPool(), filter_)->toString();
=======
  addDescription("limit", folly::to<std::string>(limit_), desc.get());
  std::string filter = filter_ == nullptr ? "" : filter_->toString();
>>>>>>> 07b54702
  addDescription("filter", filter, desc.get());
  addDescription("orderBy", folly::toJson(util::toJson(orderBy_)), desc.get());
  return desc;
}

void Explore::cloneMembers(const Explore& e) {
  SingleInputNode::cloneMembers(e);

  space_ = e.space_;
  dedup_ = e.dedup_;
  limit_ = e.limit_;
  filter_ = e.filter_;
  orderBy_ = e.orderBy_;
}

std::unique_ptr<PlanNodeDescription> GetNeighbors::explain() const {
  auto desc = Explore::explain();
  addDescription("src", src_ ? src_->toString() : "", desc.get());
  addDescription("edgeTypes", folly::toJson(util::toJson(edgeTypes_)), desc.get());
  addDescription("edgeDirection", apache::thrift::util::enumNameSafe(edgeDirection_), desc.get());
  addDescription(
      "vertexProps", vertexProps_ ? folly::toJson(util::toJson(*vertexProps_)) : "", desc.get());
  addDescription(
      "edgeProps", edgeProps_ ? folly::toJson(util::toJson(*edgeProps_)) : "", desc.get());
  addDescription(
      "statProps", statProps_ ? folly::toJson(util::toJson(*statProps_)) : "", desc.get());
  addDescription("exprs", exprs_ ? folly::toJson(util::toJson(*exprs_)) : "", desc.get());
  addDescription("random", util::toJson(random_), desc.get());
  return desc;
}

PlanNode* GetNeighbors::clone() const {
  auto* newGN = GetNeighbors::make(qctx_, nullptr, space_);
  newGN->cloneMembers(*this);
  return newGN;
}

void GetNeighbors::cloneMembers(const GetNeighbors& g) {
  Explore::cloneMembers(g);

  setSrc(g.src_->clone());
  setEdgeTypes(g.edgeTypes_);
  setEdgeDirection(g.edgeDirection_);
  setRandom(g.random_);
  if (g.vertexProps_) {
    auto vertexProps = *g.vertexProps_;
    auto vertexPropsPtr = std::make_unique<decltype(vertexProps)>(vertexProps);
    setVertexProps(std::move(vertexPropsPtr));
  }

  if (g.edgeProps_) {
    auto edgeProps = *g.edgeProps_;
    auto edgePropsPtr = std::make_unique<decltype(edgeProps)>(std::move(edgeProps));
    setEdgeProps(std::move(edgePropsPtr));
  }

  if (g.statProps_) {
    auto statProps = *g.statProps_;
    auto statPropsPtr = std::make_unique<decltype(statProps)>(std::move(statProps));
    setStatProps(std::move(statPropsPtr));
  }

  if (g.exprs_) {
    auto exprs = *g.exprs_;
    auto exprsPtr = std::make_unique<decltype(exprs)>(exprs);
    setExprs(std::move(exprsPtr));
  }
}

std::unique_ptr<PlanNodeDescription> GetVertices::explain() const {
  auto desc = Explore::explain();
  addDescription("src", src_ ? src_->toString() : "", desc.get());
  addDescription("props", props_ ? folly::toJson(util::toJson(*props_)) : "", desc.get());
  addDescription("exprs", exprs_ ? folly::toJson(util::toJson(*exprs_)) : "", desc.get());
  return desc;
}

PlanNode* GetVertices::clone() const {
  auto* newGV = GetVertices::make(qctx_, nullptr, space_);
  newGV->cloneMembers(*this);
  return newGV;
}

void GetVertices::cloneMembers(const GetVertices& gv) {
  Explore::cloneMembers(gv);

  src_ = gv.src()->clone();

  if (gv.props_) {
    auto vertexProps = *gv.props_;
    auto vertexPropsPtr = std::make_unique<decltype(vertexProps)>(std::move(vertexProps));
    setVertexProps(std::move(vertexPropsPtr));
  }

  if (gv.exprs_) {
    auto exprs = *gv.exprs_;
    auto exprsPtr = std::make_unique<decltype(exprs)>(std::move(exprs));
    setExprs(std::move(exprsPtr));
  }
}

std::unique_ptr<PlanNodeDescription> GetEdges::explain() const {
  auto desc = Explore::explain();
  addDescription("src", src_ ? src_->toString() : "", desc.get());
  addDescription("type", util::toJson(type_), desc.get());
  addDescription("ranking", ranking_ ? ranking_->toString() : "", desc.get());
  addDescription("dst", dst_ ? dst_->toString() : "", desc.get());
  addDescription("props", props_ ? folly::toJson(util::toJson(*props_)) : "", desc.get());
  addDescription("exprs", exprs_ ? folly::toJson(util::toJson(*exprs_)) : "", desc.get());
  return desc;
}

PlanNode* GetEdges::clone() const {
  auto* newGE = GetEdges::make(qctx_, nullptr, space_);
  newGE->cloneMembers(*this);
  return newGE;
}

void GetEdges::cloneMembers(const GetEdges& ge) {
  Explore::cloneMembers(ge);

  src_ = ge.src()->clone();
  type_ = ge.type()->clone();
  ranking_ = ge.ranking()->clone();
  dst_ = ge.dst()->clone();

  if (ge.props_) {
    auto edgeProps = *ge.props_;
    auto edgePropsPtr = std::make_unique<decltype(edgeProps)>(std::move(edgeProps));
    setEdgeProps(std::move(edgePropsPtr));
  }

  if (ge.exprs_) {
    auto exprs = *ge.exprs_;
    auto exprsPtr = std::make_unique<decltype(exprs)>(std::move(exprs));
    setExprs(std::move(exprsPtr));
  }
}

std::unique_ptr<PlanNodeDescription> IndexScan::explain() const {
  auto desc = Explore::explain();
  addDescription("schemaId", util::toJson(schemaId_), desc.get());
  addDescription("isEdge", util::toJson(isEdge_), desc.get());
  addDescription("returnCols", folly::toJson(util::toJson(returnCols_)), desc.get());
  addDescription("indexCtx", folly::toJson(util::toJson(contexts_)), desc.get());
  return desc;
}

PlanNode* IndexScan::clone() const {
  auto* newIndexScan = IndexScan::make(qctx_, nullptr);
  newIndexScan->cloneMembers(*this);
  return newIndexScan;
}

void IndexScan::cloneMembers(const IndexScan& g) {
  Explore::cloneMembers(g);

  contexts_ = g.contexts_;
  returnCols_ = g.returnCols_;
  isEdge_ = g.isEdge();
  schemaId_ = g.schemaId();
  isEmptyResultSet_ = g.isEmptyResultSet();
}

Filter::Filter(QueryContext* qctx, PlanNode* input, Expression* condition, bool needStableFilter)
    : SingleInputNode(qctx, Kind::kFilter, input) {
  condition_ = condition;
  needStableFilter_ = needStableFilter;
  copyInputColNames(input);
}

std::unique_ptr<PlanNodeDescription> Filter::explain() const {
  auto desc = SingleInputNode::explain();
  addDescription("condition", condition_ ? condition_->toString() : "", desc.get());
  addDescription("isStable", needStableFilter_ ? "true" : "false", desc.get());
  return desc;
}

PlanNode* Filter::clone() const {
  auto* newFilter = Filter::make(qctx_, nullptr);
  newFilter->cloneMembers(*this);
  return newFilter;
}

void Filter::cloneMembers(const Filter& f) {
  SingleInputNode::cloneMembers(f);

  condition_ = f.condition()->clone();
  needStableFilter_ = f.needStableFilter();
}

void SetOp::cloneMembers(const SetOp& s) { BinaryInputNode::cloneMembers(s); }

PlanNode* Union::clone() const {
  auto* newUnion = Union::make(qctx_, nullptr, nullptr);
  newUnion->cloneMembers(*this);
  return newUnion;
}

void Union::cloneMembers(const Union& f) { SetOp::cloneMembers(f); }

PlanNode* Intersect::clone() const {
  auto* newIntersect = Intersect::make(qctx_, nullptr, nullptr);
  newIntersect->cloneMembers(*this);
  return newIntersect;
}

void Intersect::cloneMembers(const Intersect& f) { SetOp::cloneMembers(f); }

PlanNode* Minus::clone() const {
  auto* newMinus = Minus::make(qctx_, nullptr, nullptr);
  newMinus->cloneMembers(*this);
  return newMinus;
}

void Minus::cloneMembers(const Minus& f) { SetOp::cloneMembers(f); }

Project::Project(QueryContext* qctx, PlanNode* input, YieldColumns* cols)
    : SingleInputNode(qctx, Kind::kProject, input), cols_(cols) {
  if (cols_ != nullptr) {
    setColNames(cols_->names());
  }
}

std::unique_ptr<PlanNodeDescription> Project::explain() const {
  auto desc = SingleInputNode::explain();
  auto columns = folly::dynamic::array();
  if (cols_) {
    for (const auto* col : cols_->columns()) {
      DCHECK(col != nullptr);
      columns.push_back(col->toString());
    }
  }
  addDescription("columns", folly::toJson(columns), desc.get());
  return desc;
}

PlanNode* Project::clone() const {
  auto* newProj = Project::make(qctx_, nullptr);
  newProj->cloneMembers(*this);
  return newProj;
}

void Project::cloneMembers(const Project& p) {
  SingleInputNode::cloneMembers(p);

  cols_ = qctx_->objPool()->add(new YieldColumns());
  for (const auto& col : p.columns()->columns()) {
    cols_->addColumn(col->clone().release());
  }
}

std::unique_ptr<PlanNodeDescription> Unwind::explain() const {
  auto desc = SingleInputNode::explain();
  addDescription("alias", alias(), desc.get());
  addDescription("unwindExpr", unwindExpr()->toString(), desc.get());
  return desc;
}

PlanNode* Unwind::clone() const {
  auto* newUnwind = Unwind::make(qctx_, nullptr);
  newUnwind->cloneMembers(*this);
  return newUnwind;
}

void Unwind::cloneMembers(const Unwind& p) {
  SingleInputNode::cloneMembers(p);

  unwindExpr_ = p.unwindExpr()->clone();
  alias_ = p.alias();
}

std::unique_ptr<PlanNodeDescription> Sort::explain() const {
  auto desc = SingleInputNode::explain();
  addDescription("factors", folly::toJson(util::toJson(factorsString())), desc.get());
  return desc;
}

PlanNode* Sort::clone() const {
  auto* newSort = Sort::make(qctx_, nullptr);
  newSort->cloneMembers(*this);
  return newSort;
}

void Sort::cloneMembers(const Sort& p) {
  SingleInputNode::cloneMembers(p);

  std::vector<std::pair<size_t, OrderFactor::OrderType>> factors;
  for (const auto& factor : p.factors()) {
    factors.emplace_back(factor);
  }
  factors_ = std::move(factors);
}

std::unique_ptr<PlanNodeDescription> Limit::explain() const {
  auto desc = SingleInputNode::explain();
  addDescription("offset", folly::to<std::string>(offset_), desc.get());
  addDescription("count", count_->toString(), desc.get());
  return desc;
}

PlanNode* Limit::clone() const {
  auto* newLimit = Limit::make(qctx_, nullptr, -1, nullptr);
  newLimit->cloneMembers(*this);
  return newLimit;
}

void Limit::cloneMembers(const Limit& l) {
  SingleInputNode::cloneMembers(l);

  offset_ = l.offset_;
  count_ = l.count_;
}

std::unique_ptr<PlanNodeDescription> TopN::explain() const {
  auto desc = SingleInputNode::explain();
  addDescription("factors", folly::toJson(util::toJson(factorsString())), desc.get());
  addDescription("offset", folly::to<std::string>(offset_), desc.get());
  addDescription("count", folly::to<std::string>(count_), desc.get());
  return desc;
}

PlanNode* TopN::clone() const {
  auto* newTopN = TopN::make(qctx_, nullptr);
  newTopN->cloneMembers(*this);
  return newTopN;
}

void TopN::cloneMembers(const TopN& l) {
  SingleInputNode::cloneMembers(l);

  std::vector<std::pair<size_t, OrderFactor::OrderType>> factors;
  for (const auto& factor : l.factors()) {
    factors.emplace_back(factor);
  }
  factors_ = std::move(factors);
  offset_ = l.offset_;
  count_ = l.count_;
}

std::unique_ptr<PlanNodeDescription> Sample::explain() const {
  auto desc = SingleInputNode::explain();
  addDescription("count", count_->toString(), desc.get());
  return desc;
}

PlanNode* Sample::clone() const {
  auto* newSample = Sample::make(qctx_, nullptr, -1);
  newSample->cloneMembers(*this);
  return newSample;
}

void Sample::cloneMembers(const Sample& l) {
  SingleInputNode::cloneMembers(l);

  count_ = l.count_->clone();
}

std::unique_ptr<PlanNodeDescription> Aggregate::explain() const {
  auto desc = SingleInputNode::explain();
  addDescription("groupKeys", folly::toJson(util::toJson(groupKeys_)), desc.get());
  folly::dynamic itemArr = folly::dynamic::array();
  for (auto* item : groupItems_) {
    folly::dynamic itemObj = folly::dynamic::object();
    itemObj.insert("expr", item ? item->toString() : "");
    itemArr.push_back(itemObj);
  }
  addDescription("groupItems", folly::toJson(itemArr), desc.get());
  return desc;
}

PlanNode* Aggregate::clone() const {
  auto* newAggregate = Aggregate::make(qctx_, nullptr);
  newAggregate->cloneMembers(*this);
  return newAggregate;
}

void Aggregate::cloneMembers(const Aggregate& agg) {
  SingleInputNode::cloneMembers(agg);

  std::vector<Expression*> gKeys;
  std::vector<Expression*> gItems;
  for (auto* expr : agg.groupKeys()) {
    gKeys.emplace_back(expr->clone());
  }
  for (auto* expr : agg.groupItems()) {
    gItems.emplace_back(expr->clone());
  }
  groupKeys_ = std::move(gKeys);
  groupItems_ = std::move(gItems);
}

std::unique_ptr<PlanNodeDescription> SwitchSpace::explain() const {
  auto desc = SingleInputNode::explain();
  addDescription("space", spaceName_, desc.get());
  return desc;
}

PlanNode* SwitchSpace::clone() const {
  auto* newSs = SwitchSpace::make(qctx_, nullptr, spaceName_);
  newSs->cloneMembers(*this);
  return newSs;
}

void SwitchSpace::cloneMembers(const SwitchSpace& l) { SingleInputNode::cloneMembers(l); }

Dedup::Dedup(QueryContext* qctx, PlanNode* input) : SingleInputNode(qctx, Kind::kDedup, input) {
  copyInputColNames(input);
}

PlanNode* Dedup::clone() const {
  auto* newDedup = Dedup::make(qctx_, nullptr);
  newDedup->cloneMembers(*this);
  return newDedup;
}

void Dedup::cloneMembers(const Dedup& l) { SingleInputNode::cloneMembers(l); }

std::unique_ptr<PlanNodeDescription> DataCollect::explain() const {
  auto desc = VariableDependencyNode::explain();
  addDescription("inputVar", folly::toJson(util::toJson(inputVars_)), desc.get());
  switch (kind_) {
    case DCKind::kSubgraph: {
      addDescription("kind", "SUBGRAPH", desc.get());
      break;
    }
    case DCKind::kRowBasedMove: {
      addDescription("kind", "ROW", desc.get());
      break;
    }
    case DCKind::kMToN: {
      addDescription("kind", "M TO N", desc.get());
      break;
    }
    case DCKind::kBFSShortest: {
      addDescription("kind", "BFS SHORTEST", desc.get());
      break;
    }
    case DCKind::kAllPaths: {
      addDescription("kind", "ALL PATHS", desc.get());
      break;
    }
    case DCKind::kMultiplePairShortest: {
      addDescription("kind", "Multiple Pair Shortest", desc.get());
      break;
    }
    case DCKind::kPathProp: {
      addDescription("kind", "PathProp", desc.get());
      break;
    }
  }
  return desc;
}

PlanNode* DataCollect::clone() const {
  auto* newDataCollect = DataCollect::make(qctx_, kind_);
  newDataCollect->cloneMembers(*this);
  return newDataCollect;
}

void DataCollect::cloneMembers(const DataCollect& l) {
  VariableDependencyNode::cloneMembers(l);
  step_ = l.step();
  distinct_ = l.distinct();
}

std::unique_ptr<PlanNodeDescription> Join::explain() const {
  auto desc = SingleDependencyNode::explain();
  folly::dynamic inputVar = folly::dynamic::object();
  inputVar.insert("leftVar", util::toJson(leftVar_));
  inputVar.insert("rightVar", util::toJson(rightVar_));
  addDescription("inputVar", folly::toJson(inputVar), desc.get());
  addDescription("hashKeys", folly::toJson(util::toJson(hashKeys_)), desc.get());
  addDescription("probeKeys", folly::toJson(util::toJson(probeKeys_)), desc.get());
  return desc;
}

void Join::cloneMembers(const Join& j) {
  SingleDependencyNode::cloneMembers(j);

  leftVar_ = j.leftVar();
  rightVar_ = j.rightVar();

  std::vector<Expression*> hKeys;
  for (auto* item : j.hashKeys()) {
    hKeys.emplace_back(item->clone());
  }
  hashKeys_ = std::move(hKeys);

  std::vector<Expression*> pKeys;
  for (auto* item : j.probeKeys()) {
    pKeys.emplace_back(item->clone());
  }
  probeKeys_ = std::move(pKeys);
}

Join::Join(QueryContext* qctx,
           Kind kind,
           PlanNode* input,
           std::pair<std::string, int64_t> leftVar,
           std::pair<std::string, int64_t> rightVar,
           std::vector<Expression*> hashKeys,
           std::vector<Expression*> probeKeys)
    : SingleDependencyNode(qctx, kind, input),
      leftVar_(std::move(leftVar)),
      rightVar_(std::move(rightVar)),
      hashKeys_(std::move(hashKeys)),
      probeKeys_(std::move(probeKeys)) {
  inputVars_.clear();
  readVariable(leftVar_.first);
  readVariable(rightVar_.first);
}

std::unique_ptr<PlanNodeDescription> LeftJoin::explain() const {
  auto desc = Join::explain();
  addDescription("kind", "LeftJoin", desc.get());
  return desc;
}

PlanNode* LeftJoin::clone() const {
  auto* newLeftJoin = LeftJoin::make(qctx_, nullptr, leftVar_, rightVar_);
  newLeftJoin->cloneMembers(*this);
  return newLeftJoin;
}

void LeftJoin::cloneMembers(const LeftJoin& l) { Join::cloneMembers(l); }

std::unique_ptr<PlanNodeDescription> InnerJoin::explain() const {
  auto desc = Join::explain();
  addDescription("kind", "InnerJoin", desc.get());
  return desc;
}

PlanNode* InnerJoin::clone() const {
  auto* newInnerJoin = InnerJoin::make(qctx_, nullptr, leftVar_, rightVar_);
  newInnerJoin->cloneMembers(*this);
  return newInnerJoin;
}

void InnerJoin::cloneMembers(const InnerJoin& l) { Join::cloneMembers(l); }

std::unique_ptr<PlanNodeDescription> Assign::explain() const {
  auto desc = SingleDependencyNode::explain();
  for (size_t i = 0; i < items_.size(); ++i) {
    addDescription("varName", items_[i].first, desc.get());
    addDescription("value", items_[i].second->toString(), desc.get());
  }
  return desc;
}

PlanNode* Assign::clone() const {
  auto* newAssign = Assign::make(qctx_, nullptr);
  newAssign->cloneMembers(*this);
  return newAssign;
}

void Assign::cloneMembers(const Assign& f) {
  SingleInputNode::cloneMembers(f);

  for (const std::pair<std::string, Expression*>& item : f.items()) {
    std::pair<std::string, Expression*> newItem;
    newItem.first = item.first;
    newItem.second = item.second->clone();
    items_.emplace_back(std::move(newItem));
  }
}

PlanNode* UnionAllVersionVar::clone() const {
  auto* newUv = UnionAllVersionVar::make(qctx_, nullptr);
  newUv->cloneMembers(*this);
  return newUv;
}

void UnionAllVersionVar::cloneMembers(const UnionAllVersionVar& f) {
  SingleInputNode::cloneMembers(f);
}

}  // namespace graph
}  // namespace nebula<|MERGE_RESOLUTION|>--- conflicted
+++ resolved
@@ -22,15 +22,9 @@
   auto desc = SingleInputNode::explain();
   addDescription("space", folly::to<std::string>(space_), desc.get());
   addDescription("dedup", util::toJson(dedup_), desc.get());
-<<<<<<< HEAD
   addDescription(
       "limit", folly::to<std::string>(limit_ == nullptr ? "" : limit_->toString()), desc.get());
-  auto filter =
-      filter_.empty() ? filter_ : Expression::decode(qctx_->objPool(), filter_)->toString();
-=======
-  addDescription("limit", folly::to<std::string>(limit_), desc.get());
   std::string filter = filter_ == nullptr ? "" : filter_->toString();
->>>>>>> 07b54702
   addDescription("filter", filter, desc.get());
   addDescription("orderBy", folly::toJson(util::toJson(orderBy_)), desc.get());
   return desc;
