# Copyright (c) 2020 vesoft inc. All rights reserved.
#
# This source code is licensed under Apache 2.0 License.

nebula_add_library(
    planner_obj OBJECT
    Planner.cpp
    PlannersRegister.cpp
    SequentialPlanner.cpp
    match/MatchSolver.cpp
    match/SegmentsConnector.cpp
    match/InnerJoinStrategy.cpp
    match/AddDependencyStrategy.cpp
    match/AddInputStrategy.cpp
    match/CartesianProductStrategy.cpp
    match/MatchPlanner.cpp
    match/MatchClausePlanner.cpp
    match/UnwindClausePlanner.cpp
    match/ReturnClausePlanner.cpp
    match/OrderByClausePlanner.cpp
    match/YieldClausePlanner.cpp
    match/PaginationPlanner.cpp
    match/WhereClausePlanner.cpp
    match/WithClausePlanner.cpp
    match/StartVidFinder.cpp
    match/PropIndexSeek.cpp
    match/VertexIdSeek.cpp
    match/LabelIndexSeek.cpp
<<<<<<< HEAD
    match/ScanSeek.cpp
=======
    ngql/PathPlanner.cpp
    ngql/GoPlanner.cpp
    ngql/SubgraphPlanner.cpp
    ngql/LookupPlanner.cpp
    ngql/FetchVerticesPlanner.cpp
    ngql/FetchEdgesPlanner.cpp
    ngql/MaintainPlanner.cpp
)

nebula_add_library(
    plan_obj OBJECT
>>>>>>> 683f7732
    plan/PlanNode.cpp
    plan/ExecutionPlan.cpp
    plan/Algo.cpp
    plan/Admin.cpp
    plan/Logic.cpp
    plan/Query.cpp
    plan/Mutate.cpp
    plan/Maintain.cpp
)<|MERGE_RESOLUTION|>--- conflicted
+++ resolved
@@ -26,9 +26,7 @@
     match/PropIndexSeek.cpp
     match/VertexIdSeek.cpp
     match/LabelIndexSeek.cpp
-<<<<<<< HEAD
     match/ScanSeek.cpp
-=======
     ngql/PathPlanner.cpp
     ngql/GoPlanner.cpp
     ngql/SubgraphPlanner.cpp
@@ -40,7 +38,6 @@
 
 nebula_add_library(
     plan_obj OBJECT
->>>>>>> 683f7732
     plan/PlanNode.cpp
     plan/ExecutionPlan.cpp
     plan/Algo.cpp
