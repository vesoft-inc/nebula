/* Copyright (c) 2021 vesoft inc. All rights reserved.
 *
 * This source code is licensed under Apache 2.0 License,
 * attached with Common Clause Condition 1.0, found in the LICENSES directory.
 */

#include "graph/planner/ngql/GoPlanner.h"

#include "graph/planner/plan/Logic.h"
#include "graph/util/ExpressionUtils.h"
#include "graph/util/PlannerUtil.h"

namespace nebula {
namespace graph {

std::unique_ptr<GoPlanner::EdgeProps> GoPlanner::buildEdgeProps(bool onlyDst) {
  auto eProps = std::make_unique<EdgeProps>();
  switch (goCtx_->over.direction) {
    case storage::cpp2::EdgeDirection::IN_EDGE: {
      doBuildEdgeProps(eProps, onlyDst, true);
      break;
    }
    case storage::cpp2::EdgeDirection::OUT_EDGE: {
      doBuildEdgeProps(eProps, onlyDst, false);
      break;
    }
    case storage::cpp2::EdgeDirection::BOTH: {
      doBuildEdgeProps(eProps, onlyDst, true);
      doBuildEdgeProps(eProps, onlyDst, false);
      break;
    }
  }
  return eProps;
}

void GoPlanner::doBuildEdgeProps(std::unique_ptr<EdgeProps>& eProps, bool onlyDst, bool isInEdge) {
  const auto& exprProps = goCtx_->exprProps;
  for (const auto& e : goCtx_->over.edgeTypes) {
    EdgeProp ep;
    if (isInEdge) {
      ep.set_type(-e);
    } else {
      ep.set_type(e);
    }

    if (onlyDst) {
      ep.set_props({kDst});
      eProps->emplace_back(std::move(ep));
      continue;
    }

    auto found = exprProps.edgeProps().find(e);
    if (found == exprProps.edgeProps().end()) {
      ep.set_props({kDst});
    } else {
      std::set<folly::StringPiece> props(found->second.begin(), found->second.end());
      props.emplace(kDst);
      ep.set_props(std::vector<std::string>(props.begin(), props.end()));
    }
    eProps->emplace_back(std::move(ep));
  }
}

std::unique_ptr<GoPlanner::VertexProps> GoPlanner::buildVertexProps(
    const ExpressionProps::TagIDPropsMap& propsMap) {
  if (propsMap.empty()) {
    return nullptr;
  }
  auto vertexProps = std::make_unique<VertexProps>(propsMap.size());
  auto fun = [](auto& tag) {
    VertexProp vp;
    vp.set_tag(tag.first);
    std::vector<std::string> props(tag.second.begin(), tag.second.end());
    vp.set_props(std::move(props));
    return vp;
  };
  std::transform(propsMap.begin(), propsMap.end(), vertexProps->begin(), fun);
  return vertexProps;
}

// ++loopSteps{0} <= steps  && (var is Empty OR size(var) != 0)
Expression* GoPlanner::loopCondition(uint32_t steps, const std::string& var) {
  auto* qctx = goCtx_->qctx;
  auto* pool = qctx->objPool();

  qctx->ectx()->setValue(loopStepVar_, 0);
  auto step = ExpressionUtils::stepCondition(pool, loopStepVar_, steps);
  auto empty = ExpressionUtils::equalCondition(pool, var, Value::kEmpty);
  auto neZero = ExpressionUtils::neZeroCondition(pool, var);
  auto* earlyEnd = LogicalExpression::makeOr(pool, empty, neZero);
  return LogicalExpression::makeAnd(pool, step, earlyEnd);
}

/*
 * extract vid and edge's prop from GN
 * for joinDst & joinInput
 * output colNames {srcProps, edgeProps, kVid, "JOIN_DST_VID"}
 */
PlanNode* GoPlanner::extractSrcEdgePropsFromGN(PlanNode* dep, const std::string& input) {
  auto& srcEdgePropsExpr = goCtx_->srcEdgePropsExpr;
  auto* pool = goCtx_->qctx->objPool();

  if (goCtx_->joinInput) {
    // extract vid from gn
    auto* expr = new YieldColumn(ColumnExpression::make(pool, VID_INDEX), kVid);
    srcEdgePropsExpr->addColumn(expr);
  }

  if (goCtx_->joinDst) {
    // extract dst from gn
    auto* expr = new YieldColumn(EdgePropertyExpression::make(pool, "*", kDst), "JOIN_DST_VID");
    srcEdgePropsExpr->addColumn(expr);
  }

  auto* project = Project::make(goCtx_->qctx, dep, srcEdgePropsExpr);
  project->setInputVar(input);
  return project;
}

/*
 * extract vid and dst from GN
 * for trackStartVid
 * output ColNames {srcVidColName, "TRACK_DST_VID"}
 */
PlanNode* GoPlanner::extractSrcDstFromGN(PlanNode* dep, const std::string& input) {
  auto qctx = goCtx_->qctx;
  auto* pool = qctx->objPool();
  auto* columns = pool->add(new YieldColumns());

  goCtx_->srcVidColName = qctx->vctx()->anonColGen()->getCol();
  auto* vidExpr = new YieldColumn(ColumnExpression::make(pool, VID_INDEX), goCtx_->srcVidColName);
  columns->addColumn(vidExpr);
  auto* dstExpr = new YieldColumn(EdgePropertyExpression::make(pool, "*", kDst), "TRACK_DST_VID");
  columns->addColumn(dstExpr);

  auto* project = Project::make(qctx, dep, columns);
  project->setInputVar(input);
  auto* dedup = Dedup::make(qctx, project);
  return dedup;
}

/*
 * extract vid from runTime input
 * for joinInput
 * output ColNames {runtimeVidName, dstVidColName}
 */
PlanNode* GoPlanner::extractVidFromRuntimeInput(PlanNode* dep) {
  if (dep == nullptr) {
    return dep;
  }
  auto qctx = goCtx_->qctx;
  const auto& from = goCtx_->from;

  auto* columns = qctx->objPool()->add(new YieldColumns());
  auto* vidExpr = new YieldColumn(from.originalSrc->clone(), from.runtimeVidName);
  columns->addColumn(vidExpr);

  goCtx_->dstVidColName = qctx->vctx()->anonColGen()->getCol();
  auto* dstExpr = new YieldColumn(from.originalSrc->clone(), goCtx_->dstVidColName);
  columns->addColumn(dstExpr);

  auto* project = Project::make(qctx, dep, columns);
  auto input = from.fromType == kPipe ? goCtx_->inputVarName : from.userDefinedVarName;
  project->setInputVar(input);

  auto* dedup = Dedup::make(qctx, project);
  return dedup;
}

/*
 * establish a mapping between the original vId and the expanded destination vId
 * during each step of the expansion in the n-step and mton-step scenario
 * left: n-1 steps
 * right: step n
 * output ColNames {runtimeVidName, dstVidColName}
 */
PlanNode* GoPlanner::trackStartVid(PlanNode* left, PlanNode* right) {
  auto qctx = goCtx_->qctx;
  auto* pool = qctx->objPool();

  auto* hashKey = VariablePropertyExpression::make(pool, left->outputVar(), goCtx_->dstVidColName);
  auto* probeKey =
      VariablePropertyExpression::make(pool, right->outputVar(), goCtx_->srcVidColName);

  auto* join = InnerJoin::make(qctx,
                               right,
                               {left->outputVar(), ExecutionContext::kLatestVersion},
                               {right->outputVar(), ExecutionContext::kLatestVersion},
                               {hashKey},
                               {probeKey});
  std::vector<std::string> colNames = left->colNames();
  colNames.insert(colNames.end(), right->colNames().begin(), right->colNames().end());
  join->setColNames(std::move(colNames));

  // extract runtimeVid  & dst from join result
  auto* columns = pool->add(new YieldColumns());
  auto& vidName = goCtx_->from.runtimeVidName;
  auto* vidExpr = new YieldColumn(InputPropertyExpression::make(pool, vidName), vidName);
  columns->addColumn(vidExpr);
  auto* dstExpr =
      new YieldColumn(InputPropertyExpression::make(pool, "TRACK_DST_VID"), goCtx_->dstVidColName);
  columns->addColumn(dstExpr);

  auto* project = Project::make(qctx, join, columns);
  auto* dedup = Dedup::make(qctx, project);
  dedup->setOutputVar(left->outputVar());

  return dedup;
}

/*
 * output ColNames {srcProps, edgeProps, kVid, "JOIN_DST_VID", "DST_VID",
 * dstProps}
 */
PlanNode* GoPlanner::buildJoinDstPlan(PlanNode* dep) {
  auto qctx = goCtx_->qctx;
  auto* pool = qctx->objPool();

  // dst is the last column, columnName is "JOIN_DST_VID"
  auto* dstExpr = ColumnExpression::make(pool, LAST_COL_INDEX);
  auto* getVertex = GetVertices::make(qctx,
                                      dep,
                                      goCtx_->space.id,
                                      dstExpr,
                                      buildVertexProps(goCtx_->exprProps.dstTagProps()),
                                      {},
                                      true);

  auto& dstPropsExpr = goCtx_->dstPropsExpr;
  // extract dst's prop
  auto* vidExpr = new YieldColumn(ColumnExpression::make(pool, VID_INDEX), "DST_VID");
  dstPropsExpr->addColumn(vidExpr);

  // extract dst's prop, vid is the last column
  auto* project = Project::make(qctx, getVertex, dstPropsExpr);

  // dep's colName "JOIN_DST_VID"  join getVertex's colName "DST_VID"
  auto* hashKey = dstExpr->clone();
  auto* probeKey = ColumnExpression::make(pool, LAST_COL_INDEX);
  auto* join = LeftJoin::make(qctx,
                              project,
                              {dep->outputVar(), ExecutionContext::kLatestVersion},
                              {project->outputVar(), ExecutionContext::kLatestVersion},
                              {hashKey},
                              {probeKey});

  VLOG(1) << join->outputVar() << " hasKey: " << hashKey->toString()
          << " probeKey: " << probeKey->toString();

  std::vector<std::string> colNames = dep->colNames();
  colNames.insert(colNames.end(), project->colNames().begin(), project->colNames().end());
  join->setColNames(std::move(colNames));

  return join;
}

PlanNode* GoPlanner::buildJoinInputPlan(PlanNode* dep) {
  auto qctx = goCtx_->qctx;
  const auto& from = goCtx_->from;
  const auto& steps = goCtx_->steps;
  auto* pool = qctx->objPool();

  const auto& vidName = (!steps.isMToN() && steps.steps() == 1) ? kVid : from.runtimeVidName;
  auto* hashKey = VariablePropertyExpression::make(pool, dep->outputVar(), vidName);
  auto* probeKey = from.originalSrc;
  std::string probeName = from.fromType == kPipe ? goCtx_->inputVarName : from.userDefinedVarName;

  auto* join = InnerJoin::make(qctx,
                               dep,
                               {dep->outputVar(), ExecutionContext::kLatestVersion},
                               {probeName, ExecutionContext::kLatestVersion},
                               {hashKey},
                               {probeKey});
  std::vector<std::string> colNames = dep->colNames();
  auto* varPtr = qctx->symTable()->getVar(probeName);
  DCHECK(varPtr != nullptr);
  colNames.insert(colNames.end(), varPtr->colNames.begin(), varPtr->colNames.end());
  join->setColNames(std::move(colNames));

  return join;
}

/*
 * left's colName dstVidColName join right's colName kVid
 * left  : n-1 steps
 * right : last step
 */
PlanNode* GoPlanner::lastStepJoinInput(PlanNode* left, PlanNode* right) {
  auto qctx = goCtx_->qctx;
  auto* pool = qctx->objPool();

  auto* hashKey = VariablePropertyExpression::make(pool, left->outputVar(), goCtx_->dstVidColName);
  auto* probeKey = VariablePropertyExpression::make(pool, right->outputVar(), kVid);

  const auto& leftVersion = goCtx_->steps.isMToN() ? ExecutionContext::kPreviousOneVersion
                                                   : ExecutionContext::kLatestVersion;

  auto* join = InnerJoin::make(qctx,
                               right,
                               {left->outputVar(), leftVersion},
                               {right->outputVar(), ExecutionContext::kLatestVersion},
                               {hashKey},
                               {probeKey});

  std::vector<std::string> colNames = left->colNames();
  colNames.insert(colNames.end(), right->colNames().begin(), right->colNames().end());
  join->setColNames(std::move(colNames));

  return join;
}

PlanNode* GoPlanner::buildLastStepJoinPlan(PlanNode* gn, PlanNode* join) {
  if (!goCtx_->joinInput && !goCtx_->joinDst) {
    return gn;
  }

  auto* dep = extractSrcEdgePropsFromGN(gn, gn->outputVar());
  dep = goCtx_->joinDst ? buildJoinDstPlan(dep) : dep;
  dep = goCtx_->joinInput ? lastStepJoinInput(join, dep) : dep;
  dep = goCtx_->joinInput ? buildJoinInputPlan(dep) : dep;

  return dep;
}

PlanNode* GoPlanner::lastStep(PlanNode* dep, PlanNode* join) {
  auto qctx = goCtx_->qctx;
  auto* gn = GetNeighbors::make(qctx, dep, goCtx_->space.id);
  gn->setSrc(goCtx_->from.src);
  gn->setVertexProps(buildVertexProps(goCtx_->exprProps.srcTagProps()));
  gn->setEdgeProps(buildEdgeProps(false));
  gn->setInputVar(goCtx_->vidsVar);

  const auto& steps = goCtx_->steps;
  auto* sampleLimit = buildSampleLimit(gn, steps.isMToN() ? steps.nSteps() : steps.steps());

  auto* root = buildLastStepJoinPlan(sampleLimit, join);

  if (goCtx_->filter != nullptr) {
    root = Filter::make(qctx, root, goCtx_->filter);
  }

  root = Project::make(qctx, root, goCtx_->yieldExpr);
  root->setColNames(std::move(goCtx_->colNames));

  if (goCtx_->distinct) {
    root = Dedup::make(qctx, root);
  }

  return root;
}

PlanNode* GoPlanner::buildOneStepJoinPlan(PlanNode* gn) {
  if (!goCtx_->joinInput && !goCtx_->joinDst) {
    return gn;
  }

  auto* dep = extractSrcEdgePropsFromGN(gn, gn->outputVar());
  dep = goCtx_->joinDst ? buildJoinDstPlan(dep) : dep;
  dep = goCtx_->joinInput ? buildJoinInputPlan(dep) : dep;

  return dep;
}

template <typename T>
PlanNode* GoPlanner::buildSampleLimitImpl(PlanNode* input, T sampleLimit) {
  DCHECK(!goCtx_->limits.empty());
  PlanNode* node = nullptr;
  if (goCtx_->random) {
    node = Sample::make(goCtx_->qctx, input, sampleLimit);
  } else {
    node = Limit::make(goCtx_->qctx, input, 0, sampleLimit);
  }
  node->setInputVar(input->outputVar());
  node->setColNames(input->outputVarPtr()->colNames);
  return node;
}

// generate
// $limits[$step-1]
Expression* GoPlanner::stepSampleLimit() {
  auto qctx = goCtx_->qctx;
  // $limits
  const auto& limitsVarName = qctx->vctx()->anonVarGen()->getVar();
  List limitValues;
  limitValues.reserve(goCtx_->limits.size());
  for (const auto& limit : goCtx_->limits) {
    limitValues.values.emplace_back(limit);
  }
  qctx->ectx()->setValue(limitsVarName, Value(std::move(limitValues)));
  auto* limitsVar = VariableExpression::make(qctx->objPool(), limitsVarName);
  // $step
  auto* stepVar = VariableExpression::make(qctx->objPool(), loopStepVar_);
  // step inc
  auto* stepInc = ArithmeticExpression::makeMinus(
      qctx->objPool(), stepVar, ConstantExpression::make(qctx->objPool(), 1));
  // subscript
  auto* subscript = SubscriptExpression::make(qctx->objPool(), limitsVar, stepInc);
  return subscript;
}

SubPlan GoPlanner::oneStepPlan(SubPlan& startVidPlan) {
  auto qctx = goCtx_->qctx;

  auto* gn = GetNeighbors::make(qctx, startVidPlan.root, goCtx_->space.id);
  gn->setVertexProps(buildVertexProps(goCtx_->exprProps.srcTagProps()));
  gn->setEdgeProps(buildEdgeProps(false));
  gn->setSrc(goCtx_->from.src);
  gn->setInputVar(goCtx_->vidsVar);

  auto* sampleLimit = buildSampleLimit(gn, 1 /* one step */);

  SubPlan subPlan;
  subPlan.tail = startVidPlan.tail != nullptr ? startVidPlan.tail : gn;
  subPlan.root = buildOneStepJoinPlan(sampleLimit);

  if (goCtx_->filter != nullptr) {
    subPlan.root = Filter::make(qctx, subPlan.root, goCtx_->filter);
  }

  subPlan.root = Project::make(qctx, subPlan.root, goCtx_->yieldExpr);
  subPlan.root->setColNames(std::move(goCtx_->colNames));
  if (goCtx_->distinct) {
    subPlan.root = Dedup::make(qctx, subPlan.root);
  }

  return subPlan;
}

SubPlan GoPlanner::nStepsPlan(SubPlan& startVidPlan) {
  auto qctx = goCtx_->qctx;
  loopStepVar_ = qctx->vctx()->anonVarGen()->getVar();

  auto* start = StartNode::make(qctx);
  auto* gn = GetNeighbors::make(qctx, start, goCtx_->space.id);
  gn->setSrc(goCtx_->from.src);
  gn->setEdgeProps(buildEdgeProps(true));
  gn->setInputVar(goCtx_->vidsVar);

<<<<<<< HEAD
  auto* sampleLimit = buildSampleLimit(gn);

  auto* getDst = QueryUtil::extractDstFromGN(qctx, sampleLimit, goCtx_->vidsVar);
=======
  auto* getDst = PlannerUtil::extractDstFromGN(qctx, gn, goCtx_->vidsVar);
>>>>>>> fd2e9494

  PlanNode* loopBody = getDst;
  PlanNode* loopDep = nullptr;
  if (goCtx_->joinInput) {
    auto* joinLeft = extractVidFromRuntimeInput(startVidPlan.root);
    auto* joinRight = extractSrcDstFromGN(getDst, sampleLimit->outputVar());
    loopBody = trackStartVid(joinLeft, joinRight);
    loopDep = joinLeft;
  }

  auto* condition = loopCondition(goCtx_->steps.steps() - 1, sampleLimit->outputVar());
  auto* loop = Loop::make(qctx, loopDep, loopBody, condition);

  auto* root = lastStep(loop, loopBody == getDst ? nullptr : loopBody);
  SubPlan subPlan;
  subPlan.root = root;
  subPlan.tail = startVidPlan.tail == nullptr ? loop : startVidPlan.tail;

  return subPlan;
}

SubPlan GoPlanner::mToNStepsPlan(SubPlan& startVidPlan) {
  auto qctx = goCtx_->qctx;
  auto joinInput = goCtx_->joinInput;
  auto joinDst = goCtx_->joinDst;

  loopStepVar_ = qctx->vctx()->anonVarGen()->getVar();

  auto* start = StartNode::make(qctx);
  auto* gn = GetNeighbors::make(qctx, start, goCtx_->space.id);
  gn->setSrc(goCtx_->from.src);
  gn->setVertexProps(buildVertexProps(goCtx_->exprProps.srcTagProps()));
  gn->setEdgeProps(buildEdgeProps(false));
  gn->setInputVar(goCtx_->vidsVar);

<<<<<<< HEAD
  auto* sampleLimit = buildSampleLimit(gn);

  auto* getDst = QueryUtil::extractDstFromGN(qctx, sampleLimit, goCtx_->vidsVar);
=======
  auto* getDst = PlannerUtil::extractDstFromGN(qctx, gn, goCtx_->vidsVar);
>>>>>>> fd2e9494

  auto* loopBody = getDst;
  auto* loopDep = startVidPlan.root;
  PlanNode* trackVid = nullptr;
  if (joinInput) {
    auto* joinLeft = extractVidFromRuntimeInput(startVidPlan.root);
    auto* joinRight = extractSrcDstFromGN(getDst, sampleLimit->outputVar());
    trackVid = trackStartVid(joinLeft, joinRight);
    loopBody = trackVid;
    loopDep = joinLeft;
  }

  if (joinInput || joinDst) {
    loopBody = extractSrcEdgePropsFromGN(loopBody, sampleLimit->outputVar());
    loopBody = joinDst ? buildJoinDstPlan(loopBody) : loopBody;
    loopBody = joinInput ? lastStepJoinInput(trackVid, loopBody) : loopBody;
    loopBody = joinInput ? buildJoinInputPlan(loopBody) : loopBody;
  }

  if (goCtx_->filter) {
    const auto& filterInput =
        (joinInput || joinDst) ? loopBody->outputVar() : sampleLimit->outputVar();
    loopBody = Filter::make(qctx, loopBody, goCtx_->filter);
    loopBody->setInputVar(filterInput);
  }

  const auto& projectInput =
      (joinInput || joinDst) ? loopBody->outputVar() : sampleLimit->outputVar();
  loopBody = Project::make(qctx, loopBody, goCtx_->yieldExpr);
  loopBody->setInputVar(projectInput);
  loopBody->setColNames(std::move(goCtx_->colNames));

  if (goCtx_->distinct) {
    loopBody = Dedup::make(qctx, loopBody);
  }

  auto* condition = loopCondition(goCtx_->steps.nSteps(), sampleLimit->outputVar());
  auto* loop = Loop::make(qctx, loopDep, loopBody, condition);

  auto* dc = DataCollect::make(qctx, DataCollect::DCKind::kMToN);
  dc->addDep(loop);
  dc->setMToN(goCtx_->steps);
  dc->setDistinct(goCtx_->distinct);
  dc->setInputVars({loopBody->outputVar()});
  dc->setColNames(loopBody->colNames());

  SubPlan subPlan;
  subPlan.root = dc;
  subPlan.tail = startVidPlan.tail == nullptr ? loop : startVidPlan.tail;

  return subPlan;
}

StatusOr<SubPlan> GoPlanner::transform(AstContext* astCtx) {
  goCtx_ = static_cast<GoContext*>(astCtx);
  auto qctx = goCtx_->qctx;
  goCtx_->joinInput = goCtx_->from.fromType != FromType::kInstantExpr;
  goCtx_->joinDst = !goCtx_->exprProps.dstTagProps().empty();

  SubPlan startPlan = PlannerUtil::buildStart(qctx, goCtx_->from, goCtx_->vidsVar);

  auto& steps = goCtx_->steps;
  if (steps.isMToN()) {
    // TODO(shylock) need read the limit number in runtime for the Loop
    // if (!goCtx_->limits.empty()) {
    // return Status::SemanticError("Not supported sample/limit in multiple steps GO query.");
    // }
    return mToNStepsPlan(startPlan);
  }

  if (steps.steps() == 0) {
    auto* pt = PassThroughNode::make(qctx, nullptr);
    pt->setColNames(std::move(goCtx_->colNames));
    SubPlan subPlan;
    subPlan.root = subPlan.tail = pt;
    return subPlan;
  }

  if (steps.steps() == 1) {
    return oneStepPlan(startPlan);
  }
  // TODO(shylock) need read the limit number in runtime for the Loop
  // if (!goCtx_->limits.empty()) {
  // return Status::SemanticError("Not supported sample/limit in multiple steps GO query.");
  // }
  return nStepsPlan(startPlan);
}

}  // namespace graph
}  // namespace nebula<|MERGE_RESOLUTION|>--- conflicted
+++ resolved
@@ -436,13 +436,9 @@
   gn->setEdgeProps(buildEdgeProps(true));
   gn->setInputVar(goCtx_->vidsVar);
 
-<<<<<<< HEAD
   auto* sampleLimit = buildSampleLimit(gn);
 
-  auto* getDst = QueryUtil::extractDstFromGN(qctx, sampleLimit, goCtx_->vidsVar);
-=======
-  auto* getDst = PlannerUtil::extractDstFromGN(qctx, gn, goCtx_->vidsVar);
->>>>>>> fd2e9494
+  auto* getDst = PlannerUtil::extractDstFromGN(qctx, sampleLimit, goCtx_->vidsVar);
 
   PlanNode* loopBody = getDst;
   PlanNode* loopDep = nullptr;
@@ -478,13 +474,9 @@
   gn->setEdgeProps(buildEdgeProps(false));
   gn->setInputVar(goCtx_->vidsVar);
 
-<<<<<<< HEAD
   auto* sampleLimit = buildSampleLimit(gn);
 
-  auto* getDst = QueryUtil::extractDstFromGN(qctx, sampleLimit, goCtx_->vidsVar);
-=======
-  auto* getDst = PlannerUtil::extractDstFromGN(qctx, gn, goCtx_->vidsVar);
->>>>>>> fd2e9494
+  auto* getDst = PlannerUtil::extractDstFromGN(qctx, sampleLimit, goCtx_->vidsVar);
 
   auto* loopBody = getDst;
   auto* loopDep = startVidPlan.root;
