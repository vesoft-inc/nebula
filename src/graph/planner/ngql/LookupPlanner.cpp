/* Copyright (c) 2021 vesoft inc. All rights reserved.
 *
 * This source code is licensed under Apache 2.0 License,
 * attached with Common Clause Condition 1.0, found in the LICENSES directory.
 */

#include "graph/planner/ngql/LookupPlanner.h"


#include "common/base/Base.h"
#include "graph/context/ast/QueryAstContext.h"
#include "graph/planner/Planner.h"
#include "graph/planner/plan/Scan.h"
#include "parser/Clauses.h"
#include "parser/TraverseSentences.h"

namespace nebula {
namespace graph {

std::unique_ptr<Planner> LookupPlanner::make() {
  return std::unique_ptr<LookupPlanner>(new LookupPlanner());
}

bool LookupPlanner::match(AstContext* astCtx) {
  return astCtx->sentence->kind() == Sentence::Kind::kLookup;
}

StatusOr<SubPlan> LookupPlanner::transform(AstContext* astCtx) {
  auto lookupCtx = static_cast<LookupContext*>(astCtx);
  auto qctx = lookupCtx->qctx;
  auto from = static_cast<const LookupSentence*>(lookupCtx->sentence)->from();
  SubPlan plan;
  if (lookupCtx->isEdge) {
<<<<<<< HEAD
    auto* edgeIndexFullScan = EdgeIndexFullScan::make(qctx,
                                                      nullptr,
                                                      from,
                                                      lookupCtx->space.id,
                                                      {},
                                                      returnCols_,
                                                      lookupCtx->schemaId,
                                                      lookupCtx->isEmptyResultSet);
    if (lookupCtx->limit >= 0) {
      edgeIndexFullScan->setLimit(lookupCtx->limit);
    }
    plan.tail = edgeIndexFullScan;
  } else {
    auto* tagIndexFullScan = TagIndexFullScan::make(qctx,
                                                    nullptr,
                                                    from,
                                                    lookupCtx->space.id,
                                                    {},
                                                    returnCols_,
                                                    lookupCtx->schemaId,
                                                    lookupCtx->isEmptyResultSet);
    if (lookupCtx->limit >= 0) {
      tagIndexFullScan->setLimit(lookupCtx->limit);
    }
    plan.tail = tagIndexFullScan;
=======
    plan.tail = EdgeIndexFullScan::make(qctx,
                                        nullptr,
                                        from,
                                        lookupCtx->space.id,
                                        {},
                                        lookupCtx->idxReturnCols,
                                        lookupCtx->schemaId,
                                        lookupCtx->isEmptyResultSet);
  } else {
    plan.tail = TagIndexFullScan::make(qctx,
                                       nullptr,
                                       from,
                                       lookupCtx->space.id,
                                       {},
                                       lookupCtx->idxReturnCols,
                                       lookupCtx->schemaId,
                                       lookupCtx->isEmptyResultSet);
>>>>>>> 073fb374
  }
  plan.tail->setColNames(lookupCtx->idxColNames);

  plan.root = plan.tail;

  if (lookupCtx->filter) {
    plan.root = Filter::make(qctx, plan.root, lookupCtx->filter);
  }

  plan.root = Project::make(qctx, plan.root, lookupCtx->yieldExpr);
  return plan;
}

}  // namespace graph
}  // namespace nebula<|MERGE_RESOLUTION|>--- conflicted
+++ resolved
@@ -5,7 +5,6 @@
  */
 
 #include "graph/planner/ngql/LookupPlanner.h"
-
 
 #include "common/base/Base.h"
 #include "graph/context/ast/QueryAstContext.h"
@@ -31,13 +30,12 @@
   auto from = static_cast<const LookupSentence*>(lookupCtx->sentence)->from();
   SubPlan plan;
   if (lookupCtx->isEdge) {
-<<<<<<< HEAD
     auto* edgeIndexFullScan = EdgeIndexFullScan::make(qctx,
                                                       nullptr,
                                                       from,
                                                       lookupCtx->space.id,
                                                       {},
-                                                      returnCols_,
+                                                      lookupCtx->idxReturnCols,
                                                       lookupCtx->schemaId,
                                                       lookupCtx->isEmptyResultSet);
     if (lookupCtx->limit >= 0) {
@@ -50,32 +48,13 @@
                                                     from,
                                                     lookupCtx->space.id,
                                                     {},
-                                                    returnCols_,
+                                                    lookupCtx->idxReturnCols,
                                                     lookupCtx->schemaId,
                                                     lookupCtx->isEmptyResultSet);
     if (lookupCtx->limit >= 0) {
       tagIndexFullScan->setLimit(lookupCtx->limit);
     }
     plan.tail = tagIndexFullScan;
-=======
-    plan.tail = EdgeIndexFullScan::make(qctx,
-                                        nullptr,
-                                        from,
-                                        lookupCtx->space.id,
-                                        {},
-                                        lookupCtx->idxReturnCols,
-                                        lookupCtx->schemaId,
-                                        lookupCtx->isEmptyResultSet);
-  } else {
-    plan.tail = TagIndexFullScan::make(qctx,
-                                       nullptr,
-                                       from,
-                                       lookupCtx->space.id,
-                                       {},
-                                       lookupCtx->idxReturnCols,
-                                       lookupCtx->schemaId,
-                                       lookupCtx->isEmptyResultSet);
->>>>>>> 073fb374
   }
   plan.tail->setColNames(lookupCtx->idxColNames);
 
