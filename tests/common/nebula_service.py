--- conflicted
+++ resolved
@@ -234,14 +234,9 @@
 
         resources_dir = self.work_dir + '/share/resources/'
         os.makedirs(resources_dir)
-<<<<<<< HEAD
-        # gflags.json
-        shutil.copy(self.build_dir + '/../resources/gflags.json', resources_dir)
+
         # timezone file
         shutil.copy(self.build_dir + '/../resources/date_time_zonespec.csv', resources_dir)
-=======
->>>>>>> ab73b4c0
-
         shutil.copy(self.build_dir + '/../resources/gflags.json', resources_dir)
         # cert files
         shutil.copy(self.src_dir + '/tests/cert/test.ca.key', resources_dir)
