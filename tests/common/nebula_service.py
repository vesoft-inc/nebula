# --coding:utf-8--
#
# Copyright (c) 2020 vesoft inc. All rights reserved.
#
# This source code is licensed under Apache 2.0 License.

import os
import subprocess
import time
import random
import shutil
import socket
import glob
import signal
import copy
import fcntl
import logging
from pathlib import Path
from contextlib import closing

from tests.common.constants import TMP_DIR
from tests.common.utils import get_ssl_config
from nebula2.gclient.net import ConnectionPool
from nebula2.Config import Config

NEBULA_START_COMMAND_FORMAT = "bin/nebula-{} --flagfile conf/nebula-{}.conf {}"


class NebulaProcess(object):
    def __init__(self, name, ports, suffix_index=0, params=None):
        if params is None:
            params = {}
        assert len(ports) == 4, 'should have 4 ports but have {}'.format(len(ports))
        self.name = name
        self.tcp_port, self.tcp_internal_port, self.http_port, self.https_port = ports
        self.suffix_index = suffix_index
        self.params = params
        self.host = '127.0.0.1'
        self.pid = None

    def update_param(self, params):
        self.params.update(params)

    def update_meta_server_addrs(self, address):
        self.update_param({'meta_server_addrs': address})

    def _format_nebula_command(self):
        process_params = {
            'log_dir': 'logs{}'.format(self.suffix_index),
            'pid_file': 'pids{}/nebula-{}.pid'.format(self.suffix_index, self.name),
            'port': self.tcp_port,
            'ws_http_port': self.http_port,
            'ws_h2_port': self.https_port,
        }
        # data path
        if self.name.upper() != 'GRAPHD':
            process_params['data_path'] = 'data{}/{}'.format(
                self.suffix_index, self.name
            )

        process_params.update(self.params)
        cmd = [
            'bin/nebula-{}'.format(self.name),
            '--flagfile',
            'conf/nebula-{}.conf'.format(self.name),
        ] + ['--{}={}'.format(key, value) for key, value in process_params.items()]

        return " ".join(cmd)

    def start(self):
        cmd = self._format_nebula_command()
        print("exec: " + cmd)
        p = subprocess.Popen([cmd], shell=True, stdout=subprocess.PIPE)
        p.wait()
        if p.returncode != 0:
            print("error: " + bytes.decode(p.communicate()[0]))
        self.pid = p.pid

    def kill(self, sig):
        if not self.is_alive():
            return
        try:
            os.kill(self.pid, sig)
        except OSError as err:
            print("stop nebula-{} {} failed: {}".format(self.name, self.pid, str(err)))

    def is_alive(self):
        if self.pid is None:
            return False

        process = subprocess.Popen(
            ['ps', '-eo', 'pid,args'], stdout=subprocess.PIPE, stderr=subprocess.PIPE
        )
        stdout = process.communicate()
        for line in bytes.decode(stdout[0]).splitlines():
            p = line.lstrip().split(' ', 1)[0]
            if str(p) == str(self.pid):
                return True
        return False


class NebulaService(object):
    def __init__(
        self,
        build_dir,
        src_dir,
        metad_num=1,
        storaged_num=1,
        graphd_num=1,
        ca_signed=False,
        debug_log=True,
        **kwargs,
    ):
        assert graphd_num > 0 and metad_num > 0 and storaged_num > 0
        self.build_dir = str(build_dir)
        self.src_dir = str(src_dir)
        self.work_dir = os.path.join(
            self.build_dir,
            'server_' + time.strftime('%Y-%m-%dT%H-%M-%S', time.localtime()),
        )
        self.pids = {}
        self.metad_num, self.storaged_num, self.graphd_num = (
            metad_num,
            storaged_num,
            graphd_num,
        )
        self.metad_processes, self.storaged_processes, self.graphd_processes = (
            [],
            [],
            [],
        )
        self.all_processes = []
        self.all_ports = []
        self.metad_param, self.storaged_param, self.graphd_param = {}, {}, {}
        self.storaged_port = 0
        self.graphd_port = 0
        self.ca_signed = ca_signed
        self.is_graph_ssl = (
            kwargs.get("enable_graph_ssl", "false").upper() == "TRUE"
            or kwargs.get("enable_ssl", "false").upper() == "TRUE"
        )

        self.debug_log = debug_log
        self.ports_per_process = 4
        self.lock_file = os.path.join(TMP_DIR, "cluster_port.lock")
        self.delimiter = "\n"
        self._make_params(**kwargs)
        self.init_process()

    def init_process(self):
        process_count = self.metad_num + self.storaged_num + self.graphd_num
        ports_count = process_count * self.ports_per_process
        self.all_ports = self._find_free_port(ports_count)
        index = 0

        for suffix_index in range(self.metad_num):
            metad = NebulaProcess(
                "metad",
                self.all_ports[index : index + self.ports_per_process],
                suffix_index,
                self.metad_param,
            )
            self.metad_processes.append(metad)
            index += self.ports_per_process

        for suffix_index in range(self.storaged_num):
            storaged = NebulaProcess(
                "storaged",
                self.all_ports[index : index + self.ports_per_process],
                suffix_index,
                self.storaged_param,
            )
            self.storaged_processes.append(storaged)
            index += self.ports_per_process
            if suffix_index == 0:
                self.storaged_port = self.all_ports[0]

        for suffix_index in range(self.graphd_num):
            graphd = NebulaProcess(
                "graphd",
                self.all_ports[index : index + self.ports_per_process],
                suffix_index,
                self.graphd_param,
            )
            self.graphd_processes.append(graphd)
            index += self.ports_per_process
            if suffix_index == 0:
                self.graphd_port = self.all_ports[0]

        self.all_processes = (
            self.metad_processes + self.storaged_processes + self.graphd_processes
        )
        # update meta address
        meta_server_addrs = ','.join(
            [
                '{}:{}'.format(process.host, process.tcp_port)
                for process in self.metad_processes
            ]
        )

        for p in self.all_processes:
            p.update_meta_server_addrs(meta_server_addrs)

    def _make_params(self, **kwargs):
        _params = {
            'heartbeat_interval_secs': 1,
            'expired_time_factor': 60,
        }
        if self.ca_signed:
            _params['cert_path'] = 'share/resources/test.derive.crt'
            _params['key_path'] = 'share/resources/test.derive.key'
            _params['ca_path'] = 'share/resources/test.ca.pem'

        else:
<<<<<<< HEAD
            _params['cert_path'] = 'share/resources/test.ca.pem'
            _params['key_path'] = 'share/resources/test.ca.key'
=======
            _params['cert_path'] = 'share/resources/test.derive.crt'
            _params['key_path'] = 'share/resources/test.derive.key'
>>>>>>> 4e66d52c
            _params['password_path'] = 'share/resources/test.ca.password'

        if self.debug_log:
            _params['v'] = '4'

        self.graphd_param = copy.copy(_params)
        self.graphd_param['local_config'] = 'false'
        self.graphd_param['enable_authorize'] = 'true'
        self.graphd_param['system_memory_high_watermark_ratio'] = '0.95'
        self.graphd_param['num_rows_to_check_memory'] = '4'
        self.graphd_param['session_reclaim_interval_secs'] = '2'

        self.storaged_param = copy.copy(_params)
        self.storaged_param['local_config'] = 'false'
        self.storaged_param['raft_heartbeat_interval_secs'] = '30'
        self.storaged_param['skip_wait_in_rate_limiter'] = 'true'
        self.metad_param = copy.copy(_params)
        for p in [self.metad_param, self.storaged_param, self.graphd_param]:
            p.update(kwargs)

    def set_work_dir(self, work_dir):
        self.work_dir = work_dir

    def _copy_nebula_conf(self):
        bin_path = self.build_dir + '/bin/'
        conf_path = self.src_dir + '/conf/'

        for item in ['nebula-graphd', 'nebula-storaged', 'nebula-metad']:
            shutil.copy(bin_path + item, self.work_dir + '/bin/')
            shutil.copy(
                conf_path + '{}.conf.default'.format(item),
                self.work_dir + '/conf/{}.conf'.format(item),
            )

        resources_dir = self.work_dir + '/share/resources/'
        os.makedirs(resources_dir)

        # timezone file
        shutil.copy(
            self.build_dir + '/../resources/date_time_zonespec.csv', resources_dir
        )
        shutil.copy(self.build_dir + '/../resources/gflags.json', resources_dir)
        # cert files
        shutil.copy(self.src_dir + '/tests/cert/test.ca.key', resources_dir)
        shutil.copy(self.src_dir + '/tests/cert/test.ca.pem', resources_dir)
        shutil.copy(self.src_dir + '/tests/cert/test.ca.password', resources_dir)
        shutil.copy(self.src_dir + '/tests/cert/test.derive.key', resources_dir)
        shutil.copy(self.src_dir + '/tests/cert/test.derive.crt', resources_dir)

    @staticmethod
    def is_port_in_use(port):
        with closing(socket.socket(socket.AF_INET, socket.SOCK_STREAM)) as s:
            return s.connect_ex(('localhost', port)) == 0

    @staticmethod
    def get_free_port():
        for _ in range(30):
            try:
                with closing(socket.socket(socket.AF_INET, socket.SOCK_STREAM)) as s:
                    s.bind(('', random.randint(10000, 20000)))
                    s.setsockopt(socket.SOL_SOCKET, socket.SO_REUSEADDR, 1)
                    return s.getsockname()[1]
            except OSError as e:
                pass

    # TODO(yee): Find free port range
    def _find_free_port(self, count):
        assert count % self.ports_per_process == 0
        Path(self.lock_file).touch(exist_ok=True)
        # thread safe
        with open(self.lock_file, 'r+') as fl:
            fcntl.flock(fl.fileno(), fcntl.LOCK_EX)
            context = fl.read().strip()
            lock_ports = [int(p) for p in context.split(self.delimiter) if p != ""]

            all_ports = []
            for i in range(count):
                if i % self.ports_per_process == 0:
                    for _ in range(100):
                        tcp_port = NebulaService.get_free_port()
                        # force internal tcp port with port+1
                        if all(
                            (tcp_port + i) not in all_ports + lock_ports
                            for i in range(0, 2)
                        ):
                            all_ports.append(tcp_port)
                            all_ports.append(tcp_port + 1)
                            break

                elif i % self.ports_per_process == 1:
                    continue
                else:
                    for _ in range(100):
                        port = NebulaService.get_free_port()
                        if port not in all_ports + lock_ports:
                            all_ports.append(port)
                            break
            fl.seek(0)
            fl.truncate()

            fl.write(self.delimiter.join([str(p) for p in all_ports + lock_ports]))
            fl.write(self.delimiter)

        return all_ports

    def _telnet_port(self, port):
        with closing(socket.socket(socket.AF_INET, socket.SOCK_STREAM)) as sk:
            sk.settimeout(1)
            result = sk.connect_ex(('127.0.0.1', port))
            return result == 0

    def install(self, work_dir=None):
        if work_dir is not None:
            self.work_dir = work_dir
        if os.path.exists(self.work_dir):
            shutil.rmtree(self.work_dir)
        os.mkdir(self.work_dir)
        print("work directory: " + self.work_dir)
        os.chdir(self.work_dir)
        installed_files = ['bin', 'conf', 'scripts']
        for f in installed_files:
            os.mkdir(self.work_dir + '/' + f)
        self._copy_nebula_conf()
        max_suffix = max([self.graphd_num, self.storaged_num, self.metad_num])
        for i in range(max_suffix):
            os.mkdir(self.work_dir + '/logs{}'.format(i))
            os.mkdir(self.work_dir + '/pids{}'.format(i))

    def _check_servers_status(self, ports):
        ports_status = {}
        for port in ports:
            ports_status[port] = False

        for i in range(0, 20):
            for port in ports_status:
                if ports_status[port]:
                    continue
                if self._telnet_port(port):
                    ports_status[port] = True
            is_ok = True
            for port in ports_status:
                if not ports_status[port]:
                    is_ok = False
            if is_ok:
                return True
            time.sleep(1)
        return False

    def start(self):
        os.chdir(self.work_dir)
        start_time = time.time()
        for p in self.all_processes:
            p.start()

        time.sleep(3)
        config = Config()
        config.max_connection_pool_size = 20
        config.timeout = 60000
        # init connection pool
        client_pool = ConnectionPool()
        # assert client_pool.init([("127.0.0.1", int(self.graphd_port))], config)
        ssl_config = get_ssl_config(self.is_graph_ssl, self.ca_signed)
        print("begin to add hosts")
        assert client_pool.init(
            [("127.0.0.1", self.graphd_processes[0].tcp_port)], config, ssl_config
        )

        cmd = (
            "ADD HOSTS 127.0.0.1:"
            + str(self.storaged_processes[0].tcp_port)
            + " INTO NEW ZONE \"default_zone\""
        )
        print("add hosts cmd is {}".format(cmd))

        # get session from the pool
        client = client_pool.get_session('root', 'nebula')
        resp = client.execute(cmd)
        assert resp.is_succeeded(), resp.error_msg()
        client.release()

        # wait nebula start
        server_ports = [p.tcp_port for p in self.all_processes]
        if not self._check_servers_status(server_ports):
            self._collect_pids()
            self.kill_all(signal.SIGKILL)
            elapse = time.time() - start_time
            raise Exception(f'nebula servers not ready in {elapse}s')

        self._collect_pids()

        return [p.tcp_port for p in self.graphd_processes]

    def _collect_pids(self):
        for pf in glob.glob(self.work_dir + '/pid*/*.pid'):
            with open(pf) as f:
                self.pids[f.name] = int(f.readline())

    def stop(self, cleanup=True):
        print("try to stop nebula services...")
        self._collect_pids()
        if len(self.pids) == 0:
            print("the cluster has been stopped and deleted.")
            return
        self.kill_all(signal.SIGTERM)

        max_retries = 20
        while self.is_procs_alive() and max_retries >= 0:
            time.sleep(1)
            max_retries = max_retries - 1

        if self.is_procs_alive():
            self.kill_all(signal.SIGKILL)

        # thread safe
        with open(self.lock_file, 'r+') as fl:
            fcntl.flock(fl.fileno(), fcntl.LOCK_EX)
            context = fl.read().strip()
            lock_ports = {int(p) for p in context.split(self.delimiter) if p != ""}
            for p in self.all_ports:
                lock_ports.remove(p)
            fl.seek(0)
            fl.truncate()
            fl.write(self.delimiter.join([str(p) for p in lock_ports]))
            fl.write(self.delimiter)

        if cleanup:
            shutil.rmtree(self.work_dir, ignore_errors=True)

    def kill_all(self, sig):
        for p in self.pids:
            self.kill(p, sig)

    def kill(self, pid, sig):
        if not self.is_proc_alive(pid):
            return
        try:
            os.kill(self.pids[pid], sig)
        except OSError as err:
            print("stop nebula {} failed: {}".format(pid, str(err)))

    def is_procs_alive(self):
        return any(self.is_proc_alive(pid) for pid in self.pids)

    def is_proc_alive(self, pid):
        process = subprocess.Popen(
            ['ps', '-eo', 'pid,args'], stdout=subprocess.PIPE, stderr=subprocess.PIPE
        )
        stdout = process.communicate()
        for line in bytes.decode(stdout[0]).splitlines():
            p = line.lstrip().split(' ', 1)[0]
            if str(p) == str(self.pids[pid]):
                return True
        return False<|MERGE_RESOLUTION|>--- conflicted
+++ resolved
@@ -212,13 +212,8 @@
             _params['ca_path'] = 'share/resources/test.ca.pem'
 
         else:
-<<<<<<< HEAD
             _params['cert_path'] = 'share/resources/test.ca.pem'
             _params['key_path'] = 'share/resources/test.ca.key'
-=======
-            _params['cert_path'] = 'share/resources/test.derive.crt'
-            _params['key_path'] = 'share/resources/test.derive.key'
->>>>>>> 4e66d52c
             _params['password_path'] = 'share/resources/test.ca.password'
 
         if self.debug_log:
