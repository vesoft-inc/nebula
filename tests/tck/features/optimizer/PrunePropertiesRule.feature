# Copyright (c) 2021 vesoft inc. All rights reserved.
#
# This source code is licensed under Apache 2.0 License.
Feature: Prune Properties rule

  Background:
    Given a graph with space named "nba"

  Scenario: Single Match
    When profiling query:
      """
      MATCH p = (v:player{name: "Tony Parker"})-[e:like]->(v2)
      RETURN v2.player.age
      """
    Then the result should be, in order:
      | v2.player.age |
      | 42            |
      | 33            |
      | 41            |
    And the execution plan should be:
      | id | name           | dependencies | operator info                                                                                                                                  |
      | 8  | Project        | 4            |                                                                                                                                                |
      | 4  | AppendVertices | 3            | {  "props": "[{\"props\":[\"age\"],\"tagId\":9}]" }                                                                                            |
      | 3  | Traverse       | 7            | {  "vertexProps": "[{\"props\":[\"name\"],\"tagId\":9}]", "edgeProps": "[{\"props\":[\"_dst\", \"_rank\", \"_type\", \"_src\"],\"type\":3}]" } |
      | 7  | IndexScan      | 2            |                                                                                                                                                |
      | 2  | Start          |              |                                                                                                                                                |
    When profiling query:
      """
      MATCH p = (v:player{name: "Tony Parker"})-[e:like]->(v2)
      RETURN v.player.name
      """
    Then the result should be, in order:
      | v.player.name |
      | "Tony Parker" |
      | "Tony Parker" |
      | "Tony Parker" |
    And the execution plan should be:
      | id | name           | dependencies | operator info                                                                                                                                                                                |
      | 8  | Project        | 4            |                                                                                                                                                                                              |
      | 4  | AppendVertices | 3            | {  "props": "[{\"tagId\": 9, \"props\": [\"name\", \"age\", \"_tag\"]}, {\"props\": [\"name\", \"speciality\", \"_tag\"], \"tagId\": 8}, {\"tagId\": 10, \"props\": [\"name\", \"_tag\"]}]"} |
      | 3  | Traverse       | 7            | {  "vertexProps": "[{\"props\":[\"name\"],\"tagId\":9}]", "edgeProps": "[{\"props\":[\"_dst\", \"_rank\", \"_type\", \"_src\"],\"type\":3}]" }                                               |
      | 7  | IndexScan      | 2            |                                                                                                                                                                                              |
      | 2  | Start          |              |                                                                                                                                                                                              |
    When profiling query:
      """
      MATCH p = (v:player{name: "Tony Parker"})-[e:like]-(v2)
      RETURN v
      """
    Then the result should be, in order:
      | v                                                     |
      | ("Tony Parker" :player{age: 36, name: "Tony Parker"}) |
      | ("Tony Parker" :player{age: 36, name: "Tony Parker"}) |
      | ("Tony Parker" :player{age: 36, name: "Tony Parker"}) |
      | ("Tony Parker" :player{age: 36, name: "Tony Parker"}) |
      | ("Tony Parker" :player{age: 36, name: "Tony Parker"}) |
      | ("Tony Parker" :player{age: 36, name: "Tony Parker"}) |
      | ("Tony Parker" :player{age: 36, name: "Tony Parker"}) |
      | ("Tony Parker" :player{age: 36, name: "Tony Parker"}) |
    And the execution plan should be:
      | id | name           | dependencies | operator info                                                                                                                                                                                                                                                                                                                                                    |
      | 8  | Project        | 4            |                                                                                                                                                                                                                                                                                                                                                                  |
      | 4  | AppendVertices | 3            | {  "props": "[{\"tagId\": 9, \"props\": [\"name\", \"age\", \"_tag\"]}, {\"props\": [\"name\", \"speciality\", \"_tag\"], \"tagId\": 8}, {\"tagId\": 10, \"props\": [\"name\", \"_tag\"]}]" }                                                                                                                                                                    |
      | 3  | Traverse       | 7            | { "vertexProps": "[{\"props\": [\"name\", \"age\", \"_tag\"], \"tagId\": 9}, {\"props\": [\"name\", \"speciality\", \"_tag\"], \"tagId\": 8}, {\"tagId\": 10, \"props\": [\"name\", \"_tag\"]}]", "edgeProps": "[{\"props\": [\"_dst\", \"_rank\", \"_type\", \"_src\"], \"type\": -3}, {\"props\": [\"_dst\", \"_rank\", \"_type\", \"_src\"], \"type\": 3}]" } |
      | 7  | IndexScan      | 2            |                                                                                                                                                                                                                                                                                                                                                                  |
      | 2  | Start          |              |                                                                                                                                                                                                                                                                                                                                                                  |
    When profiling query:
      """
      MATCH p = (v:player{name: "Tony Parker"})-[e:like]->(v2)
      RETURN v2
      """
    Then the result should be, in order:
      | v2                                                                                                          |
      | ("Tim Duncan" :bachelor{name: "Tim Duncan", speciality: "psychology"} :player{age: 42, name: "Tim Duncan"}) |
      | ("LaMarcus Aldridge" :player{age: 33, name: "LaMarcus Aldridge"})                                           |
      | ("Manu Ginobili" :player{age: 41, name: "Manu Ginobili"})                                                   |
    And the execution plan should be:
      | id | name           | dependencies | operator info                                                                                                                                                                         |
      | 8  | Project        | 4            |                                                                                                                                                                                       |
      | 4  | AppendVertices | 3            | {  "props": "[{\"props\":[\"name\", \"age\", \"_tag\"],\"tagId\":9}, {\"props\":[\"name\", \"speciality\", \"_tag\"], \"tagId\":8}, {\"props\":[\"name\", \"_tag\"],\"tagId\":10}]" } |
      | 3  | Traverse       | 7            | {  "vertexProps": "[{\"props\":[\"name\"],\"tagId\":9}]", "edgeProps": "[{\"props\":[\"_dst\", \"_rank\", \"_type\", \"_src\"],\"type\":3}]" }                                        |
      | 7  | IndexScan      | 2            |                                                                                                                                                                                       |
      | 2  | Start          |              |                                                                                                                                                                                       |
    # The rule will not take affect in this case because it returns the whole path
    When executing query:
      """
      MATCH p = (v:player{name: "Tony Parker"})-[e:like]-(v2)
      RETURN p
      """
    Then the result should be, in order:
      | p                                                                                                                                                                                             |
      | <("Tony Parker" :player{age: 36, name: "Tony Parker"})<-[:like@0 {likeness: 99}]-("Dejounte Murray" :player{age: 29, name: "Dejounte Murray"})>                                               |
      | <("Tony Parker" :player{age: 36, name: "Tony Parker"})-[:like@0 {likeness: 95}]->("Manu Ginobili" :player{age: 41, name: "Manu Ginobili"})>                                                   |
      | <("Tony Parker" :player{age: 36, name: "Tony Parker"})<-[:like@0 {likeness: 80}]-("Boris Diaw" :player{age: 36, name: "Boris Diaw"})>                                                         |
      | <("Tony Parker" :player{age: 36, name: "Tony Parker"})<-[:like@0 {likeness: 75}]-("LaMarcus Aldridge" :player{age: 33, name: "LaMarcus Aldridge"})>                                           |
      | <("Tony Parker" :player{age: 36, name: "Tony Parker"})-[:like@0 {likeness: 90}]->("LaMarcus Aldridge" :player{age: 33, name: "LaMarcus Aldridge"})>                                           |
      | <("Tony Parker" :player{age: 36, name: "Tony Parker"})<-[:like@0 {likeness: 95}]-("Tim Duncan" :bachelor{name: "Tim Duncan", speciality: "psychology"} :player{age: 42, name: "Tim Duncan"})> |
      | <("Tony Parker" :player{age: 36, name: "Tony Parker"})-[:like@0 {likeness: 95}]->("Tim Duncan" :bachelor{name: "Tim Duncan", speciality: "psychology"} :player{age: 42, name: "Tim Duncan"})> |
      | <("Tony Parker" :player{age: 36, name: "Tony Parker"})<-[:like@0 {likeness: 50}]-("Marco Belinelli" :player{age: 32, name: "Marco Belinelli"})>                                               |
    When profiling query:
      """
      MATCH p = (v:player{name: "Tony Parker"})-[e:like]->(v2)
      RETURN type(e)
      """
    Then the result should be, in order:
      | type(e) |
      | "like"  |
      | "like"  |
      | "like"  |
    And the execution plan should be:
      | id | name           | dependencies | operator info                                                                                                                                                                         |
      | 8  | Project        | 4            |                                                                                                                                                                                       |
      | 4  | AppendVertices | 3            | {  "props": "[{\"props\":[\"name\", \"age\", \"_tag\"],\"tagId\":9}, {\"props\":[\"name\", \"speciality\", \"_tag\"], \"tagId\":8}, {\"props\":[\"name\", \"_tag\"],\"tagId\":10}]" } |
      | 3  | Traverse       | 7            | {  "vertexProps": "[{\"props\":[\"name\"],\"tagId\":9}]", "edgeProps": "[{\"props\":[\"_dst\", \"_rank\", \"_type\", \"_src\"],\"type\":3}]" }                                        |
      | 7  | IndexScan      | 2            |                                                                                                                                                                                       |
      | 2  | Start          |              |                                                                                                                                                                                       |
    When executing query:
      """
      MATCH (v:player{name: "Tony Parker"})-[:like]-(v2)--(v3)
      WITH v3, v3.player.age AS age
      RETURN v3, age ORDER BY age LIMIT 3
      """
    Then the result should be, in order:
      | v3                                                          | age |
      | ("Kyle Anderson" :player{age: 25, name: "Kyle Anderson"})   | 25  |
      | ("Damian Lillard" :player{age: 28, name: "Damian Lillard"}) | 28  |
      | ("Damian Lillard" :player{age: 28, name: "Damian Lillard"}) | 28  |
    When executing query:
      """
      MATCH (v:player{name: "Tony Parker"})-[:serve]->(t:team)
      WITH DISTINCT v, t
      RETURN t
      """
    Then the result should be, in any order:
      | t                                  |
      | ("Spurs" :team{name: "Spurs"})     |
      | ("Hornets" :team{name: "Hornets"}) |
    When executing query:
      """
      MATCH (v:player{name: "Tony Parker"})-[:serve]->(t:team)
      WITH DISTINCT v.player.age as age, t
      RETURN t
      """
    Then the result should be, in any order:
      | t                                  |
      | ("Spurs" :team{name: "Spurs"})     |
      | ("Hornets" :team{name: "Hornets"}) |

  Scenario: Multi Path Patterns
    When profiling query:
      """
      MATCH (m)-[]-(n), (n)-[]-(l) WHERE id(m)=="Tim Duncan"
      RETURN m.player.name AS n1, n.player.name AS n2,
      CASE WHEN l.team.name is not null THEN l.team.name
      WHEN l.player.name is not null THEN l.player.name ELSE "null" END AS n3 ORDER BY n1, n2, n3 LIMIT 10
      """
    Then the result should be, in order:
      | n1           | n2            | n3           |
      | "Tim Duncan" | "Aron Baynes" | "Celtics"    |
      | "Tim Duncan" | "Aron Baynes" | "Pistons"    |
      | "Tim Duncan" | "Aron Baynes" | "Spurs"      |
      | "Tim Duncan" | "Aron Baynes" | "Tim Duncan" |
      | "Tim Duncan" | "Boris Diaw"  | "Hawks"      |
      | "Tim Duncan" | "Boris Diaw"  | "Hornets"    |
      | "Tim Duncan" | "Boris Diaw"  | "Jazz"       |
      | "Tim Duncan" | "Boris Diaw"  | "Spurs"      |
      | "Tim Duncan" | "Boris Diaw"  | "Suns"       |
      | "Tim Duncan" | "Boris Diaw"  | "Tim Duncan" |
    And the execution plan should be:
      | id | name           | dependencies | operator info                                                                                                                                                                                                                                                                                                                                                                                                                                                                                                     |
      | 15 | DataCollect    | 16           |                                                                                                                                                                                                                                                                                                                                                                                                                                                                                                                   |
      | 16 | TopN           | 12           |                                                                                                                                                                                                                                                                                                                                                                                                                                                                                                                   |
      | 12 | Project        | 17           |                                                                                                                                                                                                                                                                                                                                                                                                                                                                                                                   |
      | 17 | Filter         | 9            |                                                                                                                                                                                                                                                                                                                                                                                                                                                                                                                   |
      | 9  | BiInnerJoin    | 22, 23       |                                                                                                                                                                                                                                                                                                                                                                                                                                                                                                                   |
      | 22 | Project        | 5            |                                                                                                                                                                                                                                                                                                                                                                                                                                                                                                                   |
      | 5  | AppendVertices | 4            | {  "props": "[{\"props\":[\"name\"],\"tagId\":9}]" }                                                                                                                                                                                                                                                                                                                                                                                                                                                              |
      | 4  | Traverse       | 2            | {  "vertexProps": "[{\"props\":[\"name\"],\"tagId\":9}]" }                                                                                                                                                                                                                                                                                                                                                                                                                                                        |
      | 2  | Dedup          | 1            |                                                                                                                                                                                                                                                                                                                                                                                                                                                                                                                   |
      | 1  | PassThrough    | 3            |                                                                                                                                                                                                                                                                                                                                                                                                                                                                                                                   |
      | 3  | Start          |              |                                                                                                                                                                                                                                                                                                                                                                                                                                                                                                                   |
      | 23 | Project        | 8            |                                                                                                                                                                                                                                                                                                                                                                                                                                                                                                                   |
      | 8  | AppendVertices | 7            | {  "props": "[{\"tagId\":9,\"props\":[\"name\"]}, {\"tagId\":10,\"props\":[\"name\"]}]" }                                                                                                                                                                                                                                                                                                                                                                                                                         |
      | 7  | Traverse       | 6            | { "vertexProps": "[{\"tagId\":9,\"props\":[\"name\"]}]", "edgeProps": "[{\"type\": -5, \"props\": [\"_dst\", \"_rank\", \"_type\", \"_src\"]}, {\"type\": 5, \"props\": [\"_dst\", \"_rank\", \"_type\", \"_src\"]}, {\"props\": [\"_dst\", \"_rank\", \"_type\", \"_src\"], \"type\": -3}, {\"props\": [\"_dst\", \"_rank\", \"_type\", \"_src\"], \"type\": 3}, {\"type\": -4, \"props\": [\"_dst\", \"_rank\", \"_type\", \"_src\"]}, {\"props\": [\"_dst\", \"_rank\", \"_type\", \"_src\"], \"type\": 4}]" } |
      | 6  | Argument       |              |                                                                                                                                                                                                                                                                                                                                                                                                                                                                                                                   |
    When profiling query:
      """
      MATCH (m)-[]-(n), (n)-[]-(l), (l)-[]-(h) WHERE id(m)=="Tim Duncan"
      RETURN m.player.name AS n1, n.player.name AS n2, l.team.name AS n3, h.player.name AS n4
      ORDER BY n1, n2, n3, n4 LIMIT 10
      """
    Then the result should be, in order:
<<<<<<< HEAD
      | n1           | n2            | n3        | n4                |
      | "Tim Duncan" | "Aron Baynes" | "Celtics" | "Aron Baynes"     |
      | "Tim Duncan" | "Aron Baynes" | "Celtics" | "Kyrie Irving"    |
      | "Tim Duncan" | "Aron Baynes" | "Celtics" | "Rajon Rondo"     |
      | "Tim Duncan" | "Aron Baynes" | "Celtics" | "Ray Allen"       |
      | "Tim Duncan" | "Aron Baynes" | "Celtics" | "Shaquile O'Neal" |
      | "Tim Duncan" | "Aron Baynes" | "Pistons" | "Aron Baynes"     |
      | "Tim Duncan" | "Aron Baynes" | "Pistons" | "Blake Griffin"   |
      | "Tim Duncan" | "Aron Baynes" | "Pistons" | "Grant Hill"      |
      | "Tim Duncan" | "Aron Baynes" | "Spurs"   | "Aron Baynes"     |
      | "Tim Duncan" | "Aron Baynes" | "Spurs"   | "Boris Diaw"      |
    And the execution plan should be:
      | id | name           | dependencies | operator info                                                                                                                                                                                                                                                                                                                                                                                                                                                                                                       |
      | 19 | DataCollect    | 20           |                                                                                                                                                                                                                                                                                                                                                                                                                                                                                                                     |
      | 20 | TopN           | 23           |                                                                                                                                                                                                                                                                                                                                                                                                                                                                                                                     |
      | 23 | Project        | 21           |                                                                                                                                                                                                                                                                                                                                                                                                                                                                                                                     |
      | 21 | Filter         | 13           |                                                                                                                                                                                                                                                                                                                                                                                                                                                                                                                     |
      | 13 | BiInnerJoin    | 9, 30        |                                                                                                                                                                                                                                                                                                                                                                                                                                                                                                                     |
      | 9  | BiInnerJoin    | 28, 29       |                                                                                                                                                                                                                                                                                                                                                                                                                                                                                                                     |
      | 28 | Project        | 5            |                                                                                                                                                                                                                                                                                                                                                                                                                                                                                                                     |
      | 5  | AppendVertices | 4            | {  "props": "[{\"props\":[\"name\"],\"tagId\":9}]" }                                                                                                                                                                                                                                                                                                                                                                                                                                                                |
      | 4  | Traverse       | 2            | {  "vertexProps": "[{\"props\":[\"name\"],\"tagId\":9}]", "edgeProps": "[{\"type\": -5, \"props\": [\"_dst\", \"_rank\", \"_type\", \"_src\"]}, {\"type\": 5, \"props\": [\"_dst\", \"_rank\", \"_type\", \"_src\"]}, {\"props\": [\"_dst\", \"_rank\", \"_type\", \"_src\"], \"type\": -3}, {\"props\": [\"_dst\", \"_rank\", \"_type\", \"_src\"], \"type\": 3}, {\"type\": -4, \"props\": [\"_dst\", \"_rank\", \"_type\", \"_src\"]}, {\"props\": [\"_dst\", \"_rank\", \"_type\", \"_src\"], \"type\": 4}]" }  |
      | 2  | Dedup          | 1            |                                                                                                                                                                                                                                                                                                                                                                                                                                                                                                                     |
      | 1  | PassThrough    | 3            |                                                                                                                                                                                                                                                                                                                                                                                                                                                                                                                     |
      | 3  | Start          |              |                                                                                                                                                                                                                                                                                                                                                                                                                                                                                                                     |
      | 29 | Project        | 8            |                                                                                                                                                                                                                                                                                                                                                                                                                                                                                                                     |
      | 8  | AppendVertices | 7            | {  "props": "[{\"tagId\":10,\"props\":[\"name\"]}]" }                                                                                                                                                                                                                                                                                                                                                                                                                                                               |
      | 7  | Traverse       | 6            | { "vertexProps": "[{\"tagId\":9,\"props\":[\"name\"]}]", "edgeProps": "[{\"type\": -5, \"props\": [\"_dst\", \"_rank\", \"_type\", \"_src\"]}, {\"type\": 5, \"props\": [\"_dst\", \"_rank\", \"_type\", \"_src\"]}, {\"props\": [\"_dst\", \"_rank\", \"_type\", \"_src\"], \"type\": -3}, {\"props\": [\"_dst\", \"_rank\", \"_type\", \"_src\"], \"type\": 3}, {\"type\": -4, \"props\": [\"_dst\", \"_rank\", \"_type\", \"_src\"]}, {\"props\": [\"_dst\", \"_rank\", \"_type\", \"_src\"], \"type\": 4}]" }   |
      | 6  | Argument       |              |                                                                                                                                                                                                                                                                                                                                                                                                                                                                                                                     |
      | 31 | Start          |              |                                                                                                                                                                                                                                                                                                                                                                                                                                                                                                                     |
      | 30 | Project        | 12           |                                                                                                                                                                                                                                                                                                                                                                                                                                                                                                                     |
      | 12 | AppendVertices | 11           | {  "props": "[{\"props\":[\"name\"],\"tagId\":9}]" }                                                                                                                                                                                                                                                                                                                                                                                                                                                                |
      | 11 | Traverse       | 10           | {  "vertexProps": "[{\"props\":[\"name\"],\"tagId\":10}]", "edgeProps": "[{\"type\": -5, \"props\": [\"_dst\", \"_rank\", \"_type\", \"_src\"]}, {\"type\": 5, \"props\": [\"_dst\", \"_rank\", \"_type\", \"_src\"]}, {\"props\": [\"_dst\", \"_rank\", \"_type\", \"_src\"], \"type\": -3}, {\"props\": [\"_dst\", \"_rank\", \"_type\", \"_src\"], \"type\": 3}, {\"type\": -4, \"props\": [\"_dst\", \"_rank\", \"_type\", \"_src\"]}, {\"props\": [\"_dst\", \"_rank\", \"_type\", \"_src\"], \"type\": 4}]" } |
      | 10 | Argument       |              |                                                                                                                                                                                                                                                                                                                                                                                                                                                                                                                     |
=======
      | n1           | n2            | n3        | n4                 |
      | "Tim Duncan" | "Aron Baynes" | "Celtics" | "Aron Baynes"      |
      | "Tim Duncan" | "Aron Baynes" | "Celtics" | "Kyrie Irving"     |
      | "Tim Duncan" | "Aron Baynes" | "Celtics" | "Rajon Rondo"      |
      | "Tim Duncan" | "Aron Baynes" | "Celtics" | "Ray Allen"        |
      | "Tim Duncan" | "Aron Baynes" | "Celtics" | "Shaquille O'Neal" |
      | "Tim Duncan" | "Aron Baynes" | "Pistons" | "Aron Baynes"      |
      | "Tim Duncan" | "Aron Baynes" | "Pistons" | "Blake Griffin"    |
      | "Tim Duncan" | "Aron Baynes" | "Pistons" | "Grant Hill"       |
      | "Tim Duncan" | "Aron Baynes" | "Spurs"   | "Aron Baynes"      |
      | "Tim Duncan" | "Aron Baynes" | "Spurs"   | "Boris Diaw"       |
>>>>>>> 5b9a7f8a

  Scenario: Multi Match
    When profiling query:
      """
      MATCH (m)-[]-(n) WHERE id(m)=="Tim Duncan"
      MATCH (n)-[]-(l)
      RETURN m.player.name AS n1, n.player.name AS n2,
      CASE WHEN l.player.name is not null THEN l.player.name
      WHEN l.team.name is not null THEN l.team.name ELSE "null" END AS n3 ORDER BY n1, n2, n3 LIMIT 10
      """
    Then the result should be, in order:
      | n1           | n2            | n3           |
      | "Tim Duncan" | "Aron Baynes" | "Celtics"    |
      | "Tim Duncan" | "Aron Baynes" | "Pistons"    |
      | "Tim Duncan" | "Aron Baynes" | "Spurs"      |
      | "Tim Duncan" | "Aron Baynes" | "Tim Duncan" |
      | "Tim Duncan" | "Boris Diaw"  | "Hawks"      |
      | "Tim Duncan" | "Boris Diaw"  | "Hornets"    |
      | "Tim Duncan" | "Boris Diaw"  | "Jazz"       |
      | "Tim Duncan" | "Boris Diaw"  | "Spurs"      |
      | "Tim Duncan" | "Boris Diaw"  | "Suns"       |
      | "Tim Duncan" | "Boris Diaw"  | "Tim Duncan" |
    And the execution plan should be:
      | id | name           | dependencies | operator info                                                                             |
      | 16 | DataCollect    | 17           |                                                                                           |
      | 17 | TopN           | 13           |                                                                                           |
      | 13 | Project        | 12           |                                                                                           |
      | 12 | BiInnerJoin    | 19, 11       |                                                                                           |
      | 19 | Project        | 18           |                                                                                           |
      | 18 | Filter         | 5            |                                                                                           |
      | 5  | AppendVertices | 4            | {  "props": "[{\"props\":[\"name\"],\"tagId\":9}]" }                                      |
      | 4  | Traverse       | 2            | {  "vertexProps": "[{\"props\":[\"name\"],\"tagId\":9}]" }                                |
      | 2  | Dedup          | 1            |                                                                                           |
      | 1  | PassThrough    | 3            |                                                                                           |
      | 3  | Start          |              |                                                                                           |
      | 11 | Project        | 10           |                                                                                           |
      | 10 | AppendVertices | 9            | {  "props": "[{\"tagId\":9,\"props\":[\"name\"]}, {\"tagId\":10,\"props\":[\"name\"]}]" } |
      | 9  | Traverse       | 8            | { "vertexProps": "[{\"tagId\":9,\"props\":[\"name\"]}]" }                                 |
      | 8  | Argument       |              |                                                                                           |
      | 33 | Start          |              |                                                                                           |
    When profiling query:
      """
      MATCH (m)-[]-(n) WHERE id(m)=="Tim Duncan"
      MATCH (n)-[]-(l), (l)-[]-(h)
      RETURN m.player.name AS n1, n.player.name AS n2, l.team.name AS n3, h.player.name AS n4
      ORDER BY n1, n2, n3, n4 LIMIT 10
      """
    Then the result should be, in order:
<<<<<<< HEAD
      | n1           | n2            | n3        | n4                |
      | "Tim Duncan" | "Aron Baynes" | "Celtics" | "Aron Baynes"     |
      | "Tim Duncan" | "Aron Baynes" | "Celtics" | "Kyrie Irving"    |
      | "Tim Duncan" | "Aron Baynes" | "Celtics" | "Rajon Rondo"     |
      | "Tim Duncan" | "Aron Baynes" | "Celtics" | "Ray Allen"       |
      | "Tim Duncan" | "Aron Baynes" | "Celtics" | "Shaquile O'Neal" |
      | "Tim Duncan" | "Aron Baynes" | "Pistons" | "Aron Baynes"     |
      | "Tim Duncan" | "Aron Baynes" | "Pistons" | "Blake Griffin"   |
      | "Tim Duncan" | "Aron Baynes" | "Pistons" | "Grant Hill"      |
      | "Tim Duncan" | "Aron Baynes" | "Spurs"   | "Aron Baynes"     |
      | "Tim Duncan" | "Aron Baynes" | "Spurs"   | "Boris Diaw"      |
    And the execution plan should be:
      | id | name           | dependencies | operator info                                                                                                                                                                                                                                                                                                                                                                                                                                                                                                      |
      | 20 | DataCollect    | 21           |                                                                                                                                                                                                                                                                                                                                                                                                                                                                                                                    |
      | 21 | TopN           | 17           |                                                                                                                                                                                                                                                                                                                                                                                                                                                                                                                    |
      | 17 | Project        | 16           |                                                                                                                                                                                                                                                                                                                                                                                                                                                                                                                    |
      | 16 | BiInnerJoin    | 23, 14       |                                                                                                                                                                                                                                                                                                                                                                                                                                                                                                                    |
      | 23 | Project        | 22           |                                                                                                                                                                                                                                                                                                                                                                                                                                                                                                                    |
      | 22 | Filter         | 5            |                                                                                                                                                                                                                                                                                                                                                                                                                                                                                                                    |
      | 5  | AppendVertices | 4            | {  "props": "[{\"props\":[\"name\"],\"tagId\":9}]" }                                                                                                                                                                                                                                                                                                                                                                                                                                                               |
      | 4  | Traverse       | 2            | {  "vertexProps": "[{\"props\":[\"name\"],\"tagId\":9}]" }                                                                                                                                                                                                                                                                                                                                                                                                                                                         |
      | 2  | Dedup          | 1            |                                                                                                                                                                                                                                                                                                                                                                                                                                                                                                                    |
      | 1  | PassThrough    | 3            |                                                                                                                                                                                                                                                                                                                                                                                                                                                                                                                    |
      | 3  | Start          |              |                                                                                                                                                                                                                                                                                                                                                                                                                                                                                                                    |
      | 14 | BiInnerJoin    | 33, 34       |                                                                                                                                                                                                                                                                                                                                                                                                                                                                                                                    |
      | 33 | Project        | 10           |                                                                                                                                                                                                                                                                                                                                                                                                                                                                                                                    |
      | 10 | AppendVertices | 9            | {  "props": "[{\"tagId\":10,\"props\":[\"name\"]}]" }                                                                                                                                                                                                                                                                                                                                                                                                                                                              |
      | 9  | Traverse       | 8            | { "vertexProps": "[{\"tagId\":9,\"props\":[\"name\"]}]" }                                                                                                                                                                                                                                                                                                                                                                                                                                                          |
      | 8  | Argument       |              |                                                                                                                                                                                                                                                                                                                                                                                                                                                                                                                    |
      | 35 | Start          |              |                                                                                                                                                                                                                                                                                                                                                                                                                                                                                                                    |
      | 34 | Project        | 13           |                                                                                                                                                                                                                                                                                                                                                                                                                                                                                                                    |
      | 13 | AppendVertices | 12           | {  "props": "[{\"tagId\":9,\"props\":[\"name\"]}]" }                                                                                                                                                                                                                                                                                                                                                                                                                                                               |
      | 12 | Traverse       | 11           | { "vertexProps": "[{\"tagId\":10,\"props\":[\"name\"]}]", "edgeProps": "[{\"props\": [\"_dst\", \"_rank\", \"_type\", \"_src\"], \"type\": -5}, {\"props\": [\"_dst\", \"_rank\", \"_type\", \"_src\"], \"type\": 5}, {\"type\": -3, \"props\": [\"_dst\", \"_rank\", \"_type\", \"_src\"]}, {\"props\": [\"_dst\", \"_rank\", \"_type\", \"_src\"], \"type\": 3}, {\"props\": [\"_dst\", \"_rank\", \"_type\", \"_src\"], \"type\": -4}, {\"props\": [\"_dst\", \"_rank\", \"_type\", \"_src\"], \"type\": 4}]" } |
      | 11 | Argument       |              |                                                                                                                                                                                                                                                                                                                                                                                                                                                                                                                    |
      | 36 | Start          |              |                                                                                                                                                                                                                                                                                                                                                                                                                                                                                                                    |
=======
      | n1           | n2            | n3        | n4                 |
      | "Tim Duncan" | "Aron Baynes" | "Celtics" | "Aron Baynes"      |
      | "Tim Duncan" | "Aron Baynes" | "Celtics" | "Kyrie Irving"     |
      | "Tim Duncan" | "Aron Baynes" | "Celtics" | "Rajon Rondo"      |
      | "Tim Duncan" | "Aron Baynes" | "Celtics" | "Ray Allen"        |
      | "Tim Duncan" | "Aron Baynes" | "Celtics" | "Shaquille O'Neal" |
      | "Tim Duncan" | "Aron Baynes" | "Pistons" | "Aron Baynes"      |
      | "Tim Duncan" | "Aron Baynes" | "Pistons" | "Blake Griffin"    |
      | "Tim Duncan" | "Aron Baynes" | "Pistons" | "Grant Hill"       |
      | "Tim Duncan" | "Aron Baynes" | "Spurs"   | "Aron Baynes"      |
      | "Tim Duncan" | "Aron Baynes" | "Spurs"   | "Boris Diaw"       |
    # And the execution plan should be:
    # | id | name           | dependencies | operator info                                                                            |
    # | 20 | DataCollect    | 21           |                                                                                          |
    # | 21 | TopN           | 17           |                                                                                          |
    # | 17 | Project        | 16           |                                                                                          |
    # | 16 | BiInnerJoin    | 23, 15       |                                                                                          |
    # | 23 | Project        | 22           |                                                                                          |
    # | 22 | Filter         | 5            |                                                                                          |
    # | 5  | AppendVertices | 4            | {  "props": "[{\"props\":[\"name\"],\"tagId\":2}]" }                                     |
    # | 4  | Traverse       | 2            | {  "vertexProps": "[{\"props\":[\"name\"],\"tagId\":2}]" }                               |
    # | 2  | Dedup          | 1            |                                                                                          |
    # | 1  | PassThrough    | 3            |                                                                                          |
    # | 3  | Start          |              |                                                                                          |
    # | 15 | Project        | 14           |                                                                                          |
    # | 14 | BiInnerJoin    | 10, 13       |                                                                                          |
    # | 10 | AppendVertices | 9            | {  "props": "[{\"tagId\":2,\"props\":[\"name\"]}, {\"tagId\":3,\"props\":[\"name\"]}]" } |
    # | 9  | Traverse       | 8            | { "vertexProps": "[{\"tagId\":2,\"props\":[\"name\"]}]" }                                |
    # | 8  | Argument       |              |                                                                                          |
    # | 13 | AppendVertices | 12           | {  "props": "[{\"tagId\":2,\"props\":[\"name\"]}, {\"tagId\":3,\"props\":[\"name\"]}]" } |
    # | 12 | Traverse       | 11           | { "vertexProps": "[{\"tagId\":3,\"props\":[\"name\"]}]" }                                |
    # | 11 | Argument       |              |                                                                                          |
>>>>>>> 5b9a7f8a
    When profiling query:
      """
      MATCH (v:player{name:"Tony Parker"})
      WITH v AS a
      MATCH p=(o:player{name:"Tim Duncan"})-[]->(a)
      RETURN o.player.name
      """
    Then the result should be, in order:
      | o.player.name |
      | "Tim Duncan"  |
      | "Tim Duncan"  |
    And the execution plan should be:
      | id | name           | dependencies | operator info                                                                                                                                                                                                                                                                                                                                                                                                                                                                                              |
      | 10 | Project        | 11           |                                                                                                                                                                                                                                                                                                                                                                                                                                                                                                            |
      | 11 | BiInnerJoin    | 14, 9        |                                                                                                                                                                                                                                                                                                                                                                                                                                                                                                            |
      | 14 | Project        | 3            |                                                                                                                                                                                                                                                                                                                                                                                                                                                                                                            |
      | 3  | AppendVertices | 12           | {  "props": "[{\"props\":[\"name\"],\"tagId\":9}]" }                                                                                                                                                                                                                                                                                                                                                                                                                                                       |
      | 12 | IndexScan      | 2            |                                                                                                                                                                                                                                                                                                                                                                                                                                                                                                            |
      | 2  | Start          |              |                                                                                                                                                                                                                                                                                                                                                                                                                                                                                                            |
      | 9  | Project        | 8            |                                                                                                                                                                                                                                                                                                                                                                                                                                                                                                            |
      | 8  | AppendVertices | 7            | {  "props": "[{\"props\":[\"name\", \"age\", \"_tag\"],\"tagId\":9}, {\"props\":[\"name\", \"speciality\", \"_tag\"],\"tagId\":8}, {\"props\":[\"name\", \"_tag\"],\"tagId\":10}]" }                                                                                                                                                                                                                                                                                                                       |
      | 7  | Traverse       | 6            | {  "vertexProps": "[{\"props\":[\"name\", \"age\", \"_tag\"],\"tagId\":9}, {\"props\":[\"name\", \"speciality\", \"_tag\"],\"tagId\":8}, {\"props\":[\"name\", \"_tag\"],\"tagId\":10}]", "edgeProps": "[{\"type\": -5, \"props\": [\"_src\", \"_type\", \"_rank\", \"_dst\", \"start_year\", \"end_year\"]}, {\"props\": [\"_src\", \"_type\", \"_rank\", \"_dst\", \"likeness\"], \"type\": -3}, {\"props\": [\"_src\", \"_type\", \"_rank\", \"_dst\", \"start_year\", \"end_year\"], \"type\": -4}]" } |
      | 6  | Argument       |              |                                                                                                                                                                                                                                                                                                                                                                                                                                                                                                            |

  Scenario: Optional Match
    When profiling query:
      """
      MATCH (m)-[]-(n) WHERE id(m)=="Tim Duncan"
      OPTIONAL MATCH (n)<-[:serve]-(l)
      RETURN m.player.name AS n1, n.player.name AS n2, l AS n3 ORDER BY n1, n2, n3 LIMIT 10
      """
    Then the result should be, in order:
      | n1           | n2                  | n3   |
      | "Tim Duncan" | "Aron Baynes"       | NULL |
      | "Tim Duncan" | "Boris Diaw"        | NULL |
      | "Tim Duncan" | "Danny Green"       | NULL |
      | "Tim Duncan" | "Danny Green"       | NULL |
      | "Tim Duncan" | "Dejounte Murray"   | NULL |
      | "Tim Duncan" | "LaMarcus Aldridge" | NULL |
      | "Tim Duncan" | "LaMarcus Aldridge" | NULL |
      | "Tim Duncan" | "Manu Ginobili"     | NULL |
      | "Tim Duncan" | "Manu Ginobili"     | NULL |
      | "Tim Duncan" | "Manu Ginobili"     | NULL |
    And the execution plan should be:
      | id | name           | dependencies | operator info                                                                                                                                                                        |
      | 16 | DataCollect    | 17           |                                                                                                                                                                                      |
      | 17 | TopN           | 13           |                                                                                                                                                                                      |
      | 13 | Project        | 12           |                                                                                                                                                                                      |
      | 12 | BiLeftJoin     | 19, 11       |                                                                                                                                                                                      |
      | 19 | Project        | 18           |                                                                                                                                                                                      |
      | 18 | Filter         | 5            |                                                                                                                                                                                      |
      | 5  | AppendVertices | 4            | {  "props": "[{\"props\":[\"name\"],\"tagId\":9}]" }                                                                                                                                 |
      | 4  | Traverse       | 2            |                                                                                                                                                                                      |
      | 2  | Dedup          | 1            |                                                                                                                                                                                      |
      | 1  | PassThrough    | 3            |                                                                                                                                                                                      |
      | 3  | Start          |              |                                                                                                                                                                                      |
      | 11 | Project        | 10           |                                                                                                                                                                                      |
      | 10 | AppendVertices | 9            | {  "props": "[{\"props\":[\"name\", \"age\", \"_tag\"],\"tagId\":9}, {\"props\":[\"name\", \"speciality\", \"_tag\"],\"tagId\":8}, {\"props\":[\"name\", \"_tag\"],\"tagId\":10}]" } |
      | 9  | Traverse       | 8            | {  "vertexProps": "[{\"props\":[\"name\"],\"tagId\":9}]" }                                                                                                                           |
      | 8  | Argument       |              |                                                                                                                                                                                      |
    When profiling query:
      """
      MATCH (m:player{name:"Tim Duncan"})-[:like]-(n)--()
      WITH  m,n
      MATCH (m)--(n)
      RETURN count(*) AS scount
      """
    Then the result should be, in order:
      | scount |
      | 270    |
    And the execution plan should be:
      | id | name           | dependencies | operator info                                                                                                                                                                        |
      | 12 | Aggregate      | 13           |                                                                                                                                                                                      |
      | 13 | BiInnerJoin    | 15, 11       |                                                                                                                                                                                      |
      | 15 | Project        | 5            |                                                                                                                                                                                      |
      | 5  | AppendVertices | 4            | {  "props": "[{\"props\":[\"name\", \"age\", \"_tag\"],\"tagId\":9}, {\"props\":[\"name\", \"speciality\", \"_tag\"],\"tagId\":8}, {\"props\":[\"name\", \"_tag\"],\"tagId\":10}]" } |
      | 4  | Traverse       | 3            | { "vertexProps": "" }                                                                                                                                                                |
      | 3  | Traverse       | 14           | {  "vertexProps": "[{\"props\":[\"name\"],\"tagId\":9}]" }                                                                                                                           |
      | 14 | IndexScan      | 2            |                                                                                                                                                                                      |
      | 2  | Start          |              |                                                                                                                                                                                      |
      | 11 | Project        | 10           |                                                                                                                                                                                      |
      | 10 | AppendVertices | 9            | {  "props": "[{\"props\":[\"name\", \"age\", \"_tag\"],\"tagId\":9}, {\"props\":[\"name\", \"speciality\", \"_tag\"],\"tagId\":8}, {\"props\":[\"name\", \"_tag\"],\"tagId\":10}]" } |
      | 9  | Traverse       | 8            | {  "vertexProps": "[{\"props\":[\"name\"],\"tagId\":9}]" }                                                                                                                           |
      | 8  | Argument       |              |                                                                                                                                                                                      |<|MERGE_RESOLUTION|>--- conflicted
+++ resolved
@@ -189,18 +189,17 @@
       ORDER BY n1, n2, n3, n4 LIMIT 10
       """
     Then the result should be, in order:
-<<<<<<< HEAD
-      | n1           | n2            | n3        | n4                |
-      | "Tim Duncan" | "Aron Baynes" | "Celtics" | "Aron Baynes"     |
-      | "Tim Duncan" | "Aron Baynes" | "Celtics" | "Kyrie Irving"    |
-      | "Tim Duncan" | "Aron Baynes" | "Celtics" | "Rajon Rondo"     |
-      | "Tim Duncan" | "Aron Baynes" | "Celtics" | "Ray Allen"       |
-      | "Tim Duncan" | "Aron Baynes" | "Celtics" | "Shaquile O'Neal" |
-      | "Tim Duncan" | "Aron Baynes" | "Pistons" | "Aron Baynes"     |
-      | "Tim Duncan" | "Aron Baynes" | "Pistons" | "Blake Griffin"   |
-      | "Tim Duncan" | "Aron Baynes" | "Pistons" | "Grant Hill"      |
-      | "Tim Duncan" | "Aron Baynes" | "Spurs"   | "Aron Baynes"     |
-      | "Tim Duncan" | "Aron Baynes" | "Spurs"   | "Boris Diaw"      |
+      | n1           | n2            | n3        | n4                 |
+      | "Tim Duncan" | "Aron Baynes" | "Celtics" | "Aron Baynes"      |
+      | "Tim Duncan" | "Aron Baynes" | "Celtics" | "Kyrie Irving"     |
+      | "Tim Duncan" | "Aron Baynes" | "Celtics" | "Rajon Rondo"      |
+      | "Tim Duncan" | "Aron Baynes" | "Celtics" | "Ray Allen"        |
+      | "Tim Duncan" | "Aron Baynes" | "Celtics" | "Shaquille O'Neal" |
+      | "Tim Duncan" | "Aron Baynes" | "Pistons" | "Aron Baynes"      |
+      | "Tim Duncan" | "Aron Baynes" | "Pistons" | "Blake Griffin"    |
+      | "Tim Duncan" | "Aron Baynes" | "Pistons" | "Grant Hill"       |
+      | "Tim Duncan" | "Aron Baynes" | "Spurs"   | "Aron Baynes"      |
+      | "Tim Duncan" | "Aron Baynes" | "Spurs"   | "Boris Diaw"       |
     And the execution plan should be:
       | id | name           | dependencies | operator info                                                                                                                                                                                                                                                                                                                                                                                                                                                                                                       |
       | 19 | DataCollect    | 20           |                                                                                                                                                                                                                                                                                                                                                                                                                                                                                                                     |
@@ -224,19 +223,6 @@
       | 12 | AppendVertices | 11           | {  "props": "[{\"props\":[\"name\"],\"tagId\":9}]" }                                                                                                                                                                                                                                                                                                                                                                                                                                                                |
       | 11 | Traverse       | 10           | {  "vertexProps": "[{\"props\":[\"name\"],\"tagId\":10}]", "edgeProps": "[{\"type\": -5, \"props\": [\"_dst\", \"_rank\", \"_type\", \"_src\"]}, {\"type\": 5, \"props\": [\"_dst\", \"_rank\", \"_type\", \"_src\"]}, {\"props\": [\"_dst\", \"_rank\", \"_type\", \"_src\"], \"type\": -3}, {\"props\": [\"_dst\", \"_rank\", \"_type\", \"_src\"], \"type\": 3}, {\"type\": -4, \"props\": [\"_dst\", \"_rank\", \"_type\", \"_src\"]}, {\"props\": [\"_dst\", \"_rank\", \"_type\", \"_src\"], \"type\": 4}]" } |
       | 10 | Argument       |              |                                                                                                                                                                                                                                                                                                                                                                                                                                                                                                                     |
-=======
-      | n1           | n2            | n3        | n4                 |
-      | "Tim Duncan" | "Aron Baynes" | "Celtics" | "Aron Baynes"      |
-      | "Tim Duncan" | "Aron Baynes" | "Celtics" | "Kyrie Irving"     |
-      | "Tim Duncan" | "Aron Baynes" | "Celtics" | "Rajon Rondo"      |
-      | "Tim Duncan" | "Aron Baynes" | "Celtics" | "Ray Allen"        |
-      | "Tim Duncan" | "Aron Baynes" | "Celtics" | "Shaquille O'Neal" |
-      | "Tim Duncan" | "Aron Baynes" | "Pistons" | "Aron Baynes"      |
-      | "Tim Duncan" | "Aron Baynes" | "Pistons" | "Blake Griffin"    |
-      | "Tim Duncan" | "Aron Baynes" | "Pistons" | "Grant Hill"       |
-      | "Tim Duncan" | "Aron Baynes" | "Spurs"   | "Aron Baynes"      |
-      | "Tim Duncan" | "Aron Baynes" | "Spurs"   | "Boris Diaw"       |
->>>>>>> 5b9a7f8a
 
   Scenario: Multi Match
     When profiling query:
@@ -285,18 +271,17 @@
       ORDER BY n1, n2, n3, n4 LIMIT 10
       """
     Then the result should be, in order:
-<<<<<<< HEAD
-      | n1           | n2            | n3        | n4                |
-      | "Tim Duncan" | "Aron Baynes" | "Celtics" | "Aron Baynes"     |
-      | "Tim Duncan" | "Aron Baynes" | "Celtics" | "Kyrie Irving"    |
-      | "Tim Duncan" | "Aron Baynes" | "Celtics" | "Rajon Rondo"     |
-      | "Tim Duncan" | "Aron Baynes" | "Celtics" | "Ray Allen"       |
-      | "Tim Duncan" | "Aron Baynes" | "Celtics" | "Shaquile O'Neal" |
-      | "Tim Duncan" | "Aron Baynes" | "Pistons" | "Aron Baynes"     |
-      | "Tim Duncan" | "Aron Baynes" | "Pistons" | "Blake Griffin"   |
-      | "Tim Duncan" | "Aron Baynes" | "Pistons" | "Grant Hill"      |
-      | "Tim Duncan" | "Aron Baynes" | "Spurs"   | "Aron Baynes"     |
-      | "Tim Duncan" | "Aron Baynes" | "Spurs"   | "Boris Diaw"      |
+      | n1           | n2            | n3        | n4                 |
+      | "Tim Duncan" | "Aron Baynes" | "Celtics" | "Aron Baynes"      |
+      | "Tim Duncan" | "Aron Baynes" | "Celtics" | "Kyrie Irving"     |
+      | "Tim Duncan" | "Aron Baynes" | "Celtics" | "Rajon Rondo"      |
+      | "Tim Duncan" | "Aron Baynes" | "Celtics" | "Ray Allen"        |
+      | "Tim Duncan" | "Aron Baynes" | "Celtics" | "Shaquille O'Neal" |
+      | "Tim Duncan" | "Aron Baynes" | "Pistons" | "Aron Baynes"      |
+      | "Tim Duncan" | "Aron Baynes" | "Pistons" | "Blake Griffin"    |
+      | "Tim Duncan" | "Aron Baynes" | "Pistons" | "Grant Hill"       |
+      | "Tim Duncan" | "Aron Baynes" | "Spurs"   | "Aron Baynes"      |
+      | "Tim Duncan" | "Aron Baynes" | "Spurs"   | "Boris Diaw"       |
     And the execution plan should be:
       | id | name           | dependencies | operator info                                                                                                                                                                                                                                                                                                                                                                                                                                                                                                      |
       | 20 | DataCollect    | 21           |                                                                                                                                                                                                                                                                                                                                                                                                                                                                                                                    |
@@ -321,40 +306,6 @@
       | 12 | Traverse       | 11           | { "vertexProps": "[{\"tagId\":10,\"props\":[\"name\"]}]", "edgeProps": "[{\"props\": [\"_dst\", \"_rank\", \"_type\", \"_src\"], \"type\": -5}, {\"props\": [\"_dst\", \"_rank\", \"_type\", \"_src\"], \"type\": 5}, {\"type\": -3, \"props\": [\"_dst\", \"_rank\", \"_type\", \"_src\"]}, {\"props\": [\"_dst\", \"_rank\", \"_type\", \"_src\"], \"type\": 3}, {\"props\": [\"_dst\", \"_rank\", \"_type\", \"_src\"], \"type\": -4}, {\"props\": [\"_dst\", \"_rank\", \"_type\", \"_src\"], \"type\": 4}]" } |
       | 11 | Argument       |              |                                                                                                                                                                                                                                                                                                                                                                                                                                                                                                                    |
       | 36 | Start          |              |                                                                                                                                                                                                                                                                                                                                                                                                                                                                                                                    |
-=======
-      | n1           | n2            | n3        | n4                 |
-      | "Tim Duncan" | "Aron Baynes" | "Celtics" | "Aron Baynes"      |
-      | "Tim Duncan" | "Aron Baynes" | "Celtics" | "Kyrie Irving"     |
-      | "Tim Duncan" | "Aron Baynes" | "Celtics" | "Rajon Rondo"      |
-      | "Tim Duncan" | "Aron Baynes" | "Celtics" | "Ray Allen"        |
-      | "Tim Duncan" | "Aron Baynes" | "Celtics" | "Shaquille O'Neal" |
-      | "Tim Duncan" | "Aron Baynes" | "Pistons" | "Aron Baynes"      |
-      | "Tim Duncan" | "Aron Baynes" | "Pistons" | "Blake Griffin"    |
-      | "Tim Duncan" | "Aron Baynes" | "Pistons" | "Grant Hill"       |
-      | "Tim Duncan" | "Aron Baynes" | "Spurs"   | "Aron Baynes"      |
-      | "Tim Duncan" | "Aron Baynes" | "Spurs"   | "Boris Diaw"       |
-    # And the execution plan should be:
-    # | id | name           | dependencies | operator info                                                                            |
-    # | 20 | DataCollect    | 21           |                                                                                          |
-    # | 21 | TopN           | 17           |                                                                                          |
-    # | 17 | Project        | 16           |                                                                                          |
-    # | 16 | BiInnerJoin    | 23, 15       |                                                                                          |
-    # | 23 | Project        | 22           |                                                                                          |
-    # | 22 | Filter         | 5            |                                                                                          |
-    # | 5  | AppendVertices | 4            | {  "props": "[{\"props\":[\"name\"],\"tagId\":2}]" }                                     |
-    # | 4  | Traverse       | 2            | {  "vertexProps": "[{\"props\":[\"name\"],\"tagId\":2}]" }                               |
-    # | 2  | Dedup          | 1            |                                                                                          |
-    # | 1  | PassThrough    | 3            |                                                                                          |
-    # | 3  | Start          |              |                                                                                          |
-    # | 15 | Project        | 14           |                                                                                          |
-    # | 14 | BiInnerJoin    | 10, 13       |                                                                                          |
-    # | 10 | AppendVertices | 9            | {  "props": "[{\"tagId\":2,\"props\":[\"name\"]}, {\"tagId\":3,\"props\":[\"name\"]}]" } |
-    # | 9  | Traverse       | 8            | { "vertexProps": "[{\"tagId\":2,\"props\":[\"name\"]}]" }                                |
-    # | 8  | Argument       |              |                                                                                          |
-    # | 13 | AppendVertices | 12           | {  "props": "[{\"tagId\":2,\"props\":[\"name\"]}, {\"tagId\":3,\"props\":[\"name\"]}]" } |
-    # | 12 | Traverse       | 11           | { "vertexProps": "[{\"tagId\":3,\"props\":[\"name\"]}]" }                                |
-    # | 11 | Argument       |              |                                                                                          |
->>>>>>> 5b9a7f8a
     When profiling query:
       """
       MATCH (v:player{name:"Tony Parker"})
