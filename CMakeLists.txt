# Copyright (c) 2018 vesoft inc. All rights reserved.
#
# This source code is licensed under Apache 2.0 License,
# attached with Common Clause Condition 1.0, found in the LICENSES directory.
#
# CMakeLists.txt file contains a set of directives and instructions describing the project's source files and targets (executable, library, or both).
#
# The building can be controlled by defining the following variables on the
# <cmake> command line.
#
#   CMAKE_C_COMPILER                -- Specify the compiler for C language
#   CMAKE_CXX_COMPILER              -- Specify the compiler for C++ language
#
#   NEBULA_THIRDPARTY_ROOT          -- Specify the root directory for third-party
#   NEBULA_OTHER_ROOT               -- Specify the root directory for user building
#                                   -- Split with ":", exp: DIR:DIR
#   NEBULA_CLANG_USE_GCC_TOOLCHAIN  -- Specify the root of GCC's toolchain, used by Clang
#   NEBULA_USE_LINKER               -- Set linker to use, options are: bfd, gold
#
#   ENABLE_JEMALLOC                 -- Link jemalloc into all executables
#   ENABLE_NATIVE                   -- Build native client
#   ENABLE_TESTING                  -- Build unit test
#
# CMake version check
cmake_minimum_required(VERSION 3.5.0)

# Set the project name
project("Nebula Graph" C CXX)

# Set the project home dir
set(NEBULA_HOME ${CMAKE_CURRENT_SOURCE_DIR})
# To include customized FindXXX.cmake modules
set(CMAKE_MODULE_PATH "${NEBULA_HOME}/cmake" ${CMAKE_MODULE_PATH})
include(LinkerConfig)
set(CMAKE_EXE_LINKER_FLAGS "${CMAKE_EXE_LINKER_FLAGS} -static-libstdc++")
set(CMAKE_EXE_LINKER_FLAGS "${CMAKE_EXE_LINKER_FLAGS} -static-libgcc")
set(CMAKE_EXE_LINKER_FLAGS "${CMAKE_EXE_LINKER_FLAGS} -no-pie")

set(CMAKE_SKIP_RPATH TRUE)

option(ENABLE_JEMALLOC "Whether to link jemalloc to all executables" ON)
option(ENABLE_NATIVE "Whether to build native client" OFF)
option(ENABLE_CCACHE "Whether to use ccache to speed up compiling" ON)
option(ENABLE_ASAN "Whether to turn AddressSanitizer ON or OFF" OFF)
option(ENABLE_TESTING "Whether to turn unit test ON or OFF" ON)
option(ENABLE_UBSAN "Whether to turn Undefined Behavior Sanitizer ON or OFF" OFF)
option(ENABLE_COVERAGE "Enable testing coverage reporting" OFF)
option(ENABLE_FUZZ_TEST "Whether to turn Fuzz Test ON or OFF" OFF)
option(ENABLE_WERROR "Whether to error on warnings" ON)

message(STATUS "ENABLE_ASAN: ${ENABLE_ASAN}")
message(STATUS "ENABLE_TESTING: ${ENABLE_TESTING}")
message(STATUS "ENABLE_UBSAN: ${ENABLE_UBSAN}")
message(STATUS "ENABLE_FUZZ_TEST: ${ENABLE_FUZZ_TEST}")


if (ENABLE_NATIVE)
    message(STATUS "ENABLE_NATIVE is ${ENABLE_NATIVE}")
    add_compile_options(-fPIC)
endif()

if (ENABLE_TESTING)
    enable_testing()
endif()

if (!CMAKE_CXX_COMPILER)
    message(FATAL_ERROR "No C++ compiler found")
endif()

<<<<<<< HEAD
# Testing Coverage, refer to https://github.com/codecov/example-cpp11-cmake
# Code Coverage Configuration
if(ENABLE_TESTING AND ENABLE_COVERAGE AND CMAKE_CXX_COMPILER_ID MATCHES "GNU|Clang")
  # Add required flags (GCC & LLVM/Clang)
  add_compile_options(
#    -O0        # no optimization
#    -g         # generate debug info
    --coverage # sets all required flags
  )
endif()

set(CMAKE_CXX_STANDARD 14)
=======
set(CMAKE_CXX_STANDARD 14)  # specify the C++ standard
>>>>>>> 9ce16c03
set(CMAKE_CXX_STANDARD_REQUIRED ON)
set(CMAKE_CXX_EXTENSIONS OFF)

# To detect if ccache is available
find_program(ccache_program_found "ccache")
if (ENABLE_CCACHE AND ccache_program_found)
    message(STATUS "ENABLE_CCACHE: ON")
    if (NOT $ENV{CCACHE_DIR} STREQUAL "")
        message(STATUS "CCACHE_DIR: $ENV{CCACHE_DIR}")
    else()
        message(STATUS "CCACHE_DIR: $ENV{HOME}/.ccache")
    endif()
    set(CMAKE_CXX_COMPILER_LAUNCHER "ccache")
elseif (ENABLE_CCACHE)
    message(STATUS "CCACHE: enabled but not found")
    set(CMAKE_CXX_COMPILER_LAUNCHER)
else ()
    message(STATUS "CCACHE: OFF")
    set(CMAKE_CXX_COMPILER_LAUNCHER)
endif()

# Possible values are Debug, Release, RelWithDebInfo, MinSizeRel
if(NOT CMAKE_BUILD_TYPE)
    set(CMAKE_BUILD_TYPE "Debug")
endif(NOT CMAKE_BUILD_TYPE)

if(NOT ${CMAKE_BUILD_TYPE} STREQUAL "Debug")
    message(STATUS "Set macro _FORTIFY_SOURCE=2")
    add_definitions(-D_FORTIFY_SOURCE=2)
endif()

if(CMAKE_BUILD_TYPE STREQUAL "Debug" OR CMAKE_BUILD_TYPE STREQUAL "RelWithDebInfo")
    set(CMAKE_EXE_LINKER_FLAGS "${CMAKE_EXE_LINKER_FLAGS} -Wl,--compress-debug-sections=zlib")
endif()

if(CMAKE_BUILD_TYPE STREQUAL "Debug")
    if (NOT ${NEBULA_USE_LINKER} STREQUAL "gold")
        # gold linker is buggy for `--gc-sections', disabled for now
        add_compile_options(-ffunction-sections)
        add_compile_options(-fdata-sections)
        set(CMAKE_EXE_LINKER_FLAGS "${CMAKE_EXE_LINKER_FLAGS} -Wl,--gc-sections")
    endif()
endif()

message(STATUS "CMAKE_BUILD_TYPE = ${CMAKE_BUILD_TYPE} "
               "(Options are: Debug, Release, RelWithDebInfo, MinSizeRel)")

# By default, all dynamic and static libraries will be placed at ${CMAKE_BINARY_DIR}/lib,
# while all executables at ${CMAKE_BINARY_DIR}/bin.
# But for the sake of cleanliness, all executables ending with `_test' will be placed
# at ${CMAKE_BINARY_DIR}/bin/test, while those ending with `_bm' at ${CMAKE_BINARY_DIR}/bin/bench.
# Please see `nebula_add_executable' for this rule.
set(CMAKE_ARCHIVE_OUTPUT_DIRECTORY "${CMAKE_BINARY_DIR}/lib")
set(CMAKE_LIBRARY_OUTPUT_DIRECTORY "${CMAKE_BINARY_DIR}/lib")
set(CMAKE_RUNTIME_OUTPUT_DIRECTORY "${CMAKE_BINARY_DIR}/bin")

add_definitions(-DNEBULA_HOME=${NEBULA_HOME})

# Let s2 use glog
add_definitions(-DS2_USE_GLOG)

if (NEBULA_BUILD_VERSION)
    add_definitions(-DNEBULA_BUILD_VERSION=${NEBULA_BUILD_VERSION})
endif()

if (${CMAKE_INSTALL_PREFIX} STREQUAL "/usr/local")
    set(CMAKE_INSTALL_PREFIX "/usr/local/nebula")
endif()
message(STATUS "CMAKE_INSTALL_PREFIX: " ${CMAKE_INSTALL_PREFIX})

find_package(Git)
if (GIT_FOUND AND EXISTS "${CMAKE_CURRENT_SOURCE_DIR}/.git")
    execute_process(
        COMMAND
        ${GIT_EXECUTABLE} rev-parse --short HEAD
        OUTPUT_VARIABLE GIT_INFO_SHA
    )
endif()

if (GIT_INFO_SHA)
    string(REGEX REPLACE "[^0-9a-f]+" "" GIT_INFO_SHA "${GIT_INFO_SHA}")
    add_definitions(-DGIT_INFO_SHA=${GIT_INFO_SHA})
endif()

# The precedence to decide NEBULA_THIRDPARTY_ROOT is:
#   1. The path defined with CMake argument, i.e -DNEBULA_THIRDPARTY_ROOT=path
#   2. ${CMAKE_BINARY_DIR}/third-party/install, if exists
#   3. The path specified with environment variable NEBULA_THIRDPARTY_ROOT=path
#   4. /opt/vesoft/third-party, if exists
#   5. At last, one copy will be downloaded and installed to ${CMAKE_BINARY_DIR}/third-party/install
if("${NEBULA_THIRDPARTY_ROOT}" STREQUAL "")
    if(EXISTS ${CMAKE_BINARY_DIR}/third-party/install)
        SET(NEBULA_THIRDPARTY_ROOT ${CMAKE_BINARY_DIR}/third-party/install)
    elseif(NOT $ENV{NEBULA_THIRDPARTY_ROOT} STREQUAL "")
        SET(NEBULA_THIRDPARTY_ROOT $ENV{NEBULA_THIRDPARTY_ROOT})
    elseif(EXISTS /opt/vesoft/third-party)
        SET(NEBULA_THIRDPARTY_ROOT "/opt/vesoft/third-party")
    else()
        include(InstallThirdParty)
    endif()
endif()

# third-party
if(NOT ${NEBULA_THIRDPARTY_ROOT} STREQUAL "")
    message(STATUS "Specified NEBULA_THIRDPARTY_ROOT: " ${NEBULA_THIRDPARTY_ROOT})
    list(INSERT CMAKE_INCLUDE_PATH 0 ${NEBULA_THIRDPARTY_ROOT}/include)
    list(INSERT CMAKE_LIBRARY_PATH 0 ${NEBULA_THIRDPARTY_ROOT}/lib)
    list(INSERT CMAKE_LIBRARY_PATH 0 ${NEBULA_THIRDPARTY_ROOT}/lib64)
    list(INSERT CMAKE_PROGRAM_PATH 0 ${NEBULA_THIRDPARTY_ROOT}/bin)
    include_directories(SYSTEM ${NEBULA_THIRDPARTY_ROOT}/include)
    link_directories(
        ${NEBULA_THIRDPARTY_ROOT}/lib
        ${NEBULA_THIRDPARTY_ROOT}/lib64
    )
endif()

if(NOT ${NEBULA_OTHER_ROOT} STREQUAL "")
    string(REPLACE ":" ";" DIR_LIST ${NEBULA_OTHER_ROOT})
    list(LENGTH DIR_LIST len)
    foreach(DIR IN LISTS DIR_LIST )
        list(INSERT CMAKE_INCLUDE_PATH 0 ${DIR}/include)
        list(INSERT CMAKE_LIBRARY_PATH 0 ${DIR}/lib)
        list(INSERT CMAKE_PROGRAM_PATH 0 ${DIR}/bin)
        include_directories(SYSTEM ${DIR}/include)
        link_directories(${DIR}/lib)
        set(CMAKE_EXE_LINKER_FLAGS "${CMAKE_EXE_LINKER_FLAGS} -L ${DIR}/lib")
    endforeach()
endif()

string(REPLACE ";" ":" INCLUDE_PATH_STR "${CMAKE_INCLUDE_PATH}")
string(REPLACE ";" ":" LIBRARY_PATH_STR "${CMAKE_LIBRARY_PATH}")
string(REPLACE ";" ":" PROGRAM_PATH_STR "${CMAKE_PROGRAM_PATH}")
message(STATUS "CMAKE_INCLUDE_PATH: " ${INCLUDE_PATH_STR})
message(STATUS "CMAKE_LIBRARY_PATH: " ${LIBRARY_PATH_STR})
message(STATUS "CMAKE_PROGRAM_PATH: " ${PROGRAM_PATH_STR})

find_package(Bzip2 REQUIRED)
find_package(DoubleConversion REQUIRED)
find_package(Fatal REQUIRED)
find_package(Fbthrift REQUIRED)
find_package(Folly REQUIRED)
find_package(Gflags REQUIRED)
find_package(Glog REQUIRED)
find_package(Googletest REQUIRED)
find_package(Jemalloc REQUIRED)
find_package(Libevent REQUIRED)
find_package(Mstch REQUIRED)
find_package(Proxygen REQUIRED)
find_package(Rocksdb REQUIRED)
find_package(Snappy REQUIRED)
find_package(Wangle REQUIRED)
find_package(ZLIB REQUIRED)
find_package(Zstd REQUIRED)
find_package(Boost REQUIRED)
find_package(OpenSSL REQUIRED)
find_package(Krb5 REQUIRED gssapi)
find_package(GPERF 2.8 REQUIRED)
find_package(Libunwind REQUIRED)
find_package(BISON 3.0.5 REQUIRED)
include(MakeBisonRelocatable)
find_package(FLEX REQUIRED)
find_package(Readline REQUIRED)
find_package(NCURSES REQUIRED)
find_package(LibLZMA MODULE)
if(NOT ENABLE_ASAN AND NOT ENABLE_NATIVE)
    find_package(PCHSupport)
    add_compile_options(-Winvalid-pch)
endif()

add_compile_options(-Wall)
add_compile_options(-Wunused-parameter)
add_compile_options(-Wshadow)
if(ENABLE_WERROR)
    add_compile_options(-Werror)
endif()

# TODO(dutor) Move all compiler-config-related operations to a separate file
if("${CMAKE_CXX_COMPILER_ID}" STREQUAL "GNU")
    # This requries GCC 5.1+
    if (CMAKE_CXX_COMPILER_VERSION VERSION_GREATER 5.1)
        add_compile_options(-Wsuggest-override)
    endif()
elseif("${CMAKE_CXX_COMPILER_ID}" STREQUAL "Clang")
    MESSAGE(STATUS "NEBULA_CLANG_USE_GCC_TOOLCHAIN: ${NEBULA_CLANG_USE_GCC_TOOLCHAIN}")
    # Here we need to specify the path of libstdc++ used by Clang
    if(NOT ${NEBULA_CLANG_USE_GCC_TOOLCHAIN} STREQUAL "")
        execute_process(
            COMMAND ${NEBULA_CLANG_USE_GCC_TOOLCHAIN}/bin/gcc -dumpmachine
            OUTPUT_VARIABLE gcc_target_triplet
            OUTPUT_STRIP_TRAILING_WHITESPACE
        )
        add_compile_options("--gcc-toolchain=${NEBULA_CLANG_USE_GCC_TOOLCHAIN}")
        set(CMAKE_EXE_LINKER_FLAGS "${CMAKE_EXE_LINKER_FLAGS} --gcc-toolchain=${NEBULA_CLANG_USE_GCC_TOOLCHAIN}")
        if(NOT "${gcc_target_triplet}" STREQUAL "")
            add_compile_options(--target=${gcc_target_triplet})
            set(CMAKE_EXE_LINKER_FLAGS "${CMAKE_EXE_LINKER_FLAGS} --target=${gcc_target_triplet}")
        endif()
    endif()
    add_compile_options(-Wno-overloaded-virtual)
    add_compile_options(-Wno-self-assign-overloaded)
    add_compile_options(-Wno-self-move)
    set(CMAKE_EXE_LINKER_FLAGS "${CMAKE_EXE_LINKER_FLAGS} -latomic")
endif()

include(CheckCXXCompilerFlag)

if(ENABLE_ASAN)
    add_definitions(-DBUILT_WITH_SANITIZER)
    set(CMAKE_REQUIRED_FLAGS "-fsanitize=address")
    check_cxx_compiler_flag("-fsanitize=address" ENABLE_ASAN_OK)
    if (NOT ENABLE_ASAN_OK)
        MESSAGE(FATAL_ERROR "The compiler does not support address sanitizer")
    endif()
    add_compile_options(-fsanitize=address)
    add_compile_options(-g)
    add_compile_options(-fno-omit-frame-pointer)
    set(CMAKE_EXE_LINKER_FLAGS "${CMAKE_EXE_LINKER_FLAGS} -fsanitize=address")
endif()

if(ENABLE_UBSAN)
    check_cxx_compiler_flag("-fsanitize=undefined -fno-sanitize=alignment" ENABLE_UBSAN_OK)
    if (NOT ENABLE_UBSAN_OK)
        MESSAGE(FATAL_ERROR "The compiler does not support Undefined Behavior Sanitizer")
    endif()
    add_compile_options(-fsanitize=undefined -fno-sanitize=alignment)
    if(NOT ENABLE_ASAN)
        add_compile_options(-g)
        add_compile_options(-fno-omit-frame-pointer)
    endif()
    set(CMAKE_EXE_LINKER_FLAGS "${CMAKE_EXE_LINKER_FLAGS} -fsanitize=undefined")
endif()

if(ENABLE_FUZZ_TEST)
    check_cxx_compiler_flag("-fsanitize=fuzzer" ENABLE_FUZZ_OK)
    if (NOT ENABLE_FUZZ_OK)
        MESSAGE(FATAL_ERROR "The compiler does not support fuzz testing")
    endif()
endif()

macro(nebula_add_executable)
    cmake_parse_arguments(
        nebula_exec                 # prefix
        ""                          # <options>
        "NAME"                      # <one_value_args>
        "SOURCES;OBJECTS;LIBRARIES" # <multi_value_args>
        ${ARGN}
    )
    add_executable(
        ${nebula_exec_NAME}
        ${nebula_exec_SOURCES}
        ${nebula_exec_OBJECTS}
    )
    nebula_link_libraries(
        ${nebula_exec_NAME}
        ${nebula_exec_LIBRARIES}
    )

    if(${nebula_exec_NAME} MATCHES "_test$")
        set_target_properties(
            ${nebula_exec_NAME}
            PROPERTIES RUNTIME_OUTPUT_DIRECTORY ${CMAKE_BINARY_DIR}/bin/test
        )
    elseif(${nebula_exec_NAME} MATCHES "_bm$")
        set_target_properties(
            ${nebula_exec_NAME}
            PROPERTIES RUNTIME_OUTPUT_DIRECTORY ${CMAKE_BINARY_DIR}/bin/bench
        )
    endif()
endmacro()

macro(nebula_add_test)
    cmake_parse_arguments(
        nebula_test                 # prefix
        "DISABLED;FUZZER"           # <options>
        "NAME"                      # <one_value_args>
        "SOURCES;OBJECTS;LIBRARIES" # <multi_value_args>
        ${ARGN}
    )

    nebula_add_executable(
        NAME ${nebula_test_NAME}
        SOURCES ${nebula_test_SOURCES}
        OBJECTS ${nebula_test_OBJECTS}
        LIBRARIES ${nebula_test_LIBRARIES}
    )

    if (${nebula_test_FUZZER})
        #Currently only Clang supports fuzz test
        if("${CMAKE_CXX_COMPILER_ID}" STREQUAL "Clang")
            set_target_properties(${nebula_test_NAME} PROPERTIES COMPILE_FLAGS "-g -fsanitize=fuzzer")
            set_target_properties(${nebula_test_NAME} PROPERTIES LINK_FLAGS "-fsanitize=fuzzer")
        endif()
    elseif (NOT ${nebula_test_DISABLED})
        string(REGEX REPLACE "${CMAKE_SOURCE_DIR}/src/(.*)/test" "\\1" test_group ${CMAKE_CURRENT_SOURCE_DIR})
        add_test(NAME ${nebula_test_NAME} COMMAND ${nebula_test_NAME})
        set_tests_properties(${nebula_test_NAME} PROPERTIES LABELS ${test_group})
        # e.g. cmake -DNEBULA_ASAN_PRELOAD=/path/to/libasan.so
        # or,  cmake -DNEBULA_ASAN_PRELOAD=`/path/to/gcc --print-file-name=libasan.so`
        if (NEBULA_ASAN_PRELOAD)
            set_property(
                TEST ${nebula_test_NAME}
                PROPERTY ENVIRONMENT LD_PRELOAD=${NEBULA_ASAN_PRELOAD}
            )
        endif()
    endif()
endmacro()

# For simplicity, we make all ordinary libraries depend on the compile-time generated files,
# including the precompiled header, a.k.a Base.h.gch, and thrift headers.
macro(nebula_add_library name type)
    add_library(${name} ${type} ${ARGN})
    if (PCHSupport_FOUND)
        add_dependencies(
            ${name}
            base_obj_gch
        )
    endif()
    add_dependencies(
        ${name}
        common_thrift_headers
        graph_thrift_headers
        storage_thrift_headers
        meta_thrift_headers
        raftex_thrift_headers
        hbase_thrift_headers
        parser_target
    )
endmacro()

include_directories(AFTER ${NEBULA_HOME}/src)
include_directories(AFTER src/common)
include_directories(AFTER src/interface)
include_directories(AFTER ${CMAKE_CURRENT_BINARY_DIR}/src)
include_directories(AFTER ${CMAKE_CURRENT_BINARY_DIR}/src/interface)
include_directories(AFTER ${CMAKE_CURRENT_BINARY_DIR}/src/kvstore/plugins)
include_directories(AFTER ${CMAKE_CURRENT_BINARY_DIR}/src/kvstore/plugins/hbase)
include_directories(AFTER ${CMAKE_CURRENT_BINARY_DIR}/src/parser)

set(CMAKE_EXE_LINKER_FLAGS "${CMAKE_EXE_LINKER_FLAGS} -L ${NEBULA_THIRDPARTY_ROOT}/lib")
set(CMAKE_EXE_LINKER_FLAGS "${CMAKE_EXE_LINKER_FLAGS} -L ${NEBULA_THIRDPARTY_ROOT}/lib64")

# All thrift libraries
set(THRIFT_LIBRARIES
    thriftcpp2
    thrift
    thriftprotocol
    async
    protocol
    transport
    concurrency
    security
    thriftfrozen2
    thrift-core
)

set(ROCKSDB_LIBRARIES ${Rocksdb_LIBRARY})

# All compression libraries
set(COMPRESSION_LIBRARIES bz2 snappy zstd z lz4)
if (LIBLZMA_FOUND)
    include_directories(SYSTEM ${LIBLZMA_INCLUDE_DIRS})
    list(APPEND COMPRESSION_LIBRARIES ${LIBLZMA_LIBRARIES})
endif()

if (NOT ENABLE_JEMALLOC OR ENABLE_ASAN)
    set(JEMALLOC_LIB )
else()
    set(JEMALLOC_LIB jemalloc)
endif()

execute_process(
    COMMAND ldd --version
    COMMAND head -1
    COMMAND cut -d ")" -f 2
    COMMAND cut -d " " -f 2
    OUTPUT_VARIABLE GLIBC_VERSION
    OUTPUT_STRIP_TRAILING_WHITESPACE
)
message(STATUS "Glibc version is " ${GLIBC_VERSION})

if (GLIBC_VERSION VERSION_LESS "2.17")
    set(GETTIME_LIB rt)
else()
    set(GETTIME_LIB)
endif()

# A wrapper for target_link_libraries()
macro(nebula_link_libraries target)
    target_link_libraries(
        ${target}
        ${ARGN}
        folly
        glog
        gflags
        boost_context
        boost_system
        event
        double-conversion
        s2
        ${OPENSSL_SSL_LIBRARY}
        ${OPENSSL_CRYPTO_LIBRARY}
        ${KRB5_LIBRARIES}
        ${COMPRESSION_LIBRARIES}
        ${JEMALLOC_LIB}
        ${LIBUNWIND_LIBRARIES}
        keyutils
        resolv
        dl
        ${GETTIME_LIB}
        -pthread
        --coverage
    )
endmacro(nebula_link_libraries)

function(nebula_add_subdirectory dir_name)
    if ((NOT ENABLE_TESTING) AND (${dir_name} STREQUAL test))
        return()
    endif()
    add_subdirectory(${dir_name})
endfunction()

set(NEBULA_CLEAN_ALL_DEPS clean-interface clean-pch clean-hbase)

add_subdirectory(src)
add_subdirectory(etc)
add_subdirectory(scripts)
add_subdirectory(share)

add_custom_target(
    clean-build
    COMMAND ${CMAKE_MAKE_PROGRAM} clean
    COMMAND "find" "." "-name" "Testing" "|" "xargs" "rm" "-fr"
    DEPENDS clean-interface clean-pch clean-hbase
)

add_custom_target(
    clean-all
    COMMAND ${CMAKE_MAKE_PROGRAM} clean
    COMMAND "find" "." "-name" "Testing" "|" "xargs" "rm" "-fr"
    DEPENDS ${NEBULA_CLEAN_ALL_DEPS}
)

add_custom_target(
    distclean
    COMMAND "find" "." "-name" "CMakeFiles" "|" "xargs" "rm" "-fr"
    COMMAND "find" "." "-name" "CMakeCache.txt" "|" "xargs" "rm" "-f"
    COMMAND "find" "." "-name" "cmake_install.cmake" "|" "xargs" "rm" "-f"
    COMMAND "find" "." "-name" "CTestTestfile.cmake" "|" "xargs" "rm" "-f"
    COMMAND "find" "." "-name" "Makefile" "|" "xargs" "rm" "-f"
    DEPENDS clean-all
)


IF(EXISTS "${CMAKE_CURRENT_SOURCE_DIR}/.git/")
    # Create the pre-commit hook every time we run cmake
    message(STATUS "Create the pre-commit hook")
    set(PRE_COMMIT_HOOK ${CMAKE_CURRENT_SOURCE_DIR}/.git/hooks/pre-commit)
    execute_process(
        COMMAND
        "rm" "-f" ${PRE_COMMIT_HOOK}
    )
    execute_process(
        COMMAND
        "ln" "-s" ${CMAKE_CURRENT_SOURCE_DIR}/.linters/cpp/hooks/pre-commit.sh ${PRE_COMMIT_HOOK}
        RESULT_VARIABLE retcode
    )
    IF(${retcode} EQUAL 0)
        MESSAGE(STATUS "Creating pre-commit hook done")
    ELSE()
        MESSAGE(FATAL_ERROR "Creating pre-commit hook failed: ${retcode}")
    ENDIF()
ENDIF()

# package nebula to a deb/rpm file
set(CPACK_PACKAGE_DESCRIPTION "nebula-graph")
set(CPACK_PACKAGE_CONTACT "nebula-graph")
set(CPACK_PACKAGE_VERSION ${NEBULA_BUILD_VERSION})
set(CPACK_RPM_PACKAGE_LICENSE "Apache 2.0 + Common Clause 1.0")
set(CPACK_PACKAGE_NAME nebula-graph)
set(CPACK_SET_DESTDIR TRUE)
set(CPACK_PACKAGE_RELOCATABLE FALSE)
set(CPACK_INSTALL_PREFIX ${CMAKE_INSTALL_PREFIX})

set(CPACK_DEB_COMPONENT_INSTALL ON)
set(CPACK_DEBIAN_PACKAGE_ARCHITECTURE "amd64")
set(CPACK_DEBIAN_PACKAGE_HOMEPAGE "https://github.com/vesoft-inc/nebula/releases")
set(CPACK_DEBIAN_PACKAGE_CONTROL_EXTRA ${CMAKE_CURRENT_SOURCE_DIR}/package/postinst)

set(CPACK_RPM_SPEC_MORE_DEFINE "%define debug_package %{nil}
        %define __os_install_post %{nil}")
set(CPACK_RPM_COMPONENT_INSTALL ON)
set(CPACK_RPM_PACKAGE_ARCHITECTURE "x86_64")
set(CPACK_RPM_PACKAGE_URL "https://github.com/vesoft-inc/nebula/releases")
set(CPACK_RPM_POST_INSTALL_SCRIPT_FILE ${CMAKE_CURRENT_SOURCE_DIR}/package/postinst)
set(CPACK_RPM_EXCLUDE_FROM_AUTO_FILELIST_ADDITION /usr/local)

include(CPack)<|MERGE_RESOLUTION|>--- conflicted
+++ resolved
@@ -67,7 +67,6 @@
     message(FATAL_ERROR "No C++ compiler found")
 endif()
 
-<<<<<<< HEAD
 # Testing Coverage, refer to https://github.com/codecov/example-cpp11-cmake
 # Code Coverage Configuration
 if(ENABLE_TESTING AND ENABLE_COVERAGE AND CMAKE_CXX_COMPILER_ID MATCHES "GNU|Clang")
@@ -79,10 +78,7 @@
   )
 endif()
 
-set(CMAKE_CXX_STANDARD 14)
-=======
 set(CMAKE_CXX_STANDARD 14)  # specify the C++ standard
->>>>>>> 9ce16c03
 set(CMAKE_CXX_STANDARD_REQUIRED ON)
 set(CMAKE_CXX_EXTENSIONS OFF)
 
