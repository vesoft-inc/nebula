--- conflicted
+++ resolved
@@ -49,12 +49,9 @@
 option(ENABLE_FUZZ_TEST "Whether to turn Fuzz Test ON or OFF" OFF)
 option(ENABLE_WERROR "Whether to error on warnings" ON)
 option(ENABLE_TSAN "Whether to turn Thread Sanitizer ON or OFF" OFF)
-<<<<<<< HEAD
 option(ENABLE_STATIC_ASAN "Whether directs the GCC driver to link libasan statically" OFF)
 option(ENABLE_STATIC_UBAN "Whether directs the GCC driver to link libaubsan statically" OFF)
-=======
 option(ENABLE_PACK_ONE "Whether to package into one" ON)
->>>>>>> 0aebc92e
 
 message(STATUS "ENABLE_ASAN: ${ENABLE_ASAN}")
 message(STATUS "ENABLE_TESTING: ${ENABLE_TESTING}")
