--- conflicted
+++ resolved
@@ -23,21 +23,14 @@
 // | 0.0                         |
 // +-----------------------------+
 
-<<<<<<< HEAD
-// > GO 1 TO 2 STEPS FROM "player100" OVER follow YIELD properties(edge).degree AS d
-//  | yield collect($-.d)
-=======
 // > GO 1 TO 2 STEPS FROM "player100" OVER follow
 //     YIELD properties(edge).degree AS d | YIELD collect($-.d)
->>>>>>> ba51c00f
 // +--------------------------+
 // | collect($-.d)            |
 // +--------------------------+
 // | [95, 95, 95, 90, 95, 90] |
 // +--------------------------+
 
-<<<<<<< HEAD
-=======
 // > GO 1 TO 2 STEPS FROM "player100" OVER follow
 //     YIELD properties(edge).degree AS d | YIELD collect($-.d) AS d |
 //     YIELD standard_deviation($-.d)
@@ -47,7 +40,6 @@
 // | 2.357022603955158        |
 // +--------------------------+
 
->>>>>>> ba51c00f
 class standard_deviation : public GraphFunction {
  public:
   char *name() override;
