--- conflicted
+++ resolved
@@ -6,7 +6,6 @@
 
 The project Nebula is developed using C++14, so it requires a compiler supporting C++14 features.
 
-<<<<<<< HEAD
 ### Support system version
 - Fedora29, 30
 - Centos6.5, 7.5
@@ -364,51 +363,4 @@
     ```
     sudo update-alternatives --config java
     ```
-    and select the java-1.8.0-openjdk/java-8-openjdk
-=======
-### 3rd-party Libraries
-
-The project itself includes the source code of several 3rd-party libraries, which usually does not exist in the OS's public application repositories. In addition to the included libraries, Nebula requires these 3rd-party utilities and libraries to be installed on the system
-
-  - autoconf
-  - automake
-  - libtool
-  - cmake
-  - bison
-  - unzip
-  - boost
-  - gperf
-  - krb5
-  - openssl
-  - libunwind
-  - ncurses
-  - readline
-  - bzip2
-  - doubleconversion
-  - fatal
-  - fbthrift
-  - folly
-  - gflags
-  - glog
-  - googletest
-  - jemalloc
-  - libevent
-  - mstch
-  - proxygen
-  - rocksdb
-  - snappy
-  - wangle
-  - zlib
-  - zstd
-
-### How to get 3rd-party Libraries
-
-Please refer to [Installation Guide](https://github.com/vesoft-inc/nebula-3rdparty/blob/master/README.md)
-
-### How to build
-  - create build dir: `cd nebula && mkdir build && cd build`
-  - generate makefile: `cmake -DNEBULA_THIRDPARTY_ROOT=${3rd-party_install_root} ..`
-  - make: `make or make -j${threadnum}`
-  - install: `make install`
-  - notes : the default installation dir is **/usr/local/**, if you want to change the dir, on step 2, your command can be `cmake -DCMAKE_INSTALL_PREFIX=$your_nebula_install_dir ..`
->>>>>>> 3b18530a
+    and select the java-1.8.0-openjdk/java-8-openjdk