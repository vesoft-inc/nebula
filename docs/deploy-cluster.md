--- conflicted
+++ resolved
@@ -62,12 +62,6 @@
 `pid_file`                  | "pids/nebula-metad.pid"  | File to hold the process id.
 `daemonize`                 | true                     | Whether run as a daemon process.
 `cluster_id`                | 0                        | A unique id for each cluster.
-<<<<<<< HEAD
-`load_config_interval_secs` | 2 * 60                   | Load config interval.
-=======
-`putTryNum`                 | 10                       | Number of attempts to generate cluster ID.
-`load_data_interval_secs`   | 2 * 60                   | Load data interval.
->>>>>>> 3c0b36fc
 `meta_ingest_thread_num`    | 3.                       | Meta daemon's ingest thread number.
 
 **Storage Service** supports the following config properties.
@@ -148,10 +142,6 @@
 `u`                      | ""            | Username used to authenticate.
 `p`                      | ""            | Password used to authenticate.
 `enable_history`         | false         | Whether to force saving the command history.
-<<<<<<< HEAD
 `server_conn_timeout_ms` | 1000          | Connection timeout in milliseconds.
 
 **Note:** Please make sure the ports are not blocked by the firewall during configuration.
-=======
-`server_conn_timeout_ms` | 1000          | Connection timeout in milliseconds.
->>>>>>> 3c0b36fc
